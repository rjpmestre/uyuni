--- conflicted
+++ resolved
@@ -1,9 +1,6 @@
-<<<<<<< HEAD
 - Inform user when a request timeout happens (bsc#1178767)
 - Allow to configure request timeout (bsc#1178767)
-=======
 - Usage of "edit" icon on Content Lifecycle Management
->>>>>>> 1bdb223b
 
 -------------------------------------------------------------------
 Fri Feb 12 14:32:18 CET 2021 - jgonzalez@suse.com
