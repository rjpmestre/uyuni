<<<<<<< HEAD
- Default to preferred items per page in content lifecycle lists (bsc#1180558)
- Fix sorting in content lifecycle projects and cluster tables (bsc#1180558)
=======
- Mark required inputs in the 'Environment Lifecycle' form
>>>>>>> 9c9c5543
- Replace Select component implementation to use react-select
- Fix Package States page display error (bsc#1180580)
- Fixed variable installation location.
- Drop the ssl_available option (SSL is always present)
- Prevent deletion of CLM environments if they're used in an autoinstallation
  profile (bsc#1179552)
- Migrate CommonJS based React components to ES6
- Add virtual guests refresh action to replace the virtpoller beacon
- Fix question mark explanations for Recurring States (bsc#1179485)

-------------------------------------------------------------------
Thu Dec 03 13:55:25 CET 2020 - jgonzalez@suse.com

- version 4.2.4-1
- Fix loading indicator for tables using SimpleDataProvider (bsc#1177756)
- Required NodeJS version upgraded to 10
- Fix incorrect password autocompletions (bsc#1148357)
- Fix mandatory channels JS API to finish loading in case of error (bsc#1178839)
- Allow specifying both name and label of new Content Environment (bsc#1176411)

-------------------------------------------------------------------
Wed Nov 25 12:26:38 CET 2020 - jgonzalez@suse.com

- version 4.2.3-1
- Added RHEL8 build support
- Fix the search panel in CLM filters page
- Localize documentation links
- Don't allow selecting spice for Xen PV and PVH guests
- Allow creating a VM on Salt host using a cobbler profile
- Show cluster upgrade plan in the upgrade UI
- Enable to switch to multiple webUI theme
- Only refresh the virtual storage list when pool events are received
- Drop node-fetch to fix CVE-2020-15168
- Fix link to documentation in Admin -> Manager Configuration -> Monitoring (bsc#1176172)
- Notify about missing libvirt or hypervisor on virtual host
- Redesign maintenance schedule systems table to use paginated data from server

-------------------------------------------------------------------
Mon Sep 21 12:01:26 CEST 2020 - jgonzalez@suse.com

- version 4.2.2-1
- Updating translations from weblate

-------------------------------------------------------------------
Fri Sep 18 12:19:43 CEST 2020 - jgonzalez@suse.com

- version 4.2.1-1
- Fix the jQuery selector in SP Migration page (bsc#1176500)
- Fix JavaScript error caused by SPA navigation event with empty event field (bsc#1176503)
- Force disable SPA for non-navigation links (bsc#1175512)
- Add translation support for react t() function
- fix striping on react tables
- Update translation strings
- Upgrade jQuery and adapt the code - CVE-2020-11022 (bsc#1172831)
- Fix JS linting errors/warnings
- Enable Nutanix AHV virtual host gatherer.
- Web UI: Implement managing maintenance schedules and calendars
- Warn when a system is in multiple groups that configure the same
  formula in the system formula's UI (bsc#1173554)
- Add virtual network start, stop and delete actions
- Add virtual network list page
- Update package version to 4.2.0

-------------------------------------------------------------------
Thu Jul 23 13:33:43 CEST 2020 - jgonzalez@suse.com

- version 4.1.14-1
- Fix internal server error when creating module filters in CLM (bsc#1174325)
- Fix VM creation page when there is no volume in the default storage pool
- Refresh virtualization pages only on events
- Product list in the Wizard doesn't show SLE products first (bsc#1173522)
- Cluster UI: return to overview page after scheduling actions

-------------------------------------------------------------------
Mon Jun 29 10:09:39 CEST 2020 - jgonzalez@suse.com

- version 4.1.13-1
- Branding adjustments, get rid of spacewalk as a default

-------------------------------------------------------------------
Tue Jun 23 17:22:34 CEST 2020 - jgonzalez@suse.com

- version 4.1.12-1
- Flatten messages passed as array of array to toastr in order to make
  them visible
- Update help link URLs in the UI
- Use volumes for VMs disks and allow attaching cdrom images
- Compute the websockify URL on browser side (bsc#1149644)

-------------------------------------------------------------------
Wed Jun 10 12:22:39 CEST 2020 - jgonzalez@suse.com

- version 4.1.11-1
- UI for managing clusters
- Remove lowercase image label limitation
- Sort activation keys on bootstrapping page (bsc#1171251)
- replace toastr javascript library with react-toastify
- Implement module picker controls for CLM AppStream filters

-------------------------------------------------------------------
Wed May 20 10:58:46 CEST 2020 - jgonzalez@suse.com

- version 4.1.10-1
- Fix Formula Form page not rendered because of javascript error (bsc#1171728)
- Fix formula with form rendering with non-string values
- auto select recommended and mandatory channels by default (bsc#1162843)
- Add hint to edit formulas before applying state (bsc#1168805)
- Fix custom info values input in image profile edit form (bsc#1169773)
- Web UI: Implement bootstrapping minions using an SSH private key

-------------------------------------------------------------------
Wed Apr 15 17:12:58 CEST 2020 - jgonzalez@suse.com

- version 4.1.9-1
- Add content lifecycle project validation interface

-------------------------------------------------------------------
Mon Apr 13 09:36:39 CEST 2020 - jgonzalez@suse.com

- version 4.1.8-1
- Add notification messages type filter
- Show separate info for syncing product channels and children
- sort notifications by type
- Add StateApplyFailed and CreateBootstrapRepoFailed notifications
- Add virtual storage pool actions
- Rename Formula tab to Configuration

-------------------------------------------------------------------
Wed Mar 11 10:59:39 CET 2020 - jgonzalez@suse.com

- version 4.1.7-1
- Show warning on products page when no SUSE Manager Server Subscription is available
- Add WebUI for recurring highstate scheduling
- Show message for VMs pending creation in Guests list
- Cleanup and document the Table component
- scheme is not allowed for URI of image store's API endpoint (bsc#1165571)

-------------------------------------------------------------------
Mon Feb 17 12:54:30 CET 2020 - jgonzalez@suse.com

- version 4.1.6-1
- Introduce CLM AppStream filters for RHEL 8 support
- remove support for SuSEfirewall2

-------------------------------------------------------------------
Fri Jan 31 13:16:46 CET 2020 - jgonzalez@suse.com

- version 4.1.5-1
- Fix WebUI version to 2020.01

-------------------------------------------------------------------
Thu Jan 30 17:38:08 CET 2020 - jgonzalez@suse.com

- version 4.1.4-1
- Update WebUI version

-------------------------------------------------------------------
Thu Jan 30 14:50:39 CET 2020 - jgonzalez@suse.com

- version 4.1.3-1
- Fix count of changes to build (bsc#1160940)

-------------------------------------------------------------------
Wed Jan 22 12:16:08 CET 2020 - jgonzalez@suse.com

- version 4.1.2-1
- Add html-react-parser to fix umlaut in the menu and breadcrumb
- Add placeholder for product name to formula forms
- Fix ordering by date (bsc#1158818)
- Add debug packages containing Javascript source map files
- Don't validate mandatory fields that are not visible (bsc#1158943)
- Show adequate message on saving formulas that change only pillar data
- Report merge_subscriptions message in a readable way (bsc#1140332)
- Use ReactJS Context in Form components

-------------------------------------------------------------------
Wed Nov 27 17:04:54 CET 2019 - jgonzalez@suse.com

- version 4.1.1-1
- Add environment label when deleting environment (bsc#1145758)
- Change form order and change project creation message (bsc#1145744)
- Fix loading proper activation key details on SPA enabled (bsc#1157141)
- Add self monitoring to Admin Monitoring UI (bsc#1143638)
- Fix create VM dialog when there is no virtual storage pool or network
- show channels and filters in CLM history
- SPA: do not early drop modals they can contain inputs (bsc#1155800)
- rename SUSE Products to just Products in UI
- Layout changes in formula forms, validation, deprecate $visibleIf and add new attributes:
  $disabled, $visisble, $required, $match
- Fix WebUI invalidation time by using the package build time instead
  of the WebUI version (bsc#1154868)
- Bump version to 4.1.0 (bsc#1154940)
- Filter by description on the Products page works recursively
- Add check/message for project not found (bsc#1145755)
- Fix sorting issues on content filter list page (bsc#1145591)
- Improve the UI of the salt packages state and configuration channels page to use tabs instead
- Remove/change text on edit filters for clp (bsc#1145608)
- Redirect to project when canceling creating a filter (bsc#1145750)
- Better visualization of the filters attached to a CLM Project. Allow/deny are now split
- Fix ui issues with content lifecycle project list page (bsc#1145587)
- implement "keyword" filter for Content Lifecycle Management
- Enable Azure, Amazon EC2 and Google Compute Engine as available Virtual host Managers
- Trim strings when creating/updating image stores/profiles (bsc#1133429)
- Show loading spin while loading salt keys data (bsc#1150180)
- CLM - Disable clones by default of the shown CLM Project sources
- Show virtual storage volumes and pools on salt minions
- Migrate login to Spark
- Add UI message when salt-formulas system folders are unreachable (bsc#1142309)
- implement "regular expression" Filter for Content Lifecycle Management
  matching package names, patch name, patch synopsis and package names in patches
- Change color of disabled build button on clp page (bsc#1145626)
- New Single Page Application engine for the UI. It can be enabled with the config 'web.spa.enable' set to true
- Fix the 'include recommended' button on channels selection in SSM (bsc#1145086)
- implement "patch contains package" Filter for Content Lifecycle Management
- implement Filter Patch "by type" Content Lifecycle Management
- Implement filtering errata by synopsis in Content Lifecycle Management
- Normalize date formats for actions, notifications and clm (bsc#1142774)
- Implement ALLOW filters in Content Lifecycle Management
- move /usr/share/rhn/config-defaults to uyuni-base-common
- implement "by date" Filter for Content Lifecycle Management
- Hide channels managed by Content Lifecycle projects from available sources (bsc#1137965)
- Add unsupported browser warning when using Internet Explorer

-------------------------------------------------------------------
Wed Jul 31 17:38:44 CEST 2019 - jgonzalez@suse.com

- version 4.0.12-1
- Add new validation to avoid creating content lifecycle projects starting with a number (bsc#1139493)
- Redirect to first step of channel assignment after change channel submit (bsc#1137244)
- add error messages, hints for image profile edit page (bsc#1127319)
- Allow virtualization tab for foreign systems (bsc#1116869)
- Add checks for empty required entries on formula forms (bsc#1109639)
- Fix big formula checkbox not supported in Firefox
- Allow forcing off or resetting VMs
- Adjust title icons
- Fix VM creation dialog with non-default pools and networks (bsc#1138268)
- Update help URLs in the UI (bsc#1136764)
- Force python-numpy and python-PyJWT dependencies (bsc#1137357)
- Display warning if product catalog refresh is already in progress (bsc#1132234)
- Add state EDITED to filters in the Content Lifecycle
- Add built time date to the Content Lifecycle Environments

-------------------------------------------------------------------
Wed May 15 15:23:06 CEST 2019 - jgonzalez@suse.com

- version 4.0.11-1
- SPEC cleanup
- UI for Errata filtering based on advisory name in Content Lifecycle Management
- UI for NEVR(A) filtering in Content Lifecycle Management
- UI to enable / disable server monitoring
- Add a link to the highstate page after formula was saved
- New menu look&feel
- Remove feature preview message from Formulas pages

-------------------------------------------------------------------
Mon Apr 22 12:18:26 CEST 2019 - jgonzalez@suse.com

- version 4.0.10-1
- Add Content Lifecycle Management icon
- Content Lifecycle Management: first filter functionality - deny by package name
- Content lifecycle management - Fix text issues
- Content lifecycle management - show destructive operations only for users with the org admin role
- Add cache buster for static files (js/css) to fix caching issues after upgrading.
- Show undetected subscription-matching message object as a string anyway (bsc#1125600)

-------------------------------------------------------------------
Fri Mar 29 10:34:19 CET 2019 - jgonzalez@suse.com

- version 4.0.9-1
- Content Lifecycle Management: create projects, build and promote

-------------------------------------------------------------------
Mon Mar 25 16:52:18 CET 2019 - jgonzalez@suse.com

- version 4.0.8-1
- Allow username input on bootstrap page when using Salt-SSH
- Add VNC display for virtual machines on salt minions
- Fix action scheduler time picker prefill when the server is on  "UTC/GMT" timezone (bsc#1121195)

-------------------------------------------------------------------
Wed Mar 06 11:40:56 CET 2019 - jgonzalez@suse.com

- version 4.0.7-1
- Fix: compute scroll offset on window scroll for sticky button bar

-------------------------------------------------------------------
Wed Feb 27 13:11:14 CET 2019 - jgonzalez@suse.com

- version 4.0.6-1
- Fix initializing of the datetime picker (bsc#1126862)
- Sort activation key list on create image profile page (bsc#1122770)
- Sort activation key list on bootstrap page (bsc#1122770)
- Add virtual machine creation dialog for salt minions
- Add dropdown number list to jump to a specific table page
- Fix nodejs tests

-------------------------------------------------------------------
Thu Jan 31 09:44:03 CET 2019 - jgonzalez@suse.com

- version 4.0.5-1
- remove RH-specific warning message (bsc#1118100)

-------------------------------------------------------------------
Wed Jan 16 12:26:07 CET 2019 - jgonzalez@suse.com

- version 4.0.4-1
- show feedback messages after using the retry option on the notification messages page
- Make datetimepicker update displayed time (bsc#1041999)
- Nav and section scroll independently
- change SCC sync backend to adapt quicker to SCC changes and improve
  speed of syncing metadata and checking for channel dependencies

-------------------------------------------------------------------
Mon Dec 17 14:42:59 CET 2018 - jgonzalez@suse.com

- version 4.0.3-1
- fix wording for taskotop (cosmetical only)(bsc#1118112)
- When changing basechannel the compatible old childchannels are now selected by default. (bsc#1110772)
- Show human-readable system cleanup error messages
- ActivationKey base and child channel in a reactjs component

-------------------------------------------------------------------
Fri Oct 26 10:46:49 CEST 2018 - jgonzalez@suse.com

- version 4.0.2-1
- fix typo in messages (bsc#1111249)
- Use require() instead of import to avoid js runtime errs
  caused by webpack
- Add /* eslint-disable */ to all js files to ignore them
  during linting
- Rewrite virtual guests list page in reactjs
- Fix applying default values to edit-group
- Respect $name in dictionary edit-group
- Filter out empty values in edit-group (bsc#1104837)

-------------------------------------------------------------------
Fri Aug 10 15:40:23 CEST 2018 - jgonzalez@suse.com

- version 4.0.1-1
- Change WebUI version 4.0.1
- Bump version to 4.0.0 (bsc#1104034)
- Fix copyright for the package specfile (bsc#1103696)
- Allow relative path in visibleIf tag in formulas
- Feat: add OS Image building with Kiwi FATE#322959 FATE#323057 FATE#323056
- Refactor buttons.js
- Feature: implement test-mode for highstate UI
- Disable child channel selection only if channel is actually assigned(bsc#1097697)
- replace select2js plugin in the React environment
- Fix css issues on minion-state pages (bsc#1083295)
- Show feedback on button clicked (bsc#1085464)
- Show chain of proxies correctly (bsc#1084128)
- Fix typo in 'Installed Products' label in image overview page
- Disallow colons in image labels (bsc#1092940)
- Improve the gulpfile watch mode performance (bsc#1096747)
- Refactor the fetching and cache the child channels and mandatory channels in System Details change channels page

-------------------------------------------------------------------
Tue Jun 05 10:13:20 CEST 2018 - jgonzalez@suse.com

- version 2.8.7.6-1
- Avoid ISE when unsubscribing channels in SSM (bsc#1094578)
- Fix cve search box (bsc#1089571)
- Fix on UI content observer (bsc#1084863)
- allow multi selection/deletion of notification messages
- Bugfix: disable toggler if no recommended channels (bsc#1090224)
- Initial branding change for Uyuni (bsc#1094497)
- Implemented new 404 page in react (bsc#1029726)

-------------------------------------------------------------------
Mon May 21 13:34:38 CEST 2018 - jgonzalez@suse.com

- version 2.8.7.5-1
- set version to 3.2.0 (bsc#1094013)

-------------------------------------------------------------------
Wed May 16 17:33:33 CEST 2018 - jgonzalez@suse.com

- version 2.8.7.4-1
- Support new forms of edit-group
- Automatically select mandatory channels when selecting a base
  channel (bsc#1083513)
- Bugfix: ace.js editor config to use soft tabs (bsc#1090040)
- Display always config channel name and label (bsc#1083278)

-------------------------------------------------------------------
Mon May 07 15:29:51 CEST 2018 - jgonzalez@suse.com

- version 2.8.7.3-1
- Handle empty values. Do not pass optional fields to pillar in
  formulas if field is empty and no ifempty attr defined (bsc#1092172)
- use Crypto.getRandomValues for random password generation
- generate random password only if the button is clicked
- Simplify titles on channel assignment pages

-------------------------------------------------------------------
Wed Apr 25 12:11:49 CEST 2018 - jgonzalez@suse.com

- version 2.8.7.2-1
- Fix JS error in SSM child channels page causing selection to be
  lost (bsc#1090871)

-------------------------------------------------------------------
Mon Apr 23 09:22:07 CEST 2018 - jgonzalez@suse.com

- version 2.8.7.1-1
- Sync with upstream (bsc#1083294)
- Add missing left margin at Software Channels WebUI icon links to
  channels (bsc#1083329)
- Fix misleading message when syncing channels (bsc#1089103)
- Do not use button for recommended toggler
- Remove SUSE Studio based image deployments
- Fix for the system channels UI, hide the corresponding title and horizontal line if list of
  SUSE or custom channels is empty

-------------------------------------------------------------------
Wed Apr 04 12:13:32 CEST 2018 - jgonzalez@suse.com

- version 2.8.6.3-1
- Fix style classes (bsc#1087842)

-------------------------------------------------------------------
Thu Mar 29 01:25:47 CEST 2018 - jgonzalez@suse.com

- version 2.8.6.2-1
- add more missing help links (bsc#1085852)

-------------------------------------------------------------------
Mon Mar 26 09:11:20 CEST 2018 - jgonzalez@suse.com

- version 2.8.6.1-1
- Sync with upstream (bsc#1083294)
- Add Action Chain support for Salt clients.
- Fixed behavior on child channels unselecting when multiple channels were unselected
- add ref help links (bsc#1079535)

-------------------------------------------------------------------
Mon Mar 05 09:01:18 CET 2018 - jgonzalez@suse.com

- version 2.8.5.2-1
- rewrite products page into reactjs
- remove empty clean section from spec (bsc#1083294)

-------------------------------------------------------------------
Wed Feb 28 10:01:42 CET 2018 - jgonzalez@suse.com

- version 2.8.5.1-1
- Make minion label unselectable on Visualization's
 'Systems Grouping' view (bsc#1034037)
- Salt Formulas improvements (added a formula values group with add/remove functionality)

-------------------------------------------------------------------
Mon Feb 05 12:50:15 CET 2018 - jgonzalez@suse.com

- version 2.8.3.3-1
- Allow scheduling the change of software channels as an action.
  The previous channels remain accessible to the registered system
  until the action is executed.

-------------------------------------------------------------------
Fri Feb 02 12:54:07 CET 2018 - jgonzalez@suse.com

- version 2.8.3.2-1
- Replace custom states with configuration channels
- Add 'yaml' option for Ace editor
- Add links to salt formula list and adjust behavior. (bsc#1022078)

-------------------------------------------------------------------
Wed Jan 17 13:14:58 CET 2018 - jgonzalez@suse.com

- version 2.8.3.1-1
- Allow selecting unnamed context in kubeconfig (bsc#1073482)
- Add user preferences in order to change items-per-page (bsc#1055296)
- Fix main menu column height
- Adding initial version of web ui notifications
- Visualization UI look&feel improvements

-------------------------------------------------------------------
Tue Nov 28 14:46:15 CET 2017 - jgonzalez@suse.com

- version 2.7.1.13-1
- Disallow entering multiple identical mirror credentials (bsc#971785)
- Fix runtime data display in Images page (bsc#1062972)
- add delete button to img-overview page (bsc#1061245)
- Update wording for image profiles in image build page (bsc#1058323)
- Rename 'Refresh Data' button in VHM details page
- Update browser URL correctly after deleting a VHM from the details page (bsc#1061596)
- Show 'Nodes' list only for Kubernetes VHMs (bsc#1061563)
- remove import button from image over page (bsc#1058128)
- Use the same datetime format as the rest of the product (bsc#1054424)

-------------------------------------------------------------------
Thu Sep 14 11:04:35 CEST 2017 - mc@suse.de

- version 2.7.1.12-1
- Image runtime UI
- Redesign VHM pages on ReactJS
- Dropdown button ReactJS component
- Use ModalButton component in subscription matching pages
- Visualization UI look&feel improvements

-------------------------------------------------------------------
Wed Aug 30 15:57:36 CEST 2017 - mc@suse.de

- version 2.7.1.11-1
- Show a list of channels when an activation key is selected in
  image import form
- Improve error handling in image import UI
- Import image UI
- Update images list and overview pages for external images
- Remove the unused code that caused problems on some browsers (bsc#1050399)
- Use ace editor for custom states with yaml syntax highlighting
- Fix enter key submit on ListTag filter input (bsc#1048762)

-------------------------------------------------------------------
Tue Aug 08 11:33:33 CEST 2017 - fkobzik@suse.de

- version 2.7.1.10-1
- Fix overlapping of elem. (bsc#1031143)
- Fix formulas action buttons position (bsc#1047513)
- Do not show old messages (bsc#1043831)
- Add a dynamic counter of the remaining textarea length
- Confirm if navigating away while bootstrapping

-------------------------------------------------------------------
Mon Jun 12 09:06:15 CEST 2017 - mc@suse.de

- version 2.7.1.9-1
- display a generic non-empty err msg in case of xhr.status==0
  (bsc#1041913)
- Fix: update bottom pagination counter only if it is present
- Fix reactjs unique keys generation and remove duplicated menu
  element
- Fix displaying images built by deleted build hosts
- Update bootstrap success notification link to 'All Systems'
  (bsc#1036272)

-------------------------------------------------------------------
Mon May 29 17:06:57 CEST 2017 - mc@suse.de

- version 2.7.1.8-1
- Fix: only select elemens with the node class in simulation
- Slow down the visualization simulation
- Cache the computed positions of nodes and use them to set their initial
  position
- Fix bottom alignment of aside and footer
- Handle rebuild in a popup dialog
- Add select boxes and 'Delete' button to image, store, profile list pages
- Fix highstate.js
- Remove responsive-tab.js script from the 'Setup Wizard' page
- Move 'Clear Menu' button next to the search input
- Rename 'Onboarding' to 'Keys'
- Rename 'Schedule no sooner than' to 'Earliest' and 'Add to Action Chain' to
  'Add to'
- Remove 'Apply Highstate' button from Formulas pages
- Add support for multiple servers in the highstate preview page
- Redesign Highstate preview page
- Add inspect status and reinspect button to image overview page
- Bounce back from the shortcut links in content management pages
- Add getQueryStringValue and urlBounce utility functions for JS
- Ensure proper authentication for content management (bsc#1036320)
- Fix toolbar elements for formula selection page
- change version to 3.1.0

-------------------------------------------------------------------
Wed May 03 16:46:43 CEST 2017 - michele.bologna@suse.com

- version 2.7.1.7-1
- Create spacewalk-section-toolbar only if needed
- Move selector-buttons and pagination into fixed toolbar
- Apply 'action button fixed on scroll' behavior to pages (bsc#1012978)
- Allow dot character '.' for activation key (bsc#1035633)
- Add 'add to ssm' checkboxes to CVE audit list (bsc#1032016)
- Update CVE Audit buttons
- Update CVE Audit status icons
- Add system to SSM only if it can be added
- Fix hardcoded link in image patches list (bsc#1032293)

-------------------------------------------------------------------
Mon Apr 03 14:48:31 CEST 2017 - mc@suse.de

- version 2.7.1.6-1
- add error handing and fix rebuild button
- new cve audit ui for server/images
- Fix word spacing in 'Image Status' section of 'Image Overview' page

-------------------------------------------------------------------
Fri Mar 31 12:24:22 CEST 2017 - mc@suse.de

- version 2.7.1.5-1
- set version to Beta 2
- Visualization: add-to-ssm button
- Multilevel hierarchy for Visualization
- Fix patches and packages lists JS issue on Firefox (bsc#1031504)
- Fix version input in the image build page
- Fix JS issues on image build page
- Add date time input for scheduling the image build
- Add 'Rebuild' button to image details page
- Add custom values to image info and image profile
- Redirect to images list after scheduling a build
- Update remote commands preview/run button (bsc#1028862)
- Make password field required in image store form
- Refactoring the menu
- UI menu: direct link as icon, normal label to collapse/explode submenu
- BugFix: evaluate also node label in menu search (bsc#1025939)
- Handle TaskomaticApiExceptions: Spark controllers and Javascript
- Remote Commands: allow Web Socket to be opened on non-standard port
- Fix broken help link for taskstatus (bsc#1017422)
- show proxy path in bootstrap UI
- clear proxy selection when clicking clear fields button
- check if proxy hostname is FQDN in UI
- java backend for salt ssh-push through proxy

-------------------------------------------------------------------
Wed Mar 08 19:03:33 CET 2017 - mc@suse.de

- version 2.7.1.4-1
- show message when waiting for ssh minions times out
- fix remote cmd ui js err and timed out msg

-------------------------------------------------------------------
Tue Mar 07 14:57:03 CET 2017 - mc@suse.de

- version 2.7.1.3-1
- Fix the initial view jump-on-drag bug
- remote cmd UI changes for salt-ssh minions
- Rephrase the system details page caption a bit
- Adjust field captions
- initial Visualization Feature
- Add patches and packages pages for images
- show installed products in the ui
- Add image info UI
- Add datetime react component with moment.js
- Remove 'email' field from image profile form
- Add delete confirmation pop-ups to image profile and image store pages
- Add build schedule notification on image build page
- Updated links to github in spec files
- Add js utility function to create Date objects in different timezones
- send timeout if no minions available in remote cmd ui
- Remove "Technology preview" from Salt SSH push
- improve salt remote cmd ui err handling
- make remote commands UI async

-------------------------------------------------------------------
Tue Feb 07 15:21:24 CET 2017 - michele.bologna@suse.com

- version 2.7.1.2-1
- Validate activation key values (bsc#1015967)
- Pass user-preferred localtime to the highstate UI (bsc#1020027)
- Various fixes for the new UI

-------------------------------------------------------------------
Wed Jan 11 16:41:52 CET 2017 - michele.bologna@suse.com

- version 2.7.1.1-1
- Version 2.7.1.0
- New UI

-------------------------------------------------------------------
Fri Dec 16 12:13:16 CET 2016 - michele.bologna@suse.com

- version 2.5.7.12-1
- Version 3.0.3
- Small adjustments on bootstrap page (bsc#1012761)
- Bootstrapping: ssh push for salt system feature preview
- Fix plus/minus buttons in action chain list (bsc#1011344)
- BugFix: message consistency attempting bootstrapping a minion (bsc#1005924)
- Only show minions with sids available as links (bsc#1007261, bsc#970460)

-------------------------------------------------------------------
Mon Nov 07 10:53:57 CET 2016 - michele.bologna@suse.com

- version 2.5.7.11-1
- Increase minor version to 3.0.2
- Adds a total systems counter in Salt Remote Cmd UI
- Separate API endpoint for SSH system registration

-------------------------------------------------------------------
Thu Oct 06 16:11:48 CEST 2016 - mc@suse.de

- version 2.5.7.10-1
- Support formulas in SUSE Manager
- switched SUSE Manager version to 3.0.1
- introduce Spark router conventions
- Disable strict host key checking per default
- Rename "States Catalog" to "State Catalog" in UI
- add TaskoTop to UI
- BugFix: use user preferences parameters as default page size
  (bsc#980678)
- unified table version

-------------------------------------------------------------------
Mon Jul 18 14:09:44 CEST 2016 - jrenner@suse.com

- version 2.5.7.9-1
- BugFix: recompute window dimensions when content changes (bsc#971559)
- Fix aside column height computation (bsc#969834)
- Initial version of the bootstrapping UI

-------------------------------------------------------------------
Tue May 24 15:32:18 CEST 2016 - kwalter@suse.com

- version 2.5.7.8-1
- Disable action buttons to add/reject/delete minions if user is non org-admin
- handle and show error message when session expires in remote-command page
  (bsc#974891)
- Enable Run button in remote-command page only if a preview exists
- show both Preview and Run buttons to improve usability of remote
  command feature (bsc#974288)

-------------------------------------------------------------------
Wed Apr 06 08:42:16 CEST 2016 - mc@suse.de

- version 2.5.7.7-1
- show fingerprint and scroll if it overflows
- Extend the matcher UI refresh interval to 1 minute
- Subscription Matching: add message popups in case of errors during refreshes
- SubscriptionMatching UI: add a sub-title for add-pin popup to clarify the
  content
- list custom states from db instead of disk (bsc#972166)
- BugFix: cut fingerprint but show it whole in tooltip (bsc#971003)
- Do not install the src directory (bsc#972125)
- Remove all code related to SSE based UI events (bsc#969303)

-------------------------------------------------------------------
Mon Mar 21 17:42:16 CET 2016 - mc@suse.de

- version 2.5.7.6-1
- fix timepicker show on addon click
- add Messages.Util.info/warning/error methods
- change icon of state catalog page
- save/apply messages in pkg states UI, move msg() to Messages.Utils.msg
- enter triggers search in package state UI
- Adjust datetimepicker and update highstate ui to use it
- add LocalDateTime formating helper
- Changed state search button to unique id
- unneeded .promise in *-custom-states.js saveRequest() causes undefined error
- Make request functions cancelable, adjust client code
- (bnc#970531) Fix Network usage in custom state component
- (bnc#970531) Revert Network.js changes and fix custom state pages

-------------------------------------------------------------------
Wed Mar 09 11:27:51 CET 2016 - mc@suse.de

- version 2.5.7.5-1
- Add Custom State UI for Organizations and Groups
- check header for csrf token
- refactor salt minion onboarding ui showing the fingerprint
- Allow to apply the highstate from the UI

-------------------------------------------------------------------
Wed Mar 02 11:47:09 CET 2016 - mc@suse.de

- version 2.5.7.4-1
- Add gulp infrastructure to transpile JSX and ES6 into ES5 and
  provide bundling functionality

-------------------------------------------------------------------
Wed Feb 10 08:25:16 CET 2016 - mc@suse.de

- version 2.5.7.3-1
- Subscription Matcher UI: add order-by-column feature
- Subscription Matcher UI: add full date in case of hover
- Subscription Matcher UI: add alert color on fully matched quantity
  of a subscription
- fix usage of localization

-------------------------------------------------------------------
Tue Jan 26 13:56:40 CET 2016 - mc@suse.de

- version 2.5.7.2-1
- add latest state support to ui and generator
- Do not refresh the SCC data while the taskomatic job does the same
  (bsc#962323)
- update version number in UI footer to 3.0
- Subscription Matching: add UI to display results of the matching
- Bring the About link on the login page back
- Adds a translation function per RFC #16

-------------------------------------------------------------------
Sat Jan 16 11:20:04 CET 2016 - mc@suse.de

- version 2.5.7.1-1
- Additional fixes for bsc#956613 (decoding [] is broken for list-key-name)
- moving non_expirable_package_urls parameter to java
- moving download_url_lifetime parameter to java

-------------------------------------------------------------------
Tue Jan 05 15:45:06 CET 2016 - mc@suse.de

- version 2.5.6.2-1
- Fix list-key-name (decoding of [] is broken in commons-beanutils.jar > 1.7)
  (bsc#956613)
- Add feedback for failure/success and waiting states
- Fix changed view behavior
- update package states in all views after save
- Reuse local search results if search term does not change

-------------------------------------------------------------------
Wed Dec 16 11:11:40 CET 2015 - mc@suse.de

- version 2.5.6.1-1
- Add UI for package state management
- Integrate system header and navigation menu
- Send epoch, version and release separately
- Initial react component showing the page heading
- remove call_procedure and call_function from RHN::DB
  again.
- moving some config parameter to java default file

-------------------------------------------------------------------
Mon Nov 30 10:54:19 CET 2015 - mc@suse.de

- version 2.5.5.1-1
- BugFix: check mirror credentials required fields (bsc#955970)
- change minion cmd api endpoint to use post
- URL scheme conventions: /minions/:id and MinionController.show
- Add default setting for task timeout
- bring back call_procedure and call_function to RHN::DB
- fix to have the side bar 100%% height
- New ui for the login page and relogin

-------------------------------------------------------------------
Thu Oct 22 16:24:20 CEST 2015 - mc@suse.de

- version 2.5.1.3-1
- Improve the alert notification
- Instead of showing an alert just log out if browser unsupported
- Open the event stream on every page
- Setup SSE event source on the system overview page

-------------------------------------------------------------------
Wed Oct 14 09:48:35 CEST 2015 - mc@suse.de

- version 2.5.1.2-1
- implement remote command interface with target glob

-------------------------------------------------------------------
Wed Oct 07 13:31:32 CEST 2015 - mc@suse.de

- version 2.5.1.1-1
- drop monitoring
- port all perl web pages to java
- replace upstream subscription counting with new subscription
  matching (FATE#311619)

-------------------------------------------------------------------
Wed Sep 23 14:56:25 CEST 2015 - mc@suse.de

- version 2.1.60.13-1
- remove use of updateUpgradePaths() from external
- Added sudo user config option and added comments

-------------------------------------------------------------------
Tue Feb 03 11:45:13 CET 2015 - mc@suse.de

- version 2.1.60.12-1
- Getting rid of trailing spaces
- Remove vestige of ctxt-sensitive help, and teach PXT::HTML->link
  not to link when there is no url
- Show Proxy tab if system is a proxy even when assigned to cloned
  channels (bsc#913939)
- spacewalk-web: add Requires for used perl modules
- fix perl context-help to notice empty help-url strings
- s1-sm-systems.html does not exist any more
- unify style

-------------------------------------------------------------------
Thu Dec 04 16:21:11 CET 2014 - mc@suse.de

- version 2.1.60.11-1
- add User Guide to online help pages
- fix links to monitoring documentation (bsc#906887)
- clean up remnants of prototype.js, convert to jQuery
- fix form-field-name for create-notification
- Remove unused clone_newest_package function
- fix rhnChannelNewestPackage table by using
  refresh_newest_package function again
- improve the layout in case the exception message is large
- setup wizard: add tooltip to refresh button
- stop the spinner for the success task
- link the error message with the tomcat log viewer
- make the SCC migration/refresh dialog show steps
- Add a refresh button to the SUSE products page

-------------------------------------------------------------------
Fri Nov 07 13:02:38 CET 2014 - mc@suse.de

- version 2.1.60.10-1
- Integrate the refresh dialog with the setup wizard products page
- Do a refresh only for ISS masters
- minor updates to strings / wording
- introduce a check for an empty snapshot tag for ssm
- minor UI improvements

-------------------------------------------------------------------
Tue Oct 14 15:16:52 CEST 2014 - mc@suse.de

- version 2.1.60.9-1
- Add aarch64 and ppc64le to parent-child channel compatibility list

-------------------------------------------------------------------
Fri Sep 12 15:43:37 CEST 2014 - mc@suse.de

- version 2.1.60.8-1
- WebUI cloning should use the same SQL query as API
- update linking and delete old page
- Use text mode and set editor to read only

-------------------------------------------------------------------
Tue Jun 17 09:59:36 CEST 2014 - jrenner@suse.de

- version 2.1.60.7-1
- Remove unused perl code after pages have been ported to java
- Add development_environment to rhn_web.conf

-------------------------------------------------------------------
Tue May 27 17:12:58 CEST 2014 - mc@suse.de

- version 2.1.60.6-1
- Fix refreshing of Autoinstallable Tree forms (bnc#874144)

-------------------------------------------------------------------
Thu May 22 14:32:10 CEST 2014 - mc@suse.de

- version 2.1.60.5-1
- Workaround browser bugs with broken scrolling on anchor pages.
  (bnc#855168)

-------------------------------------------------------------------
Fri May 16 13:11:58 CEST 2014 - mc@suse.de

- version 2.1.60.4-1
- rewrite pending events page from perl to java
- remove old perl pages
- delete unused code in modules/rhn/RHN/Server.pm related to system events
- delete unused code in modules/rhn/RHN/DB/Server.pm related to system events
- Reuse --add-product-by-ident for triggering product re-sync
- remove Quick Start Guide from side menu
- Replace editarea with ACE (http://ace.c9.io/) editor.
- dont show link if there are no details to show
- fixed urls pointing to novell.com
- Bugfix: humanize dates after fragment has loaded

-------------------------------------------------------------------
Tue May 06 15:03:59 CEST 2014 - mc@suse.de

- version 2.1.60.3-1
- Fix bug converting pm times to am when using locales in 24 hour format
- style alert messages on perl pages
- update info icon
- Outdated copyright message (bnc#872978)
- Implement Setup Wizard Product sync page
- rewrite system snapshot to java: removed obsoleted perl page
- rewrite system event page from perl to java
- Safer DWR callback method introduced
- Fix SP migration fails to add child channels (bnc#867601)
- Rename sp-migration.js to susemanager-sp-migration.js
- port SP Migration Setup page to bootstrap and jquery

-------------------------------------------------------------------
Thu Mar 27 10:19:19 CET 2014 - fcastelli@suse.com

- version 2.1.60.2-1
- Cache proxy verification status in the session
- split the js files again as the onready callbacks conflict with the available
  dwr methods
- remove the custom .js for proxy settings, move everything to the main one
- handle missing proxy settings case
- Basic save, verify and retrieve implemented.
- bug with the gray column fixed
- function columnHeight doesnt need to be called more than once
- javascript semicolons added. fixes in the calculation of the aside tag's
  height. fixed scroll to avoid the tabs to be resized after the aside tag is
  rendered. Function resize tab added to the Jquery Object to make it global
- HTTP proxy javascript
- img folder added. responsive tabs file added
- Remove debug logging
- Implement the "make primary" functionality
- Cache subscriptions and validation status in the session object
- Refactor javascript and get rid of hidden form fields
- Clear modal when it is hidden + refactor the IDs
- Fix modal ids after refactoring
- Initial version of a new modal to list the actual subscriptions
- Add new javascript source file for setup wizard
- Update edit_notification_method.pxi
- Rewrite code for bootstrap usage
- fixed bug unable to delete action chain
- fixed typo in action chain jsp and js
- bnc#862043: fail if rhnPackage.path is NULL
- bnc#862043: avoid trimming to 128 chars
- update navigation link: Install -> Create First User
- system_upgradable_package_list is not referenced anymore
- on-click and node-id attributes are relevant only to pxt pages
- removed unused up2date_version_at_least()
- removed unused rhn-up2date-at-least tag
- bnc#867646: Action Chaining: avoid scrolling page after javascript handler
- make the setup of the date picker more declarative using data- attributes in
  order to be able to share this setup with other parts of the code that will
  need a slightly different picker like the recurrent selector. It also saves
  us from outputing one <script> tag in the jsp tag implementation.
- Set 0 (false) as the default for 'ssh_push_use_hostname'

-------------------------------------------------------------------
Thu Feb 27 15:32:51 CET 2014 - fcastelli@suse.com

- version 2.1.60.1-1
- bug fixed in error pages in perl - they were not reading the stylesheet
  correctly
- remove "nightly" from footer version
- Error pages in Perl formated to the new layout of SUMa
- give generated buttons appropriate class
- Styling unstyled submit buttons.
- Perl Pages: Styling unstyled submit buttons
- Revert "Refeactored cookie parsing code to better handle malformed cookies"
- Action Chaining: avoid errors on double save
- Refeactored cookie parsing code to better handle malformed cookies
- make the time format also localized
- Introduce a date-time picker.

-------------------------------------------------------------------
Thu Feb 13 15:12:54 CET 2014 - mc@suse.de

- version 2.1.56.1-1
- Action Chain Edit page added
- Front-end code for action chain creation/selection added
- Fixes bar going from 0..9 A..Z on
  /rhn/systems/details/packages/PackageList.do but A..Z 0..9 on
  /rhn/systems/SystemEntitlements.do and
  /network/systems/system_list/regular_in_channel_family.pxt
- different set of pagination arrows on
  /network/systems/system_list/regular_in_channel_family.pxt
- 1063915, CVE-2013-4415 - Missed changing Search.do to post, perl-side
- javascript not needed anymore

-------------------------------------------------------------------
Fri Feb 07 12:58:53 CET 2014 - mc@suse.de

- version 2.1.54.1-1
- changes in the logic to update the tick icon.
  Differentiating between edit user form and create user form.
- adding caller script and tick icon function
- Fixed unstyled form in PXT page: SSM/Groups
- Fixed unstyled form in PXT page: SSM/Provisioning/TagSystems
- Add a rhn-date tag
- Implement rhn:formatDate that uses moment.js on the client side. It supports
  also most of fmt:formatDate options.
- porting system group monitoring probes page to java
- relocate placeholder function to new file
- port reboot_confirm.pxt from perl to java
- point links to new java ProbesList pages
- use package name to require sudo
- Updating the copyright years info

-------------------------------------------------------------------
Mon Jan 13 09:29:11 CET 2014 - mc@suse.de

- version 2.1.47.1-1
- Make the packages require the frontend-libs
- replaced old monitoring images with icons
- perl List port to new css/markup
- removed dead js file
- use packaged upstream bootstrap js files
- Check if all password input fields are empty.
- make sure not to submit the placeholder as a password.
  reduce file to only one document ready handler.
- add password strength meter
- updated references to new java WorkWithGroup page
- rewrite system event history page to java
- removed unused pxt pages

-------------------------------------------------------------------
Wed Dec 18 13:44:29 CET 2013 - mc@suse.de

- version 2.1.43.1-1
- perl-Authen-PAM is no longer required
- remove trailing whitespace from rpm group
- updated links to system group delete page
- removed unused ssm errata pxt pages
- fixing references to SSM errata page
- define new rules and add a few more error messages. move the progressbar to a
  specific container.
- style and add error messages in the popover
- The only real error is password_too_short. The rest needs to go into the
  suggestions
- Some improvements to the updateTickIcon function.
- Assign the pwstrength meter to the desiredpassword input form
- Add function to update the Tick Icon. Display bootstrap list in popover.
- Adding pwstrength library to check password strength
- Adding the bootstrap tooltip library
- Adding the bootstrap popover library
- Remove groups/errata_list.pxt
- replaced icons with icon tag
- updated pxt pages to use <rhn-icon> tag
- updated perl modules to use PXT::HTML->icon()
- Show the popover for 10 seconds if not hidden by the user
- System Group / Admins - updated links and removed old page
- Put the given year in the valid range (bnc#846356)
- Paste event handler parsing CVE identifiers with javascript (bnc#846356)
- system group details - linking + cleanup
- CVE UI was updated and improved. It now has a popover that shows a link to
  http://cve.mitre.org/ and explains that a user can also paste the entire CVE
  as found on the site

-------------------------------------------------------------------
Mon Dec 09 17:06:02 CET 2013 - mc@suse.de

- version 2.1.39.1-1
- new style added based on twitter bootstrap
- support power management (FATE#315029)
- switch to 2.1

-------------------------------------------------------------------
Thu Nov 28 16:16:08 CET 2013 - mc@suse.de

- version 1.7.28.19-1
- add support for enhances rpm weak dependency (web) (bnc#846436)

-------------------------------------------------------------------
Wed Aug 21 15:39:18 CEST 2013 - mc@suse.de

- version 1.7.28.18-1
- use default rhn.conf only when it exists
- parent channel cannot be a shared channel from different org when
  cloning
- lookup for defaults also in /usr/share/rhn/config-defaults/rhn.conf

-------------------------------------------------------------------
Wed Jun 12 10:55:21 CEST 2013 - mc@suse.de

- version 1.7.28.17-1
- add RHN::Form::Widget::Select to ChannelEditor
- We use RHN::Form::ParsedForm so we should use it.
- Adding sudo Requires for spacewalk-base package

-------------------------------------------------------------------
Thu Apr 04 15:14:14 CEST 2013 - mc@suse.de

- version 1.7.28.16-1
- Fixing Oracle-specific outer join syntax, use of PE.evr.*, and missing joins.
- Display package list on page history/event.pxt.
- SSH Server Push (java) (FATE#312909)

-------------------------------------------------------------------
Fri Feb 08 10:57:09 CET 2013 - mc@suse.de

- version 1.7.28.15-1
- Removing the Downloads tab, it points to nonexisting
  /rhn/software/channel/downloads/Download.do page.
- Fixing enable_snapshot typo
- set versions in html page footer to 1.7
- fix duplicate headline for virtual guests (bnc#794293)
- Fix navigation items for perl pages (bnc#794299)

-------------------------------------------------------------------
Wed Nov 28 10:20:20 CET 2012 - mc@suse.de

- version 1.7.28.14-1
- update changelog

-------------------------------------------------------------------
Thu Nov 22 15:59:33 CET 2012 - jrenner@suse.de

- version 1.7.28.13-1
- SP migration web UI
- Shortcut RHN::Date->now->long_date, avoiding DateTime
  (bnc#789905)
- fix cloning a child channel with a parent in different org

-------------------------------------------------------------------
Fri Sep 28 15:47:12 CEST 2012 - mc@suse.de

- version 1.7.28.12-1
- The Update button should be disabled if the text area is empty.
  (bnc#753584)

-------------------------------------------------------------------
Tue Aug 14 16:18:10 CEST 2012 - mc@suse.de

- version 1.7.28.11-1
- Revert "Convert script contents from hex to string (bnc#775591)"

-------------------------------------------------------------------
Tue Aug 14 11:56:58 CEST 2012 - mc@suse.de

- version 1.7.28.10-1
- Convert script contents from hex to string (bnc#775591)

-------------------------------------------------------------------
Thu Aug 02 13:16:42 CEST 2012 - mc@suse.de

- version 1.7.28.9-1
- fix sql outer join syntax
- fix parameter handling

-------------------------------------------------------------------
Mon Jul 16 15:29:50 CEST 2012 - ug@suse.de

- version 1.7.28.8-1
- Fix ISE on pgsql: Error message: RHN::Exception: DBD::Pg::st execute failed:
  ERROR: syntax error at or near "NAME" at character 40
- cross-database references are not implemented: pe.evr.as_vre_simple
- ORDER BY expressions must appear in select list
- error messages in PostgreSQL have different pattern

-------------------------------------------------------------------
Mon Jun 25 10:27:43 CEST 2012 - mc@suse.de

- version 1.7.28.7-1
- For the postgres localhost:5432 case, use the
  Unix socket local connection.

-------------------------------------------------------------------
Thu Jun 21 10:58:30 CEST 2012 - jrenner@suse.de

- version 1.7.28.6-1
- call to rhn_server.tag_delete db agnostic
- Add support for studio image deployments (web UI)

-------------------------------------------------------------------
Thu May 31 10:44:13 CEST 2012 - mc@suse.de

- version 1.7.28.5-1
- OpenSCAP integration -- Add simple search page.
- Sometimes the return_link on the SSM Clear button does not
  work

-------------------------------------------------------------------
Thu May 24 14:40:53 CEST 2012 - mc@suse.de

- fix owner and permissions of /etc/rhn for spacewalk-dobby
  (bnc#763878)

-------------------------------------------------------------------
Mon May 14 10:43:28 CEST 2012 - mc@suse.de

- version 1.7.28.4-1
- Escape image name to allow quotes and prevent XSS (bnc#761165)
- Split OpenSCAP and AuditReviewing up

-------------------------------------------------------------------
Fri Apr 27 16:06:27 CEST 2012 - mc@suse.de

- version 1.7.28.3-1
- add AS syntax for PostgreSQL
- Fix errata clone name generation
- Update perl channel-select-dropdowns to use the same hierarchical
  sort as java pages
- fix links pointing to not existing pages
- remove link to xe eula
- remove eula files; they are part of the branding packages now

-------------------------------------------------------------------
Fri Mar 30 15:21:11 CEST 2012 - mc@suse.de

- version 1.7.28.2-1
- Fixing regular_systems_in_channel_family for PostgreSQL.
- fixed rhn_server.delete_from_servergroup() call
- OpenSCAP integration -- Show results for system on web.

-------------------------------------------------------------------
Mon Mar 26 16:57:06 CEST 2012 - jrenner@suse.de

- Show legal note in the footer of all login pages

-------------------------------------------------------------------
Wed Mar 21 18:13:28 CET 2012 - mc@suse.de

- version 1.7.28.1-1
- Bumping package version

-------------------------------------------------------------------
Wed Mar 21 13:30:12 CET 2012 - mc@suse.de

- Remove the page errata/Overview.do

-------------------------------------------------------------------
Thu Mar 15 17:16:04 CET 2012 - jrenner@suse.de

- Add support for studio image deployments

-------------------------------------------------------------------
Wed Mar  7 11:12:05 CET 2012 - mc@suse.de

- Fix naming of cloned patches to not remove the first 3 chars

-------------------------------------------------------------------
Tue Feb 28 11:38:53 CET 2012 - mantel@suse.de

- rename "Oracle" to "Database" in db-control tools

-------------------------------------------------------------------
Tue Jan 31 16:52:57 CET 2012 - mantel@suse.de

- add etc/sysconfig/SuSEfirewall2.d/services/susemanager-database

-------------------------------------------------------------------
Thu Dec 22 14:59:55 CET 2011 - mantel@suse.de

- rename Novell to SUSE (#708333)

-------------------------------------------------------------------
Wed Nov 16 14:35:50 CET 2011 - mantel@suse.de

- "to_number" in new Oracle version cannot cope with a period and
  errors. So we remove the period before trying to convert.

-------------------------------------------------------------------
Wed Nov 16 14:30:51 CET 2011 - mantel@suse.de

- dobby_conf is only template; write dobby conf to rhn_conf
  during Oracle setup

-------------------------------------------------------------------
Wed Nov 16 11:43:46 CET 2011 - mantel@suse.de

- rename RHN database to SUSE Manager database for dobby

-------------------------------------------------------------------
Fri Nov 11 17:15:03 CET 2011 - jrenner@suse.de

- Fix stacktraces produced by auditlog-keeper

-------------------------------------------------------------------
Fri Nov 11 16:01:49 CET 2011 - jrenner@suse.de

- Fix rename Kickstart -> Autoinstallation (bnc#727517)

-------------------------------------------------------------------
Thu Nov 10 16:22:58 CET 2011 - jrenner@suse.de

- Fix internal server errors by returning 0 instead of dying

-------------------------------------------------------------------
Wed Nov  9 09:45:58 CET 2011 - mantel@suse.de

- tag rhn_dobby.conf as "noreplace"

-------------------------------------------------------------------
Tue Nov  8 14:42:35 CET 2011 - mantel@suse.de

- name of system user is "sys", not "system"

-------------------------------------------------------------------
Tue Nov  8 14:11:44 CET 2011 - jrenner@suse.de

- Implement audit logging for remaining .pxt pages (fate#312607)

-------------------------------------------------------------------
Wed Oct 26 14:45:36 CEST 2011 - mantel@suse.de

- fix db-control tablesizes (owner is normal_user, not sid)

-------------------------------------------------------------------
Mon Oct 24 15:14:08 CEST 2011 - mantel@suse.de

- adapt spacewalk_dobby for SUSE Manager

-------------------------------------------------------------------
Mon Oct 17 17:25:47 CEST 2011 - ug@suse.de

- fixed "Kickstart" to "Autoinstallation"
  bnc#711527

-------------------------------------------------------------------
Mon Oct 17 13:07:23 CEST 2011 - jrenner@suse.de

- CVE-2011-3344 - XSS on the Lost Password Page (bnc#719130)

-------------------------------------------------------------------
Wed Oct 12 11:49:17 CEST 2011 - mantel@suse.de

- add missing Requires "perl-Filesys-Df" for spacewalk-dobby

-------------------------------------------------------------------
Wed Oct 12 10:23:04 CEST 2011 - mc@suse.de

- add missing Requires to perl-DataTime

-------------------------------------------------------------------
Wed Oct  5 11:54:16 CEST 2011 - mantel@suse.de

- fix ORACLE_HOME for spacewalk-dobby

-------------------------------------------------------------------
Thu Sep  8 15:30:32 CEST 2011 - iartarisi@suse.cz

- readd a lot of perl files that were accidentally deleted from the
  spacewalk-pxt subpackage

-------------------------------------------------------------------
Thu Sep  8 13:47:14 CEST 2011 - iartarisi@suse.cz

- remove some files from spacewalk-pxt that are already in
  base-minimal (bnc#681219)

-------------------------------------------------------------------
Fri Jul  8 09:11:00 CEST 2011 - jrenner@suse.de

- Refactor RedHat.do to Vendor.do (bnc#671239)

-------------------------------------------------------------------
Thu May 26 12:03:11 CEST 2011 - jrenner@suse.de

- Add javascript for password strength meter (bnc#685551/fate#312398)

-------------------------------------------------------------------
Fri May  6 14:03:25 CEST 2011 - mc@suse.de

- more debranding (bnc#670318)

-------------------------------------------------------------------
Thu Mar 31 14:27:06 CEST 2011 - mantel@suse.de

- debranding (bnc#683397)

-------------------------------------------------------------------
Fri Mar 25 16:54:00 CET 2011 - jrenner@suse.de

- Link to the local version of the release notes (bnc#676683)

-------------------------------------------------------------------
Fri Mar 25 14:43:37 CET 2011 - ug@suse.de

- Impossible to schedule reboot requests (bnc#680421)

-------------------------------------------------------------------
Fri Mar 25 14:31:13 CET 2011 - ug@suse.de

- can't trigger a reboot for a system (bnc#682644) fixed

-------------------------------------------------------------------
Thu Mar 24 12:24:17 CET 2011 - mantel@suse.de

- debrand "Errata Event" to "Patch Event" in Legend (bnc#670318)

-------------------------------------------------------------------
Thu Mar 24 11:37:47 CET 2011 - mantel@suse.de

- rebrand Errata to Patches in ErrataList.pm (bnc#670318)

-------------------------------------------------------------------
Thu Mar 24 10:04:25 CET 2011 - mantel@suse.de

- fix ownership of /etc/rhn/default (bnc#681926)

-------------------------------------------------------------------
Wed Mar 23 12:25:00 CET 2011 - mantel@suse.de

- rebrand sniglet for "system not checking in with..."

-------------------------------------------------------------------
Fri Mar 18 11:33:48 CET 2011 - jrenner@suse.de

- Rebrand Errata to Patches in search combobox on pxt pages

-------------------------------------------------------------------
Fri Mar 18 10:48:47 CET 2011 - jrenner@suse.de

- Add the proxy quick start document to the UI

-------------------------------------------------------------------
Thu Mar 17 15:27:22 CET 2011 - jrenner@suse.de

- Do not show a subnavigation below 'Proxy'

-------------------------------------------------------------------
Thu Mar 17 13:49:56 CET 2011 - mc@suse.de

- debranding for proxy

-------------------------------------------------------------------
Mon Mar 14 17:18:19 CET 2011 - jrenner@suse.de

- Replace rhn-proxy with SMP for ACLs and queries (bnc#679420)

-------------------------------------------------------------------
Thu Mar 10 14:55:05 CET 2011 - jrenner@suse.de

- Adapted the UI to URL paths from new docu packages (bnc#674315)

-------------------------------------------------------------------
Wed Mar  9 15:16:52 CET 2011 - mc@suse.de

- add missing dependency to spacewalk-base-minimal (bnc#678126)

-------------------------------------------------------------------
Tue Mar  8 16:00:30 CET 2011 - jrenner@suse.de

- Change url path from install_guide to install-guide (bnc#674315)

-------------------------------------------------------------------
Fri Mar  4 13:17:03 CET 2011 - jrenner@suse.de

- remove checks for specific proxy versions (bnc#676718)

-------------------------------------------------------------------
Thu Mar  3 15:59:22 CET 2011 - mantel@suse.de

- debrand system connection display (bnc#676677)

-------------------------------------------------------------------
Mon Feb 28 10:54:36 CET 2011 - ug@suse.de

- fixed perl code to truncate action-name in DB to 128 chars
  (bnc#675021)

-------------------------------------------------------------------
Thu Feb 17 13:25:22 CET 2011 - jrenner@suse.de

- change kickstart to autoinstallation in navigation on pxt pages

-------------------------------------------------------------------
Wed Feb 16 14:33:20 CET 2011 - mc@suse.de

- debranding

-------------------------------------------------------------------
Wed Feb 16 12:24:24 UTC 2011 - dmacvicar@suse.de

- updated EULA for footer link

-------------------------------------------------------------------
Wed Feb 16 12:47:01 CET 2011 - mc@suse.de

- give the channel list in clone.pxt a nice order and group
  child channels and there parents correctly (bnc#672423)

-------------------------------------------------------------------
Wed Feb 16 10:40:25 CET 2011 - mc@suse.de

- fix wrong links to javascript scripts

-------------------------------------------------------------------
Tue Feb 15 15:20:47 CET 2011 - jrenner@suse.de

- fixed links to index.do (bnc#672051)

-------------------------------------------------------------------
Fri Feb 11 16:39:50 CET 2011 - mc@suse.de

- debranding (bnc#671272)

-------------------------------------------------------------------
Fri Feb 11 13:37:02 CET 2011 - jrenner@suse.de

- add quick start to the help desk and navigation

-------------------------------------------------------------------
Fri Feb 11 11:08:24 CET 2011 - mc@suse.de

- fix path to formletters (bnc#671156)

-------------------------------------------------------------------
Fri Feb 11 09:49:10 UTC 2011 - dmacvicar@suse.de

- add final EULAS (bnc#671189) in /help

-------------------------------------------------------------------
Thu Feb 10 16:50:10 CET 2011 - jrenner@suse.de

- remove references to non-existent channel mgmt guide (bnc#660768)

-------------------------------------------------------------------
Thu Feb 10 13:06:18 UTC 2011 - dmacvicar@suse.de

- use product name var on footer template (bnc#667918)

-------------------------------------------------------------------
Tue Feb  8 17:20:45 CET 2011 - ma@suse.de

- Use 'Patches' in nav (bnc#670013)
- Disable references to proxy (bnc#670203)

-------------------------------------------------------------------
Mon Jan 31 09:46:35 UTC 2011 - dmacvicar@suse.de

- about page branding bnc#666142

-------------------------------------------------------------------
Sun Jan 30 15:32:49 CET 2011 - mc@suse.de

- backport upstrem fixes

-------------------------------------------------------------------
Fri Jan 28 17:55:53 CET 2011 - mc@suse.de

- fix Internal Server Error When Addind Notifications
  (bnc#664549)

-------------------------------------------------------------------
Thu Jan 27 12:48:47 CET 2011 - mc@suse.de

- change vendor name to Novell

-------------------------------------------------------------------
Tue Jan 25 12:01:56 CET 2011 - jrenner@suse.de

- rename errata to patches in the context of cloning channels

-------------------------------------------------------------------
Sat Jan 22 12:38:38 CET 2011 - mc@suse.de

- fix macros

-------------------------------------------------------------------
Tue Jan 11 17:45:11 CET 2011 - mc@suse.de

- Error 500 - ISE - when scheduling remote commands
- Fix handling of eval (DBD::Oracle).
- Removed Chat link from perl based UI.
- A few visual changes to error pages.
- Updating the header for the error pages.

-------------------------------------------------------------------
Wed Sep 15 10:11:21 CEST 2010 - mantel@suse.de

- Initial release of spacewalk-web

-------------------------------------------------------------------<|MERGE_RESOLUTION|>--- conflicted
+++ resolved
@@ -1,9 +1,6 @@
-<<<<<<< HEAD
 - Default to preferred items per page in content lifecycle lists (bsc#1180558)
 - Fix sorting in content lifecycle projects and cluster tables (bsc#1180558)
-=======
 - Mark required inputs in the 'Environment Lifecycle' form
->>>>>>> 9c9c5543
 - Replace Select component implementation to use react-select
 - Fix Package States page display error (bsc#1180580)
 - Fixed variable installation location.
