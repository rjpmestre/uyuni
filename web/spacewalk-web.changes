<<<<<<< HEAD
- Provide a search box on section name for Formulas content
- Add expand/collapse all button for formula sections
=======
- Suggest Product Migration when patch for CVE is in a successor Product (bsc#1191360)
>>>>>>> 3f8e8f71
- Button to add selected systems to SSM in virtual systems list
- Add support for custom SSH port for SSH minions
- UI for changing proxy

-------------------------------------------------------------------
Fri Dec 03 12:30:08 CET 2021 - jgonzalez@suse.com

- version 4.3.6-1
  * Fix legacy timepicker passing wrong time to the backend if server and
    user time differ (bsc#1192699)
  * Fix legacy timepicker passing wrong time to the backend if selected
    date is in summer time (bsc#1192776)

-------------------------------------------------------------------
Tue Nov 16 10:08:45 CET 2021 - jgonzalez@suse.com

- version 4.3.5-1
  * Implement using re-activation keys when bootstrapping with the Web UI

-------------------------------------------------------------------
Fri Nov 05 14:04:09 CET 2021 - jgonzalez@suse.com

- version 4.3.4-1
  * Disable the SPA engine for download links (bsc#1190964)
  * Fix datetime format parsing with moment (bsc#1191348)
  * add Content Lifecycle Management filter for package provides
  * Fix CLM filter edit modal opening (bsc#1190867)
  * Add 'Last build date' column to CLM project list (jsc#PM-2644)
    (jsc#SUMA-61)
  * Display a warning in the login page if the available disk space
    on the server is running out
  * Add 'Flush cache' checkbox to Ansible playbook execution page
    (bsc#1190405)
  * Fix 'Type' input in CLM source edit form (bsc#1190820)

-------------------------------------------------------------------
Fri Sep 17 14:58:41 CEST 2021 - jgonzalez@suse.com

- version 4.3.3-1
  * Fix the VM creation and editing submit button action (bsc#1190602)

-------------------------------------------------------------------
Fri Sep 17 12:12:54 CEST 2021 - jgonzalez@suse.com

- version 4.3.2-1
  * Improved timezone support
  * Enhance the default base channel help message (bsc#1171520)
  * Don't capitalize acronyms
  * 'AppStreams with defaults' filter template in CLM
  * Add a link to OS image store dir in image list page
  * Link to CLM filter creation from system details page

-------------------------------------------------------------------
Mon Aug 09 11:08:35 CEST 2021 - jgonzalez@suse.com

- version 4.3.1-1
- Fix cleanup always being executed on delete system (bsc#1189011)
- Expose UEFI parameters in the VM creation/editing pages
- Add virt-tuner templates to VM creation
- Fix virtualization guests to handle null HostInfo
- Compare lowercase CPU arch with libvirt domain capabilities
- Add option to run Ansible playbooks in 'test' mode
- Add support for Kiwi options
- New filter template: Live patching based on a system
- Refresh JWT virtual console token before it expires
- Handle virtual machines running on pacemaker cluster
- Fix bugged search in formula catalog
- Convert Virtualization modal dialogs to react-modal

-------------------------------------------------------------------
Fri Jun 18 15:23:09 CEST 2021 - jgonzalez@suse.com

- version 4.2.19-1
- Update the version for the WebUI

-------------------------------------------------------------------
Wed Jun 02 18:05:50 CEST 2021 - jgonzalez@suse.com

- version 4.2.18-1
- Fix image building scheduling UI (bsc#1186728)

-------------------------------------------------------------------
Mon May 24 12:39:25 CEST 2021 - jgonzalez@suse.com

- version 4.2.17-1
- Refresh JWT virtual console token before it expires
- Drop stale libs for old not supported browsers
- Fix date-time picker radio controls (bsc#1185968)

-------------------------------------------------------------------
Mon May 10 17:45:18 CEST 2021 - jgonzalez@suse.com

- version 4.2.16-1
- Fix rerender loop in CLM filter modal

-------------------------------------------------------------------
Wed May 05 16:41:44 CEST 2021 - jgonzalez@suse.com

- version 4.2.15-1
- Add template-based content filter creation
- Parse ansible inventory and show registered systems
- virtual console monitors VM state changes
- Ansible integration: configure paths, inspect inventories, discover and schedule playbooks
- Improved filtering, deleting etc in CLM filter list
- Simplify state channels selection
- Fix rendering of select items in modal dialogs (bsc#1183997)
- Show the info about unsynced patches in the Content Lifecycle Management screens
- virtual network edit action

-------------------------------------------------------------------
Mon Apr 19 14:52:24 CEST 2021 - jgonzalez@suse.com

- version 4.2.14-1
- Update translation strings

-------------------------------------------------------------------
Fri Apr 16 15:56:24 CEST 2021 - jgonzalez@suse.com

- version 4.2.13-1
- Add calendar widget to display maintenance windows

-------------------------------------------------------------------
Fri Apr 16 13:26:32 CEST 2021 - jgonzalez@suse.com

- version 4.2.12-1
- Add state summary section to highstate pages
- add warning about missing salt feature for virtual networks
- add virtual network create action

-------------------------------------------------------------------
Fri Mar 05 15:43:07 CET 2021 - jgonzalez@suse.com

- version 4.2.11-1
- Get rid of validator global variable

-------------------------------------------------------------------
Thu Feb 25 12:10:18 CET 2021 - jgonzalez@suse.com

- version 4.2.10-1
- Replace CRLF in ssh priv key when bootstrapping (bsc#1182685)
- Inform user when a request timeout happens (bsc#1178767)
- Allow to configure request timeout (bsc#1178767)
- Usage of "edit" icon on Content Lifecycle Management

-------------------------------------------------------------------
Fri Feb 12 14:32:18 CET 2021 - jgonzalez@suse.com

- version 4.2.9-1
- Upgrade immer to fix CVE-2020-28477

-------------------------------------------------------------------
Mon Feb 08 11:36:18 CET 2021 - jgonzalez@suse.com

- version 4.2.8-1
- Show the correct version at the WebUI 

-------------------------------------------------------------------
Mon Feb 01 10:22:21 CET 2021 - jgonzalez@suse.com

- version 4.2.7-1
- Uyuni 2021.01

-------------------------------------------------------------------
Fri Jan 29 14:44:57 CET 2021 - jgonzalez@suse.com

- version 4.2.6-1
- Channel subscription via SSM should not ignore the child channel (bsc#1181520)

-------------------------------------------------------------------
Wed Jan 27 13:07:25 CET 2021 - jgonzalez@suse.com

- version 4.2.5-1
- Fix source selection form in CLM project page
- Default to preferred items per page in content lifecycle lists (bsc#1180558)
- Fix sorting in content lifecycle projects and cluster tables (bsc#1180558)
- Mark required inputs in the 'Environment Lifecycle' form
- Replace Select component implementation to use react-select
- Fix Package States page display error (bsc#1180580)
- Fixed variable installation location.
- Drop the ssl_available option (SSL is always present)
- Prevent deletion of CLM environments if they're used in an autoinstallation
  profile (bsc#1179552)
- Migrate CommonJS based React components to ES6
- Add virtual guests refresh action to replace the virtpoller beacon
- Fix question mark explanations for Recurring States (bsc#1179485)

-------------------------------------------------------------------
Thu Dec 03 13:55:25 CET 2020 - jgonzalez@suse.com

- version 4.2.4-1
- Fix loading indicator for tables using SimpleDataProvider (bsc#1177756)
- Required NodeJS version upgraded to 10
- Fix incorrect password autocompletions (bsc#1148357)
- Fix mandatory channels JS API to finish loading in case of error (bsc#1178839)
- Allow specifying both name and label of new Content Environment (bsc#1176411)

-------------------------------------------------------------------
Wed Nov 25 12:26:38 CET 2020 - jgonzalez@suse.com

- version 4.2.3-1
- Added RHEL8 build support
- Fix the search panel in CLM filters page
- Localize documentation links
- Don't allow selecting spice for Xen PV and PVH guests
- Allow creating a VM on Salt host using a cobbler profile
- Show cluster upgrade plan in the upgrade UI
- Enable to switch to multiple webUI theme
- Only refresh the virtual storage list when pool events are received
- Drop node-fetch to fix CVE-2020-15168
- Fix link to documentation in Admin -> Manager Configuration -> Monitoring (bsc#1176172)
- Notify about missing libvirt or hypervisor on virtual host
- Redesign maintenance schedule systems table to use paginated data from server

-------------------------------------------------------------------
Mon Sep 21 12:01:26 CEST 2020 - jgonzalez@suse.com

- version 4.2.2-1
- Updating translations from weblate

-------------------------------------------------------------------
Fri Sep 18 12:19:43 CEST 2020 - jgonzalez@suse.com

- version 4.2.1-1
- Fix the jQuery selector in SP Migration page (bsc#1176500)
- Fix JavaScript error caused by SPA navigation event with empty event field (bsc#1176503)
- Force disable SPA for non-navigation links (bsc#1175512)
- Add translation support for react t() function
- fix striping on react tables
- Update translation strings
- Upgrade jQuery and adapt the code - CVE-2020-11022 (bsc#1172831)
- Fix JS linting errors/warnings
- Enable Nutanix AHV virtual host gatherer.
- Web UI: Implement managing maintenance schedules and calendars
- Warn when a system is in multiple groups that configure the same
  formula in the system formula's UI (bsc#1173554)
- Add virtual network start, stop and delete actions
- Add virtual network list page
- Update package version to 4.2.0

-------------------------------------------------------------------
Thu Jul 23 13:33:43 CEST 2020 - jgonzalez@suse.com

- version 4.1.14-1
- Fix internal server error when creating module filters in CLM (bsc#1174325)
- Fix VM creation page when there is no volume in the default storage pool
- Refresh virtualization pages only on events
- Product list in the Wizard doesn't show SLE products first (bsc#1173522)
- Cluster UI: return to overview page after scheduling actions

-------------------------------------------------------------------
Mon Jun 29 10:09:39 CEST 2020 - jgonzalez@suse.com

- version 4.1.13-1
- Branding adjustments, get rid of spacewalk as a default

-------------------------------------------------------------------
Tue Jun 23 17:22:34 CEST 2020 - jgonzalez@suse.com

- version 4.1.12-1
- Flatten messages passed as array of array to toastr in order to make
  them visible
- Update help link URLs in the UI
- Use volumes for VMs disks and allow attaching cdrom images
- Compute the websockify URL on browser side (bsc#1149644)

-------------------------------------------------------------------
Wed Jun 10 12:22:39 CEST 2020 - jgonzalez@suse.com

- version 4.1.11-1
- UI for managing clusters
- Remove lowercase image label limitation
- Sort activation keys on bootstrapping page (bsc#1171251)
- replace toastr javascript library with react-toastify
- Implement module picker controls for CLM AppStream filters

-------------------------------------------------------------------
Wed May 20 10:58:46 CEST 2020 - jgonzalez@suse.com

- version 4.1.10-1
- Fix Formula Form page not rendered because of javascript error (bsc#1171728)
- Fix formula with form rendering with non-string values
- auto select recommended and mandatory channels by default (bsc#1162843)
- Add hint to edit formulas before applying state (bsc#1168805)
- Fix custom info values input in image profile edit form (bsc#1169773)
- Web UI: Implement bootstrapping minions using an SSH private key

-------------------------------------------------------------------
Wed Apr 15 17:12:58 CEST 2020 - jgonzalez@suse.com

- version 4.1.9-1
- Add content lifecycle project validation interface

-------------------------------------------------------------------
Mon Apr 13 09:36:39 CEST 2020 - jgonzalez@suse.com

- version 4.1.8-1
- Add notification messages type filter
- Show separate info for syncing product channels and children
- sort notifications by type
- Add StateApplyFailed and CreateBootstrapRepoFailed notifications
- Add virtual storage pool actions
- Rename Formula tab to Configuration

-------------------------------------------------------------------
Wed Mar 11 10:59:39 CET 2020 - jgonzalez@suse.com

- version 4.1.7-1
- Show warning on products page when no SUSE Manager Server Subscription is available
- Add WebUI for recurring highstate scheduling
- Show message for VMs pending creation in Guests list
- Cleanup and document the Table component
- scheme is not allowed for URI of image store's API endpoint (bsc#1165571)

-------------------------------------------------------------------
Mon Feb 17 12:54:30 CET 2020 - jgonzalez@suse.com

- version 4.1.6-1
- Introduce CLM AppStream filters for RHEL 8 support
- remove support for SuSEfirewall2

-------------------------------------------------------------------
Fri Jan 31 13:16:46 CET 2020 - jgonzalez@suse.com

- version 4.1.5-1
- Fix WebUI version to 2020.01

-------------------------------------------------------------------
Thu Jan 30 17:38:08 CET 2020 - jgonzalez@suse.com

- version 4.1.4-1
- Update WebUI version

-------------------------------------------------------------------
Thu Jan 30 14:50:39 CET 2020 - jgonzalez@suse.com

- version 4.1.3-1
- Fix count of changes to build (bsc#1160940)

-------------------------------------------------------------------
Wed Jan 22 12:16:08 CET 2020 - jgonzalez@suse.com

- version 4.1.2-1
- Add html-react-parser to fix umlaut in the menu and breadcrumb
- Add placeholder for product name to formula forms
- Fix ordering by date (bsc#1158818)
- Add debug packages containing Javascript source map files
- Don't validate mandatory fields that are not visible (bsc#1158943)
- Show adequate message on saving formulas that change only pillar data
- Report merge_subscriptions message in a readable way (bsc#1140332)
- Use ReactJS Context in Form components

-------------------------------------------------------------------
Wed Nov 27 17:04:54 CET 2019 - jgonzalez@suse.com

- version 4.1.1-1
- Add environment label when deleting environment (bsc#1145758)
- Change form order and change project creation message (bsc#1145744)
- Fix loading proper activation key details on SPA enabled (bsc#1157141)
- Add self monitoring to Admin Monitoring UI (bsc#1143638)
- Fix create VM dialog when there is no virtual storage pool or network
- show channels and filters in CLM history
- SPA: do not early drop modals they can contain inputs (bsc#1155800)
- rename SUSE Products to just Products in UI
- Layout changes in formula forms, validation, deprecate $visibleIf and add new attributes:
  $disabled, $visisble, $required, $match
- Fix WebUI invalidation time by using the package build time instead
  of the WebUI version (bsc#1154868)
- Bump version to 4.1.0 (bsc#1154940)
- Filter by description on the Products page works recursively
- Add check/message for project not found (bsc#1145755)
- Fix sorting issues on content filter list page (bsc#1145591)
- Improve the UI of the salt packages state and configuration channels page to use tabs instead
- Remove/change text on edit filters for clp (bsc#1145608)
- Redirect to project when canceling creating a filter (bsc#1145750)
- Better visualization of the filters attached to a CLM Project. Allow/deny are now split
- Fix ui issues with content lifecycle project list page (bsc#1145587)
- implement "keyword" filter for Content Lifecycle Management
- Enable Azure, Amazon EC2 and Google Compute Engine as available Virtual host Managers
- Trim strings when creating/updating image stores/profiles (bsc#1133429)
- Show loading spin while loading salt keys data (bsc#1150180)
- CLM - Disable clones by default of the shown CLM Project sources
- Show virtual storage volumes and pools on salt minions
- Migrate login to Spark
- Add UI message when salt-formulas system folders are unreachable (bsc#1142309)
- implement "regular expression" Filter for Content Lifecycle Management
  matching package names, patch name, patch synopsis and package names in patches
- Change color of disabled build button on clp page (bsc#1145626)
- New Single Page Application engine for the UI. It can be enabled with the config 'web.spa.enable' set to true
- Fix the 'include recommended' button on channels selection in SSM (bsc#1145086)
- implement "patch contains package" Filter for Content Lifecycle Management
- implement Filter Patch "by type" Content Lifecycle Management
- Implement filtering errata by synopsis in Content Lifecycle Management
- Normalize date formats for actions, notifications and clm (bsc#1142774)
- Implement ALLOW filters in Content Lifecycle Management
- move /usr/share/rhn/config-defaults to uyuni-base-common
- implement "by date" Filter for Content Lifecycle Management
- Hide channels managed by Content Lifecycle projects from available sources (bsc#1137965)
- Add unsupported browser warning when using Internet Explorer

-------------------------------------------------------------------
Wed Jul 31 17:38:44 CEST 2019 - jgonzalez@suse.com

- version 4.0.12-1
- Add new validation to avoid creating content lifecycle projects starting with a number (bsc#1139493)
- Redirect to first step of channel assignment after change channel submit (bsc#1137244)
- add error messages, hints for image profile edit page (bsc#1127319)
- Allow virtualization tab for foreign systems (bsc#1116869)
- Add checks for empty required entries on formula forms (bsc#1109639)
- Fix big formula checkbox not supported in Firefox
- Allow forcing off or resetting VMs
- Adjust title icons
- Fix VM creation dialog with non-default pools and networks (bsc#1138268)
- Update help URLs in the UI (bsc#1136764)
- Force python-numpy and python-PyJWT dependencies (bsc#1137357)
- Display warning if product catalog refresh is already in progress (bsc#1132234)
- Add state EDITED to filters in the Content Lifecycle
- Add built time date to the Content Lifecycle Environments

-------------------------------------------------------------------
Wed May 15 15:23:06 CEST 2019 - jgonzalez@suse.com

- version 4.0.11-1
- SPEC cleanup
- UI for Errata filtering based on advisory name in Content Lifecycle Management
- UI for NEVR(A) filtering in Content Lifecycle Management
- UI to enable / disable server monitoring
- Add a link to the highstate page after formula was saved
- New menu look&feel
- Remove feature preview message from Formulas pages

-------------------------------------------------------------------
Mon Apr 22 12:18:26 CEST 2019 - jgonzalez@suse.com

- version 4.0.10-1
- Add Content Lifecycle Management icon
- Content Lifecycle Management: first filter functionality - deny by package name
- Content lifecycle management - Fix text issues
- Content lifecycle management - show destructive operations only for users with the org admin role
- Add cache buster for static files (js/css) to fix caching issues after upgrading.
- Show undetected subscription-matching message object as a string anyway (bsc#1125600)

-------------------------------------------------------------------
Fri Mar 29 10:34:19 CET 2019 - jgonzalez@suse.com

- version 4.0.9-1
- Content Lifecycle Management: create projects, build and promote

-------------------------------------------------------------------
Mon Mar 25 16:52:18 CET 2019 - jgonzalez@suse.com

- version 4.0.8-1
- Allow username input on bootstrap page when using Salt-SSH
- Add VNC display for virtual machines on salt minions
- Fix action scheduler time picker prefill when the server is on  "UTC/GMT" timezone (bsc#1121195)

-------------------------------------------------------------------
Wed Mar 06 11:40:56 CET 2019 - jgonzalez@suse.com

- version 4.0.7-1
- Fix: compute scroll offset on window scroll for sticky button bar

-------------------------------------------------------------------
Wed Feb 27 13:11:14 CET 2019 - jgonzalez@suse.com

- version 4.0.6-1
- Fix initializing of the datetime picker (bsc#1126862)
- Sort activation key list on create image profile page (bsc#1122770)
- Sort activation key list on bootstrap page (bsc#1122770)
- Add virtual machine creation dialog for salt minions
- Add dropdown number list to jump to a specific table page
- Fix nodejs tests

-------------------------------------------------------------------
Thu Jan 31 09:44:03 CET 2019 - jgonzalez@suse.com

- version 4.0.5-1
- remove RH-specific warning message (bsc#1118100)

-------------------------------------------------------------------
Wed Jan 16 12:26:07 CET 2019 - jgonzalez@suse.com

- version 4.0.4-1
- show feedback messages after using the retry option on the notification messages page
- Make datetimepicker update displayed time (bsc#1041999)
- Nav and section scroll independently
- change SCC sync backend to adapt quicker to SCC changes and improve
  speed of syncing metadata and checking for channel dependencies

-------------------------------------------------------------------
Mon Dec 17 14:42:59 CET 2018 - jgonzalez@suse.com

- version 4.0.3-1
- fix wording for taskotop (cosmetical only)(bsc#1118112)
- When changing basechannel the compatible old childchannels are now selected by default. (bsc#1110772)
- Show human-readable system cleanup error messages
- ActivationKey base and child channel in a reactjs component

-------------------------------------------------------------------
Fri Oct 26 10:46:49 CEST 2018 - jgonzalez@suse.com

- version 4.0.2-1
- fix typo in messages (bsc#1111249)
- Use require() instead of import to avoid js runtime errs
  caused by webpack
- Add /* eslint-disable */ to all js files to ignore them
  during linting
- Rewrite virtual guests list page in reactjs
- Fix applying default values to edit-group
- Respect $name in dictionary edit-group
- Filter out empty values in edit-group (bsc#1104837)

-------------------------------------------------------------------
Fri Aug 10 15:40:23 CEST 2018 - jgonzalez@suse.com

- version 4.0.1-1
- Change WebUI version 4.0.1
- Bump version to 4.0.0 (bsc#1104034)
- Fix copyright for the package specfile (bsc#1103696)
- Allow relative path in visibleIf tag in formulas
- Feat: add OS Image building with Kiwi FATE#322959 FATE#323057 FATE#323056
- Refactor buttons.js
- Feature: implement test-mode for highstate UI
- Disable child channel selection only if channel is actually assigned(bsc#1097697)
- replace select2js plugin in the React environment
- Fix css issues on minion-state pages (bsc#1083295)
- Show feedback on button clicked (bsc#1085464)
- Show chain of proxies correctly (bsc#1084128)
- Fix typo in 'Installed Products' label in image overview page
- Disallow colons in image labels (bsc#1092940)
- Improve the gulpfile watch mode performance (bsc#1096747)
- Refactor the fetching and cache the child channels and mandatory channels in System Details change channels page

-------------------------------------------------------------------
Tue Jun 05 10:13:20 CEST 2018 - jgonzalez@suse.com

- version 2.8.7.6-1
- Avoid ISE when unsubscribing channels in SSM (bsc#1094578)
- Fix cve search box (bsc#1089571)
- Fix on UI content observer (bsc#1084863)
- allow multi selection/deletion of notification messages
- Bugfix: disable toggler if no recommended channels (bsc#1090224)
- Initial branding change for Uyuni (bsc#1094497)
- Implemented new 404 page in react (bsc#1029726)

-------------------------------------------------------------------
Mon May 21 13:34:38 CEST 2018 - jgonzalez@suse.com

- version 2.8.7.5-1
- set version to 3.2.0 (bsc#1094013)

-------------------------------------------------------------------
Wed May 16 17:33:33 CEST 2018 - jgonzalez@suse.com

- version 2.8.7.4-1
- Support new forms of edit-group
- Automatically select mandatory channels when selecting a base
  channel (bsc#1083513)
- Bugfix: ace.js editor config to use soft tabs (bsc#1090040)
- Display always config channel name and label (bsc#1083278)

-------------------------------------------------------------------
Mon May 07 15:29:51 CEST 2018 - jgonzalez@suse.com

- version 2.8.7.3-1
- Handle empty values. Do not pass optional fields to pillar in
  formulas if field is empty and no ifempty attr defined (bsc#1092172)
- use Crypto.getRandomValues for random password generation
- generate random password only if the button is clicked
- Simplify titles on channel assignment pages

-------------------------------------------------------------------
Wed Apr 25 12:11:49 CEST 2018 - jgonzalez@suse.com

- version 2.8.7.2-1
- Fix JS error in SSM child channels page causing selection to be
  lost (bsc#1090871)

-------------------------------------------------------------------
Mon Apr 23 09:22:07 CEST 2018 - jgonzalez@suse.com

- version 2.8.7.1-1
- Sync with upstream (bsc#1083294)
- Add missing left margin at Software Channels WebUI icon links to
  channels (bsc#1083329)
- Fix misleading message when syncing channels (bsc#1089103)
- Do not use button for recommended toggler
- Remove SUSE Studio based image deployments
- Fix for the system channels UI, hide the corresponding title and horizontal line if list of
  SUSE or custom channels is empty

-------------------------------------------------------------------
Wed Apr 04 12:13:32 CEST 2018 - jgonzalez@suse.com

- version 2.8.6.3-1
- Fix style classes (bsc#1087842)

-------------------------------------------------------------------
Thu Mar 29 01:25:47 CEST 2018 - jgonzalez@suse.com

- version 2.8.6.2-1
- add more missing help links (bsc#1085852)

-------------------------------------------------------------------
Mon Mar 26 09:11:20 CEST 2018 - jgonzalez@suse.com

- version 2.8.6.1-1
- Sync with upstream (bsc#1083294)
- Add Action Chain support for Salt clients.
- Fixed behavior on child channels unselecting when multiple channels were unselected
- add ref help links (bsc#1079535)

-------------------------------------------------------------------
Mon Mar 05 09:01:18 CET 2018 - jgonzalez@suse.com

- version 2.8.5.2-1
- rewrite products page into reactjs
- remove empty clean section from spec (bsc#1083294)

-------------------------------------------------------------------
Wed Feb 28 10:01:42 CET 2018 - jgonzalez@suse.com

- version 2.8.5.1-1
- Make minion label unselectable on Visualization's
 'Systems Grouping' view (bsc#1034037)
- Salt Formulas improvements (added a formula values group with add/remove functionality)

-------------------------------------------------------------------
Mon Feb 05 12:50:15 CET 2018 - jgonzalez@suse.com

- version 2.8.3.3-1
- Allow scheduling the change of software channels as an action.
  The previous channels remain accessible to the registered system
  until the action is executed.

-------------------------------------------------------------------
Fri Feb 02 12:54:07 CET 2018 - jgonzalez@suse.com

- version 2.8.3.2-1
- Replace custom states with configuration channels
- Add 'yaml' option for Ace editor
- Add links to salt formula list and adjust behavior. (bsc#1022078)

-------------------------------------------------------------------
Wed Jan 17 13:14:58 CET 2018 - jgonzalez@suse.com

- version 2.8.3.1-1
- Allow selecting unnamed context in kubeconfig (bsc#1073482)
- Add user preferences in order to change items-per-page (bsc#1055296)
- Fix main menu column height
- Adding initial version of web ui notifications
- Visualization UI look&feel improvements

-------------------------------------------------------------------
Tue Nov 28 14:46:15 CET 2017 - jgonzalez@suse.com

- version 2.7.1.13-1
- Disallow entering multiple identical mirror credentials (bsc#971785)
- Fix runtime data display in Images page (bsc#1062972)
- add delete button to img-overview page (bsc#1061245)
- Update wording for image profiles in image build page (bsc#1058323)
- Rename 'Refresh Data' button in VHM details page
- Update browser URL correctly after deleting a VHM from the details page (bsc#1061596)
- Show 'Nodes' list only for Kubernetes VHMs (bsc#1061563)
- remove import button from image over page (bsc#1058128)
- Use the same datetime format as the rest of the product (bsc#1054424)

-------------------------------------------------------------------
Thu Sep 14 11:04:35 CEST 2017 - mc@suse.de

- version 2.7.1.12-1
- Image runtime UI
- Redesign VHM pages on ReactJS
- Dropdown button ReactJS component
- Use ModalButton component in subscription matching pages
- Visualization UI look&feel improvements

-------------------------------------------------------------------
Wed Aug 30 15:57:36 CEST 2017 - mc@suse.de

- version 2.7.1.11-1
- Show a list of channels when an activation key is selected in
  image import form
- Improve error handling in image import UI
- Import image UI
- Update images list and overview pages for external images
- Remove the unused code that caused problems on some browsers (bsc#1050399)
- Use ace editor for custom states with yaml syntax highlighting
- Fix enter key submit on ListTag filter input (bsc#1048762)

-------------------------------------------------------------------
Tue Aug 08 11:33:33 CEST 2017 - fkobzik@suse.de

- version 2.7.1.10-1
- Fix overlapping of elem. (bsc#1031143)
- Fix formulas action buttons position (bsc#1047513)
- Do not show old messages (bsc#1043831)
- Add a dynamic counter of the remaining textarea length
- Confirm if navigating away while bootstrapping

-------------------------------------------------------------------
Mon Jun 12 09:06:15 CEST 2017 - mc@suse.de

- version 2.7.1.9-1
- display a generic non-empty err msg in case of xhr.status==0
  (bsc#1041913)
- Fix: update bottom pagination counter only if it is present
- Fix reactjs unique keys generation and remove duplicated menu
  element
- Fix displaying images built by deleted build hosts
- Update bootstrap success notification link to 'All Systems'
  (bsc#1036272)

-------------------------------------------------------------------
Mon May 29 17:06:57 CEST 2017 - mc@suse.de

- version 2.7.1.8-1
- Fix: only select elemens with the node class in simulation
- Slow down the visualization simulation
- Cache the computed positions of nodes and use them to set their initial
  position
- Fix bottom alignment of aside and footer
- Handle rebuild in a popup dialog
- Add select boxes and 'Delete' button to image, store, profile list pages
- Fix highstate.js
- Remove responsive-tab.js script from the 'Setup Wizard' page
- Move 'Clear Menu' button next to the search input
- Rename 'Onboarding' to 'Keys'
- Rename 'Schedule no sooner than' to 'Earliest' and 'Add to Action Chain' to
  'Add to'
- Remove 'Apply Highstate' button from Formulas pages
- Add support for multiple servers in the highstate preview page
- Redesign Highstate preview page
- Add inspect status and reinspect button to image overview page
- Bounce back from the shortcut links in content management pages
- Add getQueryStringValue and urlBounce utility functions for JS
- Ensure proper authentication for content management (bsc#1036320)
- Fix toolbar elements for formula selection page
- change version to 3.1.0

-------------------------------------------------------------------
Wed May 03 16:46:43 CEST 2017 - michele.bologna@suse.com

- version 2.7.1.7-1
- Create spacewalk-section-toolbar only if needed
- Move selector-buttons and pagination into fixed toolbar
- Apply 'action button fixed on scroll' behavior to pages (bsc#1012978)
- Allow dot character '.' for activation key (bsc#1035633)
- Add 'add to ssm' checkboxes to CVE audit list (bsc#1032016)
- Update CVE Audit buttons
- Update CVE Audit status icons
- Add system to SSM only if it can be added
- Fix hardcoded link in image patches list (bsc#1032293)

-------------------------------------------------------------------
Mon Apr 03 14:48:31 CEST 2017 - mc@suse.de

- version 2.7.1.6-1
- add error handing and fix rebuild button
- new cve audit ui for server/images
- Fix word spacing in 'Image Status' section of 'Image Overview' page

-------------------------------------------------------------------
Fri Mar 31 12:24:22 CEST 2017 - mc@suse.de

- version 2.7.1.5-1
- set version to Beta 2
- Visualization: add-to-ssm button
- Multilevel hierarchy for Visualization
- Fix patches and packages lists JS issue on Firefox (bsc#1031504)
- Fix version input in the image build page
- Fix JS issues on image build page
- Add date time input for scheduling the image build
- Add 'Rebuild' button to image details page
- Add custom values to image info and image profile
- Redirect to images list after scheduling a build
- Update remote commands preview/run button (bsc#1028862)
- Make password field required in image store form
- Refactoring the menu
- UI menu: direct link as icon, normal label to collapse/explode submenu
- BugFix: evaluate also node label in menu search (bsc#1025939)
- Handle TaskomaticApiExceptions: Spark controllers and Javascript
- Remote Commands: allow Web Socket to be opened on non-standard port
- Fix broken help link for taskstatus (bsc#1017422)
- show proxy path in bootstrap UI
- clear proxy selection when clicking clear fields button
- check if proxy hostname is FQDN in UI
- java backend for salt ssh-push through proxy

-------------------------------------------------------------------
Wed Mar 08 19:03:33 CET 2017 - mc@suse.de

- version 2.7.1.4-1
- show message when waiting for ssh minions times out
- fix remote cmd ui js err and timed out msg

-------------------------------------------------------------------
Tue Mar 07 14:57:03 CET 2017 - mc@suse.de

- version 2.7.1.3-1
- Fix the initial view jump-on-drag bug
- remote cmd UI changes for salt-ssh minions
- Rephrase the system details page caption a bit
- Adjust field captions
- initial Visualization Feature
- Add patches and packages pages for images
- show installed products in the ui
- Add image info UI
- Add datetime react component with moment.js
- Remove 'email' field from image profile form
- Add delete confirmation pop-ups to image profile and image store pages
- Add build schedule notification on image build page
- Updated links to github in spec files
- Add js utility function to create Date objects in different timezones
- send timeout if no minions available in remote cmd ui
- Remove "Technology preview" from Salt SSH push
- improve salt remote cmd ui err handling
- make remote commands UI async

-------------------------------------------------------------------
Tue Feb 07 15:21:24 CET 2017 - michele.bologna@suse.com

- version 2.7.1.2-1
- Validate activation key values (bsc#1015967)
- Pass user-preferred localtime to the highstate UI (bsc#1020027)
- Various fixes for the new UI

-------------------------------------------------------------------
Wed Jan 11 16:41:52 CET 2017 - michele.bologna@suse.com

- version 2.7.1.1-1
- Version 2.7.1.0
- New UI

-------------------------------------------------------------------
Fri Dec 16 12:13:16 CET 2016 - michele.bologna@suse.com

- version 2.5.7.12-1
- Version 3.0.3
- Small adjustments on bootstrap page (bsc#1012761)
- Bootstrapping: ssh push for salt system feature preview
- Fix plus/minus buttons in action chain list (bsc#1011344)
- BugFix: message consistency attempting bootstrapping a minion (bsc#1005924)
- Only show minions with sids available as links (bsc#1007261, bsc#970460)

-------------------------------------------------------------------
Mon Nov 07 10:53:57 CET 2016 - michele.bologna@suse.com

- version 2.5.7.11-1
- Increase minor version to 3.0.2
- Adds a total systems counter in Salt Remote Cmd UI
- Separate API endpoint for SSH system registration

-------------------------------------------------------------------
Thu Oct 06 16:11:48 CEST 2016 - mc@suse.de

- version 2.5.7.10-1
- Support formulas in SUSE Manager
- switched SUSE Manager version to 3.0.1
- introduce Spark router conventions
- Disable strict host key checking per default
- Rename "States Catalog" to "State Catalog" in UI
- add TaskoTop to UI
- BugFix: use user preferences parameters as default page size
  (bsc#980678)
- unified table version

-------------------------------------------------------------------
Mon Jul 18 14:09:44 CEST 2016 - jrenner@suse.com

- version 2.5.7.9-1
- BugFix: recompute window dimensions when content changes (bsc#971559)
- Fix aside column height computation (bsc#969834)
- Initial version of the bootstrapping UI

-------------------------------------------------------------------
Tue May 24 15:32:18 CEST 2016 - kwalter@suse.com

- version 2.5.7.8-1
- Disable action buttons to add/reject/delete minions if user is non org-admin
- handle and show error message when session expires in remote-command page
  (bsc#974891)
- Enable Run button in remote-command page only if a preview exists
- show both Preview and Run buttons to improve usability of remote
  command feature (bsc#974288)

-------------------------------------------------------------------
Wed Apr 06 08:42:16 CEST 2016 - mc@suse.de

- version 2.5.7.7-1
- show fingerprint and scroll if it overflows
- Extend the matcher UI refresh interval to 1 minute
- Subscription Matching: add message popups in case of errors during refreshes
- SubscriptionMatching UI: add a sub-title for add-pin popup to clarify the
  content
- list custom states from db instead of disk (bsc#972166)
- BugFix: cut fingerprint but show it whole in tooltip (bsc#971003)
- Do not install the src directory (bsc#972125)
- Remove all code related to SSE based UI events (bsc#969303)

-------------------------------------------------------------------
Mon Mar 21 17:42:16 CET 2016 - mc@suse.de

- version 2.5.7.6-1
- fix timepicker show on addon click
- add Messages.Util.info/warning/error methods
- change icon of state catalog page
- save/apply messages in pkg states UI, move msg() to Messages.Utils.msg
- enter triggers search in package state UI
- Adjust datetimepicker and update highstate ui to use it
- add LocalDateTime formating helper
- Changed state search button to unique id
- unneeded .promise in *-custom-states.js saveRequest() causes undefined error
- Make request functions cancelable, adjust client code
- (bnc#970531) Fix Network usage in custom state component
- (bnc#970531) Revert Network.js changes and fix custom state pages

-------------------------------------------------------------------
Wed Mar 09 11:27:51 CET 2016 - mc@suse.de

- version 2.5.7.5-1
- Add Custom State UI for Organizations and Groups
- check header for csrf token
- refactor salt minion onboarding ui showing the fingerprint
- Allow to apply the highstate from the UI

-------------------------------------------------------------------
Wed Mar 02 11:47:09 CET 2016 - mc@suse.de

- version 2.5.7.4-1
- Add gulp infrastructure to transpile JSX and ES6 into ES5 and
  provide bundling functionality

-------------------------------------------------------------------
Wed Feb 10 08:25:16 CET 2016 - mc@suse.de

- version 2.5.7.3-1
- Subscription Matcher UI: add order-by-column feature
- Subscription Matcher UI: add full date in case of hover
- Subscription Matcher UI: add alert color on fully matched quantity
  of a subscription
- fix usage of localization

-------------------------------------------------------------------
Tue Jan 26 13:56:40 CET 2016 - mc@suse.de

- version 2.5.7.2-1
- add latest state support to ui and generator
- Do not refresh the SCC data while the taskomatic job does the same
  (bsc#962323)
- update version number in UI footer to 3.0
- Subscription Matching: add UI to display results of the matching
- Bring the About link on the login page back
- Adds a translation function per RFC #16

-------------------------------------------------------------------
Sat Jan 16 11:20:04 CET 2016 - mc@suse.de

- version 2.5.7.1-1
- Additional fixes for bsc#956613 (decoding [] is broken for list-key-name)
- moving non_expirable_package_urls parameter to java
- moving download_url_lifetime parameter to java

-------------------------------------------------------------------
Tue Jan 05 15:45:06 CET 2016 - mc@suse.de

- version 2.5.6.2-1
- Fix list-key-name (decoding of [] is broken in commons-beanutils.jar > 1.7)
  (bsc#956613)
- Add feedback for failure/success and waiting states
- Fix changed view behavior
- update package states in all views after save
- Reuse local search results if search term does not change

-------------------------------------------------------------------
Wed Dec 16 11:11:40 CET 2015 - mc@suse.de

- version 2.5.6.1-1
- Add UI for package state management
- Integrate system header and navigation menu
- Send epoch, version and release separately
- Initial react component showing the page heading
- remove call_procedure and call_function from RHN::DB
  again.
- moving some config parameter to java default file

-------------------------------------------------------------------
Mon Nov 30 10:54:19 CET 2015 - mc@suse.de

- version 2.5.5.1-1
- BugFix: check mirror credentials required fields (bsc#955970)
- change minion cmd api endpoint to use post
- URL scheme conventions: /minions/:id and MinionController.show
- Add default setting for task timeout
- bring back call_procedure and call_function to RHN::DB
- fix to have the side bar 100%% height
- New ui for the login page and relogin

-------------------------------------------------------------------
Thu Oct 22 16:24:20 CEST 2015 - mc@suse.de

- version 2.5.1.3-1
- Improve the alert notification
- Instead of showing an alert just log out if browser unsupported
- Open the event stream on every page
- Setup SSE event source on the system overview page

-------------------------------------------------------------------
Wed Oct 14 09:48:35 CEST 2015 - mc@suse.de

- version 2.5.1.2-1
- implement remote command interface with target glob

-------------------------------------------------------------------
Wed Oct 07 13:31:32 CEST 2015 - mc@suse.de

- version 2.5.1.1-1
- drop monitoring
- port all perl web pages to java
- replace upstream subscription counting with new subscription
  matching (FATE#311619)

-------------------------------------------------------------------
Wed Sep 23 14:56:25 CEST 2015 - mc@suse.de

- version 2.1.60.13-1
- remove use of updateUpgradePaths() from external
- Added sudo user config option and added comments

-------------------------------------------------------------------
Tue Feb 03 11:45:13 CET 2015 - mc@suse.de

- version 2.1.60.12-1
- Getting rid of trailing spaces
- Remove vestige of ctxt-sensitive help, and teach PXT::HTML->link
  not to link when there is no url
- Show Proxy tab if system is a proxy even when assigned to cloned
  channels (bsc#913939)
- spacewalk-web: add Requires for used perl modules
- fix perl context-help to notice empty help-url strings
- s1-sm-systems.html does not exist any more
- unify style

-------------------------------------------------------------------
Thu Dec 04 16:21:11 CET 2014 - mc@suse.de

- version 2.1.60.11-1
- add User Guide to online help pages
- fix links to monitoring documentation (bsc#906887)
- clean up remnants of prototype.js, convert to jQuery
- fix form-field-name for create-notification
- Remove unused clone_newest_package function
- fix rhnChannelNewestPackage table by using
  refresh_newest_package function again
- improve the layout in case the exception message is large
- setup wizard: add tooltip to refresh button
- stop the spinner for the success task
- link the error message with the tomcat log viewer
- make the SCC migration/refresh dialog show steps
- Add a refresh button to the SUSE products page

-------------------------------------------------------------------
Fri Nov 07 13:02:38 CET 2014 - mc@suse.de

- version 2.1.60.10-1
- Integrate the refresh dialog with the setup wizard products page
- Do a refresh only for ISS masters
- minor updates to strings / wording
- introduce a check for an empty snapshot tag for ssm
- minor UI improvements

-------------------------------------------------------------------
Tue Oct 14 15:16:52 CEST 2014 - mc@suse.de

- version 2.1.60.9-1
- Add aarch64 and ppc64le to parent-child channel compatibility list

-------------------------------------------------------------------
Fri Sep 12 15:43:37 CEST 2014 - mc@suse.de

- version 2.1.60.8-1
- WebUI cloning should use the same SQL query as API
- update linking and delete old page
- Use text mode and set editor to read only

-------------------------------------------------------------------
Tue Jun 17 09:59:36 CEST 2014 - jrenner@suse.de

- version 2.1.60.7-1
- Remove unused perl code after pages have been ported to java
- Add development_environment to rhn_web.conf

-------------------------------------------------------------------
Tue May 27 17:12:58 CEST 2014 - mc@suse.de

- version 2.1.60.6-1
- Fix refreshing of Autoinstallable Tree forms (bnc#874144)

-------------------------------------------------------------------
Thu May 22 14:32:10 CEST 2014 - mc@suse.de

- version 2.1.60.5-1
- Workaround browser bugs with broken scrolling on anchor pages.
  (bnc#855168)

-------------------------------------------------------------------
Fri May 16 13:11:58 CEST 2014 - mc@suse.de

- version 2.1.60.4-1
- rewrite pending events page from perl to java
- remove old perl pages
- delete unused code in modules/rhn/RHN/Server.pm related to system events
- delete unused code in modules/rhn/RHN/DB/Server.pm related to system events
- Reuse --add-product-by-ident for triggering product re-sync
- remove Quick Start Guide from side menu
- Replace editarea with ACE (http://ace.c9.io/) editor.
- dont show link if there are no details to show
- fixed urls pointing to novell.com
- Bugfix: humanize dates after fragment has loaded

-------------------------------------------------------------------
Tue May 06 15:03:59 CEST 2014 - mc@suse.de

- version 2.1.60.3-1
- Fix bug converting pm times to am when using locales in 24 hour format
- style alert messages on perl pages
- update info icon
- Outdated copyright message (bnc#872978)
- Implement Setup Wizard Product sync page
- rewrite system snapshot to java: removed obsoleted perl page
- rewrite system event page from perl to java
- Safer DWR callback method introduced
- Fix SP migration fails to add child channels (bnc#867601)
- Rename sp-migration.js to susemanager-sp-migration.js
- port SP Migration Setup page to bootstrap and jquery

-------------------------------------------------------------------
Thu Mar 27 10:19:19 CET 2014 - fcastelli@suse.com

- version 2.1.60.2-1
- Cache proxy verification status in the session
- split the js files again as the onready callbacks conflict with the available
  dwr methods
- remove the custom .js for proxy settings, move everything to the main one
- handle missing proxy settings case
- Basic save, verify and retrieve implemented.
- bug with the gray column fixed
- function columnHeight doesnt need to be called more than once
- javascript semicolons added. fixes in the calculation of the aside tag's
  height. fixed scroll to avoid the tabs to be resized after the aside tag is
  rendered. Function resize tab added to the Jquery Object to make it global
- HTTP proxy javascript
- img folder added. responsive tabs file added
- Remove debug logging
- Implement the "make primary" functionality
- Cache subscriptions and validation status in the session object
- Refactor javascript and get rid of hidden form fields
- Clear modal when it is hidden + refactor the IDs
- Fix modal ids after refactoring
- Initial version of a new modal to list the actual subscriptions
- Add new javascript source file for setup wizard
- Update edit_notification_method.pxi
- Rewrite code for bootstrap usage
- fixed bug unable to delete action chain
- fixed typo in action chain jsp and js
- bnc#862043: fail if rhnPackage.path is NULL
- bnc#862043: avoid trimming to 128 chars
- update navigation link: Install -> Create First User
- system_upgradable_package_list is not referenced anymore
- on-click and node-id attributes are relevant only to pxt pages
- removed unused up2date_version_at_least()
- removed unused rhn-up2date-at-least tag
- bnc#867646: Action Chaining: avoid scrolling page after javascript handler
- make the setup of the date picker more declarative using data- attributes in
  order to be able to share this setup with other parts of the code that will
  need a slightly different picker like the recurrent selector. It also saves
  us from outputing one <script> tag in the jsp tag implementation.
- Set 0 (false) as the default for 'ssh_push_use_hostname'

-------------------------------------------------------------------
Thu Feb 27 15:32:51 CET 2014 - fcastelli@suse.com

- version 2.1.60.1-1
- bug fixed in error pages in perl - they were not reading the stylesheet
  correctly
- remove "nightly" from footer version
- Error pages in Perl formated to the new layout of SUMa
- give generated buttons appropriate class
- Styling unstyled submit buttons.
- Perl Pages: Styling unstyled submit buttons
- Revert "Refeactored cookie parsing code to better handle malformed cookies"
- Action Chaining: avoid errors on double save
- Refeactored cookie parsing code to better handle malformed cookies
- make the time format also localized
- Introduce a date-time picker.

-------------------------------------------------------------------
Thu Feb 13 15:12:54 CET 2014 - mc@suse.de

- version 2.1.56.1-1
- Action Chain Edit page added
- Front-end code for action chain creation/selection added
- Fixes bar going from 0..9 A..Z on
  /rhn/systems/details/packages/PackageList.do but A..Z 0..9 on
  /rhn/systems/SystemEntitlements.do and
  /network/systems/system_list/regular_in_channel_family.pxt
- different set of pagination arrows on
  /network/systems/system_list/regular_in_channel_family.pxt
- 1063915, CVE-2013-4415 - Missed changing Search.do to post, perl-side
- javascript not needed anymore

-------------------------------------------------------------------
Fri Feb 07 12:58:53 CET 2014 - mc@suse.de

- version 2.1.54.1-1
- changes in the logic to update the tick icon.
  Differentiating between edit user form and create user form.
- adding caller script and tick icon function
- Fixed unstyled form in PXT page: SSM/Groups
- Fixed unstyled form in PXT page: SSM/Provisioning/TagSystems
- Add a rhn-date tag
- Implement rhn:formatDate that uses moment.js on the client side. It supports
  also most of fmt:formatDate options.
- porting system group monitoring probes page to java
- relocate placeholder function to new file
- port reboot_confirm.pxt from perl to java
- point links to new java ProbesList pages
- use package name to require sudo
- Updating the copyright years info

-------------------------------------------------------------------
Mon Jan 13 09:29:11 CET 2014 - mc@suse.de

- version 2.1.47.1-1
- Make the packages require the frontend-libs
- replaced old monitoring images with icons
- perl List port to new css/markup
- removed dead js file
- use packaged upstream bootstrap js files
- Check if all password input fields are empty.
- make sure not to submit the placeholder as a password.
  reduce file to only one document ready handler.
- add password strength meter
- updated references to new java WorkWithGroup page
- rewrite system event history page to java
- removed unused pxt pages

-------------------------------------------------------------------
Wed Dec 18 13:44:29 CET 2013 - mc@suse.de

- version 2.1.43.1-1
- perl-Authen-PAM is no longer required
- remove trailing whitespace from rpm group
- updated links to system group delete page
- removed unused ssm errata pxt pages
- fixing references to SSM errata page
- define new rules and add a few more error messages. move the progressbar to a
  specific container.
- style and add error messages in the popover
- The only real error is password_too_short. The rest needs to go into the
  suggestions
- Some improvements to the updateTickIcon function.
- Assign the pwstrength meter to the desiredpassword input form
- Add function to update the Tick Icon. Display bootstrap list in popover.
- Adding pwstrength library to check password strength
- Adding the bootstrap tooltip library
- Adding the bootstrap popover library
- Remove groups/errata_list.pxt
- replaced icons with icon tag
- updated pxt pages to use <rhn-icon> tag
- updated perl modules to use PXT::HTML->icon()
- Show the popover for 10 seconds if not hidden by the user
- System Group / Admins - updated links and removed old page
- Put the given year in the valid range (bnc#846356)
- Paste event handler parsing CVE identifiers with javascript (bnc#846356)
- system group details - linking + cleanup
- CVE UI was updated and improved. It now has a popover that shows a link to
  http://cve.mitre.org/ and explains that a user can also paste the entire CVE
  as found on the site

-------------------------------------------------------------------
Mon Dec 09 17:06:02 CET 2013 - mc@suse.de

- version 2.1.39.1-1
- new style added based on twitter bootstrap
- support power management (FATE#315029)
- switch to 2.1

-------------------------------------------------------------------
Thu Nov 28 16:16:08 CET 2013 - mc@suse.de

- version 1.7.28.19-1
- add support for enhances rpm weak dependency (web) (bnc#846436)

-------------------------------------------------------------------
Wed Aug 21 15:39:18 CEST 2013 - mc@suse.de

- version 1.7.28.18-1
- use default rhn.conf only when it exists
- parent channel cannot be a shared channel from different org when
  cloning
- lookup for defaults also in /usr/share/rhn/config-defaults/rhn.conf

-------------------------------------------------------------------
Wed Jun 12 10:55:21 CEST 2013 - mc@suse.de

- version 1.7.28.17-1
- add RHN::Form::Widget::Select to ChannelEditor
- We use RHN::Form::ParsedForm so we should use it.
- Adding sudo Requires for spacewalk-base package

-------------------------------------------------------------------
Thu Apr 04 15:14:14 CEST 2013 - mc@suse.de

- version 1.7.28.16-1
- Fixing Oracle-specific outer join syntax, use of PE.evr.*, and missing joins.
- Display package list on page history/event.pxt.
- SSH Server Push (java) (FATE#312909)

-------------------------------------------------------------------
Fri Feb 08 10:57:09 CET 2013 - mc@suse.de

- version 1.7.28.15-1
- Removing the Downloads tab, it points to nonexisting
  /rhn/software/channel/downloads/Download.do page.
- Fixing enable_snapshot typo
- set versions in html page footer to 1.7
- fix duplicate headline for virtual guests (bnc#794293)
- Fix navigation items for perl pages (bnc#794299)

-------------------------------------------------------------------
Wed Nov 28 10:20:20 CET 2012 - mc@suse.de

- version 1.7.28.14-1
- update changelog

-------------------------------------------------------------------
Thu Nov 22 15:59:33 CET 2012 - jrenner@suse.de

- version 1.7.28.13-1
- SP migration web UI
- Shortcut RHN::Date->now->long_date, avoiding DateTime
  (bnc#789905)
- fix cloning a child channel with a parent in different org

-------------------------------------------------------------------
Fri Sep 28 15:47:12 CEST 2012 - mc@suse.de

- version 1.7.28.12-1
- The Update button should be disabled if the text area is empty.
  (bnc#753584)

-------------------------------------------------------------------
Tue Aug 14 16:18:10 CEST 2012 - mc@suse.de

- version 1.7.28.11-1
- Revert "Convert script contents from hex to string (bnc#775591)"

-------------------------------------------------------------------
Tue Aug 14 11:56:58 CEST 2012 - mc@suse.de

- version 1.7.28.10-1
- Convert script contents from hex to string (bnc#775591)

-------------------------------------------------------------------
Thu Aug 02 13:16:42 CEST 2012 - mc@suse.de

- version 1.7.28.9-1
- fix sql outer join syntax
- fix parameter handling

-------------------------------------------------------------------
Mon Jul 16 15:29:50 CEST 2012 - ug@suse.de

- version 1.7.28.8-1
- Fix ISE on pgsql: Error message: RHN::Exception: DBD::Pg::st execute failed:
  ERROR: syntax error at or near "NAME" at character 40
- cross-database references are not implemented: pe.evr.as_vre_simple
- ORDER BY expressions must appear in select list
- error messages in PostgreSQL have different pattern

-------------------------------------------------------------------
Mon Jun 25 10:27:43 CEST 2012 - mc@suse.de

- version 1.7.28.7-1
- For the postgres localhost:5432 case, use the
  Unix socket local connection.

-------------------------------------------------------------------
Thu Jun 21 10:58:30 CEST 2012 - jrenner@suse.de

- version 1.7.28.6-1
- call to rhn_server.tag_delete db agnostic
- Add support for studio image deployments (web UI)

-------------------------------------------------------------------
Thu May 31 10:44:13 CEST 2012 - mc@suse.de

- version 1.7.28.5-1
- OpenSCAP integration -- Add simple search page.
- Sometimes the return_link on the SSM Clear button does not
  work

-------------------------------------------------------------------
Thu May 24 14:40:53 CEST 2012 - mc@suse.de

- fix owner and permissions of /etc/rhn for spacewalk-dobby
  (bnc#763878)

-------------------------------------------------------------------
Mon May 14 10:43:28 CEST 2012 - mc@suse.de

- version 1.7.28.4-1
- Escape image name to allow quotes and prevent XSS (bnc#761165)
- Split OpenSCAP and AuditReviewing up

-------------------------------------------------------------------
Fri Apr 27 16:06:27 CEST 2012 - mc@suse.de

- version 1.7.28.3-1
- add AS syntax for PostgreSQL
- Fix errata clone name generation
- Update perl channel-select-dropdowns to use the same hierarchical
  sort as java pages
- fix links pointing to not existing pages
- remove link to xe eula
- remove eula files; they are part of the branding packages now

-------------------------------------------------------------------
Fri Mar 30 15:21:11 CEST 2012 - mc@suse.de

- version 1.7.28.2-1
- Fixing regular_systems_in_channel_family for PostgreSQL.
- fixed rhn_server.delete_from_servergroup() call
- OpenSCAP integration -- Show results for system on web.

-------------------------------------------------------------------
Mon Mar 26 16:57:06 CEST 2012 - jrenner@suse.de

- Show legal note in the footer of all login pages

-------------------------------------------------------------------
Wed Mar 21 18:13:28 CET 2012 - mc@suse.de

- version 1.7.28.1-1
- Bumping package version

-------------------------------------------------------------------
Wed Mar 21 13:30:12 CET 2012 - mc@suse.de

- Remove the page errata/Overview.do

-------------------------------------------------------------------
Thu Mar 15 17:16:04 CET 2012 - jrenner@suse.de

- Add support for studio image deployments

-------------------------------------------------------------------
Wed Mar  7 11:12:05 CET 2012 - mc@suse.de

- Fix naming of cloned patches to not remove the first 3 chars

-------------------------------------------------------------------
Tue Feb 28 11:38:53 CET 2012 - mantel@suse.de

- rename "Oracle" to "Database" in db-control tools

-------------------------------------------------------------------
Tue Jan 31 16:52:57 CET 2012 - mantel@suse.de

- add etc/sysconfig/SuSEfirewall2.d/services/susemanager-database

-------------------------------------------------------------------
Thu Dec 22 14:59:55 CET 2011 - mantel@suse.de

- rename Novell to SUSE (#708333)

-------------------------------------------------------------------
Wed Nov 16 14:35:50 CET 2011 - mantel@suse.de

- "to_number" in new Oracle version cannot cope with a period and
  errors. So we remove the period before trying to convert.

-------------------------------------------------------------------
Wed Nov 16 14:30:51 CET 2011 - mantel@suse.de

- dobby_conf is only template; write dobby conf to rhn_conf
  during Oracle setup

-------------------------------------------------------------------
Wed Nov 16 11:43:46 CET 2011 - mantel@suse.de

- rename RHN database to SUSE Manager database for dobby

-------------------------------------------------------------------
Fri Nov 11 17:15:03 CET 2011 - jrenner@suse.de

- Fix stacktraces produced by auditlog-keeper

-------------------------------------------------------------------
Fri Nov 11 16:01:49 CET 2011 - jrenner@suse.de

- Fix rename Kickstart -> Autoinstallation (bnc#727517)

-------------------------------------------------------------------
Thu Nov 10 16:22:58 CET 2011 - jrenner@suse.de

- Fix internal server errors by returning 0 instead of dying

-------------------------------------------------------------------
Wed Nov  9 09:45:58 CET 2011 - mantel@suse.de

- tag rhn_dobby.conf as "noreplace"

-------------------------------------------------------------------
Tue Nov  8 14:42:35 CET 2011 - mantel@suse.de

- name of system user is "sys", not "system"

-------------------------------------------------------------------
Tue Nov  8 14:11:44 CET 2011 - jrenner@suse.de

- Implement audit logging for remaining .pxt pages (fate#312607)

-------------------------------------------------------------------
Wed Oct 26 14:45:36 CEST 2011 - mantel@suse.de

- fix db-control tablesizes (owner is normal_user, not sid)

-------------------------------------------------------------------
Mon Oct 24 15:14:08 CEST 2011 - mantel@suse.de

- adapt spacewalk_dobby for SUSE Manager

-------------------------------------------------------------------
Mon Oct 17 17:25:47 CEST 2011 - ug@suse.de

- fixed "Kickstart" to "Autoinstallation"
  bnc#711527

-------------------------------------------------------------------
Mon Oct 17 13:07:23 CEST 2011 - jrenner@suse.de

- CVE-2011-3344 - XSS on the Lost Password Page (bnc#719130)

-------------------------------------------------------------------
Wed Oct 12 11:49:17 CEST 2011 - mantel@suse.de

- add missing Requires "perl-Filesys-Df" for spacewalk-dobby

-------------------------------------------------------------------
Wed Oct 12 10:23:04 CEST 2011 - mc@suse.de

- add missing Requires to perl-DataTime

-------------------------------------------------------------------
Wed Oct  5 11:54:16 CEST 2011 - mantel@suse.de

- fix ORACLE_HOME for spacewalk-dobby

-------------------------------------------------------------------
Thu Sep  8 15:30:32 CEST 2011 - iartarisi@suse.cz

- readd a lot of perl files that were accidentally deleted from the
  spacewalk-pxt subpackage

-------------------------------------------------------------------
Thu Sep  8 13:47:14 CEST 2011 - iartarisi@suse.cz

- remove some files from spacewalk-pxt that are already in
  base-minimal (bnc#681219)

-------------------------------------------------------------------
Fri Jul  8 09:11:00 CEST 2011 - jrenner@suse.de

- Refactor RedHat.do to Vendor.do (bnc#671239)

-------------------------------------------------------------------
Thu May 26 12:03:11 CEST 2011 - jrenner@suse.de

- Add javascript for password strength meter (bnc#685551/fate#312398)

-------------------------------------------------------------------
Fri May  6 14:03:25 CEST 2011 - mc@suse.de

- more debranding (bnc#670318)

-------------------------------------------------------------------
Thu Mar 31 14:27:06 CEST 2011 - mantel@suse.de

- debranding (bnc#683397)

-------------------------------------------------------------------
Fri Mar 25 16:54:00 CET 2011 - jrenner@suse.de

- Link to the local version of the release notes (bnc#676683)

-------------------------------------------------------------------
Fri Mar 25 14:43:37 CET 2011 - ug@suse.de

- Impossible to schedule reboot requests (bnc#680421)

-------------------------------------------------------------------
Fri Mar 25 14:31:13 CET 2011 - ug@suse.de

- can't trigger a reboot for a system (bnc#682644) fixed

-------------------------------------------------------------------
Thu Mar 24 12:24:17 CET 2011 - mantel@suse.de

- debrand "Errata Event" to "Patch Event" in Legend (bnc#670318)

-------------------------------------------------------------------
Thu Mar 24 11:37:47 CET 2011 - mantel@suse.de

- rebrand Errata to Patches in ErrataList.pm (bnc#670318)

-------------------------------------------------------------------
Thu Mar 24 10:04:25 CET 2011 - mantel@suse.de

- fix ownership of /etc/rhn/default (bnc#681926)

-------------------------------------------------------------------
Wed Mar 23 12:25:00 CET 2011 - mantel@suse.de

- rebrand sniglet for "system not checking in with..."

-------------------------------------------------------------------
Fri Mar 18 11:33:48 CET 2011 - jrenner@suse.de

- Rebrand Errata to Patches in search combobox on pxt pages

-------------------------------------------------------------------
Fri Mar 18 10:48:47 CET 2011 - jrenner@suse.de

- Add the proxy quick start document to the UI

-------------------------------------------------------------------
Thu Mar 17 15:27:22 CET 2011 - jrenner@suse.de

- Do not show a subnavigation below 'Proxy'

-------------------------------------------------------------------
Thu Mar 17 13:49:56 CET 2011 - mc@suse.de

- debranding for proxy

-------------------------------------------------------------------
Mon Mar 14 17:18:19 CET 2011 - jrenner@suse.de

- Replace rhn-proxy with SMP for ACLs and queries (bnc#679420)

-------------------------------------------------------------------
Thu Mar 10 14:55:05 CET 2011 - jrenner@suse.de

- Adapted the UI to URL paths from new docu packages (bnc#674315)

-------------------------------------------------------------------
Wed Mar  9 15:16:52 CET 2011 - mc@suse.de

- add missing dependency to spacewalk-base-minimal (bnc#678126)

-------------------------------------------------------------------
Tue Mar  8 16:00:30 CET 2011 - jrenner@suse.de

- Change url path from install_guide to install-guide (bnc#674315)

-------------------------------------------------------------------
Fri Mar  4 13:17:03 CET 2011 - jrenner@suse.de

- remove checks for specific proxy versions (bnc#676718)

-------------------------------------------------------------------
Thu Mar  3 15:59:22 CET 2011 - mantel@suse.de

- debrand system connection display (bnc#676677)

-------------------------------------------------------------------
Mon Feb 28 10:54:36 CET 2011 - ug@suse.de

- fixed perl code to truncate action-name in DB to 128 chars
  (bnc#675021)

-------------------------------------------------------------------
Thu Feb 17 13:25:22 CET 2011 - jrenner@suse.de

- change kickstart to autoinstallation in navigation on pxt pages

-------------------------------------------------------------------
Wed Feb 16 14:33:20 CET 2011 - mc@suse.de

- debranding

-------------------------------------------------------------------
Wed Feb 16 12:24:24 UTC 2011 - dmacvicar@suse.de

- updated EULA for footer link

-------------------------------------------------------------------
Wed Feb 16 12:47:01 CET 2011 - mc@suse.de

- give the channel list in clone.pxt a nice order and group
  child channels and there parents correctly (bnc#672423)

-------------------------------------------------------------------
Wed Feb 16 10:40:25 CET 2011 - mc@suse.de

- fix wrong links to javascript scripts

-------------------------------------------------------------------
Tue Feb 15 15:20:47 CET 2011 - jrenner@suse.de

- fixed links to index.do (bnc#672051)

-------------------------------------------------------------------
Fri Feb 11 16:39:50 CET 2011 - mc@suse.de

- debranding (bnc#671272)

-------------------------------------------------------------------
Fri Feb 11 13:37:02 CET 2011 - jrenner@suse.de

- add quick start to the help desk and navigation

-------------------------------------------------------------------
Fri Feb 11 11:08:24 CET 2011 - mc@suse.de

- fix path to formletters (bnc#671156)

-------------------------------------------------------------------
Fri Feb 11 09:49:10 UTC 2011 - dmacvicar@suse.de

- add final EULAS (bnc#671189) in /help

-------------------------------------------------------------------
Thu Feb 10 16:50:10 CET 2011 - jrenner@suse.de

- remove references to non-existent channel mgmt guide (bnc#660768)

-------------------------------------------------------------------
Thu Feb 10 13:06:18 UTC 2011 - dmacvicar@suse.de

- use product name var on footer template (bnc#667918)

-------------------------------------------------------------------
Tue Feb  8 17:20:45 CET 2011 - ma@suse.de

- Use 'Patches' in nav (bnc#670013)
- Disable references to proxy (bnc#670203)

-------------------------------------------------------------------
Mon Jan 31 09:46:35 UTC 2011 - dmacvicar@suse.de

- about page branding bnc#666142

-------------------------------------------------------------------
Sun Jan 30 15:32:49 CET 2011 - mc@suse.de

- backport upstrem fixes

-------------------------------------------------------------------
Fri Jan 28 17:55:53 CET 2011 - mc@suse.de

- fix Internal Server Error When Addind Notifications
  (bnc#664549)

-------------------------------------------------------------------
Thu Jan 27 12:48:47 CET 2011 - mc@suse.de

- change vendor name to Novell

-------------------------------------------------------------------
Tue Jan 25 12:01:56 CET 2011 - jrenner@suse.de

- rename errata to patches in the context of cloning channels

-------------------------------------------------------------------
Sat Jan 22 12:38:38 CET 2011 - mc@suse.de

- fix macros

-------------------------------------------------------------------
Tue Jan 11 17:45:11 CET 2011 - mc@suse.de

- Error 500 - ISE - when scheduling remote commands
- Fix handling of eval (DBD::Oracle).
- Removed Chat link from perl based UI.
- A few visual changes to error pages.
- Updating the header for the error pages.

-------------------------------------------------------------------
Wed Sep 15 10:11:21 CEST 2010 - mantel@suse.de

- Initial release of spacewalk-web

-------------------------------------------------------------------<|MERGE_RESOLUTION|>--- conflicted
+++ resolved
@@ -1,9 +1,6 @@
-<<<<<<< HEAD
 - Provide a search box on section name for Formulas content
 - Add expand/collapse all button for formula sections
-=======
 - Suggest Product Migration when patch for CVE is in a successor Product (bsc#1191360)
->>>>>>> 3f8e8f71
 - Button to add selected systems to SSM in virtual systems list
 - Add support for custom SSH port for SSH minions
 - UI for changing proxy
