--- conflicted
+++ resolved
@@ -27,19 +27,11 @@
   my $cli = shift;
 
   $cli->register_mode(-command => "stop",
-<<<<<<< HEAD
 		      -description => "Stop the SUSE Manager Database Instance",
 		      -handler => \&command_startstop);
   $cli->register_mode(-command => "start",
 		      -description => "Start the SUSE Manager Database Instance",
 		      -handler => \&command_startstop);
-=======
-                      -description => "Stop the database instance of Red Hat Satellite",
-                      -handler => \&command_startstop);
-  $cli->register_mode(-command => "start",
-                      -description => "Start the database instance of Red Hat Satellite",
-                      -handler => \&command_startstop);
->>>>>>> a165cfa9
 
   $cli->register_mode(-command => "status",
                       -description => "Show database status",
