#
# Copyright (c) 2008--2014 Red Hat, Inc.
#
# This software is licensed to you under the GNU General Public License,
# version 2 (GPLv2). There is NO WARRANTY for this software, express or
# implied, including the implied warranties of MERCHANTABILITY or FITNESS
# FOR A PARTICULAR PURPOSE. You should have received a copy of GPLv2
# along with this software; if not, see
# http://www.gnu.org/licenses/old-licenses/gpl-2.0.txt.
#
# Red Hat trademarks are not licensed under GPLv2. No permission is
# granted to use or replicate Red Hat trademarks that are incorporated
# in this software or its documentation.
#

use strict;

package Sniglets::Servers;

use Carp;
use POSIX;
use File::Spec;
use Data::Dumper;
use Date::Parse;

use PXT::Config ();
use PXT::Utils;
use PXT::HTML;


use RHN::Server;
use RHN::Set;
use RHN::Exception;
use RHN::Channel;
use RHN::ServerActions;
use RHN::Form;
use RHN::Form::Widget::CheckboxGroup;
use RHN::Form::Widget::Hidden;
use RHN::Form::Widget::Literal;
use RHN::Form::Widget::Select;
use RHN::Form::Widget::Submit;
use RHN::Form::ParsedForm;
use RHN::SatelliteCert;
use RHN::Kickstart::Session;

use Sniglets::Forms;
use Sniglets::HTML;
use Sniglets::ServerActions;

sub register_tags {
  my $class = shift;
  my $pxt = shift;

  $pxt->register_tag('rhn-server-prefs-conf-list' => \&server_prefs_conf_list);
  $pxt->register_tag('rhn-server-name' => \&server_name, 2);

  $pxt->register_tag('rhn-tri-state-system-pref-list' => \&tri_state_system_pref_list);

  $pxt->register_tag('rhn-server-history-event-details' => \&server_history_event_details);

  $pxt->register_tag('rhn-proxy-entitlement-form' => \&proxy_entitlement_form);

  $pxt->register_tag('rhn-system-activation-key-form' => \&system_activation_key_form);

  $pxt->register_tag('rhn-remote-command-form' => \&remote_command_form);
}

sub register_callbacks {
  my $class = shift;
  my $pxt = shift;

  $pxt->register_callback('rhn:server_prefs_form_cb' => \&server_prefs_form_cb);

  $pxt->register_callback('rhn:ssm_change_system_prefs_cb' => \&ssm_change_system_prefs_cb);

  $pxt->register_callback('rhn:system-activation-key-cb' => \&system_activation_key_cb);

  $pxt->register_callback('rhn:remote-command-cb' => \&remote_command_cb);
  $pxt->register_callback('rhn:package-action-command-cb' => \&package_action_command_cb);
}


sub proxy_entitlement_form {
  my $pxt = shift;
  my %params = @_;

  my $block = $params{__block__};

  throw "User '" . $pxt->user->id . "' attempted to access proxy interface without permission."
    unless ($pxt->user->org->has_channel_family_entitlement('SMP') or not PXT::Config->get('subscribe_proxy_channel'));

  my $sid = $pxt->param('sid');
  throw "no server id!" unless $sid;
  my $server = RHN::Server->lookup(-id => $sid);

  my %subs;

  if ($server->is_proxy()) {
    my @evr = $server->proxy_evr;
    my $version = $evr[1];

    $subs{version} = $version;

<<<<<<< HEAD
  	$subs{proxy_message} = "This machine is currently a licensed SUSE Manager Proxy (v$version).";
=======
        $subs{proxy_message} = "This machine is currently a licensed Red Hat Satellite Proxy (v$version).";
>>>>>>> a165cfa9
  } else {
    $subs{proxy_message} = "<div class=\"alert alert-danger\">WebUI SUSE Manager Proxy installer is obsoleted since version 1.1 Please use command line installer from package spacewalk-proxy-installer.</div>";
  }

  $block = PXT::Utils->perform_substitutions($block, \%subs);
  return $block;
}

sub server_name {
  my $pxt = shift;

  my $server = $pxt->pnotes('server');
  return PXT::Utils->escapeHTML($server->name) if (defined $server);

  my $sid = $pxt->param('sid');
  die "no server id" unless $sid;

  $server = RHN::Server->lookup(-id => $sid);
  die "no valid server" unless $server;

  $pxt->pnotes(server => $server);
  return PXT::Utils->escapeHTML($server->name);
}

sub system_locked_info {
  my $user = shift;
  my $data = shift;

  my $ret = {};
  if ($data->{LOCKED}) {
    $ret->{icon} = 'system-locked';
    $ret->{status_str} = 'System locked';
    $ret->{status_class} = 'system-status-locked';
    $ret->{message} = 'more info';
  }
  return $ret;
}


# not a sniglet
sub system_status_info {
  my $user = shift;
  my $data = shift;

  my $sid = $data->{ID};
  my $ret;

  my $package_actions_count = RHN::Server->package_actions_count($sid);
  my $actions_count = RHN::Server->actions_count($sid);
  my $errata_count = $data->{SECURITY_ERRATA} + $data->{BUG_ERRATA} + $data->{ENHANCEMENT_ERRATA};

  $ret->{$_} = '' foreach (qw/image status_str status_class message link/);

  if (not $data->{IS_ENTITLED}) {
    $ret->{icon} = 'system-unentitled';
    $ret->{status_str} = 'System not entitled';
    $ret->{status_class} = 'system-status-unentitled';

    if ($user->is('org_admin')) {
      $ret->{message} = 'entitle it here';
      $ret->{link} = "/network/systems/details/edit.pxt?sid=${sid}";
    }
  }
  elsif ($data->{LAST_CHECKIN_DAYS_AGO} > PXT::Config->get('system_checkin_threshold')) {
    $ret->{icon} = 'system-unknown';
    $ret->{status_str} = 'System not checking in with SUSE Manager';
    $ret->{status_class} = 'system-status-awol';
    $ret->{message} = 'more info';
  }
  elsif ($data->{KICKSTART_SESSION_ID}) {
    $ret->{icon} = 'system-kickstarting';
    $ret->{status_str} = 'Kickstart in progress';
    $ret->{status_class} = 'system-status-kickstart';
    $ret->{message} = 'view progress';
    $ret->{link} = "/rhn/systems/details/kickstart/SessionStatus.do?sid=${sid}";
  }
  elsif (not ($errata_count or $data->{OUTDATED_PACKAGES}) and not $package_actions_count) {
    $ret->{icon} = 'system-ok';
    $ret->{status_str} = 'System is up to date';
    $ret->{status_class} = 'system-status-up-to-date';
  }
  elsif ($errata_count and not RHN::Server->unscheduled_errata($sid, $user->id)) {
    $ret->{icon} = 'action-pending';
    $ret->{status_str} = 'All updates scheduled';
    $ret->{status_class} = 'system-status-updates-scheduled';
    $ret->{message} = 'view actions';
    $ret->{link} = "/rhn/systems/details/history/Pending.do?sid=${sid}";
  }
  elsif ($actions_count) {
    $ret->{icon} = 'action-pending';
    $ret->{status_class} = 'system-status-updates-scheduled';
    $ret->{status_str} = 'Actions scheduled';
    $ret->{message} = 'view actions';
    $ret->{link} = "/rhn/systems/details/history/Pending.do?sid=${sid}";
  }
  elsif ($data->{SECURITY_ERRATA}) {
    $ret->{icon} = 'system-crit';
    $ret->{status_str} = 'Critical updates available';
    $ret->{status_class} = 'system-status-critical-updates';
    $ret->{message} = 'update now';
    $ret->{link} = "/rhn/systems/details/ErrataConfirm.do?all=true&amp;sid=${sid}";
  }
  elsif ($data->{OUTDATED_PACKAGES}) {
    $ret->{icon} = 'system-warn';
    $ret->{status_str} = 'Updates available';
    $ret->{status_class} = 'system-status-updates';
    $ret->{message} = "more info";
    $ret->{link} = "/rhn/systems/details/packages/UpgradableList.do?sid=${sid}";
  }
  else {
    throw "logic error - system '$sid' does not have outdated packages, but is not up2date.";
  }

  return $ret;
}


sub system_monitoring_info {
  my $user = shift;
  my $data = shift;

  my $sid = $data->{ID};
  my $ret;

  $ret->{$_} = '' foreach (qw/image status_str status_class message link/);

  return $ret unless defined $data->{MONITORING_STATUS};

  if ($data->{MONITORING_STATUS} eq "CRITICAL") {
    $ret->{icon} = 'monitoring-crit';
    $ret->{status_str} = 'Critical probes';
    $ret->{system_link} = "/rhn/systems/details/probes/ProbesList.do?sid=${sid}";
  }
  elsif ($data->{MONITORING_STATUS} eq "WARNING") {
    $ret->{icon} = 'monitoring-warn';
    $ret->{status_str} = 'Warning probes';
    $ret->{system_link} = "/rhn/systems/details/probes/ProbesList.do?sid=${sid}";
  }
  elsif ($data->{MONITORING_STATUS} eq "UNKNOWN") {
    $ret->{icon} = 'monitoring-unknown';
    $ret->{status_str} = 'Unknown probes';
    $ret->{system_link} = "/rhn/systems/details/probes/ProbesList.do?sid=${sid}";
  }
  elsif ($data->{MONITORING_STATUS} eq "PENDING") {
    $ret->{icon} = 'monitoring-pending';
    $ret->{status_str} = 'Pending probes';
    $ret->{system_link} = "/rhn/systems/details/probes/ProbesList.do?sid=${sid}";
  }
  elsif ($data->{MONITORING_STATUS} eq "OK") {
    $ret->{icon} = 'monitoring-ok';
    $ret->{status_str} = 'OK';
    $ret->{system_link} = "/rhn/systems/details/probes/ProbesList.do?sid=${sid}";
  }

  return $ret;
}

sub server_history_event_details {
  my $pxt = shift;
  my %params = @_;

  croak "need server and history ids!" unless ($pxt->param('sid') and $pxt->param('hid'));

  my $event = RHN::Server->lookup_server_event($pxt->param('sid'), $pxt->param('hid'));

  return PXT::Utils->perform_substitutions($params{__block__}, $event->render($pxt->user));

  return $params{__block__};
}

my @user_server_prefs = ( { name => 'receive_notifications',
<<<<<<< HEAD
			    label => 'Receive Notifications of Updates/Patches' },
			  { name => 'include_in_daily_summary',
			    label => 'Include system in Daily Summary'},
			);

my @server_prefs = ( { name => 'auto_update',
		       label => 'Automatic application of relevant patches' },
		   );
=======
                            label => 'Receive Notifications of Updates/Errata' },
                          { name => 'include_in_daily_summary',
                            label => 'Include system in Daily Summary'},
                        );

my @server_prefs = ( { name => 'auto_update',
                       label => 'Automatic application of relevant errata' },
                   );
>>>>>>> a165cfa9

sub tri_state_system_pref_list {
  my $pxt = shift;
  my %params = @_;

  my $block = $params{__block__};
  my $html = '';

  my $counter = 1;

  foreach my $pref (@user_server_prefs, @server_prefs) {
    $counter++;
    my %subst;

    $subst{pref_name} = $pref->{name};
    $subst{pref_label} = $pref->{label};
    $subst{class} = ($counter % 2) ? "list-row-even" : "list-row-odd";

    PXT::Utils->escapeHTML_multi(\%subst);

    $html .= PXT::Utils->perform_substitutions($block, \%subst);
  }

  return $html;
}

sub ssm_change_system_prefs_cb {
  my $pxt = shift;

  my $no_op = 1;
  foreach my $pref (@user_server_prefs, @server_prefs) {
    my $action = $pxt->dirty_param($pref->{name});

    if ($action eq 'set' || $action eq 'unset') {
      $no_op = 0;
    }
  }

  if ($no_op) {
    my $redir = $pxt->dirty_param('do_nothing_redir');
    throw "no redir param" unless $redir;
    $pxt->push_message(site_info => 'Your selections resulted in no change.');
    $pxt->redirect($redir);
  }
}

sub server_prefs_conf_list {
  my $pxt = shift;
  my %params = @_;

  my $block = $params{__block__};
  my %subst;

  my $ret = '';
  foreach my $pref (@user_server_prefs, @server_prefs) {
    $subst{pref_name} = $pref->{name};
    $subst{pref_label} = $pref->{label};

    if ($pxt->dirty_param($pref->{name}) eq 'set') {
      $subst{pref_choice} = "Yes";
    }
    elsif ($pxt->dirty_param($pref->{name}) eq 'unset') {
      $subst{pref_choice} = "No";
    }
    else {
      next;
      $subst{pref_choice} = "No Change";
    }

    $ret .= PXT::Utils->perform_substitutions($block, \%subst);
  }

  return $ret;
}

sub server_prefs_form_cb {
  my $pxt = shift;

  if ($pxt->dirty_param('sscd_change_sys_prefs_conf')) {
    my $set = new RHN::DB::Set 'system_list', $pxt->user->id;

    my @extra_messages;

    foreach my $pref (@user_server_prefs) {
      my $action = $pxt->dirty_param($pref->{name});
      next unless $action;

      RHN::Server->change_user_pref_bulk($set, $pxt->user, $pref->{name}, $action eq 'Yes' ? 1 : 0, 1);
    }

    foreach my $pref (@server_prefs) {

      my $action = $pxt->dirty_param($pref->{name});
      next unless $action;

      # if we're setting auto errata updates == Y, then auto upgrade all selected systems
      if ($pref->{name} eq 'auto_update' and $action eq 'Yes') {

        my $system_set = new RHN::DB::Set 'system_list', $pxt->user->id;

        RHN::Scheduler->schedule_all_errata_for_systems(-earliest => RHN::Date->now_long_date,
                                                        -org_id => $pxt->user->org_id,
                                                        -user_id => $pxt->user->id,
                                                        -server_set => $system_set,
                                                       );

<<<<<<< HEAD
	push @extra_messages, "Selected systems will be fully updated in accordance with new Auto Patch Update setting.";
=======
        push @extra_messages, "Selected systems will be fully updated in accordance with new Auto Errata Update setting.";
>>>>>>> a165cfa9
      }

      RHN::Server->change_pref_bulk($set, $pref->{name}, $action eq 'Yes' ? 1 : 0);
    }

    $pxt->push_message(site_info => "Preferences changed for selected systems.");

    foreach my $message (@extra_messages) {
      $pxt->push_message(site_info => $message);
    }

    $pxt->redirect('landing.pxt');
  }
}

sub system_activation_key_form {
  my $pxt = shift;
  my %attr = @_;

  my $form = build_system_activation_key_form($pxt, %attr);
  my $rform = $form->realize;
  undef $form;

  Sniglets::Forms::load_params($pxt, $rform);

  my $style = new Sniglets::Forms::Style('standard');
  my $html = $rform->render($style);

  return $html;
}

sub build_system_activation_key_form {
  my $pxt = shift;
  my %attr = @_;

  my $sid = $pxt->param('sid');
  die "No system id" unless $sid;

  my $form = new RHN::Form::ParsedForm(name => 'System Activation Key',
                                       label => 'system_activation_key',
                                       action => $attr{action},
                                      );

  my $system = RHN::Server->lookup(-id => $sid);
  my $token;
  my $token_exists = 0;

  $token = RHN::Token->lookup(-sid => $sid);

  if ($token and not $token->disabled) {
    $token_exists = 1;
    $form->add_widget( new RHN::Form::Widget::Literal(name => 'ID', value => $token->id) );
    $form->add_widget( new RHN::Form::Widget::Literal(name => 'Org ID', value => $token->org_id) );
    $form->add_widget( new RHN::Form::Widget::Literal(name => 'Key', value => $token->activation_key_token) );
  }

  $form->add_widget( new RHN::Form::Widget::Hidden(name => 'sid', value => $sid) );
  $form->add_widget( new RHN::Form::Widget::Hidden(name => 'pxt:trap', value => 'rhn:system-activation-key-cb') );
  $form->add_widget( new RHN::Form::Widget::Submit(label => 'Delete Key', name => 'delete_key') ) if ($token_exists);
  $form->add_widget( new RHN::Form::Widget::Submit(label => 'Generate New Key', name => 'generate_new_key') );

  return $form;
}

sub system_activation_key_cb {
  my $pxt = shift;

  my $sid = $pxt->param('sid');

  my $orig_token = RHN::Token->lookup(-sid => $sid);
  if ($orig_token) {
    $orig_token->purge;
    undef $orig_token;
  }

  if ($pxt->dirty_param('generate_new_key')) {
    my $token = RHN::Token->create_token;
    $token->user_id($pxt->user->id);
    $token->org_id($pxt->user->org_id);
    $token->activation_key_token(RHN::Token->generate_random_key);
    my $server = RHN::Server->lookup(-id => $sid);

    $token->server_id($sid);
    $token->note("Activation key for " . $server->name . ".");
    $token->usage_limit(1);

    $token->commit;

    $token->set_entitlements(map { $_->{LABEL} } $server->entitlements);

    $token->commit;
  }

  my $url = $pxt->uri;
  $pxt->redirect($url . "?sid=" . $sid);
}

sub remote_command_form {
  my $pxt = shift;
  my %attr = @_;

  my $form = build_remote_command_form($pxt, %attr);
  my $rform = $form->realize;
  undef $form;

  Sniglets::Forms::load_params($pxt, $rform);

  my $style = new Sniglets::Forms::Style('standard');
  my $html = $rform->render($style);

  return $html;
}

my %remote_command_modes = (
                            system_action => { type => 'standalone',
                                               location => 'sdc',
                                               verb => 'Install',
                                             },
                            package_install => { type => 'package',
                                                 location => 'sdc',
                                                 verb => 'Install',
                                               },
                            package_remove => { type => 'package',
                                                location => 'sdc',
                                                verb => 'Remove',
                                              },
                            ssm => { type => 'standalone',
                                     location => 'ssm',
                                     verb => 'Install',
                                   },
                            ssm_package_install => { type => 'package',
                                                     location => 'ssm',
                                                     verb => 'Install',
                                               },
                            ssm_package_upgrade => { type => 'package',
                                                     location => 'ssm',
                                                     verb => 'Upgrade',
                                               },
                            ssm_package_remove => { type => 'package',
                                                    location => 'ssm',
                                                    verb => 'Remove',
                                                  },
                           );

sub build_remote_command_form {
  my $pxt = shift;
  my %attr = @_;

  my $sid = $pxt->param('sid');
  my $mode = $attr{mode} || $pxt->dirty_param('mode') || 'system_action';

  my $form = new RHN::Form::ParsedForm(name => 'Remote Command',
                                       label => 'remote_command_form',
                                       action => $attr{action},
                                      );

  if ($remote_command_modes{$mode}->{type} eq 'package') {
    $form->add_widget(radio_group => { name => 'Run',
                                       label => 'run_script',
                                       value => 'before',
                                       options => [ { value => 'before', label => 'Before package action' },
                                                    { value => 'after', label => 'After package action' },
                                                  ],
                                     });
  }

  $form->add_widget(text => { name => 'Run as user',
                              label => 'username',
                              default => 'root',
                              maxlength => 32,
                              requires => { response => 1 },
                            } );

  $form->add_widget(text => { name => 'Run as group',
                              label => 'group',
                              default => 'root',
                              maxlength => 32,
                              requires => { response => 1 },
                            } );

  $form->add_widget(text => { name => 'Timeout (seconds)',
                              label => 'timeout',
                              default => '600',
                              mexlenth => 16,
                              size => 6,
                            } );

  $form->add_widget(textarea => { name => 'Script',
                                  label => 'script',
                                  rows => 8,
                                  cols => 80,
                                  wrap => 'off',
                                  default => "#!/bin/sh\n",
                                  requires => { response => 1 },
                                });

  $form->add_widget(hidden => { label => 'mode', value => $mode });

  my $sched_img = PXT::HTML->img(-src => '/img/rhn-icon-schedule.gif', -alt => 'Date Selection');
  my $sched_widget =
    new RHN::Form::Widget::Literal(label => 'pickbox',
                                   name => 'Schedule no sooner than',
                                   value => $sched_img . Sniglets::ServerActions::date_pickbox($pxt));

  if ($remote_command_modes{$mode}->{type} eq 'package'
      and $remote_command_modes{$mode}->{location} eq 'sdc') {
    die "No system id" unless $sid;

    $form->add_widget(hidden => { label => 'set_label', value => $pxt->dirty_param('set_label') });

    $form->add_widget(hidden => { label => 'pxt:trap', value => 'rhn:package-action-command-cb' });
    $form->add_widget(submit => { label => 'Schedule Package Install', name => 'schedule_remote_command' });
  }
  elsif ($remote_command_modes{$mode}->{type} eq 'package'
         and $remote_command_modes{$mode}->{location} eq 'ssm') {
    $form->add_widget(hidden => { label => 'pxt:trap', value => 'rhn:package-action-command-cb' });

    $form->add_widget($sched_widget);

    $form->add_widget(submit => { label => 'Schedule Remote Command', name => 'schedule_remote_command' });
  }
  elsif ($remote_command_modes{$mode}->{type} eq 'standalone'
         and $remote_command_modes{$mode}->{location} eq 'sdc') {
    die "No system id" unless $sid;

    $form->add_widget(hidden => { label => 'pxt:trap', value => 'rhn:remote-command-cb' });
    $form->add_widget($sched_widget);

    $form->add_widget(submit => { label => 'Schedule Remote Command', name => 'schedule_remote_command' });
  }
  elsif ($remote_command_modes{$mode}->{type} eq 'standalone'
         and $remote_command_modes{$mode}->{location} eq 'ssm') {

    #$form->add_widget(hidden => { label => 'pxt:trap', value => 'rhn:remote-command-ssm-cb' });
    $form->add_widget($sched_widget);

    $form->add_widget(submit => { label => 'Schedule Remote Command', name => 'schedule_remote_command' });
  }
  else {
    throw "Unknown mode: '$mode'\n";
  }

  if ($mode eq 'ssm_package_install') {
    $form->add_widget(hidden => { label => 'sscd_confirm_package_installations', value => 1 });
  }
  elsif ($mode eq 'ssm_package_upgrade') {
    $form->add_widget(hidden => { label => 'sscd_confirm_package_upgrades', value => 1 });
  }
  elsif ($mode eq 'ssm_package_remove') {
    $form->add_widget(hidden => { label => 'sscd_confirm_package_removals', value => 1 });
  }

  if ($sid) {
    $form->add_widget(hidden => { label => 'sid', value => $sid });
  }

  my $cid = $pxt->param('cid');

  if ($cid) {
    $form->add_widget(hidden => {label => 'cid', value => $cid});
  }

  return $form;
}

sub remote_command_cb {
  my $pxt = shift;

  my $pform = build_remote_command_form($pxt);
  my $form = $pform->prepare_response;
  undef $pform;

  my $errors = Sniglets::Forms::load_params($pxt, $form);

  if (@{$errors}) {
    foreach my $error (@{$errors}) {
      $pxt->push_message(local_alert => $error);
    }
    return;
  }

  my $sid = $form->param('sid');
  my $username = $form->param('username');
  my $group = $form->param('group');
  my $script = $form->param('script');
  my $timeout = $form->param('timeout');

  my $earliest_date = Sniglets::ServerActions->parse_date_pickbox($pxt);

  my $action_id = RHN::Scheduler->schedule_remote_command(-org_id => $pxt->user->org_id,
                                                          -user_id => $pxt->user->id,
                                                          -earliest => $earliest_date,
                                                          -server_id => $sid,
                                                          -action_name => undef,
                                                          -script => $script,
                                                          -username => $username,
                                                          -group => $group,
                                                          -timeout => $timeout,
                                                         );

  my $system = RHN::Server->lookup(-id => $sid);

#   $pxt->push_message(site_info => sprintf(<<EOQ, $sid, $action_id, $system->name));
# Remote command <a href="/rhn/systems/details/history/Event.do?sid=%d&amp;aid=%d">scheduled</a> for <strong>%s</strong>.
# EOQ

  $pxt->redirect("/rhn/systems/details/Overview.do?sid=$sid&message=system.remotecommand.scheduled&messagep1=$sid&messagep2=$action_id&messagep3=" . $system->name);
}

sub package_action_command_cb {
  my $pxt = shift;

  my $pform = build_remote_command_form($pxt);
  my $form = $pform->prepare_response;
  undef $pform;

  my $errors = Sniglets::Forms::load_params($pxt, $form);

  if (@{$errors}) {
    foreach my $error (@{$errors}) {
      $pxt->push_message(local_alert => $error);
    }
    return;
  }

  my $sid = $form->param('sid');
  my $username = $form->param('username');
  my $group = $form->param('group');
  my $script = $form->param('script');
  my $order = $form->param('run_script');
  my $timeout = $form->param('timeout');
  my $mode = $form->param('mode');
  my $system_set;

  my $earliest_date = Sniglets::ServerActions->parse_date_pickbox($pxt);

  if ($remote_command_modes{$mode}->{location} eq 'ssm') {
    $system_set = RHN::Set->lookup(-label => 'system_list', -uid => $pxt->user->id);
  }

  my @actions;
  my $actions_by_sid;

  if ($mode eq 'package_install') {
    @actions = Sniglets::ListView::PackageList::install_packages_cb($pxt);
  }
  elsif ($mode eq 'package_remove') {
    @actions = Sniglets::ListView::PackageList::remove_packages_cb($pxt);
  }
  elsif ($mode eq 'ssm_package_install') {
    @actions = Sniglets::Packages::sscd_confirm_package_installations_cb($pxt);
  }
  elsif ($mode eq 'ssm_package_upgrade') {
    $actions_by_sid = Sniglets::Packages::sscd_confirm_package_upgrades_cb($pxt);
  }
  elsif ($mode eq 'ssm_package_remove') {
    @actions = Sniglets::Packages::sscd_confirm_package_removals_cb($pxt);
  }
  else {
    throw "Invalid mode: $mode";
  }

  return unless (@actions or $actions_by_sid);

  my $cmd_aid;

  if (@actions) {
    $cmd_aid = RHN::Scheduler->schedule_remote_command(-org_id => $pxt->user->org_id,
                                                          -user_id => $pxt->user->id,
                                                          -earliest => $earliest_date,
                                                          -server_id => $sid,
                                                          -server_set => $system_set,
                                                          -action_name => undef,
                                                          -script => $script,
                                                          -username => $username,
                                                          -group => $group,
                                                          -timeout => $timeout,
                                                         );

    schedule_action_prereq($order, $cmd_aid, @actions);

  }
  else {
    foreach my $server_id (keys %{$actions_by_sid}) {
      $cmd_aid = RHN::Scheduler->schedule_remote_command(-org_id => $pxt->user->org_id,
                                                            -user_id => $pxt->user->id,
                                                            -earliest => $earliest_date,
                                                            -server_id => $server_id,
                                                            -action_name => undef,
                                                            -script => $script,
                                                            -username => $username,
                                                            -group => $group,
                                                            -timeout => $timeout,
                                                           );
      schedule_action_prereq($order, $cmd_aid, @{$actions_by_sid->{$server_id}});
    }
  }

  my $verb = $remote_command_modes{$mode}->{verb};

  $pxt->push_message(site_info =>
                     "The remote command action was scheduled to run <strong>$order</strong> the package $verb action" . (scalar @actions == 1 ? '' : 's') . ".");

  if ($remote_command_modes{$mode}->{location} eq 'ssm') {
    $pxt->redirect('/network/systems/ssm/packages/index.pxt');
  }

  return;
}

sub schedule_action_prereq {
  my $order = shift;
  my $target_aid = shift;
  my @actions = @_;

  if ($order eq 'before') {
    $actions[0]->prerequisite($target_aid);
    $actions[0]->commit;
  }
  elsif ($order eq 'after') {
    my $target_action = RHN::Action->lookup(-id => $target_aid);
    $target_action->prerequisite($actions[-1]->id);
    $target_action->commit;
  }
  else {
    throw "Unknown order: '$order'."
  }

  return;
}

1;<|MERGE_RESOLUTION|>--- conflicted
+++ resolved
@@ -101,11 +101,7 @@
 
     $subs{version} = $version;
 
-<<<<<<< HEAD
-  	$subs{proxy_message} = "This machine is currently a licensed SUSE Manager Proxy (v$version).";
-=======
-        $subs{proxy_message} = "This machine is currently a licensed Red Hat Satellite Proxy (v$version).";
->>>>>>> a165cfa9
+        $subs{proxy_message} = "This machine is currently a licensed SUSE Manager Proxy (v$version).";
   } else {
     $subs{proxy_message} = "<div class=\"alert alert-danger\">WebUI SUSE Manager Proxy installer is obsoleted since version 1.1 Please use command line installer from package spacewalk-proxy-installer.</div>";
   }
@@ -277,25 +273,14 @@
 }
 
 my @user_server_prefs = ( { name => 'receive_notifications',
-<<<<<<< HEAD
-			    label => 'Receive Notifications of Updates/Patches' },
-			  { name => 'include_in_daily_summary',
-			    label => 'Include system in Daily Summary'},
-			);
-
-my @server_prefs = ( { name => 'auto_update',
-		       label => 'Automatic application of relevant patches' },
-		   );
-=======
-                            label => 'Receive Notifications of Updates/Errata' },
+                            label => 'Receive Notifications of Updates/Patches' },
                           { name => 'include_in_daily_summary',
                             label => 'Include system in Daily Summary'},
                         );
 
 my @server_prefs = ( { name => 'auto_update',
-                       label => 'Automatic application of relevant errata' },
+                       label => 'Automatic application of relevant patches' },
                    );
->>>>>>> a165cfa9
 
 sub tri_state_system_pref_list {
   my $pxt = shift;
@@ -402,11 +387,7 @@
                                                         -server_set => $system_set,
                                                        );
 
-<<<<<<< HEAD
-	push @extra_messages, "Selected systems will be fully updated in accordance with new Auto Patch Update setting.";
-=======
-        push @extra_messages, "Selected systems will be fully updated in accordance with new Auto Errata Update setting.";
->>>>>>> a165cfa9
+        push @extra_messages, "Selected systems will be fully updated in accordance with new Auto Patch Update setting.";
       }
 
       RHN::Server->change_pref_bulk($set, $pref->{name}, $action eq 'Yes' ? 1 : 0);
