--- conflicted
+++ resolved
@@ -215,11 +215,7 @@
 INSERT 
   INTO rhnRepoRegenQueue
         (id, channel_label, client, reason, force, bypass_filters, next_action, created, modified)
-<<<<<<< HEAD
-VALUES (rhn_repo_regen_queue_id_seq.nextval,
-=======
 VALUES (sequence_nextval('rhn_repo_regen_queue_id_seq'),
->>>>>>> 4d4c1544
         :label, 'perl-web::add_channel_packages', NULL, 'N', 'N', current_timestamp, current_timestamp, current_timestamp)
 EOQ
 
