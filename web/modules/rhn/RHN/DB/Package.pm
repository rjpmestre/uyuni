--- conflicted
+++ resolved
@@ -351,11 +351,7 @@
   my $sth;
 
   $query = <<EOQ;
-<<<<<<< HEAD
-SELECT  DISTINCT C.name, C.version, P.sense 
-=======
 SELECT  DISTINCT C.name, C.version, P.sense
->>>>>>> 862bb802
   FROM  rhnPackageCapability C, rhnPackageRecommends P
  WHERE  P.package_id = ?
    AND  P.capability_id = C.id
@@ -382,11 +378,7 @@
   my $sth;
 
   $query = <<EOQ;
-<<<<<<< HEAD
-SELECT  DISTINCT C.name, C.version, P.sense 
-=======
 SELECT  DISTINCT C.name, C.version, P.sense
->>>>>>> 862bb802
   FROM  rhnPackageCapability C, rhnPackageSuggests P
  WHERE  P.package_id = ?
    AND  P.capability_id = C.id
@@ -413,11 +405,7 @@
   my $sth;
 
   $query = <<EOQ;
-<<<<<<< HEAD
-SELECT  DISTINCT C.name, C.version, P.sense 
-=======
 SELECT  DISTINCT C.name, C.version, P.sense
->>>>>>> 862bb802
   FROM  rhnPackageCapability C, rhnPackageSupplements P
  WHERE  P.package_id = ?
    AND  P.capability_id = C.id
