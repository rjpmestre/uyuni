<datasource_modes>

<mode name="comparison_to_snapshot">
  <query params="">
SELECT 1 FROM DUAL
<!-- dummy -->
  </query>
</mode>

<mode name="namespaces_visible_to_org">
  <query params="org_id">
SELECT CC.id,
       CC.org_id,
       CC.name,
       CC.label,
       CC.description,
       CC.created,
       CC.modified
  FROM rhnConfigChannelType CCT,
       rhnConfigChannel CC
 WHERE CC.org_id = :org_id
   AND CC.confchan_type_id = CCT.id
   AND CCT.label IN ('normal')
ORDER BY UPPER(CC.name)
  </query>
  <elaborator params="">
SELECT CC.id AS ID,
       (SELECT count(config_file_id)
          FROM rhnConfigRevision CR,
               rhnConfigFile CF
         WHERE CR.config_file_id = CF.id
           AND CF.config_channel_id = CC.id
           AND CF.latest_config_revision_id = CR.id
        ) AS FILE_COUNT
  FROM rhnConfigChannel CC
 WHERE CC.id IN (%s)
  </elaborator>
  <elaborator params="user_id">
SELECT CC.id AS ID,
       (SELECT count(SCC.server_id)
          FROM rhnServerConfigChannel SCC,
               rhnUserServerPerms USP
         WHERE USP.user_id = :user_id
           AND USP.server_id = SCC.server_id
           AND SCC.config_channel_id = CC.id) AS system_count
  FROM rhnConfigChannel CC
 WHERE CC.id IN (%s)
  </elaborator>
</mode>


<<<<<<< HEAD
<mode name="namespaces_visible_to_user">
  <query params="org_id, user_id">
SELECT CC.id,
       CC.org_id,
       CC.name,
       CC.label,
       CC.description,
       CC.created,
       CC.modified,
       COALESCE( (
             SELECT COUNT(CF.id)
               FROM rhnConfigFile CF
              WHERE CF.config_channel_id = CC.id
                AND CF.latest_config_revision_id IS NOT NULL
	    ), 0) AS file_count
  FROM rhnConfigChannelType CCT,
       rhnConfigChannel CC
 WHERE CC.org_id = :org_id
   AND CC.confchan_type_id = CCT.id
   AND CCT.label IN ('normal')
   AND rhn_config_channel.get_user_chan_access(CC.id, :user_id) = 1
GROUP BY CC.id, CC.org_id, CC.name, CC.label, CC.description, CC.created, CC.modified
ORDER BY UPPER(CC.name)
  </query>
  <elaborator params="user_id">
SELECT CC.id AS ID,
       (SELECT count(SCC.server_id)
          FROM rhnServerConfigChannel SCC,
               rhnUserServerPerms USP
         WHERE USP.user_id = :user_id
           AND USP.server_id = SCC.server_id
           AND SCC.config_channel_id = CC.id) AS system_count
  FROM rhnConfigChannel CC
 WHERE CC.id IN (%s)
  </elaborator>
</mode>


=======
>>>>>>> 04d56a67
<mode name="rank_namespaces_for_system">
  <query params="sid">
SELECT
   id,
   org_id,
   name,
   label,
   description,
   created,
   modified,
   position,
   type,
   type_priority,
   rownum AS rank
from (
SELECT CC.id,
       CC.org_id,
       CC.name,
       CC.label,
       CC.description,
       CC.created,
       CC.modified,
       SCC.position,
       CCT.label AS type,
       CCT.priority AS type_priority
  FROM rhnConfigChannelType CCT, rhnConfigChannel CC, rhnServerConfigChannel SCC
 WHERE SCC.server_id = :sid
   AND CC.id = SCC.config_channel_id
   AND CCT.id = CC.confchan_type_id
   AND CCT.priority is not NULL
   AND CCT.label IN ('local_override', 'normal')
ORDER BY CCT.priority, SCC.position
)
  </query>
</mode>


<mode name="namespaces_for_system">
  <query params="sid">
SELECT CC.id,
       CC.org_id,
       CC.name,
       CC.label,
       CC.description,
       CC.created,
       CC.modified,
       SCC.position,
       CCT.label AS type,
       CCT.priority AS type_priority
  FROM rhnConfigChannelType CCT, rhnConfigChannel CC, rhnServerConfigChannel SCC
 WHERE SCC.server_id = :sid
   AND CC.id = SCC.config_channel_id
   AND CCT.id = CC.confchan_type_id
   AND CCT.priority is not NULL
ORDER BY CCT.priority, SCC.position
  </query>
</mode>

<mode name="namespaces_for_snapshot">
  <query params="ss_id">
SELECT CC.id,
       CC.org_id,
       CC.name,
       CC.label,
       CC.description,
       CCT.label AS type,
       TO_CHAR(CC.created, 'YYYY-MM-DD HH24:MI:SS') AS CREATED,
       TO_CHAR(CC.created, 'YYYY-MM-DD HH24:MI:SS') AS MODIFIED
  FROM rhnConfigChannelType CCT,
       rhnConfigChannel CC,
       rhnSnapshotConfigChannel SCC
 WHERE SCC.snapshot_id = :ss_id
   AND SCC.config_channel_id = CC.id
   AND CC.confchan_type_id = CCT.id
   AND CCT.label IN ('normal', 'server_import', 'local_override')
  </query>
</mode>


<mode name="normal_namespaces_for_system">
  <query params="sid">
SELECT CC.id,
       CC.org_id,
       CC.name,
       CC.label,
       CC.description,
       CC.created,
       CC.modified,
       SCC.position,
       CCT.label AS type,
       CCT.priority AS type_priority
  FROM rhnConfigChannelType CCT, rhnConfigChannel CC, rhnServerConfigChannel SCC
 WHERE SCC.server_id = :sid
   AND CC.id = SCC.config_channel_id
   AND CCT.id = CC.confchan_type_id
   AND CCT.priority is not NULL
   AND CCT.label = 'normal'
ORDER BY CCT.priority, SCC.position
  </query>
</mode>

<mode name="normal_namespaces_for_snapshot">
  <query params="ss_id">
SELECT CC.id,
       CC.org_id,
       CC.name,
       CC.label,
       CC.description,
       CCT.label AS type,
       TO_CHAR(CC.created, 'YYYY-MM-DD HH24:MI:SS') AS CREATED,
       TO_CHAR(CC.created, 'YYYY-MM-DD HH24:MI:SS') AS MODIFIED
  FROM rhnConfigChannelType CCT,
       rhnConfigChannel CC,
       rhnSnapshotConfigChannel SCC
 WHERE SCC.snapshot_id = :ss_id
   AND SCC.config_channel_id = CC.id
   AND CC.confchan_type_id = CCT.id
   AND CCT.label = 'normal'
  </query>
</mode>


<mode name="available_namespaces_for_system">
  <query params="sid, org_id">
SELECT CC.id, CC.org_id, CC.name, CC.label, CC.description, CC.created, CC.modified
  FROM rhnConfigChannel CC
 WHERE CC.org_id = :org_id
   AND NOT EXISTS (SELECT 1 FROM rhnServerConfigChannel SCC WHERE SCC.server_id = :sid AND CC.id = SCC.config_channel_id)
ORDER BY UPPER(CC.name)
  </query>
</mode>

<mode name="namespaces_with_filename">
  <query params="cfnid, org_id">
SELECT CC.id, CC.name, CC.label, CR.revision AS revision, CR.id AS crid,
       (SELECT count(SCC.server_id) FROM rhnServerConfigChannel SCC WHERE SCC.config_channel_id = CC.id) AS SYSTEM_COUNT
  FROM rhnConfigChannel CC, rhnConfigRevision CR, rhnConfigFile CF
 WHERE CC.org_id = :org_id
   AND CF.config_channel_id = CC.id
   AND CF.config_file_name_id = :cfnid
   AND CF.latest_config_revision_id = CR.id
  </query>
</mode>

</datasource_modes><|MERGE_RESOLUTION|>--- conflicted
+++ resolved
@@ -49,47 +49,6 @@
 </mode>
 
 
-<<<<<<< HEAD
-<mode name="namespaces_visible_to_user">
-  <query params="org_id, user_id">
-SELECT CC.id,
-       CC.org_id,
-       CC.name,
-       CC.label,
-       CC.description,
-       CC.created,
-       CC.modified,
-       COALESCE( (
-             SELECT COUNT(CF.id)
-               FROM rhnConfigFile CF
-              WHERE CF.config_channel_id = CC.id
-                AND CF.latest_config_revision_id IS NOT NULL
-	    ), 0) AS file_count
-  FROM rhnConfigChannelType CCT,
-       rhnConfigChannel CC
- WHERE CC.org_id = :org_id
-   AND CC.confchan_type_id = CCT.id
-   AND CCT.label IN ('normal')
-   AND rhn_config_channel.get_user_chan_access(CC.id, :user_id) = 1
-GROUP BY CC.id, CC.org_id, CC.name, CC.label, CC.description, CC.created, CC.modified
-ORDER BY UPPER(CC.name)
-  </query>
-  <elaborator params="user_id">
-SELECT CC.id AS ID,
-       (SELECT count(SCC.server_id)
-          FROM rhnServerConfigChannel SCC,
-               rhnUserServerPerms USP
-         WHERE USP.user_id = :user_id
-           AND USP.server_id = SCC.server_id
-           AND SCC.config_channel_id = CC.id) AS system_count
-  FROM rhnConfigChannel CC
- WHERE CC.id IN (%s)
-  </elaborator>
-</mode>
-
-
-=======
->>>>>>> 04d56a67
 <mode name="rank_namespaces_for_system">
   <query params="sid">
 SELECT
