--- conflicted
+++ resolved
@@ -196,11 +196,7 @@
 web.config_delim_end = |}
 
 # the version of this RHN install as a whole
-<<<<<<< HEAD
-web.version = 2.1
-=======
 web.version = 2.2 nightly
->>>>>>> 4f1c3dcf
 
 # maximum size for a config file
 web.maximum_config_file_size = 131072
@@ -278,7 +274,6 @@
 # Directory where to look for include files (pxt, pxi, txt)
 web.include_dir = /usr/share/spacewalk/web
 
-<<<<<<< HEAD
 # default ports to use for remote port forwarding when doing server push via SSH
 ssh_push_port_http = 1232
 ssh_push_port_https = 1233
@@ -286,10 +281,6 @@
 
 # Maximum number of actions displayed on schedule/actions pages
 web.actions_display_limit = 10000
-=======
-# Maximum number of actions displayed on schedule/actions pages
-web.actions_display_limit = 10000
 
 # Development environment
-web.development_environment = 0
->>>>>>> 4f1c3dcf
+web.development_environment = 0