--- conflicted
+++ resolved
@@ -93,11 +93,6 @@
 # subscribe to proxy channel during proxy activation
 # in spacewalk proxy has no separate channel, therefore disabled by default
 web.subscribe_proxy_channel = 0
-<<<<<<< HEAD
-
-# A comma seperated list (with no spaces) of package names that do not obey the "web.download_url_lifetime" config value
-#    and can be used forever.  (i.e.  kernel,kernel-smp,kernel-xen)
-web.non_expirable_package_urls =
 
 # default ports to use for remote port forwarding when doing server push via SSH
 ssh_push_port_http = 1232
@@ -111,6 +106,4 @@
 
 # If set the connection will disconnect if the task doesn't finish in time
 # This is potentially dangerous and should not be used
-ssh_push_task_timeout = 0
-=======
->>>>>>> 2be67e02
+ssh_push_task_timeout = 0