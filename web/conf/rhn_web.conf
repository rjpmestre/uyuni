--- conflicted
+++ resolved
@@ -68,11 +68,7 @@
 web.config_delim_end = |}
 
 # the version of this RHN install as a whole
-<<<<<<< HEAD
-web.version = 3.0
-=======
-web.version = 2.7 nightly
->>>>>>> 898adb25
+web.version = 3.1 nightly
 
 # maximum size for a config file
 web.maximum_config_file_size = 131072
