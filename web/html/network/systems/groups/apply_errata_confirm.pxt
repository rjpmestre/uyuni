--- conflicted
+++ resolved
@@ -12,13 +12,8 @@
 <pxt-include file="/network/components/system_groups/sgdc_header.pxi" />
 
     <h2>
-<<<<<<< HEAD
-      <img src="/img/rhn-icon-errata.gif" />
+      <i class="fa spacewalk-icon-patches"></i>
       Confirm Patch Update: <rhn-errata-advisory /> - <rhn-errata-name />
-=======
-      <i class="fa spacewalk-icon-patches"></i>
-      Confirm Errata Update: <rhn-errata-advisory /> - <rhn-errata-name />
->>>>>>> 8c1e81a4
     </h2>
 
 <pxt-include-late file="/network/components/message_queues/local.pxi" />
