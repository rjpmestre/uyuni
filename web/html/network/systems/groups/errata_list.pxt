<?xml version="1.0" encoding="UTF-8"?>
<pxt-passthrough>
  <pxt-use class="Grail::Frame" />
  <pxt-use class="Sniglets::Users" />
  <pxt-use class="Sniglets::ServerGroup" />
  <pxt-use class="Sniglets::Lists" />
  <pxt-use class="Sniglets::Navi" />

  <grail-canvas-replacement mode="legend_canvas">
    <rhn-list-legend type="errata" file="/network/components/legends/errata-list-legend.pxi" />
  </grail-canvas-replacement>

  <grail-canvas-template base="/templates/c.pxt" mode="main_canvas">

<pxt-include file="/network/components/system_groups/sgdc_header.pxi" />

    <h2>
<<<<<<< HEAD
      <i class="fa spacewalk-icon-patches" title="erratum"></i>
      Relevant Patches
=======
      <rhn-icon type="header-errata" title="erratum"/>
      Relevant Errata
>>>>>>> ce091bad
    </h2>

    <div class="page-summary">
      <p>The following patches apply to one or more of the systems in this group.</p>
    </div>

<pxt-include-late file="/network/components/message_queues/local.pxi" />

<pxt-formvar>
<rhn-listview class="Sniglets::ListView::ErrataList" mode="relevant_to_group">

  <formvars>
    <var name="sgid" />
  </formvars>

  <column name="Type" label="advisory_icon" width="5%" align="center"/>

  <column name="Advisory" label="advisory_name">
    <url>/rhn/errata/details/Details.do?eid={column:id}</url>
  </column>

  <column name="Synopsis" label="advisory_synopsis" align="left" width="65%"/>

  <column name="Affected Systems" label="affected_system_count" align="center" width="5%">
    <url>/network/systems/groups/systems_affected_by_errata.pxt?sgid={formvar:sgid}&amp;eid={column:id}</url>
  </column>

  <column name="Updated On" label="update_date" width="10%" align="center"/>
</rhn-listview>
</pxt-formvar>

  </grail-canvas-template>
</pxt-passthrough>
<|MERGE_RESOLUTION|>--- conflicted
+++ resolved
@@ -15,13 +15,8 @@
 <pxt-include file="/network/components/system_groups/sgdc_header.pxi" />
 
     <h2>
-<<<<<<< HEAD
-      <i class="fa spacewalk-icon-patches" title="erratum"></i>
+      <rhn-icon type="header-errata" title="erratum"/>
       Relevant Patches
-=======
-      <rhn-icon type="header-errata" title="erratum"/>
-      Relevant Errata
->>>>>>> ce091bad
     </h2>
 
     <div class="page-summary">
