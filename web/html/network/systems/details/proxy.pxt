--- conflicted
+++ resolved
@@ -15,11 +15,7 @@
 
     <pxt-include-late file="/network/components/message_queues/local.pxi"/>
 
-<<<<<<< HEAD
-    <h2><i class="fa spacewalk-icon-proxy"></i>SUSE Manager Proxy</h2>
-=======
-    <h2><rhn-icon type="header-proxy"/>Proxy</h2>
->>>>>>> ce091bad
+    <h2><rhn-icon type="header-proxy"/>SUSE Manager Proxy</h2>
 
       <rhn-proxy-entitlement-form>
         <div class="page-summary">
