--- conflicted
+++ resolved
@@ -8,8 +8,6 @@
 	<link rel="stylesheet" type="text/css" href="/css/rhn-iecompat.css" />
     <![endif]-->
   <script src="/javascript/prototype-1.6.0.js"></script>
-<<<<<<< HEAD
-=======
 
 
 
@@ -18,10 +16,7 @@
 
 
 
->>>>>>> ec89b999
 
-  </head>
-  <body>
 
 <div class="wrap" id="top-wrap">
   <div class="top-content"> <!--Added for the purpose of SuSE Manager. Header wrap [et]-->
@@ -68,20 +63,35 @@
 
 </div> <!--.top-content-->
 
+
+
+
+
+
+
 <div id="bar">
 
 <div id="systembar">
 <div id="systembarinner">
 
+
+
+
+
+
 <div>
 
 </div>
+
 
 </div>
 </div>
 
 </div>
 <!-- close bar -->
+
+
+
 
     </div>
     <div class="wrap" id="bottom-wrap">
@@ -119,13 +129,9 @@
     </tbody></table>
 
   <div id="footer">
-<<<<<<< HEAD
     <a href="/help/copyright.pxt">Copyright Notice</a>
     <div style="color: black">SUSE Manager release <a href="/rhn/help/dispatcher/release_notes">1.2</a></div>
     <p></p>
-=======
-    Copyright © 2002-11 Red Hat, Inc. All rights reserved. <a href="https://www.redhat.com/legal/privacy_statement.html">Privacy statement</a> : <a href="http://www.redhat.com/legal/legal_statement.html">Legal statement</a> : <a href="http://www.redhat.com/">redhat.com</a>
->>>>>>> ec89b999
   </div>
 
   </div> <!-- close content -->
