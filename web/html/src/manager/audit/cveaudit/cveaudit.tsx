import * as React from "react";
import { LinkButton, AsyncButton } from "components/buttons";
import { TopPanel } from "components/panels/TopPanel";
import Network from "utils/network";
import { Utils } from "utils/functions";
import { Table } from "components/table/Table";
import { Column } from "components/table/Column";
import { SearchField } from "components/table/SearchField";
import { Highlight } from "components/table/Highlight";
import { Messages } from "components/messages";
import SpaRenderer from "core/spa/spa-renderer";
import { DEPRECATED_unsafeEquals } from "utils/legacy";
import { localizedMoment } from "utils";

const AFFECTED_PATCH_INAPPLICABLE = "AFFECTED_PATCH_INAPPLICABLE";
const AFFECTED_PATCH_INAPPLICABLE_SUCCESSOR_PRODUCT = "AFFECTED_PATCH_INAPPLICABLE_SUCCESSOR_PRODUCT";
const AFFECTED_PATCH_APPLICABLE = "AFFECTED_PATCH_APPLICABLE";
const NOT_AFFECTED = "NOT_AFFECTED";
const PATCHED = "PATCHED";
const ALL = [
  AFFECTED_PATCH_INAPPLICABLE,
  AFFECTED_PATCH_APPLICABLE,
  AFFECTED_PATCH_INAPPLICABLE_SUCCESSOR_PRODUCT,
  NOT_AFFECTED,
  PATCHED,
];
const PATCH_STATUS_LABEL = {
  AFFECTED_PATCH_INAPPLICABLE: {
    className: "fa-exclamation-circle text-danger",
    label: t("Affected, patches available in channels which are not assigned"),
  },
  AFFECTED_PATCH_INAPPLICABLE_SUCCESSOR_PRODUCT: {
    className: "fa-exclamation-circle text-danger",
    label: t("Affected, patches available in a Product Migration target"),
  },
  AFFECTED_PATCH_APPLICABLE: {
    className: "fa-exclamation-triangle text-warning",
    label: t("Affected, at least one patch available in an assigned channel"),
  },
  NOT_AFFECTED: {
    className: "fa-circle text-success",
    label: t("Not affected"),
  },
  PATCHED: {
    className: "fa-check-circle text-success",
    label: t("Patched"),
  },
};
const TARGET_IMAGE = "IMAGE";
const TARGET_SERVER = "SERVER";
const CVE_REGEX = /(\d{4})-(\d{4,7})/i;
<<<<<<< HEAD
const CURRENT_YEAR = localizedMoment().year();
=======
// TODO: If you touch this code, please use `localizedMoment()` here instead
// eslint-disable-next-line local-rules/no-raw-date
const CURRENT_YEAR = new Date().getFullYear();
>>>>>>> 9937a623
const YEARS = (function () {
  const arr: number[] = [];
  for (let i = 1999; i <= CURRENT_YEAR; i++) {
    arr.push(i);
  }
  return arr.reverse();
})();

function cveAudit(cveId, target, statuses) {
  return Network.post("/rhn/manager/api/audit/cve", {
    cveIdentifier: cveId,
    target: target,
    statuses: statuses,
  });
}

type Props = {};

type State = {
  cveNumber: string;
  cveYear: number;
  statuses: string[];
  resultType: string;
  results: any[];
  messages: any[];
  selectedItems: any[];
  target?: any;
};

class CVEAudit extends React.Component<Props, State> {
  constructor(props) {
    super(props);

    ["onCVEChange", "searchData", "handleSelectItems", "audit", "onCVEYearChange", "onTargetChange"].forEach(
      (method) => (this[method] = this[method].bind(this))
    );
    this.state = {
      cveNumber: "",
      cveYear: CURRENT_YEAR,
      statuses: ALL,
      resultType: TARGET_SERVER,
      results: [],
      messages: [],
      selectedItems: [],
    };
  }

  searchData(datum, criteria) {
    if (criteria) {
      return datum.name.toLocaleLowerCase().includes(criteria.toLocaleLowerCase());
    }
    return true;
  }

  handleSelectItems(items) {
    const removed = this.state.selectedItems.filter((i) => !items.includes(i));
    const isAdd = removed.length === 0;
    const list = isAdd ? items : removed;

    this.setState({ selectedItems: items }, () => {
      DWRItemSelector.select("system_list", list, isAdd, (res) => {
        // TODO: If you touch this code, please get rid of this `eval()` call, see https://github.com/SUSE/spacewalk/issues/15069
        // eslint-disable-next-line no-eval
        dwr.util.setValue("header_selcount", eval(res).header, { escapeHtml: false });
      });
    });
  }

  onTargetChange(e) {
    const value = e.target.value;
    this.setState({
      target: value,
    });
  }

  onCVEYearChange(e) {
    const value = e.target.value;
    this.setState({
      cveYear: value,
    });
  }

  onCVEChange(e) {
    const value = e.target.value;
    const parts = CVE_REGEX.exec(value);
    if (parts != null && DEPRECATED_unsafeEquals(parts.length, 3)) {
      const year = Number.parseInt(parts[1], 10);
      if (YEARS.includes(year)) {
        const number = parts[2];
        this.setState({
          cveYear: year,
          cveNumber: number,
        });
      }
    } else {
      this.setState({
        cveNumber: value,
      });
    }
  }

  isFiltered(criteria) {
    return criteria && criteria.length > 0;
  }

  audit(target) {
    cveAudit("CVE-" + this.state.cveYear + "-" + this.state.cveNumber, target, this.state.statuses).then((data) => {
      if (data.success) {
        this.setState({
          results: data.data,
          selectedItems: data.data.filter((i) => i.selected).map((i) => i.id),
          resultType: target,
          messages: [],
        });
      } else {
        this.setState({
          results: [],
          selectedItems: [],
          messages: data.messages,
        });
      }
    });
  }

  render() {
    return (
      <span>
        <TopPanel title={t("CVE Audit")} icon="fa-search" helpUrl="reference/audit/audit-cve-audit.html">
          <Messages
            items={this.state.messages.map((msg) => {
              return { severity: "warning", text: msg };
            })}
          />
          <div className="input-group">
            <span className="input-group-addon">{t("CVE")}</span>
            <select
              id="cveIdentifierYear"
              value={this.state.cveYear}
              onChange={this.onCVEYearChange}
              className="form-control"
            >
              {YEARS.map((year) => (
                <option value={year}>{year}</option>
              ))}
            </select>
            <span className="input-group-addon">-</span>
            <input
              id="cveIdentifierId"
              className="form-control"
              value={this.state.cveNumber}
              onChange={this.onCVEChange}
            />
          </div>
          <div>
            {ALL.map((status) => {
              return (
                <div className="checkbox">
                  <label>
                    <input
                      type="checkbox"
                      checked={this.state.statuses.includes(status)}
                      onChange={(e) => {
                        if (this.state.statuses.includes(status)) {
                          this.setState({
                            statuses: this.state.statuses.filter((x) => x !== status),
                          });
                        } else {
                          this.setState({
                            statuses: this.state.statuses.concat([status]),
                          });
                        }
                      }}
                    />
                    <i
                      className={"fa fa-big " + PATCH_STATUS_LABEL[status].className}
                      title={PATCH_STATUS_LABEL[status].label}
                    />
                    <span>{" " + PATCH_STATUS_LABEL[status].label}</span>
                  </label>
                </div>
              );
            })}
          </div>
          <p>
            <div className="btn-group">
              <AsyncButton
                id="bootstrap-btn"
                defaultType="btn-default"
                icon="fa-desktop"
                text={t("Audit Servers")}
                action={() => this.audit(TARGET_SERVER)}
              />
              <AsyncButton
                id="bootstrap-btn"
                defaultType="btn-default"
                icon="fa-hdd-o"
                text={t("Audit Images")}
                action={() => this.audit(TARGET_IMAGE)}
              />
            </div>
          </p>
          <Table
            data={this.state.results}
            identifier={(row) => row.id}
            initialSortColumnKey="id"
            initialItemsPerPage={window.userPrefPageSize}
            selectable={this.state.resultType === TARGET_SERVER && this.state.results.length > 0}
            onSelect={this.handleSelectItems}
            selectedItems={this.state.selectedItems}
            searchField={<SearchField filter={this.searchData} placeholder={t("Filter by name")} />}
          >
            <Column
              columnKey="patchStatus"
              width="10%"
              comparator={Utils.sortByText}
              header={t("Status")}
              cell={(row, criteria) => (
                <div>
                  <i
                    className={"fa fa-big " + PATCH_STATUS_LABEL[row.patchStatus].className}
                    title={PATCH_STATUS_LABEL[row.patchStatus].label}
                  />
                </div>
              )}
            />
            <Column
              columnKey="name"
              width="45%"
              comparator={Utils.sortByText}
              header={t("Name")}
              cell={(row, criteria) => {
                const url =
                  this.state.resultType === TARGET_SERVER
                    ? "/rhn/systems/details/Overview.do?sid=" + row.id
                    : "/rhn/manager/cm/images#/overview/" + row.id;
                return (
                  <a href={url}>
                    <Highlight enabled={this.isFiltered(criteria)} text={row.name} highlight={criteria} />
                  </a>
                );
              }}
            />
            <Column
              columnKey="action"
              width="45%"
              comparator={Utils.sortByText}
              header={t("Actions")}
              cell={(row, criteria) => {
                if (this.state.resultType === TARGET_SERVER) {
                  if (row.patchStatus === NOT_AFFECTED || row.patchStatus === PATCHED) {
                    return t("No action required");
                  } else if (row.patchStatus === AFFECTED_PATCH_APPLICABLE) {
                    return (
                      <div>
                        <div>
                          <a href={"/rhn/systems/details/ErrataList.do?sid=" + row.id}>
                            {t("Install a new patch on this system.")}
                          </a>
                        </div>
                        {row.erratas.map((errata) => {
                          return (
                            <div>
                              <a href={"/rhn/errata/details/SystemsAffected.do?eid=" + errata.id}>{errata.advisory}</a>
                            </div>
                          );
                        })}
                      </div>
                    );
                  } else if (row.patchStatus === AFFECTED_PATCH_INAPPLICABLE_SUCCESSOR_PRODUCT) {
                    return (
                      <div>
                        <div>
                          <a href={"/rhn/systems/details/SPMigration.do?sid=" + row.id}>
                            {t("Patch available, but system needs to be migrated to a newer Product.")}
                          </a>
                        </div>
                        <div>{"Channel: " + row.channels[0].name}</div>
                        <div>{"Patch: " + row.erratas[0].advisory}</div>
                      </div>
                    );
                  } else if (row.patchStatus === AFFECTED_PATCH_INAPPLICABLE) {
                    return (
                      <div>
                        <div>
                          <a href="/rhn/channels/manage/Manage.do">
                            {t("Patch available, but needs to be cloned into Channel.")}
                          </a>
                        </div>
                        <div>{"Channel: " + row.channels[0].name}</div>
                        <div>{"Patch: " + row.erratas[0].advisory}</div>
                      </div>
                    );
                  } else {
                    return t("If you see this report a bug.");
                  }
                } else if (this.state.resultType === TARGET_IMAGE) {
                  if (row.patchStatus === NOT_AFFECTED || row.patchStatus === PATCHED) {
                    return t("No action required");
                  } else if (row.patchStatus === AFFECTED_PATCH_APPLICABLE) {
                    return (
                      <LinkButton
                        icon="fa-cogs"
                        href={"/rhn/manager/cm/rebuild/" + row.id}
                        className="btn-xs btn-default pull-right"
                        text={t("Rebuild")}
                      />
                    );
                  } else if (row.patchStatus === AFFECTED_PATCH_INAPPLICABLE) {
                    return (
                      <div>
                        <div>
                          <a href="/rhn/channels/manage/Manage.do">
                            {t("Patch available but needs to be cloned into Channel.")}
                          </a>
                        </div>
                        <div>{t("Channel") + ": " + row.channels[0].name}</div>
                        <div>{t("Errata") + ": " + row.erratas[0].advisory}</div>
                      </div>
                    );
                  } else {
                    return t("If you see this report a bug.");
                  }
                } else {
                  return t("If you see this report a bug.");
                }
              }}
            />
          </Table>
          <a
            href={
              "/rhn/manager/api/audit/cve.csv?cveIdentifier=CVE-" +
              this.state.cveYear +
              "-" +
              this.state.cveNumber +
              "&target=" +
              this.state.resultType +
              "&statuses=" +
              this.state.statuses
            }
            data-senna-off="true"
          >
            {t("Download CSV")}
          </a>
        </TopPanel>
        Please note that underlying data needed for this audit is updated nightly. If systems were registered very
        recently or channel subscriptions have been changed in the last 24 hours it is recommended that an{" "}
        <a href="/rhn/admin/BunchDetail.do?label=cve-server-channels-bunch">extra CVE data update</a> is scheduled in
        order to ensure consistent results.
      </span>
    );
  }
}

export const renderer = () => SpaRenderer.renderNavigationReact(<CVEAudit />, document.getElementById("cveaudit"));<|MERGE_RESOLUTION|>--- conflicted
+++ resolved
@@ -49,13 +49,7 @@
 const TARGET_IMAGE = "IMAGE";
 const TARGET_SERVER = "SERVER";
 const CVE_REGEX = /(\d{4})-(\d{4,7})/i;
-<<<<<<< HEAD
 const CURRENT_YEAR = localizedMoment().year();
-=======
-// TODO: If you touch this code, please use `localizedMoment()` here instead
-// eslint-disable-next-line local-rules/no-raw-date
-const CURRENT_YEAR = new Date().getFullYear();
->>>>>>> 9937a623
 const YEARS = (function () {
   const arr: number[] = [];
   for (let i = 1999; i <= CURRENT_YEAR; i++) {
