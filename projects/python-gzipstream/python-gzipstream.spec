--- conflicted
+++ resolved
@@ -15,18 +15,14 @@
 License: GPLv2
 %if ! (0%{?suse_version} && 0%{?suse_version} <= 1110)
 BuildArch: noarch
-<<<<<<< HEAD
 %endif
 Group:          Development/Languages/Python
-BuildRequires: python-devel
-BuildRoot:      %{_tmppath}/%{name}-%{version}-build
-=======
 %if (0%{?fedora} > 27 || 0%{?rhel} > 7)
 BuildRequires: python2-devel
 %else
 BuildRequires: python-devel
 %endif
->>>>>>> fe62f872
+BuildRoot:      %{_tmppath}/%{name}-%{version}-build
 
 
 %global _description\
@@ -83,12 +79,7 @@
 
 %endif
 
-<<<<<<< HEAD
 
-%clean
-
-=======
->>>>>>> fe62f872
 %files -n python2-gzipstream
 %defattr(-,root,root)
 %{python_sitelib}/*
