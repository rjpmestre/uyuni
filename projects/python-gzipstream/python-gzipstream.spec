%if ! (0%{?fedora} || 0%{?rhel} > 5)
%{!?python_sitelib: %define python_sitelib %(%{__python} -c "from distutils.sysconfig import get_python_lib; print get_python_lib()")}
%endif

%if 0%{?fedora} || 0%{?suse_version} > 1320
%global build_py3   1
%endif

Summary: Streaming zlib (gzip) support for python
Name: python-gzipstream
<<<<<<< HEAD
Version: 2.8.3.1
=======
Version: 2.8.4
>>>>>>> 8c66aaa2
Release: 1%{?dist}
URL:        https://github.com/spacewalkproject/spacewalk/wiki/Projects_python-gzipstream
Source0:    https://github.com/spacewalkproject/spacewalk/archive/python-gzipstream-%{version}.tar.gz
License: GPLv2
%if ! (0%{?suse_version} && 0%{?suse_version} <= 1110)
BuildArch: noarch
%endif
Group:          Development/Languages/Python
BuildRequires: python-devel
BuildRoot:      %{_tmppath}/%{name}-%{version}-build


%global _description\
A streaming gzip handler.\
gzipstream.GzipStream extends the functionality of the gzip.GzipFile class\
to allow the processing of streaming data.\


%description %_description

%package -n python2-gzipstream
Summary: %summary
Group:          Development/Languages/Python
%if 0%{?fedora}
%{?python_provide:%python_provide python2-gzipstream}
%else
Provides: python-gzipstream = %{version}-%{release}
Obsoletes: python-gzipstream < %{version}-%{release}
%endif

%description -n python2-gzipstream %_description

%if 0%{?build_py3}
%package -n python3-gzipstream
Summary:        %summary
Group:          Development/Languages/Python
BuildRequires:  python3-devel

%description -n python3-gzipstream %_description

%endif

%prep
%setup -q
mkdir ../py3
<<<<<<< HEAD
cp -a * ../py3
=======
cp -a . ../py3
>>>>>>> 8c66aaa2

%build
%{__python} setup.py build
%if 0%{?build_py3}
cd ../py3
%{__python3} setup.py build

%endif

%install
<<<<<<< HEAD
%{__python} setup.py install -O1 --skip-build --root $RPM_BUILD_ROOT --prefix %{_usr}
=======
%{__python} setup.py install -O1 --skip-build --root $RPM_BUILD_ROOT
>>>>>>> 8c66aaa2
%if 0%{?build_py3}
cd ../py3
%{__python3} setup.py install -O1 --skip-build --root $RPM_BUILD_ROOT --prefix %{_usr}

%endif
<<<<<<< HEAD

=======
>>>>>>> 8c66aaa2

%clean

%files -n python2-gzipstream
%defattr(-,root,root)
%{python_sitelib}/*
%doc html LICENSE

%if 0%{?build_py3}
%files -n python3-gzipstream
%defattr(-,root,root)
%{python3_sitelib}/*
%doc html LICENSE

%endif

%if 0%{?build_py3}
%files -n python3-gzipstream
%defattr(-,root,root)
%{python3_sitelib}/*
%doc html LICENSE

%endif

%changelog
* Wed Nov 08 2017 Jan Dobes 2.8.4-1
- raise exception instead of returning
- fix syntax for python3
- build python3 subpackage

* Wed Sep 06 2017 Michael Mraka <michael.mraka@redhat.com> 2.8.3-1
- purged changelog entries for Spacewalk 2.0 and older

* Fri Sep 01 2017 Jan Dobes 2.8.2-1
- rebuild package in Koji (rhel 7 buildroot was missing macros and python-gzipstream obsolete wasn't added)

* Thu Aug 31 2017 Jan Dobes 2.8.1-1
- in master we are on 2.8 already

* Mon Aug 21 2017 Miroslav Suchý <msuchy@redhat.com> 2.7.2-1
- modernize spec
- rename python-gzipstream to python2-gzipstream
- Bumping package versions for 2.8.

* Sat Aug 19 2017 Zbigniew Jędrzejewski-Szmek <zbyszek@in.waw.pl> - 2.7.1-2
- Python 2 binary package renamed to python2-gzipstream
  See https://fedoraproject.org/wiki/FinalizingFedoraSwitchtoPython3

* Mon Jul 17 2017 Jan Dobes 2.7.1-1
- Updated links to github in spec files
- Migrating Fedorahosted to GitHub
- Bumping package versions for 2.7.
- Bumping package versions for 2.6.
- Bumping package versions for 2.5.
- Bumping package versions for 2.4.

* Thu Mar 19 2015 Grant Gainey 2.3.3-1
- Updating copyright info for 2015

* Thu Feb 05 2015 Stephen Herr <sherr@redhat.com> 2.3.2-1
- Relicense python-gzipstream to be GPL only

* Thu Jan 15 2015 Matej Kollar <mkollar@redhat.com> 2.3.1-1
- Getting rid of Tabs and trailing spaces in LICENSE, COPYING, and README files
- Bumping package versions for 2.3.
- Bumping package versions for 2.2.
<|MERGE_RESOLUTION|>--- conflicted
+++ resolved
@@ -8,11 +8,7 @@
 
 Summary: Streaming zlib (gzip) support for python
 Name: python-gzipstream
-<<<<<<< HEAD
-Version: 2.8.3.1
-=======
 Version: 2.8.4
->>>>>>> 8c66aaa2
 Release: 1%{?dist}
 URL:        https://github.com/spacewalkproject/spacewalk/wiki/Projects_python-gzipstream
 Source0:    https://github.com/spacewalkproject/spacewalk/archive/python-gzipstream-%{version}.tar.gz
@@ -58,11 +54,7 @@
 %prep
 %setup -q
 mkdir ../py3
-<<<<<<< HEAD
-cp -a * ../py3
-=======
 cp -a . ../py3
->>>>>>> 8c66aaa2
 
 %build
 %{__python} setup.py build
@@ -73,20 +65,13 @@
 %endif
 
 %install
-<<<<<<< HEAD
 %{__python} setup.py install -O1 --skip-build --root $RPM_BUILD_ROOT --prefix %{_usr}
-=======
-%{__python} setup.py install -O1 --skip-build --root $RPM_BUILD_ROOT
->>>>>>> 8c66aaa2
 %if 0%{?build_py3}
 cd ../py3
 %{__python3} setup.py install -O1 --skip-build --root $RPM_BUILD_ROOT --prefix %{_usr}
 
 %endif
-<<<<<<< HEAD
 
-=======
->>>>>>> 8c66aaa2
 
 %clean
 
