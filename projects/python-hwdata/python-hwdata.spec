--- conflicted
+++ resolved
@@ -10,11 +10,7 @@
 %endif
 
 Name:		python-hwdata
-<<<<<<< HEAD
-Version:	2.1.0.3
-=======
 Version:	2.2.0
->>>>>>> 4f1c3dcf
 Release:	1%{?dist}
 Summary:	Python bindings to hwdata package
 %if ((!0%{?suse_version}) || (0%{?suse_version} >= 1120))
