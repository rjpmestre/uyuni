--- conflicted
+++ resolved
@@ -2,11 +2,7 @@
 
 Name:           perl-Satcon
 Summary:        Framework for configuration files
-<<<<<<< HEAD
-Version:        2.7.1.2
-=======
 Version:        2.8.0
->>>>>>> b205b635
 Release:        1%{?dist}
 License:        GPLv2
 Group:          Applications/System
