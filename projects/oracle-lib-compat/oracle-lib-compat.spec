--- conflicted
+++ resolved
@@ -1,9 +1,5 @@
 Name:           oracle-lib-compat
-<<<<<<< HEAD
 Version:        12.1.0.2.3
-=======
-Version:        11.2.0.15
->>>>>>> 6bde52fb
 Release:        1%{?dist}
 Summary:        Compatibility package so that perl-DBD-Oracle will install
 Group:          Applications/Multimedia
