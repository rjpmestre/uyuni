<!DOCTYPE refentry PUBLIC "-//OASIS//DTD DocBook V3.1//EN" [
<!ENTITY RHNSAT "RHN Management Satellite Server" >
<!ENTITY RHNSAT "RHN Satellite system Migration Tool" >
]>
<refentry>

<RefMeta>
<RefEntryTitle>spacewalk-clone-by-date</RefEntryTitle><manvolnum>8</manvolnum>
<RefMiscInfo>Version 1.0</RefMiscInfo>
</RefMeta>

<RefNameDiv>
<RefName><command>spacewalk-clone-by-date</command></RefName>
<RefPurpose>
Utility for cloning errata by date.
</RefPurpose>
</RefNameDiv>


<RefSynopsisDiv>
<Synopsis>
    <cmdsynopsis>
        <command>spacewalk-clone-by-date</command>
        <arg>options <replaceable>...</replaceable></arg>
    </cmdsynopsis>
    <cmdsynopsis>
        <arg>-c <replaceable>CONFIGFILE</replaceable></arg>
        <arg>--config=<replaceable>CONFIGFILE</replaceable></arg>
    </cmdsynopsis>
    <cmdsynopsis>
<<<<<<< HEAD
        <arg>-m </arg><arg> --sample-config</arg>
=======
        <arg>-m</arg><arg>--sample-config</arg>
>>>>>>> 4869bc83
    </cmdsynopsis>
    <cmdsynopsis>
        <arg>-u <replaceable>USERNAME</replaceable></arg>
        <arg>--username=<replaceable>USERNAME</replaceable></arg>
    </cmdsynopsis>
    <cmdsynopsis>
        <arg>-p <replaceable>PASSWORD</replaceable></arg>
        <arg>--password=<replaceable>PASSWORD</replaceable></arg>
    </cmdsynopsis>
    <cmdsynopsis>
<<<<<<< HEAD
        <arg>-l<replaceable>SRC DEST</replaceable></arg>
=======
        <arg>-l <replaceable>SRC DEST</replaceable></arg>
>>>>>>> 4869bc83
        <arg>--channels=<replaceable>SRC DEST</replaceable></arg>
    </cmdsynopsis>
    <cmdsynopsis>
        <arg>-d=<replaceable>YYYY-MM-DD</replaceable></arg>
        <arg>--to_date=<replaceable>YYYY-MM-DD</replaceable></arg>
    </cmdsynopsis>
    <cmdsynopsis>
        <arg>-b <replaceable>PKG1,PKG2,PKG3</replaceable></arg>
        <arg>--blacklist=<replaceable>PKG1,PKG2,PKG3</replaceable></arg>
    </cmdsynopsis>
    <cmdsynopsis>
        <arg>-r <replaceable>PKG1,PKG2,PKG3</replaceable></arg>
        <arg>--removelist=<replaceable>PKG1,PKG2,PKG3</replaceable></arg>
    </cmdsynopsis>
    <cmdsynopsis>
<<<<<<< HEAD
        <arg>-v</arg><arg> --validate </arg>
    </cmdsynopsis>
    <cmdsynopsis>
        <arg>-k</arg><arg> --skip_depsolve </arg>
    </cmdsynopsis>
    <cmdsynopsis>
        <arg>-y</arg><arg> --assumeyes </arg>
=======
        <arg>-v</arg><arg>--validate</arg>
    </cmdsynopsis>
    <cmdsynopsis>
        <arg>-k</arg><arg>--skip_depsolve</arg>
    </cmdsynopsis>
    <cmdsynopsis>
        <arg>-y</arg><arg>--assumeyes</arg>
    </cmdsynopsis>
    <cmdsynopsis>
        <arg>-o</arg><arg>--security_only</arg>
    </cmdsynopsis>
    <cmdsynopsis>
        <arg>-g</arg><arg>--background</arg>
>>>>>>> 4869bc83
    </cmdsynopsis>
    <cmdsynopsis>
        <arg>-h</arg><arg>--help</arg>
    </cmdsynopsis>
</Synopsis>
</RefSynopsisDiv>

<RefSect1><Title>Description</Title>
    <para>
        <emphasis>spacewalk-clone-by-date</emphasis> clones a channel with errata to a specific date.
    </para>
  <para>
    Script to clone software channels and errata up to specific dates ensuring any added packages have their
    dependencies satisfied.  Any destination channels that do not exist will be created.
  </para>
  <para>
     By specifying channels on the command line, only a single channel tree (a base channel and its children)
     can be cloned with a single command.  If you would like to specify multiple trees within a single command,
     simply use a configuration file.  See --sample-config for a sample.
  </para>
  <para>
    All options can either be specified in the configuration file or via command line.  Any option specified via
    command line will override a configuration file value with the exception of channels.  If a configuration file is
    specified, --channels is not a valid command line argument.
  </para>
  <para>
    Please keep in mind that not all packages are associated with an erratum. This means that since
    spacewalk-clone-by-date will grab only packages associated with an erratum, not all packages at a certain date
    will get cloned.
  </para>
</RefSect1>

<RefSect1><Title>Options</Title>
<variablelist>
    <varlistentry>
        <term>-h, --help</term>
        <listitem>
            <para>Display the help screen with a list of options.</para>
        </listitem>
    </varlistentry>
    <varlistentry>
        <term>-c <replaceable>FILE</replaceable>, --config=<replaceable>FILE</replaceable></term>
        <listitem>
            <para>Configuration file holding parameters, see --sample-config for an example.
                      Any command-line parameters override those in specified config file.</para>
        </listitem>
    </varlistentry>
    <varlistentry>
        <term>-m  --sample-config</term>
        <listitem>
            <para>Generate a sample configuration file.</para>
        </listitem>
    </varlistentry>
    <varlistentry>
        <term>-u <replaceable>USERNAME</replaceable>, --username=<replaceable>USERNAME</replaceable></term>
        <listitem>
            <para>username of user that has administrative access.</para>
        </listitem>
    </varlistentry>
    <varlistentry>
        <term>-p <replaceable>PASSWORD</replaceable>, --password=<replaceable>PASSWORD</replaceable></term>
        <listitem>
            <para>password of user that has administrative access.  If not provided, password will be prompted for.</para>
        </listitem>
    </varlistentry>
    <varlistentry>
        <term>-l <replaceable>SRC_LABEL DEST_LABEL</replaceable>, --channels=<replaceable>SRC_LABEL DEST_LABEL</replaceable></term>
        <listitem>
            <para>Space separated list of source channel and destination channel.  Can be specified multiple times to provide base channel and child channel pairs of a single channel tree.  To specify more than one channel tree, specify a config file.</para>
        </listitem>
    </varlistentry>
    <varlistentry>
        <term>-y  --assumeyes</term>
        <listitem>
            <para>Instead of asking for confirmation before cloning a channel or errata, continue uninterrupted.</para>
        </listitem>
    </varlistentry>
<<<<<<< HEAD
=======
    <varlistentry>
        <term>-o  --security_only</term>
        <listitem>
            <para>Clone only security errata (and their dependencies).</para>
        </listitem>
    </varlistentry>
>>>>>>> 4869bc83
    <varlistentry>
        <term>-v  --validate</term>
        <listitem>
            <para>Run repoclosure on all provided channels.  This overrides --to_date and will not perform any cloning.</para>
        </listitem>
    </varlistentry>
    <varlistentry>
        <term>-k  --skip_depsolve</term>
        <listitem>
            <para>Do not attempt to ensure added packages have needed dependencies (Not recommended). </para>
        </listitem>
    </varlistentry>
    <varlistentry>
<<<<<<< HEAD
        <term>-d <replaceable>YYYY-MM-DD</replaceable>, --to_date=<replaceable>YYYY-MM-DD</replaceable> </term>
=======
        <term>-d <replaceable>YYYY-MM-DD</replaceable>, --to_date=<replaceable>YYYY-MM-DD</replaceable></term>
>>>>>>> 4869bc83
        <listitem>
            <para>All errata on or before the specified date will be cloned if it does not already exist in the destination channel(s).
            </para>
        </listitem>
    </varlistentry>
    <varlistentry>
<<<<<<< HEAD
        <term>-b <replaceable>PKG1,PKG2,PKG3</replaceable>, --blacklist=<replaceable>PKG1,PKG2,PKG3</replaceable> </term>
=======
        <term>-b <replaceable>PKG1,PKG2,PKG3</replaceable>, --blacklist=<replaceable>PKG1,PKG2,PKG3</replaceable></term>
>>>>>>> 4869bc83
        <listitem>
            <para>Comma separated list of package names to be removed after cloning. Perl-style regular expressions also supported.  Only newly added packages will removed if they are on the blacklist.  Dependency resolution is not ensured on resulting repository.
            </para>
            <para>
                Note:  This option is global across all destination channels.  To specify per channel blacklists, you must use a configuration file.  See --sample-config for an example.
            </para>
        </listitem>
    </varlistentry>
    <varlistentry>
        <term>-r <replaceable>PKG1,PKG2,PKG3</replaceable>, --removelist=<replaceable>PKG1,PKG2,PKG3</replaceable></term>
        <listitem>
            <para>Comma separated list of package names to be removed after cloning.  Perl-style regular expressions are also supported.  All packages are considered for removal, even those not added by errata/channel cloning.  Dependency resolution is not ensured on resulting repository.
            </para>
<<<<<<< HEAD
=======
            <para>
                Note:  This option is global across all destination channels. To specify per channel removelists, you must use a configuration file.  See --sample-config for an example.
            </para>
        </listitem>
    </varlistentry>
    <varlistentry>
        <term>-g --background</term>
        <listitem>
            <para>This option makes the cloning of the errata into the destination channel happen asynchronously in the background, allowing the script to return much faster.
            </para>
>>>>>>> 4869bc83
            <para>
                Note:  This option is global across all destination channels. To specify per channel removelists, you must use a configuration file.  See --sample-config for an example.
            </para>
        </listitem>
    </varlistentry>
</variablelist>
</RefSect1>


<RefSect1><Title>Examples</Title>
<example>
    <title>Clone a base channel and child channel to 2008-12-20 with a blacklist excluding all versions of squid, and all versions of any package that starts with 'sendmail'.</title>
    <para>spacewalk-clone-by-date  --channels=rhel-x86_64-server-5 clone-rhel --channels=rhn-tools-rhel-x86_64-server-5 clone-tools --username admin --password redhat --to_date=2008-12-20 --blacklist=sendmail.*,squid</para>
</example>
<example>
    <title>Clone with options completely from a config file.</title>
    <para>spacewalk-clone-by-date  --config=/etc/clone.conf</para>
</example>
<example>
    <title>Clone while overriding some options from the command line.</title>
    <para>spacewalk-clone-by-date  --config=/etc/clone.conf --username rocky --password squirrel --to_date=2010-10-09</para>
</example>
</RefSect1>

<RefSect1><Title>Authors</Title>
<simplelist>
    <member>Justin Sherrill <email>jsherrill@redhat.com</email></member>
</simplelist>
</RefSect1>
</RefEntry>
<|MERGE_RESOLUTION|>--- conflicted
+++ resolved
@@ -28,11 +28,7 @@
         <arg>--config=<replaceable>CONFIGFILE</replaceable></arg>
     </cmdsynopsis>
     <cmdsynopsis>
-<<<<<<< HEAD
-        <arg>-m </arg><arg> --sample-config</arg>
-=======
         <arg>-m</arg><arg>--sample-config</arg>
->>>>>>> 4869bc83
     </cmdsynopsis>
     <cmdsynopsis>
         <arg>-u <replaceable>USERNAME</replaceable></arg>
@@ -43,11 +39,7 @@
         <arg>--password=<replaceable>PASSWORD</replaceable></arg>
     </cmdsynopsis>
     <cmdsynopsis>
-<<<<<<< HEAD
-        <arg>-l<replaceable>SRC DEST</replaceable></arg>
-=======
         <arg>-l <replaceable>SRC DEST</replaceable></arg>
->>>>>>> 4869bc83
         <arg>--channels=<replaceable>SRC DEST</replaceable></arg>
     </cmdsynopsis>
     <cmdsynopsis>
@@ -63,15 +55,6 @@
         <arg>--removelist=<replaceable>PKG1,PKG2,PKG3</replaceable></arg>
     </cmdsynopsis>
     <cmdsynopsis>
-<<<<<<< HEAD
-        <arg>-v</arg><arg> --validate </arg>
-    </cmdsynopsis>
-    <cmdsynopsis>
-        <arg>-k</arg><arg> --skip_depsolve </arg>
-    </cmdsynopsis>
-    <cmdsynopsis>
-        <arg>-y</arg><arg> --assumeyes </arg>
-=======
         <arg>-v</arg><arg>--validate</arg>
     </cmdsynopsis>
     <cmdsynopsis>
@@ -85,7 +68,6 @@
     </cmdsynopsis>
     <cmdsynopsis>
         <arg>-g</arg><arg>--background</arg>
->>>>>>> 4869bc83
     </cmdsynopsis>
     <cmdsynopsis>
         <arg>-h</arg><arg>--help</arg>
@@ -163,15 +145,12 @@
             <para>Instead of asking for confirmation before cloning a channel or errata, continue uninterrupted.</para>
         </listitem>
     </varlistentry>
-<<<<<<< HEAD
-=======
     <varlistentry>
         <term>-o  --security_only</term>
         <listitem>
             <para>Clone only security errata (and their dependencies).</para>
         </listitem>
     </varlistentry>
->>>>>>> 4869bc83
     <varlistentry>
         <term>-v  --validate</term>
         <listitem>
@@ -185,22 +164,14 @@
         </listitem>
     </varlistentry>
     <varlistentry>
-<<<<<<< HEAD
-        <term>-d <replaceable>YYYY-MM-DD</replaceable>, --to_date=<replaceable>YYYY-MM-DD</replaceable> </term>
-=======
         <term>-d <replaceable>YYYY-MM-DD</replaceable>, --to_date=<replaceable>YYYY-MM-DD</replaceable></term>
->>>>>>> 4869bc83
         <listitem>
             <para>All errata on or before the specified date will be cloned if it does not already exist in the destination channel(s).
             </para>
         </listitem>
     </varlistentry>
     <varlistentry>
-<<<<<<< HEAD
-        <term>-b <replaceable>PKG1,PKG2,PKG3</replaceable>, --blacklist=<replaceable>PKG1,PKG2,PKG3</replaceable> </term>
-=======
         <term>-b <replaceable>PKG1,PKG2,PKG3</replaceable>, --blacklist=<replaceable>PKG1,PKG2,PKG3</replaceable></term>
->>>>>>> 4869bc83
         <listitem>
             <para>Comma separated list of package names to be removed after cloning. Perl-style regular expressions also supported.  Only newly added packages will removed if they are on the blacklist.  Dependency resolution is not ensured on resulting repository.
             </para>
@@ -214,8 +185,6 @@
         <listitem>
             <para>Comma separated list of package names to be removed after cloning.  Perl-style regular expressions are also supported.  All packages are considered for removal, even those not added by errata/channel cloning.  Dependency resolution is not ensured on resulting repository.
             </para>
-<<<<<<< HEAD
-=======
             <para>
                 Note:  This option is global across all destination channels. To specify per channel removelists, you must use a configuration file.  See --sample-config for an example.
             </para>
@@ -226,7 +195,6 @@
         <listitem>
             <para>This option makes the cloning of the errata into the destination channel happen asynchronously in the background, allowing the script to return much faster.
             </para>
->>>>>>> 4869bc83
             <para>
                 Note:  This option is global across all destination channels. To specify per channel removelists, you must use a configuration file.  See --sample-config for an example.
             </para>
