%define rhnroot %{_prefix}/share/rhn
%if 0%{?fedora}
%{!?pylint_check: %global pylint_check 1}
%endif

Name:		spacewalk-utils
<<<<<<< HEAD
Version:	2.5.3.2
=======
Version:	2.5.4
>>>>>>> f475e461
Release:	1%{?dist}
Summary:	Utilities that may be run against a Spacewalk server.

Group:		Applications/Internet
License:	GPLv2 and GPLv3+
URL:		https://fedorahosted.org/spacewalk
Source0:	https://fedorahosted.org/releases/s/p/spacewalk/%{name}-%{version}.tar.gz
BuildRoot:	%{_tmppath}/%{name}-%{version}-%{release}-root-%(%{__id_u} -n)
BuildArch:      noarch

%if 0%{?pylint_check}
BuildRequires:  spacewalk-pylint >= 2.2
%endif
BuildRequires:  /usr/bin/docbook2man
BuildRequires:  docbook-utils
BuildRequires:  python
BuildRequires: /usr/bin/pod2man
%if 0%{?fedora} || 0%{?rhel} > 5
BuildRequires:  yum
BuildRequires:  spacewalk-config
BuildRequires:  spacewalk-backend >= 1.7.24
BuildRequires:  spacewalk-backend-libs >= 1.7.24
BuildRequires:  spacewalk-backend-tools >= 1.7.24
%endif

Requires:       bash
Requires:       cobbler
%if 0%{?fedora} >= 22
Recommends: cobbler20
%endif
Requires:       coreutils
%if ! 0%{?suse_version}
Requires:       initscripts
%endif
Requires:       iproute
Requires:       net-tools
Requires:       /usr/bin/spacewalk-sql
Requires:       perl-Satcon
%if 0%{?suse_version}
Requires:     perl = %{perl_version}
%else
Requires:     perl(:MODULE_COMPAT_%(eval "`%{__perl} -V:version`"; echo $version))
%endif
Requires:       python, rpm-python
Requires:       rhnlib >= 2.5.20
Requires:       rpm
%if ! 0%{?suse_version}
Requires:       setup
%endif
Requires:       spacewalk-admin
Requires:       spacewalk-certs-tools
Requires:       spacewalk-config
Requires:       spacewalk-setup
Requires:       spacewalk-backend
Requires:       spacewalk-backend-libs
Requires:       spacewalk-backend-tools >= 2.2.27
Requires:       spacewalk-reports
Requires:       yum-utils

Requires:       python-yaml
Requires:       python-ldap

%description
Generic utilities that may be run against a Spacewalk server.


%prep
%setup -q

%if  0%{?rhel} && 0%{?rhel} < 6
%define pod2man POD2MAN=pod2man
%endif
%if  0%{?suse_version} && 0%{?suse_version} < 1200
%define pod2man POD2MAN=pod2man
%endif

%build
make all %{?pod2man}

%install
rm -rf $RPM_BUILD_ROOT
install -d $RPM_BUILD_ROOT/%{rhnroot}
make install PREFIX=$RPM_BUILD_ROOT ROOT=%{rhnroot} \
    MANDIR=%{_mandir} %{?pod2man}
pushd %{buildroot}
find -name '*.py' -print0 | xargs -0 python %py_libdir/py_compile.py
popd


%clean
rm -rf $RPM_BUILD_ROOT

%check
%if 0%{?pylint_check}
# check coding style
spacewalk-pylint $RPM_BUILD_ROOT%{rhnroot}
%endif

%files
%defattr(-,root,root)
%config %{_sysconfdir}/rhn/spacewalk-common-channels.ini
%config(noreplace) %{_sysconfdir}/rhn/sw-ldap-user-sync.conf
%attr(755,root,root) %{_bindir}/*
%dir %{rhnroot}/utils
%{rhnroot}/utils/__init__.py*
%{rhnroot}/utils/systemSnapshot.py*
%{rhnroot}/utils/migrateSystemProfile.py*
%{rhnroot}/utils/cloneByDate.py*
%{rhnroot}/utils/depsolver.py*
%{_mandir}/man8/*
%dir /etc/rhn
%dir %{_datadir}/rhn
%doc COPYING.GPLv2 COPYING.GPLv3

%changelog
* Thu Jan 14 2016 Jan Dobes 2.5.4-1
- fixing typo in 'archs'

* Wed Dec 09 2015 Jan Dobes 2.5.3-1
- Updated Oracle yum repo URLs and added new repositories for OL6 and OL7.

* Thu Nov 26 2015 Tomas Kasparek <tkasparek@redhat.com> 2.5.2-1
- make clone-by-date python 2.4 compatible

* Mon Oct 12 2015 Tomas Kasparek <tkasparek@redhat.com> 2.5.1-1
- 1262348 - disable spacewalk-dump-schema functionality when rhn-upgrade
  package is found
- Bumping package versions for 2.5.

* Tue Sep 29 2015 Jan Dobes 2.4.19-1
- adding Spacewalk 2.4 entries
- adding F22
- update spacewalk nightly entries
- no nightly for all F20 and EL5 server

* Fri Sep 25 2015 Jan Dobes 2.4.18-1
- have version in name
- updating gpg
- Spacewalk 2.3 is not for el5 but is for el7
- removing Spacewalk 2.1 entries

* Thu Sep 24 2015 Jan Dobes 2.4.17-1
- Bumping copyright year.

* Mon Sep 21 2015 Jan Dobes 2.4.16-1
- fixing interactive run

* Tue Aug 18 2015 Tomas Kasparek <tkasparek@redhat.com> 2.4.15-1
- list[] vs list() - list[] is bad

* Fri Aug 07 2015 Jan Dobes 2.4.14-1
- use hostname instead of localhost for https connections

* Wed Aug 05 2015 Jan Dobes 2.4.13-1
- regenerate CA cert too

* Wed Aug 05 2015 Jan Dobes 2.4.12-1
- trust spacewalk CA certificate

* Thu Jul 30 2015 Tomas Kasparek <tkasparek@redhat.com> 2.4.11-1
- disable pylint warnings
- simplify expression
- remove unused variable

* Tue Jul 28 2015 Tomas Kasparek <tkasparek@redhat.com> 2.4.10-1
- prevent infinte recursion cycles in spacewalk-clone-by-date
- remove unused variable

* Fri Jul 24 2015 Tomas Kasparek <tkasparek@redhat.com> 2.4.9-1
- require cobbler20 - Spacewalk is not working with upstream cobbler anyway


* Tue Jul 14 2015 Jiri Dostal <jdostal@redhat.com> 2.4.8-1
- Bug 1077770 - Added error messages and fixed error codes

* Tue Jul 14 2015 Tomas Kasparek <tkasparek@redhat.com> 2.4.7-1
- satisfy pylint

* Tue Jul 14 2015 Tomas Kasparek <tkasparek@redhat.com> 2.4.6-1
- remove Except KeyboardInterrupt from imports
- don't add newer errata when processing dependencies

* Fri Jun 26 2015 Tomas Kasparek <tkasparek@redhat.com> 2.4.5-1
- Recommend cobbler20 with all packages requiring cobbler on Fedora 22

* Wed May 27 2015 Tomas Kasparek <tkasparek@redhat.com> 2.4.4-1
- fix pylint warning on Fedora 22

* Fri Apr 24 2015 Matej Kollar <mkollar@redhat.com> 2.4.3-1
- remove whitespace from .sgml files

* Wed Apr 08 2015 Jan Dobes 2.4.2-1
- RHEL 7 and recent Fedoras don't have hostname in /etc/sysconfig/network

* Wed Apr 01 2015 Stephen Herr <sherr@redhat.com> 2.4.1-1
- 1207846 - clone-by-date no longer can asynchronously clone errata
- Bumping package versions for 2.4.

* Wed Mar 25 2015 Grant Gainey 2.3.36-1
- Remove references to fedora18/19 and spacewalk20

* Mon Mar 23 2015 Grant Gainey 2.3.35-1
- Standardize pylint-check to only happen on Fedora

* Thu Mar 19 2015 Grant Gainey 2.3.34-1
- Spacewalk 2.3 repos for spacewalk-common-channels
- Updating copyright info for 2015

* Wed Mar 18 2015 Tomas Lestach <tlestach@redhat.com> 2.3.33-1
- Fix automatic assumption of first phase

* Fri Mar 13 2015 Tomas Lestach <tlestach@redhat.com> 2.3.32-1
- Added new public Oracle Linux channels and fix up channel names to match ULN
  /public-yum naming.

* Tue Feb 24 2015 Jan Dobes 2.3.31-1
- 1095841 - improve dumping script

* Mon Feb 16 2015 Stephen Herr <sherr@redhat.com> 2.3.30-1
- remove last references to monitoring code from hostname-rename script

* Tue Feb 03 2015 Grant Gainey 2.3.29-1
- spacewalk-final-archive manpage
- spacewalk-final-archive fixes and cleanup
- Archiving spacewalk data, first draft
- Setting ts=4 is wrong

* Tue Jan 27 2015 Grant Gainey 2.3.28-1
- 1177089 - Don't try to use 'createrepo --no-database' if createrepo doesn't
  know it
- 1162160 - Teach spacewalk-export to notice errors, teach spacewalk-export-
  channels to stop throwing them

* Mon Jan 26 2015 Matej Kollar <mkollar@redhat.com> 2.3.27-1
- Fix Pylint on Fedora 21: autopep8

* Fri Jan 16 2015 Tomas Lestach <tlestach@redhat.com> 2.3.26-1
- Fix wrong package dependency using yum without priorities

* Mon Jan 12 2015 Matej Kollar <mkollar@redhat.com> 2.3.25-1
- Getting rid of Tabs and trailing spaces in Python
- Getting rid of trailing spaces in Perl

* Fri Dec 19 2014 Tomas Lestach <tlestach@redhat.com> 2.3.24-1
- 1175637 - make the sql Oracle 10g compatible

* Wed Dec 17 2014 Jan Dobes 2.3.23-1
- 1175398 - introduce --host and --port parameter for external PostgreSQL

* Wed Dec 17 2014 Stephen Herr <sherr@redhat.com> 2.3.22-1
- drop monitoring code and monitoring schema

* Mon Dec 15 2014 Jan Dobes 2.3.21-1
- 1171675 - we do not support postgresql to upgrade from

* Wed Dec 10 2014 Michael Mraka <michael.mraka@redhat.com> 2.3.20-1
- added Fedora 21 channels

* Wed Dec 03 2014 Tomas Kasparek <tkasparek@redhat.com> 2.3.19-1
- remove unnecessary brackets

* Fri Nov 07 2014 Michael Mraka <michael.mraka@redhat.com> 2.3.18-1
- Updated spacewalk-common-channels.ini to include Oracle Linux 7
- remove openSUSE 12.3 from spacewalk-common-channels
- Add openSUSE 13.2 repositories to spacewalk-common-channels

* Thu Nov 06 2014 Stephen Herr <sherr@redhat.com> 2.3.17-1
- 1161040 - prevent empty dir creation by scbd

* Wed Oct 29 2014 Stephen Herr <sherr@redhat.com> 2.3.16-1
- 1158655 - fix error if blacklist / removelist not in scbd config file
- 1015963 - improve error messaging in scbd about optinos that don't make sense

* Thu Oct 23 2014 Tomas Lestach <tlestach@redhat.com> 2.3.15-1
- 1028933 - extending spacewalk-api man page with usage of boolean values

* Wed Oct 22 2014 Tomas Lestach <tlestach@redhat.com> 2.3.14-1
- 1028933 - detect invalid boolean/integer entries
- 1150697 - teach spacewalk-export that system-profiles org is organization_id

* Sun Sep 28 2014 Aron Parsons <aronparsons@gmail.com> 2.3.13-1
- spacewalk-manage-channel-lifecycle: put default phases in help output

* Fri Sep 12 2014 Michael Mraka <michael.mraka@redhat.com> 2.3.12-1
- Allow use of "-" symbol in phase names, e.g. "foo-test" instead of "foo_test"
- python2.4 compatibility

* Thu Sep 11 2014 Tomas Lestach <tlestach@redhat.com> 2.3.11-1
- 1140593 - use python2.4 compatible construct

* Thu Sep 04 2014 Jan Dobes 2.3.10-1
- export sequences from PostgreSQL properly

* Thu Aug 21 2014 Jan Dobes 2.3.9-1
- Oracle SQLPlus fixes
- cannot use hex characters in Oracle
- do not use substitution characters
- insert binaries in procedure due to Oracle SQLPlus limits
- print insert statement at once
- update documentation
- insert into Oracle tables - binaries
- insert into Oracle tables - sequences
- insert into Oracle tables - custom types
- insert into Oracle tables - timestamps
- insert into Oracle tables - insert statement
- disable and enable triggers and logging in Oracle
- disable and enable indexes in Oracle, set time format and control parameters
- add PostgreSQL binary type
- create array from custom types fetched from PostgreSQL
- support getting sequence names from PostgreSQL
- support getting table names from PostgreSQL
- support connection to PostgreSQL backend
- add new parameters for specify source and target database backend

* Tue Aug 12 2014 Stephen Herr <sherr@redhat.com> 2.3.8-1
- 1079263 - man page update: clone-by-date doesn't support 3rd party repos

* Mon Aug 11 2014 Tomas Lestach <tlestach@redhat.com> 2.3.7-1
- 1128680 - add spacewalk-reports dependency for spacewalk-utils

* Thu Aug 07 2014 Grant Gainey 2.3.6-1
- 1126928 - add sys-prof and kickstart-scripts to spacewalk-export
- 1114602 - Teach spacewalk-export that files in final tar should be owned by
  apache

* Thu Jul 31 2014 Grant Gainey 2.3.5-1
- Fix spacewalk-export to use config-files-latest not config-files
- 1123437 - Replace .format with %% to run on python2.4

* Thu Jul 31 2014 Michael Mraka <michael.mraka@redhat.com> 2.3.4-1
- 1122706 - Add config-files to list spacewalk-export knows

* Fri Jul 25 2014 Stephen Herr <sherr@redhat.com> 2.3.3-1
- 1123468 - improve clone-by-date dependency resolution

* Tue Jul 15 2014 Stephen Herr <sherr@redhat.com> 2.3.2-1
- 1119405 - Check if dest parent is cloned
- 1119405 - sw-clone-by-date man page update

* Mon Jul 14 2014 Stephen Herr <sherr@redhat.com> 2.3.1-1
- 1119411 - add dry-run to config file
- 1119411 - [RFE] sw-clone-by-date --dry-run
- 1119406 - make clone-by-date able to specify --parents from config file
- 1119405 - you should not have to specify both parent channels for clone-by-
  date
- Bumping package versions for 2.3.

* Fri Jul 11 2014 Milan Zazrivec <mzazrivec@redhat.com> 2.2.26-1
- Spacewalk 2.2 repos for spacewalk-common-channels
- fix copyright years

* Wed Jul 09 2014 Milan Zazrivec <mzazrivec@redhat.com> 2.2.25-1
- CentOS 7 + EPEL 7 channels

* Mon Jun 23 2014 Tomas Lestach <tlestach@redhat.com> 2.2.24-1
- let spacewalk-utils require a specific version of spacewalk-backend-tools

* Fri Jun 20 2014 Tomas Lestach <tlestach@redhat.com> 2.2.23-1
- minor fixes to spacewalk-export-channels man page

* Thu Jun 19 2014 Grant Gainey 2.2.22-1
- Added man-pg for spacewalk-export-channels Minor cleanup of spacewalk-export
  man-pg
- manpage for spacewalk-export
- Some PEP8 suggestions
- Restored spacewalk-report channels to export

* Thu Jun 12 2014 Grant Gainey 2.2.21-1
- Add spacewalk-export-channels to Makefile too
- Calling sudo inside may be problematic

* Wed Jun 11 2014 Tomas Lestach <tlestach@redhat.com> 2.2.20-1
- 1108138 - detect repositories with inaccessible metadata

* Mon Jun 09 2014 Tomas Lestach <tlestach@redhat.com> 2.2.19-1
- 1105904 - do not check size of missing files

* Fri Jun 06 2014 Michael Mraka <michael.mraka@redhat.com> 2.2.18-1
- fixed spacewalk-hostname-rename to work with postgresql backend

* Fri May 30 2014 Milan Zazrivec <mzazrivec@redhat.com> 2.2.17-1
- 1101545 - Added limitation of spacewlak-clone-by-date for RHEL4 and earlier
- new report: spacewalk-export-channels

* Fri May 23 2014 Stephen Herr <sherr@redhat.com> 2.2.16-1
- Adding spacewalk-manage-channel-lifecycle to spacewalk-utils
- spacewalk-manage-channel-lifecycle: Removed the whitespace
- spacewalk-manage-channel-lifecycle: Added better channel tree printing.
- spacewalk-manage-channel-lifecycle: Added multiple workflows.
- spacewalk-manage-channel-lifecycle: Removed dead variable.
- spacewalk-manage-channel-lifecycle: Fixing None-channel. Added real checks
  instead of blind try/except.
- spacewalk-manage-channel-lifecycle: Organizing imports

* Fri May 23 2014 Milan Zazrivec <mzazrivec@redhat.com> 2.2.15-1
- spec file polish

* Tue May 06 2014 Milan Zazrivec <mzazrivec@redhat.com> 2.2.14-1
- Assume raw mode if the directory with definition files doesn't exist

* Thu May 01 2014 Stephen Herr <sherr@redhat.com> 2.2.13-1
- Fixes from PR discussion
- Add spacewalk-export to utils

* Mon Apr 14 2014 Stephen Herr <sherr@redhat.com> 2.2.12-1
- 1073543 - checkstyle fix

* Mon Apr 14 2014 Stephen Herr <sherr@redhat.com> 2.2.11-1
- 1073543 - sw-clone-by-date validation update

* Thu Apr 03 2014 Stephen Herr <sherr@redhat.com> 2.2.10-1
- 1073543 - fix problem where --channels=src_label dst_label threw an error

* Fri Mar 21 2014 Stephen Herr <sherr@redhat.com> 2.2.9-1
- 1073543 - make it possible to specify description from clone-be-date

* Tue Mar 11 2014 Stephen Herr <sherr@redhat.com> 2.2.8-1
- 1073632 - fixing possible nonetype error

* Tue Mar 11 2014 Tomas Lestach <tlestach@redhat.com> 2.2.7-1
- 1058154 - let spacewalk-api send username and password as strings

* Fri Mar 07 2014 Stephen Herr <sherr@redhat.com> 2.2.6-1
- 1073632 - another pylint error

* Fri Mar 07 2014 Stephen Herr <sherr@redhat.com> 2.2.5-1
- 1015963 - fixing long lines in clone-by-date

* Thu Mar 06 2014 Stephen Herr <sherr@redhat.com> 2.2.4-1
- 1073632 - add option to clone-by-date to only clone specified errata
- 1073543 - Allow user to specify channel name through clone-by-date

* Fri Feb 28 2014 Tomas Lestach <tlestach@redhat.com> 2.2.3-1
- 1028933 - allow spacewalk-api to force integer and string values
- 1028933 - allow spacewalk-api to use boolean values

* Tue Feb 25 2014 Stephen Herr <sherr@redhat.com> 2.2.2-1
- 1069879 - spacwalk-repo-sync prints the same message for every channel.

* Tue Feb 25 2014 Tomas Lestach <tlestach@redhat.com> 2.2.1-1
- removing spacewalk18 and spacewalk19 channel repo configurations
- remove fc18 channel repo configurations
- Bumping package versions for 2.2.

* Thu Jan 30 2014 Stephen Herr <sherr@redhat.com> 2.1.27-1
- 1059910 - create api for channel errata syncing, have clone-by-date call it

* Wed Jan 29 2014 Tomas Kasparek <tkasparek@redhat.com> 2.1.26-1
- adding postgresql92-postgresql to possible db service names

* Thu Jan 16 2014 Matej Kollar <mkollar@redhat.com> 2.1.25-1
- Changed gpg keys so they match reality.
- Removing unsupported Fedora 17
- Adding Fedora 20 to spacewalk-common-channels
- adding 2.1 repositories to spacewalk-common-channels
- remove openSUSE 12.2 and add openSUSE 13.1 channels

* Tue Jan 14 2014 Matej Kollar <mkollar@redhat.com> 2.1.24-1
- Updating the copyright years info

* Wed Jan 08 2014 Michael Mraka <michael.mraka@redhat.com> 2.1.23-1
- fixed man page encoding

* Tue Nov 12 2013 Michael Mraka <michael.mraka@redhat.com> 2.1.22-1
- Added Oracle Linux channels for UEKR3, as well as Spacewalk 2.0 Server/Client
  for OL6 and Client for OL5

* Wed Oct 09 2013 Michael Mraka <michael.mraka@redhat.com> 2.1.21-1
- cleaning up old svn Ids

* Tue Oct 01 2013 Michael Mraka <michael.mraka@redhat.com> 2.1.20-1
- fixed pylint warning

* Mon Sep 30 2013 Michael Mraka <michael.mraka@redhat.com> 2.1.19-1
- removed trailing whitespaces

* Fri Sep 27 2013 Grant Gainey <ggainey@redhat.com> 2.1.18-1
- 1012963 - Don't use :table as a param-name in Oracle prepared stmts
- 1012934 - Oracle prepared-stmt cannot have semicolons

* Fri Sep 20 2013 Grant Gainey <ggainey@redhat.com> 2.1.17-1
- 1009657 - fixes spacewalk-hostname-rename issue when postgres and oracle are
  installed

* Thu Sep 12 2013 Michael Mraka <michael.mraka@redhat.com> 2.1.16-1
- shortened default yum repo label

* Wed Sep 11 2013 Grant Gainey <ggainey@redhat.com> 2.1.15-1
- 984611 - Fixed a number of spacewalk-archive-audit bugs found by QE

* Tue Sep 10 2013 Milan Zazrivec <mzazrivec@redhat.com> 2.1.14-1
- 1006305 - increase LongReadLen to 20M

* Mon Sep 09 2013 Michael Mraka <michael.mraka@redhat.com> 2.1.13-1
- 966644 - update the sw-clone-by-date man page

* Fri Aug 30 2013 Tomas Lestach <tlestach@redhat.com> 2.1.12-1
- removing, to be implemented in spacecmd
- 1002232 - remove extraneous error-log invoke

* Fri Aug 23 2013 Tomas Lestach <tlestach@redhat.com> 2.1.11-1
- 993047 - ignore, if activation key already exists

* Thu Aug 22 2013 Grant Gainey <ggainey@redhat.com> 2.1.10-1
- 999583 - Fixes to allow scripts to work on older versions of Python and
  Postgres
- adding i386 nightly channels
- adding nightly repositories for fedora19
- removing unused DEFAULT_USER and DEFAULT_PASSWORD

* Tue Aug 20 2013 Dimitar Yordanov <dyordano@redhat.com> 2.1.9-1
- sw abrt manage tool

* Mon Aug 19 2013 Tomas Kasparek <tkasparek@redhat.com> 2.1.8-1
- removing a LOT of trailing whitespaces

* Thu Aug 08 2013 Grant Gainey <ggainey@redhat.com> 2.1.7-1
- Get new scripts added to spacewalk-utils RPM

* Thu Aug 08 2013 Jan Dobes 2.1.6-1
- 972626 - just call waiting function
- Change detault username and password.

* Tue Aug 06 2013 Jan Dobes 2.1.5-1
- 972626 - simplier and more readable solution

* Tue Aug 06 2013 Jan Dobes 2.1.4-1
- 972626 - multiple tries if db will not start quick enough

* Mon Aug 05 2013 Grant Gainey <ggainey@redhat.com> 2.1.3-1
- 993254 - Script to enable us to purge audit-log tables

* Wed Jul 31 2013 Tomas Kasparek <tkasparek@redhat.com> 2.1.2-1
- adding 2.0 repositories to spacewalk-common-channels

* Tue Jul 30 2013 Dimitar Yordanov <dyordano@redhat.com> 2.1.1-1
- New simple tool for managing custom repositories.
- Bumping package versions for 2.1.

* Thu Jul 18 2013 Jiri Mikulka <jmikulka@redhat.com> 2.0.2-1
- dropping support for Fedora 17 in Spacewalk nightly

* Wed Jul 17 2013 Tomas Kasparek <tkasparek@redhat.com> 2.0.1-1
- Bumping package versions for 2.0.

* Wed Jul 17 2013 Tomas Kasparek <tkasparek@redhat.com> 1.10.19-1
- removing spacewalk18-client-fedora16 from spacewalk-common-channels
- removing spacewalk18-server-fedora16 from spacewalk-common-channels

* Wed Jul 17 2013 Tomas Kasparek <tkasparek@redhat.com> 1.10.18-1
- adding Fedora 19 to spacewalk-common-channel
- removing spacewalk-client-nightly-fedora16 from spacewalk-common-channels
- removing spacewalk-nightly on fedora16 from spacewalk-common-channels

* Tue Jul 16 2013 Grant Gainey <ggainey@redhat.com> 1.10.17-1
- 985136 - Clarify spacewalk-clone-by-date man page

* Tue Jul 09 2013 Grant Gainey <ggainey@redhat.com> 1.10.16-1
- 977878 - Set default-template-filenames for sync-setup

* Tue Jul 09 2013 Grant Gainey <ggainey@redhat.com> 1.10.15-1
- 977878 - Teach sync-setup about default-master and cacert

* Tue Jul 02 2013 Milan Zazrivec <mzazrivec@redhat.com> 1.10.14-1
- oracle -> postgresql: properly quote commas in evr_t constructor
- oracle -> pg migrations: filter plan_table_9i out

* Mon Jul 01 2013 Grant Gainey <ggainey@redhat.com> 1.10.13-1
- 977878 - spacewalk-sync-setup: Fix create-template to do the right then when re-run, and make
  --dry-run work
- 977878 - spacewalk-sync-setup: Move sync_setup to somewhere package-able, rename and add license
  stmt
- oracle -> pg migrations: filter plan_table_9i out

* Mon Jun 17 2013 Michael Mraka <michael.mraka@redhat.com> 1.10.12-1
- removed old CVS/SVN version ids
- branding fixes in man pages
- more branding cleanup

* Wed Jun 12 2013 Tomas Kasparek <tkasparek@redhat.com> 1.10.11-1
- rebrading RHN Satellite to Red Hat Satellite

* Wed May 22 2013 Tomas Lestach <tlestach@redhat.com> 1.10.10-1
- check to see if the key exists before initializing parent channel key

* Tue May 21 2013 Michael Mraka <michael.mraka@redhat.com> 1.10.9-1
- fixed promote phase naming errors

* Thu May 09 2013 Milan Zazrivec <mzazrivec@redhat.com> 1.10.8-1
- correctly quote the database name

* Tue May 07 2013 Jan Pazdziora 1.10.7-1
- disable, enable & rebuild indexes for migrations

* Tue Apr 30 2013 Michael Mraka <michael.mraka@redhat.com> 1.10.6-1
- EL4 is EOL'ed for a long time
- Fedora 16 is EOL'ed
- Spacewalk 1.7 is EOL'ed
- Added Oracle Linux 5 and 6 public channels

* Fri Apr 26 2013 Michael Mraka <michael.mraka@redhat.com> 1.10.5-1
- 956684 - don't print traceback on invalid date

* Mon Apr 08 2013 Stephen Herr <sherr@redhat.com> 1.10.4-1
- 948605 - fixing pylint error

* Fri Apr 05 2013 Stephen Herr <sherr@redhat.com> 1.10.3-1
- 947942 - Updating spacewalk-clone-by-date config file parsing and man page
- 947942 - add spacewalk-clone-by-date --use-update-date

* Wed Mar 27 2013 Michael Mraka <michael.mraka@redhat.com> 1.10.2-1
- add openSUSE 12.3 to spacewalk-common-channels config

* Thu Mar 14 2013 Jan Pazdziora 1.10.1-1
- 920514 - correcting spacewalk-common-channels.ini

* Fri Mar 01 2013 Stephen Herr <sherr@redhat.com> 1.9.17-1
- adding Spacewalk 1.9 channels to spacewalk-common-channels.ini
- Purging %%changelog entries preceding Spacewalk 1.0, in active packages.

* Thu Feb 28 2013 Jan Pazdziora 1.9.16-1
- Removing the dsn parameter from initDB, removing support for --db option.

* Thu Feb 21 2013 Michael Mraka <michael.mraka@redhat.com> 1.9.15-1
- fixed koji build

* Mon Feb 18 2013 Miroslav Suchý <msuchy@redhat.com> 1.9.14-1
- Buildrequire pod2man

* Wed Feb 13 2013 Michael Mraka <michael.mraka@redhat.com> 1.9.13-1
- fixed pylint warnings

* Wed Feb 13 2013 Michael Mraka <michael.mraka@redhat.com> 1.9.12-1
- removed Fedora 15 channels
- added Fedora 18 channel definitions

* Fri Jan 18 2013 Michael Mraka <michael.mraka@redhat.com> 1.9.11-1
- silence pylint warning

* Tue Jan 15 2013 Tomas Lestach <tlestach@redhat.com> 1.9.10-1
- 889317 - Removing now redundant validation check from spacewalk-clone-by-date
- 889317 - Add more thorough arg validation to spacewalk-clone-by-date
- 866930 - fixing exception if no date given and adding documentation
- 889317 - username check needs to happen after channel args length check
- Checkstyle fixes to make s390 buildhosts happy

* Mon Jan 07 2013 Stephen Herr <sherr@redhat.com> 1.9.9-1
- 892789 - add --parents option to spacewalk-clone-by-date

* Fri Dec 21 2012 Jan Pazdziora 1.9.8-1
- Silencing pylint warnings.

* Fri Dec 21 2012 Jan Pazdziora 1.9.7-1
- We cannot have except and finally in the same try block for python 2.4.

* Fri Dec 21 2012 Jan Pazdziora 1.9.6-1
- 889317 - fix short-sighted problem in previous patch
- 889317 - make sure the user passes two channels to spacewalk-clone-by-date
- Revert "889317 - migrate spacewalk-clone-by-date to argparse to avoid
  optparse bug"
- 889317 - migrate spacewalk-clone-by-date to argparse to avoid optparse bug
- 885782 - strip whitespace from spacewalk-clone-by-date conf file
- 870794 - don't create the clone channel if we're gonna error out due to lack
  of repodata

* Wed Dec 05 2012 Michael Mraka <michael.mraka@redhat.com> 1.9.5-1
- 866930 - do not traceback when called without --to_date

* Wed Nov 21 2012 Michael Mraka <michael.mraka@redhat.com> 1.9.4-1
- updated according to modified distchannel API

* Sun Nov 11 2012 Michael Calmer <mc@suse.de> 1.9.3-1
- add openSUSE 12.2 to common channels

* Tue Nov 06 2012 Tomas Lestach <tlestach@redhat.com> 1.9.2-1
- spacewalk-setup-cobbler does not use --enable-tftp option

* Wed Oct 31 2012 Jan Pazdziora 1.9.1-1
- fixed spacing in man page

* Wed Oct 31 2012 Jan Pazdziora 1.8.33-1
- Advertise the yum.spacewalkproject.org.

* Tue Oct 30 2012 Jan Pazdziora 1.8.32-1
- Adding Spacewalk 1.8 to spacewalk-common-channels.
- Update the copyright year.

* Mon Oct 22 2012 Jan Pazdziora 1.8.31-1
- Add support for schema transformations.

* Mon Oct 22 2012 Jan Pazdziora 1.8.30-1
- 822907 - spacewalk-hostname-rename knows to start postgresql

* Wed Sep 26 2012 Jan Pazdziora 1.8.29-1
- 860467 - note about packages not having erratas.

* Fri Sep 07 2012 Jan Pazdziora 1.8.28-1
- Format the timestamps as well.

* Fri Aug 31 2012 Jan Pazdziora 1.8.27-1
- 853025 - make sure the regular expressions actually match.

* Wed Aug 22 2012 Michael Mraka <michael.mraka@redhat.com> 1.8.26-1
- 812886 - the Enhancement Advisory is actually Product Enhancement Advisory.

* Fri Aug 10 2012 Michael Mraka <michael.mraka@redhat.com> 1.8.25-1
- added channel definitions for Fedora17

* Thu Aug 09 2012 Michael Mraka <michael.mraka@redhat.com> 1.8.24-1
- 817484 - fixed typo

* Mon Aug 06 2012 Tomas Lestach <tlestach@redhat.com> 1.8.23-1
- 843466 - prevent spacewalk-hostname-rename to fail with an IPv6 address

* Mon Aug 06 2012 Michael Mraka <michael.mraka@redhat.com> 1.8.22-1
- 817484 - strip non-number chars from date format

* Fri Jul 06 2012 Stephen Herr <sherr@redhat.com> 1.8.21-1
- 838131 - spacewalk-clone-by-date can clone only security errata

* Thu Jun 14 2012 Michael Mraka <michael.mraka@redhat.com> 1.8.20-1
- system.list_user_systems() now returns localtime

* Thu Jun 07 2012 Stephen Herr <sherr@redhat.com> 1.8.19-1
- 829485 - fixed type

* Thu Jun 07 2012 Stephen Herr <sherr@redhat.com> 1.8.18-1
- 829204 - updated man page for spacewalk-clone-by-date

* Wed Jun 06 2012 Stephen Herr <sherr@redhat.com> 1.8.17-1
- 829485 - Created new asyncronous api methods for cloning errata

* Wed May 23 2012 Stephen Herr <sherr@redhat.com> 1.8.16-1
- 824583 - spacewalk-clone-by-date failes with TypeError when on Postgres
  database.

* Mon May 21 2012 Jan Pazdziora 1.8.15-1
- Fix refsection build error.
- %%defattr is not needed since rpm 4.4

* Fri May 18 2012 Tomas Lestach <tlestach@redhat.com> 1.8.14-1
- use spacewalk-setup-cobbler instead of outdated cobbler-setup
- Revert "set localhost instead of hostname to tnsnames.ora and listener.ora"

* Wed May 16 2012 Michael Mraka <michael.mraka@redhat.com> 1.8.13-1
- added version for scientific linux default channel mapping

* Thu May 10 2012 Jan Pazdziora 1.8.12-1
- The plan_table is not part of our schema, do not dump it.

* Fri May 04 2012 Michael Mraka <michael.mraka@redhat.com> 1.8.11-1
- added dist_map_release for automatic OS->base channel mapping
- set dist release map via setDefaultMap
- removed fedora12/13/14 which are long time EOL

* Tue Apr 24 2012 Stephen Herr <sherr@redhat.com> 1.8.10-1
- 812810 - Better regex for getting system_id in apply_errata

* Mon Apr 23 2012 Miroslav Suchý <msuchy@redhat.com> 1.8.9-1
- 812886 - determine the advisory type by parsing "advisory_type"

* Mon Apr 23 2012 Miroslav Suchý <msuchy@redhat.com> 1.8.8-1
- 813281 - fix indetation

* Mon Apr 23 2012 Miroslav Suchý <msuchy@redhat.com> 1.8.7-1
- 813281 - implement -n for apply_errata

* Mon Apr 16 2012 Tomas Lestach <tlestach@redhat.com> 1.8.6-1
- 812812 - make generated SSL certificate publicly available
  (tlestach@redhat.com)

* Fri Apr 13 2012 Jan Pazdziora 1.8.5-1
- 810313 - new option to list snapshot details (mzazrivec@redhat.com)

* Thu Apr 05 2012 Michael Mraka <michael.mraka@redhat.com> 1.8.4-1
- made new pylint on Fedora 16 happy

* Tue Apr 03 2012 Jan Pazdziora 1.8.3-1
- 809444 - support for psql syntax (mzazrivec@redhat.com)

* Sun Mar 18 2012 Aron Parsons <aronparsons@gmail.com> 1.8.2-1
- added spacewalk-manage-channel-lifecycle script (aronparsons@gmail.com)
- spacewalk-clone-by-date manpage bugfixes/cleanups (shardy@redhat.com)

* Mon Mar 05 2012 Michael Mraka <michael.mraka@redhat.com> 1.8.1-1
- reused function from spacewalk.common.cli
- login(), logout() moved to spacewalk.common.cli
- use getUsernamePassword() from spacewalk.common.cli

* Fri Mar 02 2012 Jan Pazdziora 1.7.15-1
- We no longer build Spacewalk nightly on Fedora 14.
- Spacewalk 1.7 instead of 1.4 and 1.5.
- Update the copyright year info.

* Fri Feb 24 2012 Michael Mraka <michael.mraka@redhat.com> 1.7.14-1
- fixed pylint errors
- use spacewalk-pylint for coding style check

* Thu Feb 23 2012 Michael Mraka <michael.mraka@redhat.com> 1.7.13-1
- we are now just GPL

* Wed Feb 22 2012 Miroslav Suchý 1.7.12-1
- 788083 - IPv6 support in spacewalk-hostname-rename (mzazrivec@redhat.com)
- errata date clone - adding --skip-depsolve option, and fixing some man page
  errors (jsherril@redhat.com)
- errata date clone - fixing issue where repoclosure was not being passed all
  needed arguments (jsherril@redhat.com)
- errata date clone - fixing issue where raise was not called on an exception
  (jsherril@redhat.com)
- errata date clone - removing packages from remove list even if no errata are
  cloned (jsherril@redhat.com)
- errata date clone - better error message when repodata is missing
  (jsherril@redhat.com)
- errata date clone - man page fix, and catching if config file does not exist
  (jsherril@redhat.com)
- errata date clone - making regular expression syntax more apparent in docs
  (jsherril@redhat.com)
- errata date clone - pylint fixes (jsherril@redhat.com)
- errata date clone - do not dep solve if no packages were added
  (jsherril@redhat.com)
- errata date clone - adding ability to specify per-channel blacklists
  (jsherril@redhat.com)
- errata date clone - fixing issue where old metadata could be reused if the
  previous run did not complete (jsherril@redhat.com)
- errata date clone - improving user feedback in some cases
  (jsherril@redhat.com)
- errata date clone - adding regular expression support for package exclusion
  lists (jsherril@redhat.com)
- errata date clone - adding auth check to make sure that login is refreshed
  before session timeout (jsherril@redhat.com)
- errata date clone - changing meaning of blacklist to only remove packages
  based on delta, and adding removelist to remove packages based on full
  channel contents (jsherril@redhat.com)
- fixing some man page spelling errors (jsherril@redhat.com)

* Mon Feb 13 2012 Michael Mraka <michael.mraka@redhat.com> 1.7.11-1
- fixed spacewalk-common-channel glob matching

* Mon Feb 13 2012 Michael Mraka <michael.mraka@redhat.com> 1.7.10-1
- 591156 - fix for clone by date to use repodata dir for dep resolution

* Tue Feb 07 2012 Jan Pazdziora 1.7.9-1
- The COBBLER_SETTINGS_FILE is not used, we call cobbler-setup to do the work.
- errata date clone - fixing a few more issues with man page and adding a bit
  more user output (jsherril@redhat.com)
- errata date clone - another man page fix (jsherril@redhat.com)
- errata date clone - man page fix (jsherril@redhat.com)
- errata date clone - fixing man page formatting (jsherril@redhat.com)

* Thu Feb 02 2012 Justin Sherrill <jsherril@redhat.com> 1.7.8-1
- errata date clone - fixing imports (jsherril@redhat.com)

* Thu Feb 02 2012 Justin Sherrill <jsherril@redhat.com> 1.7.7-1
- errata date clone - fixing packaging to clone properly (jsherril@redhat.com)
- errata date clone - adding validate to man page (jsherril@redhat.com)

* Thu Feb 02 2012 Justin Sherrill <jsherril@redhat.com> 1.7.6-1
- errata date clone - fixing a few errors from pylint fixes
  (jsherril@redhat.com)

* Wed Feb 01 2012 Justin Sherrill <jsherril@redhat.com> 1.7.5-1
- pylint fixes (jsherril@redhat.com)

* Wed Feb 01 2012 Justin Sherrill <jsherril@redhat.com> 1.7.4-1
- adding initial spacewalk-clone-by-date (jsherril@redhat.com)

* Thu Jan 05 2012 Michael Mraka <michael.mraka@redhat.com> 1.7.3-1
- removed map and filter from bad-function list

* Thu Jan 05 2012 Michael Mraka <michael.mraka@redhat.com> 1.7.2-1
- pylint is required for coding style check

* Wed Jan 04 2012 Michael Mraka <michael.mraka@redhat.com> 1.7.1-1
- fixed coding style and pylint warnings
- added spacewalk-nightly-*-fedora16 definitions

* Wed Dec 21 2011 Milan Zazrivec <mzazrivec@redhat.com> 1.6.6-1
- Channel definitions for Spacewalk 1.6

* Wed Dec 21 2011 Milan Zazrivec <mzazrivec@redhat.com> 1.6.5-1
- update copyright info

* Wed Nov 23 2011 Jan Pazdziora 1.6.4-1
- Prevent Malformed UTF-8 character error upon dump.

* Fri Sep 09 2011 Michael Mraka <michael.mraka@redhat.com> 1.6.3-1
- updated spacewalk repos
- added scientific linux 6 repo
- added epel6 repos

* Thu Aug 11 2011 Miroslav Suchý 1.6.2-1
- do not mask original error by raise in execption

* Thu Jul 21 2011 Jan Pazdziora 1.6.1-1
- Adding centos6 and fedora15 repos. (jonathan.hoser@helmholtz-muenchen.de)

* Wed Jul 13 2011 Jan Pazdziora 1.5.4-1
- We get either undefined value or BLOB for the blob columns type.

* Fri May 20 2011 Michael Mraka <michael.mraka@redhat.com> 1.5.3-1
- fix broken (non-utf8) changelog entries

* Fri Apr 29 2011 Michael Mraka <michael.mraka@redhat.com> 1.5.2-1
- fixed base channel for spacewalk on F14
- added spacewalk nightly entries
- added spacewalk 1.4 entries

* Mon Apr 18 2011 Jan Pazdziora 1.5.1-1
- fix pattern bash matching (mzazrivec@redhat.com)

* Thu Mar 24 2011 Jan Pazdziora 1.4.3-1
- In spacewalk-dump-schema, use the default Oracle connect information from
  config file.

* Thu Mar 10 2011 Michael Mraka <michael.mraka@redhat.com> 1.4.2-1
- made spacewalk-hostname-rename working on postgresql


* Thu Feb 03 2011 Michael Mraka <michael.mraka@redhat.com> 1.4.1-1
- updated spacewalk-common-channel to spacewalk 1.3
- Bumping package versions for 1.4

* Tue Jan 04 2011 Michael Mraka <michael.mraka@redhat.com> 1.3.4-1
- fixed pylint errors

* Tue Dec 14 2010 Jan Pazdziora 1.3.3-1
- We need to check the return value of GetOptions and die if the parameters
  were not correct.

* Tue Nov 23 2010 Michael Mraka <michael.mraka@redhat.com> 1.3.2-1
- fixed pylint errors
- added spacewalk 1.2 channels and repos

* Fri Nov 19 2010 Michael Mraka <michael.mraka@redhat.com> 1.3.1-1
- re-added automatic external yum repo creation based on new API
- Bumping package versions for 1.3

* Fri Nov 05 2010 Miroslav Suchý <msuchy@redhat.com> 1.2.9-1
- 491331 - move /etc/sysconfig/rhn-satellite-prep to /var/lib/rhn/rhn-
  satellite-prep (msuchy@redhat.com)

* Mon Nov 01 2010 Jan Pazdziora 1.2.8-1
- As the table rhnPaidErrataTempCache is no more, we do not need to have check
  for temporary tables.

* Fri Oct 29 2010 Michael Mraka <michael.mraka@redhat.com> 1.2.7-1
- fixed spacewalk-common-channels
- updated spacewalk-common-channels to Spacewalk 1.1 and Fedora 13 and 14

* Tue Oct 26 2010 Jan Pazdziora 1.2.6-1
- Blobs (byteas) want double backslashes and octal values.

* Thu Oct 21 2010 Jan Pazdziora 1.2.5-1
- Adding spacewalk-dump-schema to the Makefile to be added to the rpm.
- Documentation (man page).
- For blobs, quote everything; for varchars, do not quote the UTF-8 characters.
- Export in UTF-8.
- To process the evr type, we need to handle the ARRAY ref.
- Skip the quartz tables, they get regenerated anyway.
- Escape characters that we need to escape.
- Use the ISO format for date.
- Dump records.
- No commit command, we run psql in autocommit.
- Fail if we try to dump lob longer than 10 MB.
- Do not dump copy commands for tables that are empty.
- For each table, print the copy command.
- Do not attempt to copy over temporary tables or we get error about
  rhnpaiderratatempcache.
- Initial table processing -- just purge for now.
- Stop on errors.
- Dump sequences.
- Process arguments and connect.
- Original stub of the schema dumper.

* Tue Oct 19 2010 Jan Pazdziora 1.2.4-1
- As Oracle XE is no longer managed by rhn-satellite, we need to change the
  logic in spacewalk-hostname-rename a bit as well.

* Tue Oct 05 2010 Tomas Lestach <tlestach@redhat.com> 1.2.3-1
- 639818 - fixing sys path (tlestach@redhat.com)

* Mon Oct 04 2010 Michael Mraka <michael.mraka@redhat.com> 1.2.2-1
- replaced local copy of compile.py with standard compileall module

* Thu Sep 09 2010 Tomas Lestach <tlestach@redhat.com> 1.2.1-1
- 599030 - check whether SSL certificate generation was successful
  (tlestach@redhat.com)
- use hostname as default value for organization unit (tlestach@redhat.com)
- enable also VPN IP (tlestach@redhat.com)
- bumping package versions for 1.2 (mzazrivec@redhat.com)

* Mon May 17 2010 Tomas Lestach <tlestach@redhat.com> 1.1.5-1
- changing package description (tlestach@redhat.com)
- do not check /etc/hosts file for actual hostname (tlestach@redhat.com)
- check for presence of bootstrap files before modifying them
  (tlestach@redhat.com)
- fixed typo (tlestach@redhat.com)
- set localhost instead of hostname to tnsnames.ora and listener.ora
  (tlestach@redhat.com)
- fixed a typo in the man page (tlestach@redhat.com)

* Tue Apr 27 2010 Tomas Lestach <tlestach@redhat.com> 1.1.4-1
- fixed Requires (tlestach@redhat.com)
- spacewalk-hostname-rename code cleanup (tlestach@redhat.com)

* Thu Apr 22 2010 Tomas Lestach <tlestach@redhat.com> 1.1.3-1
- adding requires to utils/spacewalk-utils.spec (tlestach@redhat.com)

* Wed Apr 21 2010 Tomas Lestach <tlestach@redhat.com> 1.1.2-1
- changes to spacewalk-hostname-rename script (tlestach@redhat.com)
- introducing spacewalk-hostname-rename.sh script (tlestach@redhat.com)

* Mon Apr 19 2010 Michael Mraka <michael.mraka@redhat.com> 1.1.1-1
- bumping spec files to 1.1 packages
<|MERGE_RESOLUTION|>--- conflicted
+++ resolved
@@ -4,11 +4,7 @@
 %endif
 
 Name:		spacewalk-utils
-<<<<<<< HEAD
-Version:	2.5.3.2
-=======
 Version:	2.5.4
->>>>>>> f475e461
 Release:	1%{?dist}
 Summary:	Utilities that may be run against a Spacewalk server.
 
