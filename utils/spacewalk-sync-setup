#!/usr/bin/python
#
# Utility for setting up ISS master/slave org-mappings
#
# Copyright (c) 2013 Red Hat, Inc.
#
#
# This software is licensed to you under the GNU General Public License,
# version 2 (GPLv2). There is NO WARRANTY for this software, express or
# implied, including the implied warranties of MERCHANTABILITY or FITNESS
# FOR A PARTICULAR PURPOSE. You should have received a copy of GPLv2
# along with this software; if not, see
# http://www.gnu.org/licenses/old-licenses/gpl-2.0.txt.
#
# Red Hat trademarks are not licensed under GPLv2. No permission is
# granted to use or replicate Red Hat trademarks that are incorporated
# in this software or its documentation.
#

""" iss_setup - a tool for easing the pain of setting up organization-mappings for ISS """

import logging
import os
import re
import sys
import xmlrpclib
import string
from string import lower
from ConfigParser import SafeConfigParser, NoOptionError
from optparse import OptionParser, OptionGroup
from os import path, access, R_OK
from os.path import expanduser
import getpass

CONF_DIR = os.path.expanduser('~/.spacewalk-sync-setup')
USER_CONF_FILE = os.path.join(CONF_DIR, 'config')
DEFAULT_MASTER_SETUP_FILENAME = os.path.join(CONF_DIR, 'master.txt')
DEFAULT_SLAVE_SETUP_FILENAME = os.path.join(CONF_DIR, 'slave.txt')

DEFAULT_CONFIG = """
# Default defines the slave and/or master we should connect to by default
[Default]
# Default slave FQDN
slave.default=SLAVE
# Default master FQDN
master.default=MASTER
"""

DEFAULT_CONFIG_FQDN_STANZA = """
# Any spacewalk Fully-Qualified-Domain-Name (fqdn) can have a stanza,
# defining logins and setup files to use
[FQDN]
# Login of a sat-admin login for this instance
login = LOGIN
# NOTE: Putting passwords in cfg-files is suboptimal.  The tool will ask
# But if you really want to, go ahead
password = PASSWORD
# Where's the slave-side setup file for this spacewalk instance?
slave.setup = SLAVE_FILE
# Where's the master-side setup file for this spacewalk instance?
master.setup = MASTER_FILE
"""


def setupOptions():
    usage = 'usage: %prog [options]'
    parser = OptionParser(usage=usage)

    cnxGrp = OptionGroup(parser, "Connections", "Identify the spacewalk instances we're going to connect to")
    cnxGrp.add_option('--ss', '--slave-server', action='store', dest='slave',
                      help="name of a slave to connect to.")
    cnxGrp.add_option('--sl', '--slave-login', action='store', dest='slave_login', default="",
                      help="A sat-admin login for slave-server")
    cnxGrp.add_option('--sp', '--slave-password', action='store', dest='slave_password', default="",
                      help="Password for login slave-login on slave-server")
    cnxGrp.add_option('--ms', '--master-server', action='store', dest='master',
                      help="name of a master to connect to.")
    cnxGrp.add_option('--ml', '--master-login', action='store', dest='master_login', default="",
                      help="A sat-admin login for master-server")
    cnxGrp.add_option('--mp', '--master-password', action='store', dest='master_password', default="",
                      help="Password for login master-login on master-server")
    cnxGrp.add_option('--md', '--master-default', action='store_true', dest='master_default', default=False,
                      help="Should the specified master be made the default-master in a specified template-file")
    parser.add_option_group(cnxGrp)

    tmplGrp = OptionGroup(parser, "Templates",
                          "Options for creating initial versions of setup files\n"
                          "NOTE: This will replace existing machine-specific stanzas with new content")
    tmplGrp.add_option('--cst', '--create-slave-template', action='store_true', dest='slave_template', default=False,
                       help="Create/update a setup file containing a stanza for the slave we're pointed at, "
                       "based on information from the master we're pointed at")
    tmplGrp.add_option('--cmt', '--create-master-template', action='store_true', dest='master_template', default=False,
                       help="Create/update a setup file stanza for the master we're pointed at, "
                       "based on information from the slave we're pointed at")
    tmplGrp.add_option('--ct', '--create-templates', action='store_true', dest='both_template', default=False,
                       help="Create both a master and a slave setup file, for the master/slave pair we're pointed at")
    parser.add_option_group(tmplGrp)

    setupGrp = OptionGroup(parser, "Setup",
                           "Specify the setup files we're actually going to apply to a slave/master")
    setupGrp.add_option('--msf', '--master-setup-file', action='store', dest='master_file', metavar='FILE',
                        default=DEFAULT_MASTER_SETUP_FILENAME,
                        help='Specify the master-setup-file we should use')
    setupGrp.add_option('--ssf', '--slave-setup-file', action='store', dest='slave_file', metavar='FILE',
                        default=DEFAULT_SLAVE_SETUP_FILENAME,
                        help='Specify the slave-setup-file we should use')
    parser.add_option_group(setupGrp)

    actionGrp = OptionGroup(parser, "Action", "Should we actually affect the specified spacewalk instances?")
<<<<<<< HEAD
    actionGrp.add_option('--dt', '--describe-templates', action='store_true', dest='describe_templates', default=False,
        help="Describe existing templates for master and slave hosts.")
    actionGrp.add_option('--apply', action='store_true', dest='apply', default=False,
        help="make the changes specified by the setup files to the specified spacewalk instances")
    actionGrp.add_option('--ch', '--configured-hosts', action='store_true', dest='configured_hosts', default=False,
        help="Use all configured hosts from the default configuration if not explicitly specified.")
=======
    actionGrp.add_option('--dry-run', action='store_true', dest='dry_run', default=True,
                         help="Don't actually change anything, but tell us what you would have done")
    actionGrp.add_option('--apply', action='store_true', dest='apply', default=False,
                         help="make the changes specified by the setup files to the specified spacewalk instances")
    actionGrp.add_option('--default-ok', action='store_true', dest='default_ok', default=False,
                         help="Even if I don't explicitly tell you about a master or slave on the command-line, it's ok to try to apply changes to them!")
>>>>>>> 355110b7
    parser.add_option_group(actionGrp)

    utilGrp = OptionGroup(parser, "Utility")
    utilGrp.add_option('-d', '--debug', action='store_true', default=False, dest='debug',
                       help='Log debugging output')
    utilGrp.add_option('-q', '--quiet', action='store_true', default=False, dest='quiet',
                       help='Log only errors')
    parser.add_option_group(utilGrp)

    return parser


def setupLogging(opt):
    # determine the logging level
    if opt.debug:
        level = logging.DEBUG
    elif opt.quiet:
        level = logging.ERROR
    else:
        level = logging.INFO

    # configure logging
    logging.basicConfig(level=level, format='%(levelname)s: %(message)s')
    return


def initializeConfig(opt, handle):
    "We don't have any defaults - create some, using CLI if we have them"
    hdr = DEFAULT_CONFIG

    master_stanza = DEFAULT_CONFIG_FQDN_STANZA
    slave_stanza = DEFAULT_CONFIG_FQDN_STANZA

    master = opt.master and opt.master or ask("Fully qualified domain name for master")
    hdr = hdr.replace('MASTER', master)
    master_stanza = master_stanza.replace('FQDN', master)

    login = opt.master_login and opt.master_login or ask("Admin login for %s" % master)
    master_stanza = master_stanza.replace('LOGIN', login)

    password = opt.master_password and opt.master_password or ask("Password for %s" % master, password=True)
    master_stanza = master_stanza.replace('PASSWORD', password)

    if opt.master_file:
        master_stanza = master_stanza.replace('MASTER_FILE', opt.master_file)

    slave = opt.slave and opt.slave or ask("Fully qualified domain name for slave")
    hdr = hdr.replace('SLAVE', slave)
    slave_stanza = slave_stanza.replace('FQDN', slave)

    login = opt.slave_login and opt.slave_login or ask("Admin login for %s" % slave)
    slave_stanza = slave_stanza.replace('LOGIN', login)

    password = opt.slave_password and opt.slave_password or ask("Password for %s" % slave, password=True)
    slave_stanza = slave_stanza.replace('PASSWORD', password)

    if opt.slave_file:
        slave_stanza = slave_stanza.replace('SLAVE_FILE', opt.slave_file)

    logging.debug("Header is now " + hdr)
    logging.debug("Slave-stanza is now " + slave_stanza)
    logging.debug("Master-stanza is now " + master_stanza)

    handle.write(hdr)
    handle.write(slave_stanza)
    handle.write(master_stanza)

    return


def setupConfig(opt):
    "The cfg-values we recognize include: \n"
    "  * default master \n"
    "  * default slave \n"
    "  * For specific FQDNs: \n"
    "    * login \n"
    "    * password \n"
    "    * master-setup-file \n"
    "    * slave-setup-file \n"

    # server-specifics will be loaded from the configuration file later
    config = SafeConfigParser()

    # create an empty configuration file if one's not present
    if not os.path.isfile(USER_CONF_FILE):
        try:
            # create ~/.spacewalk-sync-setup
            if not os.path.isdir(CONF_DIR):
                logging.debug('Creating %s' % CONF_DIR)
                os.mkdir(CONF_DIR, 0700)

            # create a template configuration file
            logging.debug('Creating configuration file: %s' % USER_CONF_FILE)
            handle = open(USER_CONF_FILE, 'w')
            initializeConfig(opt, handle)
            handle.close()
        except IOError:
            logging.error('Could not create %s' % USER_CONF_FILE)

    # load options from configuration file
<<<<<<< HEAD
    config.read([USER_CONF_FILE])
=======
    config.read([user_conf_file])
>>>>>>> 355110b7

    return config


def getMasterConnectionInfo(opt, cfg):
    "Make sure we have login, password, and fqdn for MASTER, based on options and config-files"
    info = {}

    if opt.master:
        info['fqdn'] = opt.master
    elif cfg.has_option('Default', 'master.default'):
        info['fqdn'] = cfg.get('Default', 'master.default')
    else:  # No master - skip
        return info

    # Now that we have a master fqdn, we can get login info
    if opt.master_login:
        info['login'] = opt.master_login
    elif cfg.has_option(info['fqdn'], 'login'):
        info['login'] = cfg.get(info['fqdn'], 'login')
    else:
        return info

    # And finally pwd
    if opt.master_password:
        info['password'] = opt.master_password
    elif cfg.has_option(info['fqdn'], 'password'):
        info['password'] = cfg.get(info['fqdn'], 'password')
    else:
        return info

    return info


def getSlaveConnectionInfo(opt, cfg):
    "Make sure we have login, password, and fqdn for SLAVE, based on options and config-files"
    info = {}

    if opt.slave:
        info['fqdn'] = opt.slave
    elif cfg.has_option('Default', 'slave.default'):
        info['fqdn'] = cfg.get('Default', 'slave.default')
    else:  # No slave - skip
        return info

    # Now that we have a slave fqdn, we can get login info
    if opt.slave_login:
        info['login'] = opt.slave_login
    elif cfg.has_option(info['fqdn'], 'login'):
        info['login'] = cfg.get(info['fqdn'], 'login')
    else:
        return info

    # And finally pwd
    if opt.slave_password:
        info['password'] = opt.slave_password
    elif cfg.has_option(info['fqdn'], 'password'):
        info['password'] = cfg.get(info['fqdn'], 'password')
    else:
        return info

    return info


def validateConnectInfo(info):
    "Something needs to connect - make sure we have fqdn/login/pwd, and ask for "
    " anything missing"

    if not 'fqdn' in info or not info['fqdn']:
        fail("Can't connect, I don't know what machine you want to go to!")
    elif "." not in info['fqdn']:
        fail("Machine domain name is not fully qualified!")
    elif not info.get('login'):
        info['login'] = ask("Admin login for " + info['fqdn'])
        if not 'login' in info:
            fail("Can't connect, I don't have a login to use!")
    
    if not info.get('login'):
        info['password'] = ask("Password for " + info['login'] + " on machine " + info['fqdn'], password=True)

    return info


def connectTo(info):
    logging.debug("Connect-to info = %s" % info)
    info = validateConnectInfo(info)
<<<<<<< HEAD
    logging.info("Connecting to " + info['login'] + "@" + info['fqdn'])
    url = "https://%(fqdn)s/rpc/api" % {"fqdn" : info['fqdn']}
=======
    url = "https://%(fqdn)s/rpc/api" % {"fqdn": info['fqdn']}
>>>>>>> 355110b7
    client = xmlrpclib.Server(url, verbose=0)
    key = client.auth.login(info['login'], info['password'])
    return {"client": client, "key": key}


def orgByName(orgs):
    org_map = {}
    for org in orgs:
        org_map[org['name']] = org['id']
    return org_map


def determineTemplateFilename(kind, fqdn, opt, cfg):
    logging.debug("detTmplFilename kind = %s, fqdn = %s, opt = %s, cfg = %s" % (kind, fqdn, opt, cfg))

    if kind == 'master':
        if opt.master_file:
            return opt.master_file
        elif cfg.has_option(fqdn, 'master.setup'):
            return cfg.get(fqdn, 'master.setup')
        else:
            return DEFAULT_MASTER_SETUP_FILENAME
    elif kind == 'slave':
        if opt.slave_file:
            return opt.slave_file
        elif cfg.has_option(fqdn, 'slave.setup') and len(cfg.get(fqdn, 'slave.setup')) != 0:
            return cfg.get(fqdn, 'slave.setup')
        else:
            return DEFAULT_SLAVE_SETUP_FILENAME
    else:
        return None


def gen_slave_template(slave_session, master_session, master, filename, dflt_master):
    "Generates a default setup applying to the specified master, for the connected-slave"
    logging.info("Generating slave-setup file " + filename)

    master_orgs = master_session['client'].org.listOrgs(master_session['key'])
    master_map = orgByName(master_orgs)
    logging.debug("MASTER ORG MAP %s" % master_map)

    slave_orgs = slave_session['client'].org.listOrgs(slave_session['key'])
    slave_map = orgByName(slave_orgs)
    logging.debug("SLAVE ORG MAP %s" % slave_map)

    slave_setup = SafeConfigParser()
    slave_setup.optionxform = str

    if path.isfile(filename) and access(filename, R_OK):
        slave_setup.readfp(open(filename))

    # Overwrite anything existing for this master - we're starting over
    if slave_setup.has_section(master):
        slave_setup.remove_section(master)

    slave_setup.add_section(master)

    if (dflt_master):
        slave_setup.set(master, 'isDefault', '1')
    else:
        slave_setup.set(master, 'isDefault', '0')

    # wget -q -O <master-ca-cert-path> http://<master-fqdn>/pub/RHN-ORG-TRUSTED-SSL-CERT

    master_ca_cert_path = '/usr/share/rhn/' + master + '_RHN-ORG-TRUSTED-SSL-CERT'
    slave_setup.set(master, 'cacert', master_ca_cert_path)

    wget_cmd = 'wget -q -O ' + master_ca_cert_path + ' http://' + master + '/pub/RHN-ORG-TRUSTED-SSL-CERT'
    logging.info("About to wget master CA cert: [" + wget_cmd + "]")
    try:
        os.system(wget_cmd)
    except Exception, e:
        logging.error("...FAILED - do you have permission to write to /usr/share/rhn?")
        logging.exception()

    for org in master_orgs:
        if org['name'] in slave_map:
            master_org = "%s|%s|%s" % (org['id'], org['name'], slave_map[org['name']])
            slave_setup.set(master, str(org['id']), str(master_org))
        else:
            master_org = "%s|%s|%s" % (org['id'], org['name'], 1)
            slave_setup.set(master, str(org['id']), master_org)

    try:
        configfile = open(filename, 'w+')
        slave_setup.write(configfile)
        configfile.close()
    except IOError, e:
        logging.error("FAILED to write to slave template [" + filename + "]")
        sys.exit(1)

    return


def gen_master_template(master_session, slave, filename):
    "Generates a default setup applying to the specified slave, for the connected-master"
    logging.info("Generating master-setup file " + filename)

    master_setup = SafeConfigParser()
    master_setup.optionxform = str

    if path.isfile(filename) and access(filename, R_OK):
        master_setup.readfp(open(filename, 'r'))

    # Overwrite anything we have for this slave - we're starting over
    if master_setup.has_section(slave):
        master_setup.remove_section(slave)

    master_setup.add_section(slave)

    if not master_setup.has_option(slave, "isEnabled"):
        master_setup.set(slave, 'isEnabled', str(1))

    if not master_setup.has_option(slave, "allowAllOrgs"):
        master_setup.set(slave, 'allowAllOrgs', str(1))

    if not master_setup.has_option(slave, "allowedOrgs"):
        idlist = []
        for org in master_session['client'].org.listOrgs(master_session['key']):
            idlist.append(org['id'])
        logging.debug("idlist %s" % idlist)
        master_setup.set(slave, 'allowedOrgs', ",".join(str(i) for i in idlist))

    try:
        mfile = open(filename, 'w+')
        master_setup.write(mfile)
        mfile.close()
    except IOError, e:
        logging.error("FAILED to write to master template [" + mfile + "]")
        sys.exit(1)

    return


def apply_slave_template(slave_session, slave_setup_filename):
    "Updates the connected slave with information for the master(s) contained in the specified slave-setup-file"
    logging.info("Applying slave-setup " + slave_setup_filename)
    client = slave_session['client']
    key = slave_session['key']

    slave_setup = SafeConfigParser()
    if path.isfile(slave_setup_filename) and access(slave_setup_filename, R_OK):
        slave_setup.readfp(open(filename))
    else:
        fail("Can't find slave-setup file [" + slave_setup_filename + "]")

    fqdns = slave_setup.sections()

    for fqdn in fqdns:
        try:
            master = client.sync.master.getMasterByLabel(key, fqdn)
        except Exception, e:
            master = client.sync.master.create(key, fqdn)

        master_orgs = []
        moids = slave_setup.options(fqdn)
        # key is either master-org-id, or one of (isDefault, cacert) - skip those
        for moid in moids:  # moid|moname|local_oid
            if lower(moid) == "isdefault" or lower(moid) == "cacert":
                continue
            minfo = slave_setup.get(fqdn, moid)
            elts = string.split(minfo, '|')
            orginfo = {}
            orginfo['masterOrgId'] = int(elts[0])
            orginfo['masterOrgName'] = elts[1]
            if len(elts[2]) > 0:
                orginfo['localOrgId'] = int(elts[2])
            master_orgs.append(orginfo)

        client.sync.master.setMasterOrgs(key, master['id'], master_orgs)

        if slave_setup.has_option(fqdn, 'isDefault') and slave_setup.get(fqdn, 'isDefault') == '1':
            client.sync.master.makeDefault(key, master['id'])

        if slave_setup.has_option(fqdn, 'caCert'):
            client.sync.master.setCaCert(key, master['id'], slave_setup.get(fqdn, 'caCert'))

    return


def describe_slave_template(slave_setup_filename):
    "Tells us what it _would have_ done to a connected slave with information for "
    "the master(s) contained in the specified slave-setup-file"

    logging.info("Applying contents of file [" + slave_setup_filename + "] to SLAVE")

    slave_setup = SafeConfigParser()
    if path.isfile(slave_setup_filename) and access(slave_setup_filename, R_OK):
        slave_setup.readfp(open(filename))
    else:
        fail("Can't find slave-setup file [" + slave_setup_filename + "]")

    fqdns = slave_setup.sections()

    for fqdn in fqdns:
        logging.info("Updating info for master [" + fqdn + "]")
        if slave_setup.has_option(fqdn, 'isDefault') and slave_setup.get(fqdn, 'isDefault') == '1':
            logging.info("  Setting this master to the default-master for this slave")

        if slave_setup.has_option(fqdn, 'caCert'):
            logging.info("  Setting the path to this master's CA-CERT to [" + slave_setup.get(fqdn, 'caCert') + "]")

        moids = slave_setup.options(fqdn)
        for moid in moids:  # moid|moname|local_oid
            if lower(moid) == "isdefault" or lower(moid) == "cacert":
                continue
            minfo = slave_setup.get(fqdn, moid)
            elts = string.split(minfo, '|')
            logging.info("  Mapping master OrgId [%s], named [%s], to local OrgId [%s]" %
                         (elts[0], elts[1], elts[2]))
        logging.info("")

    return


def apply_master_template(master_session, master_setup_filename):
    "Updates the connected master with information for the slave(s) contained in the specified master-setup-file"
    logging.info("Applying master-setup " + master_setup_filename)
    client = master_session['client']
    key = master_session['key']

    master_setup = SafeConfigParser()
    if path.isfile(master_setup_filename) and access(master_setup_filename, R_OK):
        master_setup.readfp(open(filename))
    else:
        fail("Can't find master-setup file [" + master_setup_filename + "]")

    fqdns = master_setup.sections()

    for fqdn in fqdns:
        try:
            slave = client.sync.slave.getSlaveByName(key, fqdn)
        except Exception, e:
            slave = client.sync.slave.create(key, fqdn, True, True)

        isEnabled = True
        allowAll = True

        if master_setup.has_option(fqdn, 'isEnabled'):
            isEnabled = master_setup.getboolean(fqdn, 'isEnabled')

        if master_setup.has_option(fqdn, 'allowAllOrgs'):
            allowAll = master_setup.getboolean(fqdn, 'allowAllOrgs')

        client.sync.slave.update(key, slave['id'], fqdn, isEnabled, allowAll)

        master_orgs = []
        if master_setup.has_option(fqdn, 'allowedOrgs'):
            master_orgs = [int(x) for x in master_setup.get(fqdn, 'allowedOrgs').split(',')]

        client.sync.slave.setAllowedOrgs(key, slave['id'], master_orgs)
    return


def describe_master_template(master_setup_filename):
    "Tells us what it _would have_ done to a connected master with information for "
    "the slave(s) contained in the specified master-setup-file"

    logging.info("Applying contents of file [" + master_setup_filename + "] to MASTER")

    master_setup = SafeConfigParser()
    if path.isfile(master_setup_filename) and access(master_setup_filename, R_OK):
        master_setup.readfp(open(filename))
    else:
        fail("Can't find master-setup file [" + master_setup_filename + "]")

    fqdns = master_setup.sections()

    for fqdn in fqdns:
        logging.info("Updating info for slave [" + fqdn + "]")

        if master_setup.has_option(fqdn, 'isEnabled'):
            logging.info("  isEnabled = %s" % master_setup.getboolean(fqdn, 'isEnabled'))
        else:
            logging.info("  isEnabled = 1")

        if master_setup.has_option(fqdn, 'allowAllOrgs'):
            logging.info("  allowAllOrgs = %s" % master_setup.getboolean(fqdn, 'allowAllOrgs'))
        else:
            logging.info("  allowAllOrgs = 1")

        master_orgs = []
        if master_setup.has_option(fqdn, 'allowedOrgs'):
            master_orgs = [int(x) for x in master_setup.get(fqdn, 'allowedOrgs').split(',')]
        logging.info("  allowedOrgs = %s" % master_orgs)

        logging.info("")

    return

<<<<<<< HEAD
def ask(msg, password=False):
    msg += ": "
    return password and getpass.getpass(msg) or raw_input(msg)
=======

def ask(msg):
    val = raw_input(msg + " : ")
    return val
>>>>>>> 355110b7


def fail(msg):
    logging.error(msg)
    sys.exit(1)


if __name__ == '__main__':
    if len(sys.argv) == 1 and os.path.exists(USER_CONF_FILE):
        sys.argv.append("-h")

    parser = setupOptions()
    (options, args) = parser.parse_args()
    setupLogging(options)
    logging.debug("OPTIONS = %s" % options)

    config = setupConfig(options)
    logging.debug("CONFIG = %s" % config)

    if (options.apply or options.describe_templates) and \
            (not options.configured_hosts and \
                 not options.master and \
                 not options.slave):
        logging.info("You should pass \"--configured-hosts\" option or specify master and/or slave hosts!")
        sys.exit(1)

    master_info = getMasterConnectionInfo(options, config)
    if options.master_template or options.slave_template or options.both_template or options.apply:
        master_cnx = connectTo(master_info)
        logging.debug("Master cnx = %s" % master_cnx)

    slave_info = getSlaveConnectionInfo(options, config)
    if options.master_template or options.slave_template or options.both_template or options.apply:
        slave_cnx = connectTo(slave_info)
        logging.debug("Slave cnx = %s" % slave_cnx)

    if options.master_template or options.both_template:
        filename = determineTemplateFilename('master', slave_info['fqdn'], options, config)
        gen_master_template(master_cnx, slave_info['fqdn'], filename)

    if options.slave_template or options.both_template:
        filename = determineTemplateFilename('slave', master_info['fqdn'], options, config)
        gen_slave_template(slave_cnx, master_cnx, master_info['fqdn'], filename, options.master_default)

    if (options.master or options.configured_hosts):
        filename = determineTemplateFilename('master', slave_info['fqdn'], options, config)
        if options.apply:
            apply_master_template(master_cnx, filename)
        elif options.describe_templates:
            describe_master_template(filename)

    if (options.slave or options.configured_hosts):
        filename = determineTemplateFilename('slave', master_info['fqdn'], options, config)
        if options.apply:
            apply_slave_template(slave_cnx, filename)
<<<<<<< HEAD
        elif options.describe_templates:
            describe_slave_template(filename)

# vim:ts=4:expandtab:
=======
        elif options.dry_run:
            describe_slave_template(filename)
>>>>>>> 355110b7
<|MERGE_RESOLUTION|>--- conflicted
+++ resolved
@@ -107,21 +107,12 @@
     parser.add_option_group(setupGrp)
 
     actionGrp = OptionGroup(parser, "Action", "Should we actually affect the specified spacewalk instances?")
-<<<<<<< HEAD
     actionGrp.add_option('--dt', '--describe-templates', action='store_true', dest='describe_templates', default=False,
         help="Describe existing templates for master and slave hosts.")
     actionGrp.add_option('--apply', action='store_true', dest='apply', default=False,
         help="make the changes specified by the setup files to the specified spacewalk instances")
     actionGrp.add_option('--ch', '--configured-hosts', action='store_true', dest='configured_hosts', default=False,
         help="Use all configured hosts from the default configuration if not explicitly specified.")
-=======
-    actionGrp.add_option('--dry-run', action='store_true', dest='dry_run', default=True,
-                         help="Don't actually change anything, but tell us what you would have done")
-    actionGrp.add_option('--apply', action='store_true', dest='apply', default=False,
-                         help="make the changes specified by the setup files to the specified spacewalk instances")
-    actionGrp.add_option('--default-ok', action='store_true', dest='default_ok', default=False,
-                         help="Even if I don't explicitly tell you about a master or slave on the command-line, it's ok to try to apply changes to them!")
->>>>>>> 355110b7
     parser.add_option_group(actionGrp)
 
     utilGrp = OptionGroup(parser, "Utility")
@@ -222,11 +213,7 @@
             logging.error('Could not create %s' % USER_CONF_FILE)
 
     # load options from configuration file
-<<<<<<< HEAD
     config.read([USER_CONF_FILE])
-=======
-    config.read([user_conf_file])
->>>>>>> 355110b7
 
     return config
 
@@ -313,12 +300,8 @@
 def connectTo(info):
     logging.debug("Connect-to info = %s" % info)
     info = validateConnectInfo(info)
-<<<<<<< HEAD
     logging.info("Connecting to " + info['login'] + "@" + info['fqdn'])
-    url = "https://%(fqdn)s/rpc/api" % {"fqdn" : info['fqdn']}
-=======
     url = "https://%(fqdn)s/rpc/api" % {"fqdn": info['fqdn']}
->>>>>>> 355110b7
     client = xmlrpclib.Server(url, verbose=0)
     key = client.auth.login(info['login'], info['password'])
     return {"client": client, "key": key}
@@ -609,16 +592,9 @@
 
     return
 
-<<<<<<< HEAD
 def ask(msg, password=False):
     msg += ": "
     return password and getpass.getpass(msg) or raw_input(msg)
-=======
-
-def ask(msg):
-    val = raw_input(msg + " : ")
-    return val
->>>>>>> 355110b7
 
 
 def fail(msg):
@@ -674,12 +650,5 @@
         filename = determineTemplateFilename('slave', master_info['fqdn'], options, config)
         if options.apply:
             apply_slave_template(slave_cnx, filename)
-<<<<<<< HEAD
         elif options.describe_templates:
-            describe_slave_template(filename)
-
-# vim:ts=4:expandtab:
-=======
-        elif options.dry_run:
-            describe_slave_template(filename)
->>>>>>> 355110b7
+            describe_slave_template(filename)