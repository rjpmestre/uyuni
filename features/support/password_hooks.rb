--- conflicted
+++ resolved
@@ -13,34 +13,6 @@
 end
 
 def changepass(scenario, password)
-<<<<<<< HEAD
-  # only change the password if the wrong one worked
-  return unless has_xpath?("//a[@href='/rhn/Logout.do']")
-
-  signout = find(:xpath, "//a[@href='/rhn/Logout.do']")
-  if signout
-    signout.click
-  end
-  fill_in "username", :with => "admin"
-  fill_in "password", :with => password
-  click_button "Sign In"
-
-  find_link("Your Account").click
-  sleep(2)
-
-  begin
-      fill_in "desiredpassword", :with => "admin"
-  rescue
-      sleep(2)
-      fill_in "desiredpassword", :with => "admin"
-  end
-  begin
-      fill_in "desiredpasswordConfirm", :with => "admin"
-  rescue
-      sleep(2)
-      fill_in "desiredpasswordConfirm", :with => "admin"
-  end
-=======
   # only change the password if the wrong worked.
   # (Guard clause)
   return false unless has_xpath?("//a[@href='/rhn/Logout.do']")
@@ -76,6 +48,5 @@
     sleep(5)
     fill_in "desiredpasswordConfirm", :with => "admin"
   end
->>>>>>> 6e2c6f76
   click_button "Update"
 end