--- conflicted
+++ resolved
@@ -16,16 +16,12 @@
   fill_in "username", :with => "admin"
 rescue
     sleep(timeout)
-<<<<<<< HEAD
-    fill_in "username", :with => "admin"
-=======
     begin
       fill_in "username", :with => "admin"
     rescue
       sleep(timeout)
       fill_in "username", :with => "admin"
     end
->>>>>>> c8b614e0
 end
 
 def changepass(scenario, password)
@@ -37,11 +33,7 @@
   signout.click if signout
   # sometimes race condition,
   # Unable to find field "username" (Capybara::ElementNotFound)
-<<<<<<< HEAD
-  ckUsernameField(10)
-=======
   ckUsernameField(15)
->>>>>>> c8b614e0
   fill_in "password", :with => password
   click_button "Sign In"
   find_link("Your Account").click
