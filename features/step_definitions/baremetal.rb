--- conflicted
+++ resolved
@@ -1,37 +1,24 @@
 When(/^I check the ram value$/) do
-<<<<<<< HEAD
-   ram_value = `grep MemTotal /proc/meminfo |awk '{print $2}'`
-=======
    get_ram_value = "grep MemTotal /proc/meminfo |awk '{print $2}'"
    ram_value, _local, _remote, _code = $client.test_and_store_results_together(get_ram_value, "root", 600)
    ram_value = ram_value.gsub(/\s+/, "")
->>>>>>> 6e2c6f76
    ram_mb = ram_value.to_i / 1024
    step %(I should see a "#{ram_mb}" text)
 end
 
 When(/^I check the MAC address value$/) do
-<<<<<<< HEAD
-   mac_address = `ifconfig | grep eth0 | awk '{print $5}'`
-=======
    get_mac_address = "cat /sys/class/net/eth0/address"
    mac_address, _local, _remote, _code = $client.test_and_store_results_together(get_mac_address, "root", 600)
    mac_address = mac_address.gsub(/\s+/, "")
->>>>>>> 6e2c6f76
    mac_address.downcase!
    step %(I should see a "#{mac_address}" text)
 end
 
 Then(/^I should see the CPU frequency of the client$/) do
-<<<<<<< HEAD
-   cpu_freq = `cat /proc/cpuinfo  | grep MHz | awk '{print $4}'`
-   step %(I should see a "#{cpu_freq.to_i / 1000} GHz" text)
-=======
    get_cpu_freq = "lscpu  | grep 'CPU MHz'" # | awk '{print $4}'"
    cpu_freq, _local, _remote, _code = $client.test_and_store_results_together(get_cpu_freq, "root", 600)
    get_cpu = cpu_freq.gsub(/\s+/, "")
    cpu = get_cpu.split(".")
    cpu = cpu[0].gsub(/[^\d]/, '')
    step %(I should see a "#{cpu.to_i / 1000} GHz" text)
->>>>>>> 6e2c6f76
 end