# Copyright 2016 (c) SUSE LLC

When(/^I enter the salt state$/) do |multiline|
  within(:xpath, "//section") do
    x = find('textarea[name="content"]')
    x.set(multiline) # find("#{arg1}") #.set(lines)
  end
end

When(/^I click on the css "(.*)"$/) do |css|
  find(css).click
end

When(/^I enter "(.*)" in the css "(.*)"$/) do |input, css|
  find(css).set(input)
end

When(/^I select the state "(.*)"$/) do |state|
  find("input##{state}-cbox").click
end

When(/^I wait for the file "(.*)"$/) do |file|
  # Wait 60 seconds for file to appear
  60.times do
    break if file_exist($minion, file)
    sleep 1
  end
<<<<<<< HEAD
  fail unless File.exist?(file)
=======
  fail unless file_exist($minion, file)
>>>>>>> 6e2c6f76
end<|MERGE_RESOLUTION|>--- conflicted
+++ resolved
@@ -25,9 +25,5 @@
     break if file_exist($minion, file)
     sleep 1
   end
-<<<<<<< HEAD
-  fail unless File.exist?(file)
-=======
   fail unless file_exist($minion, file)
->>>>>>> 6e2c6f76
 end