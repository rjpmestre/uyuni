# Copyright 2015 SUSE LLC
require 'timeout'

Given(/^the Salt Minion is configured$/) do
  # cleanup the key in case the image was reused
  # to run the test twice
  step %(I delete this minion key in the Salt master)
  step %(I stop salt-minion)
  step %(I stop salt-master)
  key = '/etc/salt/pki/minion/minion_master.pub'
  if file_exist($minion, key)
    file_delete($minion, key)
    puts "Key #{key} has been removed on minion"
  end
<<<<<<< HEAD
  File.write('/etc/salt/minion.d/master.conf', "master: #{ENV['TESTHOST']}\n")
=======
  cmd = " echo  \'master : #{$server_ip}\' > /etc/salt/minion.d/master.conf"
  $minion.run(cmd, false)
>>>>>>> 6e2c6f76
  step %(I start salt-master)
  step %(I start salt-minion)
end

Given(/^that the master can reach this client$/) do
  begin
    start = Time.now
    # 300 is the default 1st keepalive interval for the minion
    # where it realizes the connection is stuck
    Timeout.timeout(DEFAULT_TIMEOUT + 300) do
      # only try 3 times
      3.times do
        @output = sshcmd("salt #{$minion_hostname} test.ping", ignore_err: true)
        if @output[:stdout].include?($minion_hostname) &&
           @output[:stdout].include?('True')
          finished = Time.now
          puts "Took #{finished.to_i - start.to_i} seconds to contact the minion"
          break
        end
        sleep(1)
      end
    end
  rescue Timeout::Error
      fail "Master can not communicate with the minion: #{@output[:stdout]}"
  end
end

Given(/^I am on the Systems overview page of this minion$/) do
  steps %(
    Given I am on the Systems page
    And I follow "Systems" in the left menu
    And I follow this minion link
    )
end

When(/^I follow this minion link$/) do
  step %(I follow "#{$minion_hostname}")
end

When(/^I get the contents of the remote file "(.*?)"$/) do |filename|
  $output, _code = $server.run("cat #{filename}")
end

When(/^I stop salt-master$/) do
  $server.run("systemctl stop salt-master", false)
end

When(/^I start salt-master$/) do
  $server.run("systemctl start salt-master", false)
end

When(/^I stop salt-minion$/) do
  $minion.run("systemctl stop salt-minion", false)
end

When(/^I start salt-minion$/) do
  $minion.run("systemctl restart salt-minion", false)
end

When(/^I restart salt-minion$/) do
  $minion.run("systemctl restart salt-minion", false)
end

Then(/^the Salt Minion should be running$/) do
  i = 0
  MAX_ITER = 40
  loop do
    _out, code = $minion.run("systemctl status salt-minion", false)
    break if code.zero?
    sleep 5
    puts "sleeping 5 secs, minion not active."
    i += 1
    raise "TIMEOUT; something wrong with minion status" if i == MAX_ITER
  end
end

When(/^I list unaccepted keys at Salt Master$/) do
  $output, _code = $server.run("salt-key --list unaccepted", false)
  $output.strip
end

When(/^I list accepted keys at Salt Master$/) do
  $output, _code = $server.run("salt-key --list accepted", false)
  $output.strip
end

When(/^I list rejected keys at Salt Master$/) do
  $output, _code = $server.run("salt-key --list rejected", false)
  $output.strip
end

Then(/^the list of the keys should contain this client's hostname$/) do
  sleep 30
  # FIXME: find better way then to wait 30 seconds
  $output, _code = $server.run("salt-key --list all", false)
  assert_match($minion_hostname, $output, "minion #{$minion_hostname} is not listed on salt-master #{$output}")
end

Given(/^this minion key is unaccepted$/) do
  step "I list unaccepted keys at Salt Master"
<<<<<<< HEAD
  @output = @action.call
  unless @output[:stdout].include? $myhostname
=======
  unless $output.include? $minion_hostname
>>>>>>> 6e2c6f76
    steps %(
      Then I delete this minion key in the Salt master
      And I restart salt-minion
      And we wait till Salt master sees this minion as unaccepted
        )
<<<<<<< HEAD
  end
=======
     end
>>>>>>> 6e2c6f76
end

When(/^we wait till Salt master sees this minion as unaccepted$/) do
  steps %(
    When I list unaccepted keys at Salt Master
    Then the list of the keys should contain this client's hostname
    )
end

Given(/^this minion key is accepted$/) do
  step "I list accepted keys at Salt Master"
<<<<<<< HEAD
  @output = @action.call
  unless @output[:stdout].include? $myhostname
=======
  unless $output.include? $minion_hostname
>>>>>>> 6e2c6f76
    steps %(
      Then I accept this minion key in the Salt master
      And we wait till Salt master sees this minion as accepted
        )
  end
end

When(/^we wait till Salt master sees this minion as accepted$/) do
  steps %(
    When I list accepted keys at Salt Master
    Then the list of the keys should contain this client's hostname
    )
end

Given(/^this minion key is rejected$/) do
  step "I list rejected keys at Salt Master"
<<<<<<< HEAD
  @output = @action.call
  unless @output[:stdout].include? $myhostname
=======
  unless $output.include? $minion_hostname
>>>>>>> 6e2c6f76
    steps %(
      Then I reject this minion key in the Salt master
      And we wait till Salt master sees this minion as rejected
        )
  end
end

When(/^we wait till Salt master sees this minion as rejected$/) do
  steps %(
    When I list rejected keys at Salt Master
    Then the list of the keys should contain this client's hostname
    )
end

When(/^I delete this minion key in the Salt master$/) do
  $output, _code = $server.run("salt-key -y -d #{$minion_hostname}", false)
end

When(/^I accept this minion key in the Salt master$/) do
  $server.run("salt-key -y --accept=#{$minion_hostname}")
end

When(/^I reject this minion key in the Salt master$/) do
  $server.run("salt-key -y --reject=#{$minion_hostname}")
end

When(/^I delete all keys in the Salt master$/) do
  $server.run("salt-key -y -D")
end

When(/^I accept all Salt unaccepted keys$/) do
  $server.run("salt-key -y -A")
end

When(/^I get OS information of the Minion from the Master$/) do
  $output, _code = $server.run("salt #{$minion_fullhostname} grains.get osfullname")
end

Then(/^it should contain a "(.*?)" text$/) do |content|
  assert_match(/#{content}/, $output)
end

Then(/^salt\-api should be listening on local port (\d+)$/) do |port|
  $output, _code = $server.run("ss -nta | grep #{port}")
  assert_match(/127.0.0.1:#{port}/, $output)
end

Then(/^salt\-master should be listening on public port (\d+)$/) do |port|
  $output, _code = $server.run("ss -nta | grep #{port}")
  assert_match(/\*:#{port}/, $output)
end

And(/^this minion is not registered in Spacewalk$/) do
  @rpc = XMLRPCSystemTest.new(ENV['TESTHOST'])
  @rpc.login('admin', 'admin')
<<<<<<< HEAD
  sid = @rpc.listSystems.select { |s| s['name'] == $myhostname }.map { |s| s['id'] }.first
  @rpc.deleteSystem(sid) if sid
  refute_includes(@rpc.listSystems.map { |s| s['id'] }, $myhostname)
=======
  sid = @rpc.listSystems.select { |s| s['name'] == $minion_hostname }.map { |s| s['id'] }.first
  @rpc.deleteSystem(sid) if sid
  refute_includes(@rpc.listSystems.map { |s| s['id'] }, $minion_hostname)
>>>>>>> 6e2c6f76
end

Given(/^that this minion is registered in Spacewalk$/) do
  @rpc = XMLRPCSystemTest.new(ENV['TESTHOST'])
  @rpc.login('admin', 'admin')
<<<<<<< HEAD
  assert_includes(@rpc.listSystems.map { |s| s['name'] }, $myhostname)
=======
  assert_includes(@rpc.listSystems.map { |s| s['name'] }, $minion_hostname)
>>>>>>> 6e2c6f76
end

Then(/^all local repositories are disabled$/) do
  Nokogiri::XML(`zypper -x lr`)
    .xpath('//repo-list')
    .children
    .select { |node| node.is_a?(Nokogiri::XML::Element) }
    .select { |element| element.name == 'repo' }
    .reject { |repo| repo[:alias].include?('susemanager:') }
    .map do |repo|
      assert_equal('0', repo[:enabled],
                   "repo #{repo[:alias]} should be disabled")
    end
end

Then(/^I try to reload page until contains "([^"]*)" text$/) do |arg1|
  found = false
  begin
    Timeout.timeout(30) do
      loop do
        if page.has_content?(debrand_string(arg1))
          found = true
          break
        end
        visit current_url
      end
    end
  rescue Timeout::Error
    raise "'#{arg1}' cannot be found after wait and reload page"
  end
  fail unless found
end<|MERGE_RESOLUTION|>--- conflicted
+++ resolved
@@ -12,12 +12,8 @@
     file_delete($minion, key)
     puts "Key #{key} has been removed on minion"
   end
-<<<<<<< HEAD
-  File.write('/etc/salt/minion.d/master.conf', "master: #{ENV['TESTHOST']}\n")
-=======
   cmd = " echo  \'master : #{$server_ip}\' > /etc/salt/minion.d/master.conf"
   $minion.run(cmd, false)
->>>>>>> 6e2c6f76
   step %(I start salt-master)
   step %(I start salt-minion)
 end
@@ -118,22 +114,13 @@
 
 Given(/^this minion key is unaccepted$/) do
   step "I list unaccepted keys at Salt Master"
-<<<<<<< HEAD
-  @output = @action.call
-  unless @output[:stdout].include? $myhostname
-=======
   unless $output.include? $minion_hostname
->>>>>>> 6e2c6f76
     steps %(
       Then I delete this minion key in the Salt master
       And I restart salt-minion
       And we wait till Salt master sees this minion as unaccepted
         )
-<<<<<<< HEAD
-  end
-=======
      end
->>>>>>> 6e2c6f76
 end
 
 When(/^we wait till Salt master sees this minion as unaccepted$/) do
@@ -145,12 +132,7 @@
 
 Given(/^this minion key is accepted$/) do
   step "I list accepted keys at Salt Master"
-<<<<<<< HEAD
-  @output = @action.call
-  unless @output[:stdout].include? $myhostname
-=======
   unless $output.include? $minion_hostname
->>>>>>> 6e2c6f76
     steps %(
       Then I accept this minion key in the Salt master
       And we wait till Salt master sees this minion as accepted
@@ -167,12 +149,7 @@
 
 Given(/^this minion key is rejected$/) do
   step "I list rejected keys at Salt Master"
-<<<<<<< HEAD
-  @output = @action.call
-  unless @output[:stdout].include? $myhostname
-=======
   unless $output.include? $minion_hostname
->>>>>>> 6e2c6f76
     steps %(
       Then I reject this minion key in the Salt master
       And we wait till Salt master sees this minion as rejected
@@ -228,25 +205,15 @@
 And(/^this minion is not registered in Spacewalk$/) do
   @rpc = XMLRPCSystemTest.new(ENV['TESTHOST'])
   @rpc.login('admin', 'admin')
-<<<<<<< HEAD
-  sid = @rpc.listSystems.select { |s| s['name'] == $myhostname }.map { |s| s['id'] }.first
-  @rpc.deleteSystem(sid) if sid
-  refute_includes(@rpc.listSystems.map { |s| s['id'] }, $myhostname)
-=======
   sid = @rpc.listSystems.select { |s| s['name'] == $minion_hostname }.map { |s| s['id'] }.first
   @rpc.deleteSystem(sid) if sid
   refute_includes(@rpc.listSystems.map { |s| s['id'] }, $minion_hostname)
->>>>>>> 6e2c6f76
 end
 
 Given(/^that this minion is registered in Spacewalk$/) do
   @rpc = XMLRPCSystemTest.new(ENV['TESTHOST'])
   @rpc.login('admin', 'admin')
-<<<<<<< HEAD
-  assert_includes(@rpc.listSystems.map { |s| s['name'] }, $myhostname)
-=======
   assert_includes(@rpc.listSystems.map { |s| s['name'] }, $minion_hostname)
->>>>>>> 6e2c6f76
 end
 
 Then(/^all local repositories are disabled$/) do
