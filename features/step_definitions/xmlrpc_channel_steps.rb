--- conflicted
+++ resolved
@@ -4,12 +4,8 @@
   assert(rpctest.login(luser, password))
 end
 
-<<<<<<< HEAD
-When(/^I create a repo with label "([^"]*)" and url "([^"]*)"$/) do |label, url|
-=======
 When(/^I create a repo with label "([^"]*)" and url$/) do |label|
   url = "http://#{$server_ip}/pub/AnotherRepo/"
->>>>>>> 6e2c6f76
   assert(rpctest.createRepo(label, url))
 end
 
