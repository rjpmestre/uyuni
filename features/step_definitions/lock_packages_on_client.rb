--- conflicted
+++ resolved
@@ -7,15 +7,9 @@
   command = "zypper locks  --solvables | grep #{pkg}"
   out, local, remote, code = $client.test_and_store_results_together(command, "root", 600)
   puts out
-<<<<<<< HEAD
-  if code != 0 
-     puts out
-     raise "FAIL! :package is not on client #{out}"
-=======
   if code != 0
      puts out
      raise "Package is not locked on client #{out}"
->>>>>>> 2667a2c5
   end
 end
 
@@ -30,16 +24,9 @@
 Then(/^"(.*?)" is unlocked on this client$/) do |pkg|
   zypp_lock_file = "/etc/zypp/locks"
   fail unless file_exist($client, zypp_lock_file)
-<<<<<<< HEAD
-  command = "grep solvable_name: #{pkg} /etc/zypp/locks"
-  out, local, remote, code = $client.test_and_store_results_together(command, "root", 600)
-  # fail if grep return 0, so package is founded
-  fail if code == 0
-=======
 
   locks = read_zypp_lock_file(zypp_lock_file)
   fail if locks.find { |lock| pkg =~ /^#{lock['solvable_name']}/ }
->>>>>>> 2667a2c5
 end
 
 Then(/^Package "(.*?)" is reported as unlocked$/) do |pkg|
