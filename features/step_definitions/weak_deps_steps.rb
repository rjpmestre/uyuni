--- conflicted
+++ resolved
@@ -17,11 +17,7 @@
     arch = "i586"
   end
   cmd ="zgrep '#{text}' #{client_raw_repodata_dir("sles11-sp3-updates-#{arch}-channel")}/primary.xml.gz"
-<<<<<<< HEAD
-  out, local, remote, code = $client.test_and_store_results_together(cmd, "root", 500)
-=======
   out, local, remote, code = $server.test_and_store_results_together(cmd, "root", 500)
->>>>>>> 2667a2c5
   fail if code != 0
 end
 
@@ -32,11 +28,7 @@
     arch = "i586"
   end
   cmd = "zgrep '#{text}' #{client_raw_repodata_dir("sles11-sp3-updates-#{arch}-channel")}/primary.xml.gz"
-<<<<<<< HEAD
-  out, local, remote, code = $client.test_and_store_results_together(cmd, "root", 500)
-=======
   out, local, remote, code = $server.test_and_store_results_together(cmd, "root", 500)
->>>>>>> 2667a2c5
   fail if code != 0
 end
 
@@ -46,11 +38,7 @@
   if arch != "x86_64"
     arch = "i586"
   end
-<<<<<<< HEAD
-  fail if not  file_exist($client, "#{client_raw_repodata_dir("sles11-sp3-updates-#{arch}-channel")}/#{file}")
-=======
   fail unless file_exist($server, "#{client_raw_repodata_dir("sles11-sp3-updates-#{arch}-channel")}/#{file}")
->>>>>>> 2667a2c5
 end
 
 Then(/^I should have '([^']*)' in the patch metadata$/) do |text|
@@ -60,10 +48,6 @@
     arch = "i586"
   end
   cmd = "zgrep '#{text}' #{client_raw_repodata_dir("sles11-sp3-updates-#{arch}-channel")}/updateinfo.xml.gz"
-<<<<<<< HEAD
-  out, local, remote, code = $client.test_and_store_results_together(cmd, "root", 500)
-=======
   out, local, remote, code = $server.test_and_store_results_together(cmd, "root", 500)
->>>>>>> 2667a2c5
   fail if code != 0
 end