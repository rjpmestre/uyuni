--- conflicted
+++ resolved
@@ -8,9 +8,5 @@
     When I call getVersion, I should get "19" as result
     And I call systemVersion, I should get "3.1" as result
     And I call getApiNamespaces, I should get 48 namespaces
-<<<<<<< HEAD
-    And I call getApiNamespaceCallList, I should get 676 available api calls
-=======
     And I call getApiNamespaceCallList, I should get 680 available api calls
->>>>>>> 21337116
     And I call getApiCallList, I should get 48 available groups