# Copyright (c) 2015 SUSE LLC
# Licensed under the terms of the MIT license.

Feature: Create a configuration channel
  In Configuration
  As the admin user
  I want to create a configuration channel

  Scenario: Successfully create configuration channel
    Given I am testing configuration
    When I follow "Create a New Configuration Channel"
    And I enter "New Test Channel" as "cofName"
    And I enter "newtestchannel" as "cofLabel"
    And I enter "This is a test channel" as "cofDescription"
    And I click on "Create Config Channel"
    Then I should see a "Test Channel" text
    And I should see a "Add Files" link
    And I should see a "Systems" link in the content area
    And I should see a "Edit Properties" link
    And I should see a "Configuration Actions" text
    And I should see a "Add/Create Files" text
    And I should see a "Create configuration file or directory" link
    And I should see a "Upload configuration files" link
    And I should see a "Import a file from another channel or system" link
    And I should see a "delete channel" link

  Scenario: Add a config file to newtestchannel
    Given I am testing configuration
    When I follow "Configuration Channels" in the left menu
    And I follow "New Test Channel"
    And I follow "Create configuration file or directory"
    And I enter "/etc/mgr-test-file.cnf" as "cffPath"
    And I enter "MGR_PROXY=yes" in the editor
    And I click on "Create Configuration File"
    Then I should see a "Revision 1 of /etc/mgr-test-file.cnf from channel New Test Channel" text
    And I should see a "Update Configuration File" button

  Scenario: Subscribe system to channel
    Given I am on the Systems overview page of this client
    When I follow "Configuration" in the content area
    And I follow "Manage Configuration Channels" in the content area
    And I follow first "Subscribe to Channels" in the content area
    And I check "New Test Channel" in the list
    And I click on "Continue"
    And I click on "Update Channel Rankings"
    Then I should see a "Channel Subscriptions successfully changed for" text

  Scenario: Check Centrally Managed Files
    Given I am testing configuration
    When I follow "Configuration Files" in the left menu
    Then I should see a table line with "/etc/mgr-test-file.cnf", "New Test Channel", "1 system"

  Scenario: Check Centrally Managed Files of this client
    Given I am on the Systems overview page of this client
    When I follow "Configuration" in the content area
    And I follow "View/Modify Files" in the content area
    And I follow "Centrally-Managed Files" in the content area
    Then I should see a table line with "/etc/mgr-test-file.cnf", "New Test Channel", "Revision 1"

  Scenario: Deploy Centrally Managed Files
    Given I am testing configuration
    And I enable all actions
    And I follow "Configuration Channels" in the left menu
    And I follow "New Test Channel"
    And I follow "Deploy all configuration files to all subscribed systems"
    Then I should see a "/etc/mgr-test-file.cnf" link
    And I should see this client as link
    When I click on "Deploy Files to Selected Systems"
    Then I should see a "1 revision-deploy is being scheduled." text
    And I should see a "0 revision-deploys overridden." text

  Scenario: Check File deployment
    Given I am root
    When I run rhn_check on this client
    Then On this client the File "/etc/mgr-test-file.cnf" should exists
    And On this client the File "/etc/mgr-test-file.cnf" should have the content "MGR_PROXY=yes"

  Scenario: Change local file and compare
    Given I am root
    When I change the local file "/etc/mgr-test-file.cnf" to "MGR_PROXY=no"
    Given I am on the Systems overview page of this client
    When I follow "Configuration" in the content area
    And I follow "Compare Files" in the content area
    And I check "/etc/mgr-test-file.cnf" in the list
    And I click on "Compare Files"
    And I click on "Schedule Compare"
    Then I should see a "1 files scheduled for comparison." text
    When I run rhn_check on this client
    #And I wait for "2" seconds
    And I follow "Events" in the content area
    And I follow "History" in the content area
    Then I should see a "Show differences between profiled config files and deployed config files scheduled by testing" link
    When I follow first "Show differences between profiled config files and deployed config files"
    Then I should see a "Differences exist" link
    When I follow "Differences exist"
    Then I should not see a "Differences exist in a file that is not readable by all. Re-deployment of configuration file is recommended." text
    And I should see a "+MGR_PROXY=no" text

  Scenario: Import the changed file
    Given I am on the Systems overview page of this client
    When I follow "Configuration" in the content area
    And I follow "Add Files" in the content area
    And I follow "Import Files" in the content area
    And I check "/etc/mgr-test-file.cnf" in the list
    And I click on "Import Configuration Files"
    And I click on "Confirm"
    Then I should see a "1 files scheduled for upload." text
    When I run rhn_check on this client
    #And I wait for "2" seconds
    And I follow "Configuration" in the content area
    And I follow "View/Modify Files" in the content area
    And I follow "Local Sandbox" in the content area
    Then I should see a table line with "/etc/mgr-test-file.cnf", "Revision 1"

  Scenario: Import the changed file
    Given I am on the Systems overview page of this client
    When I follow "Configuration" in the content area
    And I follow "Add Files" in the content area
    And I follow "Import Files" in the content area
    And I enter "/etc/sysconfig/cron" as "contents"
    And I click on "Import Configuration Files"
    And I click on "Confirm"
    Then I should see a "1 files scheduled for upload." text
    When I run rhn_check on this client
    #And I wait for "2" seconds
    And I follow "Configuration" in the content area
    And I follow "View/Modify Files" in the content area
    And I follow "Local Sandbox" in the content area
    Then I should see a table line with "/etc/sysconfig/cron", "Revision 1"

  Scenario: Copy Sandbox file to Centrally-Managed
    Given I am on the Systems overview page of this client
    When I follow "Configuration" in the content area
    And I follow "View/Modify Files" in the content area
    And I follow "Local Sandbox" in the content area
    And I check "/etc/mgr-test-file.cnf" in the list
    And I click on "Copy to Centrally-Managed Files"
    And I check "New Test Channel" in the list
    And I click on "Copy To Central Channels"
    Then I should see a "1 file copied into 1 central configuration channel" text
    And I should see a table line with "/etc/mgr-test-file.cnf", "Revision 2"
    And I follow "Local Sandbox" in the content area
<<<<<<< HEAD
    And I check "/etc/sysconfig/bootsplash" in the list
=======
    And I check "/etc/sysconfig/cron" in the list
>>>>>>> 6e2c6f76
    And I click on "Copy to Centrally-Managed Files"
    And I check "New Test Channel" in the list
    And I click on "Copy To Central Channels"
    Then I should see a "1 file copied into 1 central configuration channel" text
    And I should see a table line with "/etc/sysconfig/cron", "Revision 1"

  Scenario: Add another config file to newtestchannel
    Given I am testing configuration
    When I follow "Configuration Channels" in the left menu
    And I follow "New Test Channel"
    And I follow "Create configuration file or directory"
    And I enter "/tmp/mycache.txt" as "cffPath"
    And I enter "cache" in the editor
    And I click on "Create Configuration File"
    Then I should see a "Revision 1 of /tmp/mycache.txt from channel New Test Channel" text
    And I should see a "Update Configuration File" button

  Scenario: Change one local file and compare multiple (bsc#910243, bsc#910247)
    Given I am root
    When I change the local file "/etc/mgr-test-file.cnf" to "MGR_PROXY=yes"
    Given I am on the Systems overview page of this client
    When I follow "Configuration" in the content area
    And I follow "Compare Files" in the content area
    And I check "/etc/mgr-test-file.cnf" in the list
    And I check "/etc/sysconfig/cron" in the list
    And I check "/tmp/mycache.txt" in the list
    And I click on "Compare Files"
    And I click on "Schedule Compare"
    Then I should see a "3 files scheduled for comparison." text
    When I run rhn_check on this client
    #And I wait for "2" seconds
    And I follow "Events" in the content area
    And I follow "History" in the content area
    Then I should see a "Show differences between profiled config files and deployed config files scheduled by testing" link
    When I follow first "Show differences between profiled config files and deployed config files"
    Then I should see a "Differences exist" link
    And I should see a "/etc/mgr-test-file.cnf (rev. 2) Differences exist /etc/sysconfig/cron (rev. 1) /tmp/mycache.txt (rev. 1) Missing file" text
    When I follow "Differences exist"
    Then I should not see a "Differences exist in a file that is not readable by all. Re-deployment of configuration file is recommended." text
    And I should see a "+MGR_PROXY=yes" text<|MERGE_RESOLUTION|>--- conflicted
+++ resolved
@@ -140,11 +140,7 @@
     Then I should see a "1 file copied into 1 central configuration channel" text
     And I should see a table line with "/etc/mgr-test-file.cnf", "Revision 2"
     And I follow "Local Sandbox" in the content area
-<<<<<<< HEAD
-    And I check "/etc/sysconfig/bootsplash" in the list
-=======
     And I check "/etc/sysconfig/cron" in the list
->>>>>>> 6e2c6f76
     And I click on "Copy to Centrally-Managed Files"
     And I check "New Test Channel" in the list
     And I click on "Copy To Central Channels"
