# Copyright (c) 2015 SUSE LLC
# Licensed under the terms of the MIT license.

Feature: CVE Audit
  In order to check if systems are patched against certain vulnerabilities
  As an authorized user
  I want to see the systems that need to be patched

  Scenario: Pre-requisite: downgrade milkyway-dummy to lower version
    Given I am authorized as "admin" with password "admin"
    When I run "zypper -n mr -e Devel_Galaxy_BuildRepo" on "sle-client"
    And I run "zypper -n in --oldpackage milkyway-dummy-1.0-2.1" on "sle-client"
    And I run "zypper -n ref" on "sle-client"
    And I run "rhn_check -vvv" on "sle-client"
    And I follow "Admin"
    And I follow "Task Schedules"
    And I follow "errata-cache-default"
    And I follow "errata-cache-bunch"
    And I click on "Single Run Schedule"
    Then I should see a "bunch was scheduled" text
    And I reload the page
    And I reload the page until it does contain a "FINISHED" text in the table first row

  Scenario: Schedule channel data refresh
    Given I am authorized as "admin" with password "admin"
    When I follow "Admin"
    And I follow "Task Schedules"
    And I follow "cve-server-channels-default"
    And I follow "cve-server-channels-bunch"
    And I click on "Single Run Schedule"
    Then I should see a "bunch was scheduled" text
    And I reload the page
    And I reload the page until it does contain a "FINISHED" text in the table first row

  Scenario: Display CVE audit page
    Given I am authorized as "admin" with password "admin"
    When I follow "Audit" in the left menu
    And I follow "CVE Audit" in the left menu
    Then I should see a "CVE Audit" link in the left menu
    And I should see a "CVE Audit" text

  Scenario: Search for a known CVE number
    Given I am authorized as "admin" with password "admin"
    When I follow "Audit" in the left menu
    And I follow "CVE Audit" in the left menu
    And I select "1999" from "cveIdentifierYear"
    And I enter "9999" as "cveIdentifierId"
    And I click on "Audit Servers"
    Then I should see "sle-client" as link
    And I should see a "Affected, at least one patch available in an assigned channel" text
    And I should see a "Install a new patch on this system" link
    And I should see a "milkyway-dummy-2345" text
    And I should see a "Download CSV" link
    And I should see a "Status" link
    And I should see a "Name" link
    And I should see a "extra CVE data update" link
    Then I follow "Install a new patch on this system" on "sle-client" row
    And I should see a "Relevant Patches" text

  Scenario: Search for an unknown CVE number
    Given I am authorized as "admin" with password "admin"
    When I follow "Audit" in the left menu
    And I follow "CVE Audit" in the left menu
    And I select "2012" from "cveIdentifierYear"
    And I enter "2806" as "cveIdentifierId"
    And I click on "Audit Servers"
    Then I should see a "The specified CVE number was not found" text

  Scenario: Select a system for the System Set Manager
    Given I am authorized as "admin" with password "admin"
    When I follow "Audit" in the left menu
    And I follow "CVE Audit" in the left menu
    And I select "1999" from "cveIdentifierYear"
    And I enter "9999" as "cveIdentifierId"
    And I click on "Audit Servers"
    And I should see a "Affected, at least one patch available in an assigned channel" text
    When I check the row with the "sle-client" hostname
    Then I should see a "system selected" text
    When I am on the System Manager System Overview page
    Then I should see "sle-client" as link
    And I follow "Clear"

  Scenario: List systems by patch status via XML-RPC before patch
    Given I am authorized as "admin" with password "admin"
    When I follow "Admin"
    And I follow "Task Schedules"
    And I follow "Task Schedules"
    And I follow "cve-server-channels-default"
    And I follow "cve-server-channels-bunch"
    And I click on "Single Run Schedule"
    Then I should see a "bunch was scheduled" text
    And I reload the page
    And I reload the page until it does contain a "FINISHED" text in the table first row
<<<<<<< HEAD
    And I am logged in via XML-RPC cve audit as user "admin" and password "admin"
    When I call audit.listSystemsByPatchStatus with CVE identifier "CVE-1999-9979"
=======
    And I am logged in via XML-RPC/cve audit as user "admin" and password "admin"
    When I call audit.list_systems_by_patch_status with CVE identifier "CVE-1999-9979"
>>>>>>> eac30e0c
    Then I should get status "NOT_AFFECTED" for this client
    When I call audit.list_systems_by_patch_status with CVE identifier "CVE-1999-9999"
    Then I should get status "AFFECTED_PATCH_APPLICABLE" for this client
    And I should get the test-channel
    And I should get the "milkyway-dummy-2345" patch
    Then I logout from XML-RPC cve audit namespace

  Scenario: Check Nagios pending patches
    Given I perform a nagios check patches for "sle-client"
    Then I should see CRITICAL: 1 critical patch pending

  Scenario: Apply patches
    Given I am on the Systems overview page of this "sle-client"
    And I follow "Software" in the content area
    And I follow "Patches" in the content area
    And I check "milkyway-dummy-2345" in the list
    And I click on "Apply Patches"
    And I click on "Confirm"
    And I wait for "5" seconds
    And I run "rhn_check -vvv" on "sle-client"
    Then I should see a "patch update has been scheduled" text
<<<<<<< HEAD

  Scenario: List systems by patch status via XML-RPC after patch
    Given I am logged in via XML-RPC cve audit as user "admin" and password "admin"
    When I call audit.listSystemsByPatchStatus with CVE identifier "CVE-1999-9999"
=======
    Given I am logged in via XML-RPC/cve audit as user "admin" and password "admin"
    When I call audit.list_systems_by_patch_status with CVE identifier "CVE-1999-9999"
>>>>>>> eac30e0c
    Then I should get status "PATCHED" for this client
    And I should get the test-channel
    And I should get the "milkyway-dummy-2345" patch
    Then I logout from XML-RPC cve audit namespace

  Scenario: Cleanup: remove installed packages
    Given I am authorized as "admin" with password "admin"
    And I run "zypper -n mr -d Devel_Galaxy_BuildRepo" on "sle-client" without error control
    And I run "zypper -n rm milkyway-dummy" on "sle-client" without error control
    And I run "rhn_check -vvv" on "sle-client" without error control
    When I follow "Admin"
    And I follow "Task Schedules"
    And I follow "Task Schedules"
    And I follow "errata-cache-default"
    And I follow "errata-cache-bunch"
    And I click on "Single Run Schedule"
    Then I should see a "bunch was scheduled" text
    And I reload the page
    And I reload the page until it does contain a "FINISHED" text in the table first row<|MERGE_RESOLUTION|>--- conflicted
+++ resolved
@@ -91,13 +91,8 @@
     Then I should see a "bunch was scheduled" text
     And I reload the page
     And I reload the page until it does contain a "FINISHED" text in the table first row
-<<<<<<< HEAD
     And I am logged in via XML-RPC cve audit as user "admin" and password "admin"
-    When I call audit.listSystemsByPatchStatus with CVE identifier "CVE-1999-9979"
-=======
-    And I am logged in via XML-RPC/cve audit as user "admin" and password "admin"
     When I call audit.list_systems_by_patch_status with CVE identifier "CVE-1999-9979"
->>>>>>> eac30e0c
     Then I should get status "NOT_AFFECTED" for this client
     When I call audit.list_systems_by_patch_status with CVE identifier "CVE-1999-9999"
     Then I should get status "AFFECTED_PATCH_APPLICABLE" for this client
@@ -119,15 +114,10 @@
     And I wait for "5" seconds
     And I run "rhn_check -vvv" on "sle-client"
     Then I should see a "patch update has been scheduled" text
-<<<<<<< HEAD
 
   Scenario: List systems by patch status via XML-RPC after patch
     Given I am logged in via XML-RPC cve audit as user "admin" and password "admin"
-    When I call audit.listSystemsByPatchStatus with CVE identifier "CVE-1999-9999"
-=======
-    Given I am logged in via XML-RPC/cve audit as user "admin" and password "admin"
     When I call audit.list_systems_by_patch_status with CVE identifier "CVE-1999-9999"
->>>>>>> eac30e0c
     Then I should get status "PATCHED" for this client
     And I should get the test-channel
     And I should get the "milkyway-dummy-2345" patch
