# Copyright (c) 2015 SUSE LLC
# Licensed under the terms of the MIT license.

Feature: XML-RPC "activationkey" namespace

  Scenario: List all activation keys
    Given I am logged in via XML-RPC activationkey as user "admin" and password "admin"
    When I call listActivationKeys I should get some

  Scenario: Create activation key
    Given I am logged in via XML-RPC activationkey as user "admin" and password "admin"
    When I create an AK with id "testkey", description "Key for testing" and limit of 10
    Then I should get it listed with a call of listActivationKeys

<<<<<<< HEAD
  Scenario: Activation key details
    Given I am logged in via XML-RPC activationkey as user "admin" and password "admin"
    When I call activationkey.setDetails() to the key
    Then I have to see them by calling activationkey.getDetails()
=======
  Scenario: Details
    Given I am logged in via XML-RPC/activationkey as user "admin" and password "admin"
    When I call activationkey.set_details() to the key
    Then I have to see them by calling activationkey.get_details()
>>>>>>> eac30e0c

  Scenario: Cleanup: delete activation key
    Then I should get key deleted<|MERGE_RESOLUTION|>--- conflicted
+++ resolved
@@ -12,17 +12,10 @@
     When I create an AK with id "testkey", description "Key for testing" and limit of 10
     Then I should get it listed with a call of listActivationKeys
 
-<<<<<<< HEAD
   Scenario: Activation key details
     Given I am logged in via XML-RPC activationkey as user "admin" and password "admin"
-    When I call activationkey.setDetails() to the key
-    Then I have to see them by calling activationkey.getDetails()
-=======
-  Scenario: Details
-    Given I am logged in via XML-RPC/activationkey as user "admin" and password "admin"
     When I call activationkey.set_details() to the key
     Then I have to see them by calling activationkey.get_details()
->>>>>>> eac30e0c
 
   Scenario: Cleanup: delete activation key
     Then I should get key deleted