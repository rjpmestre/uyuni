--- conflicted
+++ resolved
@@ -1,11 +1,7 @@
 %{!?fedora: %global sbinpath /sbin}%{?fedora: %global sbinpath %{_sbindir}}
 
 Name:		oracle-instantclient-selinux
-<<<<<<< HEAD
-Version:	11.2.0.1.1
-=======
 Version:	11.2.0.2
->>>>>>> c334afa3
 Release:	1%{?dist}
 Summary:	SELinux support for Oracle Instant Client 11g
 Group:		System Environment/Base
