--- conflicted
+++ resolved
@@ -1,8 +1,4 @@
-<<<<<<< HEAD
--- oracle equivalent source sha1 3e207b5203c8b8c0b51cd8c1d88e1d2f6b34e0c7
-=======
--- oracle equivalent source sha1 07b6ab3867e4d4ebf772b6ee9731f83e33f4d7ae
->>>>>>> d482c94e
+-- oracle equivalent source sha1 313877381aabfb6a788aaee4f0daedf5ae01b7a2
 --
 -- Copyright (c) 2008--2012 Red Hat, Inc.
 --
