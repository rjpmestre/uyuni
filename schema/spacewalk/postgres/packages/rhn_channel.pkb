<<<<<<< HEAD
-- oracle equivalent source sha1 96133b5542a0f539278ae969c012e1200d09a3e1
=======
-- oracle equivalent source sha1 cc1b86fd8db5758d5f3a7ccc146f38954454def1
>>>>>>> d482c94e
--
-- Copyright (c) 2008--2013 Red Hat, Inc.
--
-- This software is licensed to you under the GNU General Public License,
-- version 2 (GPLv2). There is NO WARRANTY for this software, express or
-- implied, including the implied warranties of MERCHANTABILITY or FITNESS
-- FOR A PARTICULAR PURPOSE. You should have received a copy of GPLv2
-- along with this software; if not, see
-- http://www.gnu.org/licenses/old-licenses/gpl-2.0.txt.
-- 
-- Red Hat trademarks are not licensed under GPLv2. No permission is
-- granted to use or replicate Red Hat trademarks that are incorporated
-- in this software or its documentation. 
--
--
--
--

-- create schema rhn_channel;

--update pg_setting
update pg_settings set setting = 'rhn_channel,' || setting where name = 'search_path';

    create or replace function obtain_read_lock(channel_family_id_in in numeric, org_id_in in numeric)
    returns void as $$
    declare
        read_lock timestamptz;
    begin
        select created into read_lock
          from rhnPrivateChannelFamily
         where channel_family_id = channel_family_id_in and org_id = org_id_in
           for update;
    end$$ language plpgsql;

    -- this "emulates" cursor server_base_subscriptions defined in oracle/rhn_channel.pks
    create or replace function server_base_subscriptions(server_id_in NUMERIC)
    returns boolean as $$
    begin
      return exists(SELECT C.id FROM rhnChannel C, rhnServerChannel SC
		    WHERE C.id = SC.channel_id
		      AND SC.server_id = server_id_in
		      AND C.parent_channel IS NULL);
    end$$ language plpgsql;

    -- this "emulates" cursor server_base_subscriptions defined in oracle/rhn_channel.pks
    create or replace function check_server_subscription(server_id_in NUMERIC, channel_id_in NUMERIC)
    returns boolean as $$
    begin
      return exists(SELECT channel_id FROM rhnServerChannel WHERE server_id = server_id_in AND channel_id = channel_id_in);
    end$$ language plpgsql;


    CREATE OR REPLACE FUNCTION subscribe_server(server_id_in IN NUMERIC, channel_id_in NUMERIC, immediate_in NUMERIC default 1, user_id_in in numeric default null, recalcfamily_in NUMERIC default 1) returns void
    AS $$
    declare
        channel_parent_val      rhnChannel.parent_channel%TYPE;
        parent_subscribed       BOOLEAN;
        server_has_base_chan    BOOLEAN;
        server_already_in_chan  BOOLEAN;
        channel_family_id_val   NUMERIC;
        server_org_id_val       NUMERIC;
        available_subscriptions NUMERIC;
        available_fve_subs      numeric;
        consenting_user         NUMERIC;
        allowed                 numeric;
        is_fve_char             char(1) := 'N';
        update_lock             numeric;
    BEGIN
        select 1
          into update_lock
          from rhnServer
         where id = server_id_in
           for update;
        if user_id_in is not null then
            allowed := rhn_channel.user_role_check(channel_id_in, user_id_in, 'subscribe');
        else
            allowed := 1;
        end if;

        if allowed = 0 then
            perform rhn_exception.raise_exception('no_subscribe_permissions');
        end if;


        SELECT parent_channel INTO channel_parent_val FROM rhnChannel WHERE id = channel_id_in;

        IF channel_parent_val IS NOT NULL
        THEN    
            -- child channel; if attempting to cross-subscribe a child to the wrong base, silently ignore
            parent_subscribed := rhn_channel.check_server_subscription(server_id_in, channel_parent_val);
        
            IF NOT parent_subscribed
            THEN
                RETURN;
            END IF;
        ELSE
            -- base channel
            server_has_base_chan := rhn_channel.server_base_subscriptions(server_id_in);
            
            IF server_has_base_chan
            THEN
                perform rhn_exception.raise_exception('channel_server_one_base');
            END IF;
        END IF;

        server_already_in_chan := rhn_channel.check_server_subscription(server_id_in, channel_id_in);
    
        IF server_already_in_chan
        THEN
            RETURN;
        END IF;
        
        channel_family_id_val := rhn_channel.family_for_channel(channel_id_in);
        IF channel_family_id_val IS NULL
        THEN
            perform rhn_exception.raise_exception('channel_subscribe_no_family');
        END IF;

        --
        -- Use the org_id of the server only if the org_id of the channel = NULL.
        -- This is required for subscribing to shared channels.
        --
        SELECT COALESCE(org_id, (SELECT org_id FROM rhnServer WHERE id = server_id_in))
          INTO server_org_id_val
          FROM rhnChannel
         WHERE id = channel_id_in;
         
        begin
            perform rhn_channel.obtain_read_lock(channel_family_id_val, server_org_id_val);
        exception
            when no_data_found then
                perform rhn_exception.raise_exception('channel_family_no_subscriptions');
        end;

        available_subscriptions := rhn_channel.available_family_subscriptions(channel_family_id_val, server_org_id_val);
        available_fve_subs := rhn_channel.available_fve_family_subs(channel_family_id_val, server_org_id_val);
        
        IF available_subscriptions IS NULL OR 
           available_subscriptions > 0 or
           rhn_channel.can_server_consume_virt_channl(server_id_in, channel_family_id_val) = 1 OR
           (available_fve_subs > 0 AND rhn_channel.can_server_consume_fve(server_id_in) = 1) OR
           rhn_channel.server_has_family_subscription(server_id_in, channel_family_id_val) > 0
        THEN
            if rhn_channel.can_server_consume_virt_channl(server_id_in, channel_family_id_val) = 0 AND available_fve_subs > 0 AND rhn_channel.can_server_consume_fve(server_id_in) = 1 THEN
                is_fve_char := 'Y';
            end if;

            insert into rhnServerHistory (id,server_id,summary,details) (
                select  nextval('rhn_event_id_seq'),
                        server_id_in,
                        'subscribed to channel ' || SUBSTR(c.label, 0, 106),
                        c.label
                from    rhnChannel c
                where   c.id = channel_id_in
            );
            UPDATE rhnServer SET channels_changed = current_timestamp WHERE id = server_id_in;
            INSERT INTO rhnServerChannel (server_id, channel_id, is_fve) VALUES (server_id_in, channel_id_in, is_fve_char);
			IF recalcfamily_in > 0
			THEN
                perform rhn_channel.update_family_counts(channel_family_id_val, server_org_id_val);
			END IF;
            perform queue_server(server_id_in, immediate_in);
        ELSE
            perform rhn_exception.raise_exception('channel_family_no_subscriptions');
        END IF;
            
    END$$ language plpgsql;



    create or replace function can_convert_to_fve(server_id_in IN NUMERIC, channel_family_id_val IN NUMERIC)
    RETURNS NUMERIC
    as $$
    declare
        fve_convertible_entries cursor for
        select 1  from
            rhnServerFveCapable cap
          where cap.server_id = server_id_in
                AND cap.channel_family_id = channel_family_id_val;
    BEGIN
        FOR entry IN fve_convertible_entries LOOP
            return 1;
        END LOOP;
        RETURN 0;
    END$$ language plpgsql;



    -- Converts server channel_family to use a flex entitlement
    create or replace function convert_to_fve(server_id_in IN NUMERIC, channel_family_id_val IN NUMERIC)
    returns void
    as $$
    declare
        available_fve_subs      NUMERIC;
        server_org_id_val       NUMERIC;
    BEGIN

        --
        -- Use the org_id of the server only if the org_id of the channel = NULL.
        -- This is required for subscribing to shared channels.
        --
        SELECT org_id
          INTO server_org_id_val
          FROM rhnServer
         WHERE id = server_id_in;


        perform rhn_channel.obtain_read_lock(channel_family_id_val, server_org_id_val);
        if not found then
                perform rhn_exception.raise_exception('channel_family_no_subscriptions');
        end if;
        IF (rhn_channel.can_convert_to_fve(server_id_in, channel_family_id_val ) = 0)
            THEN
                perform rhn_exception.raise_exception('server_cannot_convert_to_flex');
        END IF;

        available_fve_subs := rhn_channel.available_fve_family_subs(channel_family_id_val, server_org_id_val);

        IF (available_fve_subs > 0)
        THEN

            insert into rhnServerHistory (id,server_id,summary,details) (
                select  nextval('rhn_event_id_seq'),
                        server_id_in,
                        'converted to flex entitlement' || SUBSTR(cf.label, 0, 99),
                        cf.label
                from    rhnChannelFamily cf
                where   cf.id = channel_family_id_val
            );

            UPDATE rhnServerChannel sc set is_fve = 'Y'
                           where sc.server_id = server_id_in and
                                 sc.channel_id in
                                    (select cfm.channel_id from rhnChannelFamilyMembers cfm
                                                where cfm.CHANNEL_FAMILY_ID = channel_family_id_val);

            perform rhn_channel.update_family_counts(channel_family_id_val, server_org_id_val);
        ELSE
            perform rhn_exception.raise_exception('not_enough_flex_entitlements');
        END IF;

    END$$ language plpgsql;
    
    create or replace function can_server_consume_virt_channl(
        server_id_in in numeric,
        family_id_in in numeric )
    returns numeric
    as $$
    begin
      if exists(
            select 1
            from
                rhnChannelFamilyVirtSubLevel cfvsl,
                rhnSGTypeVirtSubLevel sgtvsl,
                rhnVirtualInstance vi
            where
                vi.virtual_system_id = server_id_in 
                and sgtvsl.virt_sub_level_id = cfvsl.virt_sub_level_id
                and cfvsl.channel_family_id = family_id_in
                and exists (
                    select 1
                    from rhnServerEntitlementView sev
                    where vi.host_system_id = sev.server_id
                    and sev.server_group_type_id = sgtvsl.server_group_type_id ))
      then
        return 1;
      else
        return 0;
      end if;
    end$$ language plpgsql;

    create or replace function can_server_consume_fve(server_id_in in numeric) returns numeric
    as $$
    declare
        vi_entries cursor for
            SELECT 1
              FROM rhnVirtualInstance vi
             WHERE vi.virtual_system_id = server_id_in;
        vi_count numeric;

    begin
        FOR vi_entry IN VI_ENTRIES LOOP
            return 1;
        END LOOP;
        RETURN 0;
    end$$ language plpgsql;

    create or replace function guess_server_base(
        server_id_in in numeric
    ) RETURNS numeric as $$
    declare
        server_cursor cursor for
            select s.server_arch_id, s.release, s.org_id
              from rhnServer s
             where s.id = server_id_in;
    -- Cursor that fetches all the possible base channels for a
    -- (server_arch_id, release, org_id) combination
        base_channel_cursor cursor(
                release_in varchar,
                server_arch_id_in numeric,
                org_id_in numeric
        ) for
                select distinct c.*
                from    rhnOrgDistChannelMap                       odcm,
                                rhnServerChannelArchCompat      scac,
                                rhnChannel                                      c
                where   c.parent_channel is null
                        and c.id = odcm.channel_id
                        and c.channel_arch_id = odcm.channel_arch_id
                        and odcm.release = release_in
                        and odcm.for_org_id = org_id_in
                        and scac.server_arch_id = server_arch_id_in
                        and scac.channel_arch_id = c.channel_arch_id;

    begin
        for s in server_cursor loop
            for channel in base_channel_cursor(s.release,
                s.server_arch_id, s.org_id) 
            loop
                return channel.id;
            end loop;
        end loop;
        -- Server not found, or no base channel applies to it
        return null;
    end$$ language plpgsql;

    -- Private function
    create or replace function normalize_server_arch(server_arch_in in varchar)
    returns varchar
    as $$
    declare
        suffix VARCHAR(128) := '-redhat-linux';
    begin
        if server_arch_in is NULL then
            return NULL;
        end if;
        if position('-' IN server_arch_in) > 0
        then
            -- Suffix already present
            return server_arch_in;
        end if;
        return server_arch_in || suffix;
    end$$ language plpgsql;

    --
    -- Raises: 
    --   server_arch_not_found
    --   no_subscribe_permissions
    create or replace function base_channel_for_release_arch(
        release_in in varchar,
        server_arch_in in varchar,
        org_id_in in numeric default -1,
        user_id_in in numeric default null
    ) returns numeric as $$
    declare
        server_arch varchar(256) := rhn_channel.normalize_server_arch(server_arch_in);
        server_arch_id numeric;
    begin
        -- Look up the server arch
            select id
              into server_arch_id
              from rhnServerArch
             where label = server_arch;
            if not found then
                perform rhn_exception.raise_exception('server_arch_not_found');
            end if;

        return rhn_channel.base_channel_rel_archid(release_in, server_arch_id,
            org_id_in, user_id_in);
    end$$ language plpgsql;

    create or replace function base_channel_rel_archid(
        release_in in varchar,
        server_arch_id_in in numeric,
        org_id_in in numeric default -1,
        user_id_in in numeric default null
    ) returns numeric as $$
    declare
        denied_channel_id numeric := null;
        valid_org_id numeric := org_id_in;
        valid_user_id numeric := user_id_in;
        channel_subscribable numeric;
    -- Cursor that fetches all the possible base channels for a
    -- (server_arch_id, release, org_id) combination
        base_channel_cursor cursor(
                release_in varchar,
                server_arch_id_in numeric,
                org_id_in numeric
        ) for
                select distinct c.*
                from    rhnOrgDistChannelMap                       odcm,
                                rhnServerChannelArchCompat      scac,
                                rhnChannel                                      c
                where   c.parent_channel is null
                        and c.id = odcm.channel_id
                        and c.channel_arch_id = odcm.channel_arch_id
                        and odcm.release = release_in
                        and odcm.for_org_id = org_id_in
                        and scac.server_arch_id = server_arch_id_in
                        and scac.channel_arch_id = c.channel_arch_id;

    begin
        if org_id_in = -1 and user_id_in is not null then
            -- Get the org id from the user id

                select org_id
                  into valid_org_id
                  from web_contact
                 where id = user_id_in;

                if not found then
                    -- User doesn't exist
                    -- XXX Only list public stuff for now
                    valid_user_id := null;
                    valid_org_id := -1;
                end if;
        end if;

        for c in base_channel_cursor(release_in, server_arch_id_in, valid_org_id)
        loop
            -- This row is a possible match
            if valid_user_id is null then
                -- User ID not specified, so no user to channel permissions to
                -- check
                return c.id;
            end if;

            -- Check user to channel permissions
            select rhn_channel.loose_user_role_check(c.id, user_id_in, 'subscribe')
              into channel_subscribable;

            if channel_subscribable = 1 then
                return c.id;
            end if;
                
            -- Base channel exists, but is not subscribable; keep trying
            denied_channel_id := c.id;
        end loop;
        
        if denied_channel_id is not null then
            perform rhn_exception.raise_exception('no_subscribe_permissions');
        end if;
        -- No base channel applies
        return NULL;
    end$$ language plpgsql;

    CREATE OR REPLACE FUNCTION clear_subscriptions(server_id_in IN NUMERIC, deleting_server IN NUMERIC default 0,
                                update_family_countsYN IN NUMERIC default 1 ) returns void
    AS $$
    declare
        server_channels cursor(server_id_in numeric) for
                select  s.org_id, sc.channel_id, cfm.channel_family_id
                from    rhnServer s,
                        rhnServerChannel sc,
                        rhnChannelFamilyMembers cfm
                where   s.id = server_id_in
                        and s.id = sc.server_id
                        and sc.channel_id = cfm.channel_id
                order by cfm.channel_family_id;
        last_channel_family_id rhnChannelFamilyMembers.channel_family_id%type := -1;
        last_channel_org_id    rhnServer.org_id%type := -1;
    BEGIN
        for channel in server_channels(server_id_in)
        loop
                perform rhn_channel.unsubscribe_server(server_id_in, channel.channel_id, 1, 1, deleting_server, 0);
                if update_family_countsYN > 0
                    and channel.channel_family_id != last_channel_family_id then
                    -- update family counts only once
                    -- after all channels with same family has been fetched
                    if last_channel_family_id != -1 then
                        perform rhn_channel.update_family_counts(channel.channel_family_id, channel.org_id);
                    end if;
                    last_channel_family_id := channel.channel_family_id;
                    last_channel_org_id    := channel.org_id;
                end if;
        end loop;
        if update_family_countsYN > 0 and last_channel_family_id != -1 then
            -- update the last family fetched
            perform rhn_channel.update_family_counts(last_channel_family_id, last_channel_org_id);
        end if;
    END$$ language plpgsql;

    CREATE OR REPLACE FUNCTION unsubscribe_server(server_id_in IN NUMERIC, channel_id_in NUMERIC, immediate_in NUMERIC default 1, unsubscribe_children_in numeric default 0,
                                 deleting_server in numeric default 0,
                                 update_family_countsYN in numeric default 1) returns void
    AS $$
    declare
        channel_family_id_val   NUMERIC;
        server_org_id_val       NUMERIC;
        available_subscriptions NUMERIC; 
        server_already_in_chan  BOOLEAN;
        update_lock             numeric;
        channel_family_is_proxy cursor(channel_family_id_in numeric) for
                select  1
                from    rhnChannelFamily
                where   id = channel_family_id_in
                    and label = 'rhn-proxy';
        channel_family_is_satellite cursor(channel_family_id_in numeric) for
                select  1
                from    rhnChannelFamily
                where   id = channel_family_id_in
                    and label = 'rhn-satellite';
        child record;
    BEGIN
        select 1
          into update_lock
          from rhnServer
         where id = server_id_in
           for update;
        -- In PostgreSQL recursion with opened cursors is not allowed so we use
        -- FOR IN SELECT form which is ok.
        FOR child IN select  c.id
                from    rhnChannel                      c,
                                rhnServerChannel        sc
                where   1=1
                        and c.parent_channel = channel_id_in
                        and c.id = sc.channel_id
                        and sc.server_id = server_id_in
        LOOP
            if unsubscribe_children_in = 1 then
                perform rhn_channel.unsubscribe_server(server_id_in,
                                                       child.id,
                                                       immediate_in,
                                                       unsubscribe_children_in,
                                                       deleting_server,
                                                       update_family_countsYN);
            else
                perform rhn_exception.raise_exception('channel_unsubscribe_child_exists');
            end if;
        END LOOP;
        
        server_already_in_chan := rhn_channel.check_server_subscription(server_id_in, channel_id_in);
    
        IF NOT server_already_in_chan
        THEN
            RETURN;
        END IF;
        
   if deleting_server = 0 then 

      insert into rhnServerHistory (id,server_id,summary,details) (
          select  nextval('rhn_event_id_seq'),
                server_id_in,
             'unsubscribed from channel ' || SUBSTR(c.label, 0, 106),
             c.label
          from    rhnChannel c
          where   c.id = channel_id_in
      );

        UPDATE rhnServer SET channels_changed = current_timestamp WHERE id = server_id_in;
   end if;
        
   DELETE FROM rhnServerChannel WHERE server_id = server_id_in AND channel_id = channel_id_in;

   if deleting_server = 0 then 
        perform queue_server(server_id_in, immediate_in);
   end if;

        channel_family_id_val := rhn_channel.family_for_channel(channel_id_in);
        IF channel_family_id_val IS NULL
        THEN
            perform rhn_exception.raise_exception('channel_unsubscribe_no_family');
        END IF;

        for ignore in channel_family_is_satellite(channel_family_id_val) loop
                delete from rhnSatelliteInfo where server_id = server_id_in;
        end loop;

        for ignore in channel_family_is_proxy(channel_family_id_val) loop
                delete from rhnProxyInfo where server_id = server_id_in;
        end loop;
        SELECT org_id INTO server_org_id_val
          FROM rhnServer
         WHERE id = server_id_in;
         
        if update_family_countsYN = 1 then
           perform rhn_channel.update_family_counts(channel_family_id_val, server_org_id_val);
        end if;
    END$$ language plpgsql;

    CREATE OR REPLACE FUNCTION family_for_channel(channel_id_in IN NUMERIC)
    RETURNS NUMERIC
    AS $$
    declare
        channel_family_id_val NUMERIC;
    BEGIN
        SELECT channel_family_id INTO channel_family_id_val
          FROM rhnChannelFamilyMembers
         WHERE channel_id = channel_id_in;

        IF NOT FOUND THEN
          RETURN NULL;
        END IF;
         
        RETURN channel_family_id_val;
    END$$ language plpgsql;

    CREATE OR REPLACE FUNCTION available_family_subscriptions(channel_family_id_in IN NUMERIC, org_id_in IN NUMERIC)
    RETURNS NUMERIC
    AS $$
    declare
        cfp record;
        current_members_val NUMERIC;
        max_members_val     NUMERIC;
        found               NUMERIC;
    BEGIN
        for cfp in SELECT * FROM rhnOrgChannelFamilyPermissions
	    WHERE channel_family_id = channel_family_id_in
	      AND org_id = org_id_in
        LOOP
            found := 1;
            current_members_val := cfp.current_members;
            max_members_val := cfp.max_members;
        END LOOP;

        -- not found: either the channel fam doesn't have an entry in cfp, or the org doesn't have access to it.
        -- either way, there are no available subscriptions

        IF found IS NULL
        THEN
            RETURN 0;
        END IF;

        -- null max members?  in that case, pass it on; NULL means infinite
        IF max_members_val IS NULL
        THEN
            RETURN NULL;
        END IF;

        -- otherwise, return the delta
        RETURN max_members_val - current_members_val;
    END$$ language plpgsql;

    CREATE OR REPLACE FUNCTION available_fve_family_subs(channel_family_id_in IN NUMERIC, org_id_in IN NUMERIC)
    RETURNS NUMERIC
    AS $$
    declare
        cfp record;
        fve_current_members_val NUMERIC;
        fve_max_members_val     NUMERIC;
        found               NUMERIC;
    BEGIN
        for cfp in SELECT * FROM rhnOrgChannelFamilyPermissions
	    WHERE channel_family_id = channel_family_id_in
	      AND org_id = org_id_in
        LOOP
            found := 1;
            fve_current_members_val := cfp.fve_current_members;
            fve_max_members_val := cfp.fve_max_members;
        END LOOP;

        -- not found: either the channel fam doesn't have an entry in cfp, or the org doesn't have access to it.
        -- either way, there are no available subscriptions
        
        IF found IS NULL
        THEN
            RETURN 0;
        END IF;

        -- null max members?  in that case, pass it on; NULL means infinite                     
        IF fve_max_members_val IS NULL
        THEN
            RETURN NULL;
        END IF;

        -- otherwise, return the delta  
        RETURN fve_max_members_val - fve_current_members_val;
    END$$ language plpgsql;
    
    -- *******************************************************************
    -- FUNCTION: channel_family_current_members
    -- Calculates and returns the actual count of systems consuming
    --   physical channel subscriptions.
    -- Called by: update_family_counts 
    --            rhn_entitlements.repoll_virt_guest_entitlements
    -- *******************************************************************
    create or replace function channel_family_current_members(channel_family_id_in IN NUMERIC,
                                            org_id_in IN NUMERIC)
    returns numeric
    as $$
    declare
        current_members_count numeric := 0;
    begin
        select  count(distinct server_id)
        into    current_members_count
          from  rhnChannelFamilyServerPhysical cfsp
         where  cfsp.channel_family_id = channel_family_id_in
           and  cfsp.customer_id = org_id_in;
        return current_members_count;
    end$$ language plpgsql;


    create or replace function cfam_curr_fve_members(
        channel_family_id_in IN NUMERIC,
        org_id_in IN NUMERIC)
    returns numeric
    as $$
    declare
        current_members_count numeric := 0;

    begin
        select count(sc.server_id)
          into current_members_count
          from rhnServerChannel sc,
               rhnChannelFamilyMembers cfm,
               rhnServer s
         where s.org_id = org_id_in
           and s.id = sc.server_id
           and cfm.channel_family_id = channel_family_id_in
           and cfm.channel_id = sc.channel_id
           and exists (
                select 1
                  from rhnChannelFamilyServerFve cfsp
                 where cfsp.CHANNEL_FAMILY_ID = channel_family_id_in
                   and cfsp.server_id = s.id
                );

        return current_members_count;
    end$$ language plpgsql;
    CREATE OR REPLACE FUNCTION update_family_counts(channel_family_id_in IN NUMERIC, 
                                   org_id_in IN NUMERIC) returns void
    AS $$
    BEGIN
        update rhnPrivateChannelFamily
           set current_members = rhn_channel.channel_family_current_members(channel_family_id_in, org_id_in),
               fve_current_members = rhn_channel.cfam_curr_fve_members(channel_family_id_in,org_id_in)
         where org_id = org_id_in
           and channel_family_id = channel_family_id_in;
    END$$ language plpgsql;
    
    create or replace function update_group_family_counts(group_label_in IN VARCHAR,
                                   org_id_in IN NUMERIC)
    returns void
    as $$
    declare
        i record;
    BEGIN
        FOR i IN (
                SELECT DISTINCT CFM.channel_family_id, SG.org_id
                 FROM rhnChannelFamilyMembers CFM
                 JOIN rhnServerChannel SC
                   ON SC.channel_id = CFM.channel_id
                 JOIN rhnServerGroupMembers SGM
                   ON SC.server_id = SGM.server_id
                 JOIN rhnServerGroup SG
                   ON SGM.server_group_id = SG.id
                 JOIN rhnServerGroupType SGT
                   ON SG.group_type = SGT.id
                WHERE SGT.label = group_label_in
                  AND SG.org_id = org_id_in
                  AND SGT.is_base = 'Y'
        ) LOOP
            perform rhn_channel.update_family_counts(i.channel_family_id, i.org_id);
        END LOOP;
    END$$ language plpgsql;

    CREATE OR REPLACE FUNCTION available_chan_subscriptions(channel_id_in IN NUMERIC, 
                                          org_id_in IN NUMERIC)
    RETURNS NUMERIC
    AS $$
    declare
            channel_family_id_val NUMERIC;
    BEGIN
        SELECT channel_family_id INTO STRICT channel_family_id_val
            FROM rhnChannelFamilyMembers
            WHERE channel_id = channel_id_in;
         
            RETURN rhn_channel.available_family_subscriptions(
                           channel_family_id_val, org_id_in);
    END$$ language plpgsql;

    CREATE OR REPLACE FUNCTION available_fve_chan_subs(channel_id_in IN NUMERIC,
                                          org_id_in IN NUMERIC)
    RETURNS NUMERIC
    AS $$
    declare
            channel_family_id_val NUMERIC;
    BEGIN
        SELECT channel_family_id INTO STRICT channel_family_id_val
            FROM rhnChannelFamilyMembers
            WHERE channel_id = channel_id_in;

            RETURN rhn_channel.available_fve_family_subs(
                           channel_family_id_val, org_id_in);
    END$$ language plpgsql;

    create or replace function unsubscribe_server_from_family(server_id_in in numeric, 
                                             channel_family_id_in in numeric)
    returns void
    as $$
    begin
        delete
        from    rhnServerChannel rsc
        where   rsc.server_id = server_id_in
            and channel_id in (
                select  rcfm.channel_id
                from    rhnChannelFamilyMembers rcfm
                where   rcfm.channel_family_id = channel_family_id_in);
    end$$ language plpgsql;

    create or replace function get_org_id(channel_id_in in numeric)
    returns numeric
    as $$
    declare
        org_id_out numeric;
    begin
        select org_id into strict org_id_out
            from rhnChannel
            where id = channel_id_in;
         
            return org_id_out;
    end$$ language plpgsql;
    
    create or replace function get_cfam_org_access(cfam_id_in in numeric, org_id_in in numeric)
    returns numeric
    as $$
    begin
      if exists(
                        select  1
                        from    rhnOrgChannelFamilyPermissions cfp
                        where   cfp.org_id = org_id_in
      ) then
                return 1;
      else
                return 0;
      end if;
    end$$ language plpgsql;

    create or replace function get_org_access(channel_id_in in numeric, org_id_in in numeric)
    returns integer
    as $$
    begin
        -- the idea: if we get past this query, 
        -- the org has access to the channel, else not
        if exists(
        select 1
          from rhnChannelFamilyMembers CFM,
               rhnOrgChannelFamilyPermissions CFP
         where cfp.org_id = org_id_in
           and CFM.channel_family_id = CFP.channel_family_id
           and CFM.channel_id = channel_id_in
           and (CFP.max_members > 0 or CFP.max_members is null or CFP.fve_max_members > 0 or CFP.fve_max_members is null or CFP.org_id = 1) )
        then
          return 1;
        else
          return 0;
        end if;
    end$$ language plpgsql;
    
    -- check if a user has a given role, or if such a role is inferrable
    -- returns NULL if OK, error message otherwise
    create or replace function user_role_check_debug(channel_id_in in numeric, 
                                   user_id_in in numeric, 
                                   role_in in varchar)
    returns varchar
    as $$
    declare
        org_id numeric;
    begin
        org_id := rhn_user.get_org_id(user_id_in);

        -- channel might be shared
        if role_in = 'subscribe' and
           rhn_channel.shared_user_role_check(channel_id_in, user_id_in, role_in) = 1 then
            return NULL;
        end if;
        
        if role_in = 'manage' and 
           COALESCE(rhn_channel.get_org_id(channel_id_in), -1) <> org_id then
               return 'channel_not_owned';
        end if;
        
        if role_in = 'subscribe' and 
           rhn_channel.get_org_access(channel_id_in, org_id) = 0 then
                return 'channel_not_available';
        end if;
        
        -- channel admins have all roles
        if rhn_user.check_role_implied(user_id_in, 'channel_admin') = 1 then
            return NULL;
        end if;

        -- the subscribe permission is inferred 
        -- UNLESS the not_globally_subscribable flag is set
        if role_in = 'subscribe'
        then
            if rhn_channel.org_channel_setting(channel_id_in, 
                       org_id,
                       'not_globally_subscribable') = 0 then
                return NULL;
            end if;
        end if;
        
        -- all other roles (manage right now) are explicitly granted    
        if rhn_channel.direct_user_role_check(channel_id_in,
                                              user_id_in, role_in) = 1 then
            return NULL;
        end if;
        return 'direct_permission';
    end$$ language plpgsql;
    
    -- same as above, but with 1/0 output; useful in views, etc
    create or replace function user_role_check(channel_id_in in numeric, user_id_in in numeric, role_in in varchar)
    returns numeric
    as $$
    begin
        if rhn_channel.user_role_check_debug(channel_id_in,
                                             user_id_in, role_in) is NULL then
            return 1;
        else
            return 0;
        end if;
    end$$ language plpgsql;

    --
    -- For multiorg phase II, this function simply checks to see if the user's
    -- has a trust relationship that includes this channel by id.
    --
    create or replace function shared_user_role_check(channel_id in numeric, user_id in numeric, role in varchar)
    returns numeric
    as $$
    declare
      n numeric;
      oid numeric;
    begin
      oid := rhn_user.get_org_id(user_id);
      select 1 into n
      from rhnSharedChannelView s
      where s.id = channel_id and s.org_trust_id = oid;

      if not found then
        return 0;
      end if;

      return 1;
    end$$ language plpgsql;

    -- same as above, but returns 1 if user_id_in is null
    -- This is useful in queries where user_id is not specified
    create or replace function loose_user_role_check(channel_id_in in numeric, user_id_in in numeric, role_in in varchar)
    returns numeric
    as $$
    begin
        if user_id_in is null then
            return 1;
        end if;
        return rhn_channel.user_role_check(channel_id_in, user_id_in, role_in);
    end$$ language plpgsql;
    
    -- directly checks the table, no inferred permissions
    create or replace function direct_user_role_check(channel_id_in in numeric, user_id_in in numeric, role_in in varchar)
    returns numeric
    as $$
    declare
        throwaway numeric;
    begin
        -- the idea: if we get past this query, the user has the role, else no
        select 1 into throwaway
          from rhnChannelPermissionRole CPR,
               rhnChannelPermission CP
         where CP.user_id = user_id_in
           and CP.channel_id = channel_id_in
           and CPR.label = role_in
           and CP.role_id = CPR.id;

      if not found then
        return 0;
      end if;
           
      return 1;
    end$$ language plpgsql;
    
    -- check if an org has a certain setting
    create or replace function org_channel_setting(channel_id_in in numeric, org_id_in in numeric, setting_in in varchar)
    returns numeric
    as $$
    declare
        throwaway numeric;
    begin
        -- the idea: if we get past this query, the org has the setting
        select 1 into throwaway
          from rhnOrgChannelSettingsType OCST,
               rhnOrgChannelSettings OCS
         where OCS.org_id = org_id_in
           and OCS.channel_id = channel_id_in
           and OCST.label = setting_in
           and OCS.setting_id = OCST.id;

      if not found then
        return 0;
      end if;

      return 1;
    end$$ language plpgsql;
    
    CREATE OR REPLACE FUNCTION channel_priority(channel_id_in IN numeric) 
    RETURNS numeric
    AS $$
    declare
         channel_name varchar(256);
         priority numeric;
         end_of_life_val timestamptz;
         org_id_val numeric;
    BEGIN

        select name, end_of_life, org_id
        into channel_name, end_of_life_val, org_id_val
        from rhnChannel
        where id = channel_id_in;

        if end_of_life_val is not null then
          return -400;
        end if;

        if channel_name like 'Red Hat Enterprise Linux%' or channel_name like 'RHEL%' then
          priority := 1000;
          if channel_name not like '%Beta%' then
            priority := priority + 1000;
          end if;

          priority := priority +
            case
              when channel_name like '%v. 5%' then 600
              when channel_name like '%v. 4%' then 500
              when channel_name like '%v. 3%' then 400
              when channel_name like '%v. 2%' then 300
              when channel_name like '%v. 1%' then 200
              else 0
            end;

          priority := priority +
            case
              when channel_name like 'Red Hat Enterprise Linux (v. 5%' then 60
              when (channel_name like '%AS%' and channel_name not like '%Extras%') then 50
              when (channel_name like '%ES%' and channel_name not like '%Extras%') then 40
              when (channel_name like '%WS%' and channel_name not like '%Extras%') then 30
              when (channel_name like '%Desktop%' and channel_name not like '%Extras%') then 20
              when channel_name like '%Extras%' then 10
              else 0
            end; 

          priority := priority +
            case
              when channel_name like '%)' then 5
              else 0
            end;

          priority := priority +
            case
              when channel_name like '%32-bit x86%' then 4
              when channel_name like '%64-bit Intel Itanium%' then 3
              when channel_name like '%64-bit AMD64/Intel EM64T%' then 2
              else 0
            end;
        elsif channel_name like 'Red Hat Desktop%' then
            priority := 900;

            if channel_name not like '%Beta%' then
               priority := priority + 50;
            end if;
 
          priority := priority +
            case
              when channel_name like '%v. 4%' then 40
              when channel_name like '%v. 3%' then 30
              when channel_name like '%v. 2%' then 20
              when channel_name like '%v. 1%' then 10
              else 0
            end;
            
          priority := priority +
            case
              when channel_name like '%32-bit x86%' then 4
              when channel_name like '%64-bit Intel Itanium%' then 3
              when channel_name like '%64-bit AMD64/Intel EM64T%' then 2
              else 0
            end;
         
        elsif org_id_val is not null then
          priority := 600;
        else
          priority := 500;
        end if;
      
      return -priority;

    end$$ language plpgsql;

    -- right now this only does the accounting changes; the cascade
    -- actually does the rhnServerChannel delete.
    create or replace function delete_server_channels(server_id_in in numeric) returns void
    as $$
    begin
        update  rhnPrivateChannelFamily
        set     current_members = current_members -1
        where   org_id in (
                        select  org_id
                        from    rhnServer
                        where   id = server_id_in
                )
                and channel_family_id in (
                        select  rcfm.channel_family_id
                        from    rhnChannelFamilyMembers rcfm,
                                rhnServerChannel rsc
                        where   rsc.server_id = server_id_in
                                and rsc.channel_id = rcfm.channel_id
                and not exists (
                    select 1
                    from
                        rhnChannelFamilyVirtSubLevel cfvsl,
                        rhnSGTypeVirtSubLevel sgtvsl,
                        rhnServerEntitlementView sev,
                        rhnVirtualInstance vi
                    where
                        -- system is a virtual instance
                        vi.virtual_system_id = server_id_in
                        and vi.host_system_id = sev.server_id
                        -- system's host has a virt ent
                        and sev.label in ('virtualization_host',
                                          'virtualization_host_platform')
                        and sev.server_group_type_id = 
                            sgtvsl.server_group_type_id
                        -- the host's virt ent grants a cf virt sub level
                        and sgtvsl.virt_sub_level_id = cfvsl.virt_sub_level_id
                        -- the cf is in that virt sub level
                        and cfvsl.channel_family_id = rcfm.channel_family_id
                    )
                );
    end$$ language plpgsql;

    -- this could certainly be optimized to do updates if needs be
    create or replace function refresh_newest_package(channel_id_in in numeric,
                                      caller_in in varchar default '(unknown)',
                                      package_name_id_in in numeric default null)
    returns void
    as $$
    -- procedure refreshes rows for name_id = package_name_id_in or
    -- all rows if package_name_id_in is null
    begin
        delete from rhnChannelNewestPackage
              where channel_id = channel_id_in
                and (package_name_id_in is null
                     or name_id = package_name_id_in);
        insert into rhnChannelNewestPackage
                (channel_id, name_id, evr_id, package_id, package_arch_id)
                (select channel_id,
                        name_id, evr_id,
                        package_id, package_arch_id
                   from rhnChannelNewestPackageView
                  where channel_id = channel_id_in
                    and (package_name_id_in is null
                         or name_id = package_name_id_in)
                );
        insert into rhnChannelNewestPackageAudit (channel_id, caller)
             values (channel_id_in, caller_in);
        update rhnChannel
           set last_modified = greatest(current_timestamp,
                                        last_modified + interval '1 second')
         where id = channel_id_in;
    end$$ language plpgsql;

   create or replace function update_channel ( channel_id_in in numeric, invalidate_ss in numeric default 0, 
                              date_to_use in timestamptz default current_timestamp ) returns void
   as $$
   declare
   channel_last_modified timestamptz;
   last_modified_value timestamptz;

   snapshots cursor for
   select  snapshot_id id
   from    rhnSnapshotChannel
   where   channel_id = channel_id_in;

   begin

      select last_modified
      into channel_last_modified
      from rhnChannel
      where id = channel_id_in;
  
      last_modified_value := date_to_use;

      if last_modified_value <= channel_last_modified then
          last_modified_value := last_modified_value + interval '1 second';
      end if;

      update rhnChannel set last_modified = last_modified_value
      where id = channel_id_in;

      if invalidate_ss = 1 then 
        for snapshot in snapshots loop
            update rhnSnapshot
            set invalid = lookup_snapshot_invalid_reason('channel_modified')
            where id = snapshot.id;
        end loop;
      end if;

   end$$ language plpgsql;

   create or replace function update_channels_by_package ( package_id_in in numeric, date_to_use in timestamptz default current_timestamp ) returns void
   as $$
   declare
   channels cursor for
   select channel_id
   from rhnChannelPackage
   where package_id = package_id_in
   order by channel_id;

   begin
      for channel in channels loop
         -- we want to invalidate the snapshot assocated with the channel when we
         -- do this b/c we know we've added or removed or packages
         perform rhn_channel.update_channel ( channel.channel_id, 1, date_to_use );
      end loop;
   end$$ language plpgsql;

   
   create or replace function update_channels_by_errata ( errata_id_in numeric, date_to_use in timestamptz default current_timestamp ) returns void
   as $$
   declare
   channels cursor for
   select channel_id
   from rhnChannelErrata
   where errata_id = errata_id_in
   order by channel_id;

   begin
      for channel in channels loop
         -- we won't invalidate snapshots, b/c just changing the errata associated with
         -- a channel shouldn't invalidate snapshots
         perform rhn_channel.update_channel ( channel.channel_id, 0, date_to_use );
      end loop;
   end$$ language plpgsql;

   create or replace function update_needed_cache(channel_id_in in numeric) returns void
   as $$
   declare
   server record;
   begin
      -- we intentionaly do a loop here instead of one huge select
      -- b/c we want to break update into smaller transaction to unblock other sessions
      -- querying rhnServerNeededCache
      for server in (
                select sc.server_id as id
                  from rhnServerChannel sc
                 where sc.channel_id = channel_id_in
                 order by id asc
      ) loop
         perform rhn_server.update_needed_cache(server.id);
      end loop;
   end$$ language plpgsql;

    create or replace function set_comps(channel_id_in in numeric, path_in in varchar, timestamp_in in varchar) returns void
    as $$
    declare
    row record;
    begin
        for row in (
            select relative_filename, last_modified
            from rhnChannelComps
            where channel_id = channel_id_in
            ) loop
            if row.relative_filename = path_in
                and row.last_modified = to_timestamp(timestamp_in, 'YYYYMMDDHH24MISS') then
                return;
            end if;
        end loop;
        delete from rhnChannelComps
        where channel_id = channel_id_in;
        insert into rhnChannelComps (id, channel_id, relative_filename, last_modified, created, modified)
        values (sequence_nextval('rhn_channelcomps_id_seq'), channel_id_in, path_in, to_timestamp(timestamp_in, 'YYYYMMDDHH24MISS'), current_timestamp, current_timestamp);
    end$$ language plpgsql;

CREATE OR REPLACE FUNCTION server_has_family_subscription(server_id_in DECIMAL, 
                                                          channel_family_id_in DECIMAL) 
          RETURNS INTEGER AS $$
  DECLARE
    fam_entry RECORD;

  BEGIN
    FOR fam_entry IN SELECT DISTINCT cfm.channel_family_id
                       FROM rhnchannelfamilymembers AS cfm
                       JOIN rhnserverchannel AS sc ON sc.channel_id = cfm.channel_id
                      WHERE sc.server_id = server_id_in
                        AND cfm.channel_family_id = channel_family_id_in
    LOOP
      return 1;
    END LOOP;
    RETURN 0;
  END;
$$ LANGUAGE plpgsql;

-- restore the original setting
update pg_settings set setting = overlay( setting placing '' from 1 for (length('rhn_channel')+1) ) where name = 'search_path';<|MERGE_RESOLUTION|>--- conflicted
+++ resolved
@@ -1,8 +1,4 @@
-<<<<<<< HEAD
--- oracle equivalent source sha1 96133b5542a0f539278ae969c012e1200d09a3e1
-=======
--- oracle equivalent source sha1 cc1b86fd8db5758d5f3a7ccc146f38954454def1
->>>>>>> d482c94e
+-- oracle equivalent source sha1 9d82b3ecee986c3f87264c25c7a9ca42ea75ed8d
 --
 -- Copyright (c) 2008--2013 Red Hat, Inc.
 --
