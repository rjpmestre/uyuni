<<<<<<< HEAD
-- oracle equivalent source sha1 419e08aaf083764eefd187f2758bd9e8a7a98c1f
=======
-- oracle equivalent source sha1 e757b7ad78599342abae51421c490f364bc8187f
>>>>>>> 4869bc83
--
-- Copyright (c) 2008--2012 Red Hat, Inc.
--
-- This software is licensed to you under the GNU General Public License,
-- version 2 (GPLv2). There is NO WARRANTY for this software, express or
-- implied, including the implied warranties of MERCHANTABILITY or FITNESS
-- FOR A PARTICULAR PURPOSE. You should have received a copy of GPLv2
-- along with this software; if not, see
-- http://www.gnu.org/licenses/old-licenses/gpl-2.0.txt.
-- 
-- Red Hat trademarks are not licensed under GPLv2. No permission is
-- granted to use or replicate Red Hat trademarks that are incorporated
-- in this software or its documentation. 
--
--
--
--

-- setup search_path so that these functions are created in appropriate schema.
update pg_settings set setting = 'rhn_config,' || setting where name = 'search_path';


	-- just a stub for now
create or replace function prune_org_configs (
		org_id_in in numeric,
		total_in in numeric
	)
returns void
as $$	
begin
end;
$$ LANGUAGE 'plpgsql';


	create or replace function insert_revision (
		revision_in in numeric,
		config_file_id_in in numeric,
		config_content_id_in in numeric,
		config_info_id_in in numeric,
		config_file_type_id_in in numeric default 1
	) returns numeric as $$
               declare
		retval numeric;

	begin
      
		insert into rhnConfigRevision(id, revision, config_file_id,
				config_content_id, config_info_id, config_file_type_id
			) values (
				nextval('rhn_confrevision_id_seq'), revision_in, config_file_id_in,
				config_content_id_in, config_info_id_in, config_file_type_id_in
			)
			returning id into retval;

		return retval;
	end$$ language 'plpgsql';

	create or replace function delete_revision (
		config_revision_id_in in numeric,
		org_id_in in numeric default -1
	) returns void as $$
	declare
		cfid numeric;
		ccid numeric;
		oid numeric;
		latest_crid numeric;
		others numeric := 0;
		snapshots cursor is
			select scr.snapshot_id as id
			from rhnSnapshot s,
					rhnSnapshotConfigRevision scr
			where scr.config_revision_id = config_revision_id_in
					and scr.snapshot_id = s.id
					and s.invalid is null;
		 other_revisions cursor (config_content_id_in numeric) is
			select 1
			from rhnConfigRevision
			where config_content_id = config_content_id_in;
	begin
                for snapshot in snapshots loop
                    update rhnSnapshot
                        set invalid = lookup_snapshot_invalid_reason('cr_removed')
                        where id = snapshot.id;
                end loop;

		if org_id_in < 0 then
			select cr.config_content_id, cc.org_id
			into ccid, oid
			from rhnConfigChannel cc,
					rhnConfigFile cf,
					rhnConfigRevision cr
			where cr.id = config_revision_id_in
				and cr.config_file_id = cf.id
				and cf.config_channel_id = cc.id;
		else
			select	cr.config_content_id, org_id_in
			into	ccid, oid
			from	rhnConfigRevision cr
			where	cr.id = config_revision_id_in;
		end if;

		-- right now this will set rhnActionConfigFileName.config_revision_id
		-- to null, and will remove an entry from rhnActionConfigRevision.
		-- might we want to prune and/or kill the action in some way?  maybe
		-- mark it failed or something?
		delete from rhnConfigRevision where id = config_revision_id_in;

		-- now prune away content if there aren't any other revisions pointing
		-- at it
		for other_revision in other_revisions(ccid) loop
			others := 1;
			exit;
		end loop;
		if others = 0 then
			delete from rhnConfigContent where id = ccid;
		end if;

		-- now make sure rhnConfigFile points at a valid revision;
		-- if there isn't one, we're deleting it, _unless_ org_id_in is
		-- >= 0, in which case we're in the delete trigger anyway
		if org_id_in < 0 then
			select	cf.latest_config_revision_id,
					cf.id
			into latest_crid,
					cfid
			from rhnConfigFile cf,
					rhnConfigRevision cr
			where cr.id = config_revision_id_in
				and cr.config_file_id = cf.id;

			if latest_crid = config_revision_id_in then
				latest_crid := rhn_config.get_latest_revision(cfid);
				if latest_crid is not null then
					update rhnConfigFile set latest_config_revision_id = latest_crid
						where id = cfid;
				else
					delete from rhnConfigFile where id = cfid;
				end if;
			end if;

		end if;

	end ;
$$ LANGUAGE 'plpgsql';

	create or replace function get_latest_revision (
		config_file_id_in in numeric
		) 
		returns numeric as $$
		declare 
 		revision1 record;
		begin
		for revision1 in 
			select cr.id 
			from rhnConfigRevision cr
			where cr.config_file_id = config_file_id_in
			order by revision desc
		loop
			return revision1.id;
		end loop;
		return null;
end;
$$ LANGUAGE 'plpgsql';

	create or replace function insert_file (
		config_channel_id_in in numeric,
		name_in in varchar
	) returns numeric as $$
		declare
		retval numeric;
	begin
		select nextval('rhn_conffile_id_seq')
		into retval;

		insert into rhnConfigFile(id, config_channel_id, config_file_name_id, 
				state_id
			) (
				select retval,
						config_channel_id_in,
						lookup_config_filename(name_in),
						id
				from rhnConfigFileState
				where label = 'alive'
			);

		return retval;
	end;
$$ LANGUAGE 'plpgsql';

	create or replace function delete_file (
		config_file_id_in in numeric
	) returns void as $$
declare
org_id numeric;
revision record;
			
	begin
		for revision in 
		select cr.id, cc.org_id
			from rhnConfigChannel cc,
					rhnConfigRevision cr,
					rhnConfigFile cf
			where cf.id = config_file_id_in
				and cf.config_channel_id = cc.id
				and cr.config_file_id = cf.id
		
                loop
			perform rhn_config.delete_revision(revision.id, revision.org_id);
			org_id := revision.org_id;
		end loop;
		delete from rhnConfigFile where id = config_file_id_in;
	end;
$$ LANGUAGE 'plpgsql';

	create or replace function insert_channel (
		org_id_in in numeric,
		type_in in varchar,
		name_in in varchar,
		label_in in varchar,
		description_in in varchar
	) returns numeric as $$
declare
		retval numeric;
	begin
		select nextval ('rhn_confchan_id_seq')
		into retval;

		insert into rhnConfigChannel(id, org_id, confchan_type_id,
				name, label, description
			) (
				select	retval,
						org_id_in,
						cct.id,
						name_in,
						label_in,
						description_in
				from rhnConfigChannelType cct
				where label = type_in
			);
		return retval;
	end;
$$ LANGUAGE 'plpgsql';

	create or replace function delete_channel (
		config_channel_id_in in numeric
	) returns void as $$
declare
	config_file record;		
	begin
		for config_file in 
		select id
			from rhnConfigFile
			where config_channel_id = config_channel_id_in
                loop
                    perform rhn_config.delete_file(config_file.id);
		end loop;
		delete from rhnConfigChannel where id = config_channel_id_in;

end;
$$ LANGUAGE 'plpgsql';

update pg_settings set setting = overlay( setting placing '' from 1 for (length('rhn_config')+1) ) where name = 'search_path';<|MERGE_RESOLUTION|>--- conflicted
+++ resolved
@@ -1,8 +1,4 @@
-<<<<<<< HEAD
--- oracle equivalent source sha1 419e08aaf083764eefd187f2758bd9e8a7a98c1f
-=======
 -- oracle equivalent source sha1 e757b7ad78599342abae51421c490f364bc8187f
->>>>>>> 4869bc83
 --
 -- Copyright (c) 2008--2012 Red Hat, Inc.
 --
