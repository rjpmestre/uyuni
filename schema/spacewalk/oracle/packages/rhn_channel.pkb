--- conflicted
+++ resolved
@@ -817,13 +817,8 @@
          where cfp.org_id = org_id_in
            and CFM.channel_family_id = CFP.channel_family_id
            and CFM.channel_id = channel_id_in
-<<<<<<< HEAD
-           and (CFP.max_members > 0 or CFP.max_members is null or CFP.org_id = 1);
-
-=======
            and (CFP.max_members > 0 or CFP.max_members is null or CFP.fve_max_members > 0 or CFP.fve_max_members is null or CFP.org_id = 1);
            
->>>>>>> e2d753af
         return 1;
         exception
             when no_data_found
