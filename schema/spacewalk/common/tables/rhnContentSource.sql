--
-- Copyright (c) 2008--2015 Red Hat, Inc.
--
-- This software is licensed to you under the GNU General Public License,
-- version 2 (GPLv2). There is NO WARRANTY for this software, express or
-- implied, including the implied warranties of MERCHANTABILITY or FITNESS
-- FOR A PARTICULAR PURPOSE. You should have received a copy of GPLv2
-- along with this software; if not, see
-- http://www.gnu.org/licenses/old-licenses/gpl-2.0.txt.
--
-- Red Hat trademarks are not licensed under GPLv2. No permission is
-- granted to use or replicate Red Hat trademarks that are incorporated
-- in this software or its documentation.
--
--
--
--

create table
rhnContentSource
(
        id		number NOT NULL
			constraint rhn_cs_id_pk primary key,
        org_id		number
			constraint rhn_cs_org_fk
                                references web_customer (id),
        type_id         number NOT NULL
                        constraint rhn_cs_type_fk
                                references rhnContentSourceType(id),
        source_url      varchar2(2048) NOT NULL,
        label           varchar2(128) NOT NULL,
<<<<<<< HEAD
        metadata_signed CHAR(1)
                            DEFAULT ('Y') NOT NULL
                            CONSTRAINT rhn_cs_ms_ck
                                CHECK (metadata_signed in ( 'Y' , 'N' )),
        ssl_ca_cert_id number
                constraint rhn_cs_cacertid_fk references rhnCryptoKey(id) on delete set null,
        ssl_client_cert_id number
                constraint rhn_cs_clcertid_fk references rhnCryptoKey(id) on delete set null,
        ssl_client_key_id number
                constraint rhn_cs_clkeyid_fk references rhnCryptoKey(id) on delete set null,
=======
>>>>>>> cab683c4
        created         timestamp with local time zone default(current_timestamp) NOT NULL,
        modified        timestamp with local time zone default(current_timestamp) NOT NULL
)
	enable row movement
  ;


create sequence rhn_chan_content_src_id_seq start with 500;

CREATE UNIQUE INDEX rhn_cs_label_uq
    ON rhnContentSource(COALESCE(org_id, 0), label)
    tablespace [[64k_tbs]];
CREATE UNIQUE INDEX rhn_cs_repo_uq
    ON rhnContentSource(COALESCE(org_id, 0), type_id, source_url)
    tablespace [[64k_tbs]];
<|MERGE_RESOLUTION|>--- conflicted
+++ resolved
@@ -29,19 +29,10 @@
                                 references rhnContentSourceType(id),
         source_url      varchar2(2048) NOT NULL,
         label           varchar2(128) NOT NULL,
-<<<<<<< HEAD
         metadata_signed CHAR(1)
                             DEFAULT ('Y') NOT NULL
                             CONSTRAINT rhn_cs_ms_ck
                                 CHECK (metadata_signed in ( 'Y' , 'N' )),
-        ssl_ca_cert_id number
-                constraint rhn_cs_cacertid_fk references rhnCryptoKey(id) on delete set null,
-        ssl_client_cert_id number
-                constraint rhn_cs_clcertid_fk references rhnCryptoKey(id) on delete set null,
-        ssl_client_key_id number
-                constraint rhn_cs_clkeyid_fk references rhnCryptoKey(id) on delete set null,
-=======
->>>>>>> cab683c4
         created         timestamp with local time zone default(current_timestamp) NOT NULL,
         modified        timestamp with local time zone default(current_timestamp) NOT NULL
 )
