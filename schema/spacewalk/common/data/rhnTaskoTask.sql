--
-- Copyright (c) 2010--2015 Red Hat, Inc.
--
-- This software is licensed to you under the GNU General Public License,
-- version 2 (GPLv2). There is NO WARRANTY for this software, express or
-- implied, including the implied warranties of MERCHANTABILITY or FITNESS
-- FOR A PARTICULAR PURPOSE. You should have received a copy of GPLv2
-- along with this software; if not, see
-- http://www.gnu.org/licenses/old-licenses/gpl-2.0.txt.
--
-- Red Hat trademarks are not licensed under GPLv2. No permission is
-- granted to use or replicate Red Hat trademarks that are incorporated
-- in this software or its documentation.
--


INSERT INTO rhnTaskoTask (id, name, class)
         VALUES (sequence_nextval('rhn_tasko_task_id_seq'), 'repo-sync', 'com.redhat.rhn.taskomatic.task.RepoSyncTask');

INSERT INTO rhnTaskoTask (id, name, class)
         VALUES (sequence_nextval('rhn_tasko_task_id_seq'), 'satellite-sync', 'com.redhat.rhn.taskomatic.task.SatSyncTask');

INSERT INTO rhnTaskoTask (id, name, class)
         VALUES (sequence_nextval('rhn_tasko_task_id_seq'), 'kickstartfile-sync', 'com.redhat.rhn.taskomatic.task.KickstartFileSyncTask');

INSERT INTO rhnTaskoTask (id, name, class)
         VALUES (sequence_nextval('rhn_tasko_task_id_seq'), 'kickstart-cleanup', 'com.redhat.rhn.taskomatic.task.KickstartCleanup');

INSERT INTO rhnTaskoTask (id, name, class)
         VALUES (sequence_nextval('rhn_tasko_task_id_seq'), 'errata-cache', 'com.redhat.rhn.taskomatic.task.ErrataCacheTask');

INSERT INTO rhnTaskoTask (id, name, class)
         VALUES (sequence_nextval('rhn_tasko_task_id_seq'), 'errata-queue', 'com.redhat.rhn.taskomatic.task.ErrataQueue');

INSERT INTO rhnTaskoTask (id, name, class)
         VALUES (sequence_nextval('rhn_tasko_task_id_seq'), 'errata-mailer', 'com.redhat.rhn.taskomatic.task.ErrataMailer');

INSERT INTO rhnTaskoTask (id, name, class)
         VALUES (sequence_nextval('rhn_tasko_task_id_seq'), 'sandbox-cleanup', 'com.redhat.rhn.taskomatic.task.SandboxCleanup');

INSERT INTO rhnTaskoTask (id, name, class)
         VALUES (sequence_nextval('rhn_tasko_task_id_seq'), 'session-cleanup', 'com.redhat.rhn.taskomatic.task.SessionCleanup');

INSERT INTO rhnTaskoTask (id, name, class)
         VALUES (sequence_nextval('rhn_tasko_task_id_seq'), 'channel-repodata', 'com.redhat.rhn.taskomatic.task.ChannelRepodata');

INSERT INTO rhnTaskoTask (id, name, class)
         VALUES (sequence_nextval('rhn_tasko_task_id_seq'), 'package-cleanup', 'com.redhat.rhn.taskomatic.task.PackageCleanup');

INSERT INTO rhnTaskoTask (id, name, class)
         VALUES (sequence_nextval('rhn_tasko_task_id_seq'), 'cobbler-sync', 'com.redhat.rhn.taskomatic.task.CobblerSyncTask');

INSERT INTO rhnTaskoTask (id, name, class)
         VALUES (sequence_nextval('rhn_tasko_task_id_seq'), 'daily-summary', 'com.redhat.rhn.taskomatic.task.DailySummary');

INSERT INTO rhnTaskoTask (id, name, class)
         VALUES (sequence_nextval('rhn_tasko_task_id_seq'), 'summary-population', 'com.redhat.rhn.taskomatic.task.SummaryPopulation');

INSERT INTO rhnTaskoTask (id, name, class)
         VALUES (sequence_nextval('rhn_tasko_task_id_seq'), 'compare-config-files', 'com.redhat.rhn.taskomatic.task.CompareConfigFilesTask');

INSERT INTO rhnTaskoTask (id, name, class)
         VALUES (sequence_nextval('rhn_tasko_task_id_seq'), 'clear-log-history', 'com.redhat.rhn.taskomatic.task.ClearLogHistory');

INSERT INTO rhnTaskoTask (id, name, class)
         VALUES (sequence_nextval('rhn_tasko_task_id_seq'), 'mgr-register', 'com.redhat.rhn.taskomatic.task.NccRegisterTask');

INSERT INTO rhnTaskoTask (id, name, class)
         VALUES (sequence_nextval('rhn_tasko_task_id_seq'), 'cleanup-packagechangelog-data', 'com.redhat.rhn.taskomatic.task.ChangeLogCleanUp');

INSERT INTO rhnTaskoTask (id, name, class)
         VALUES (sequence_nextval('rhn_tasko_task_id_seq'), 'ssh-push', 'com.redhat.rhn.taskomatic.task.SSHPush');

INSERT INTO rhnTaskoTask (id, name, class)
         VALUES (sequence_nextval('rhn_tasko_task_id_seq'), 'cve-server-channels', 'com.redhat.rhn.taskomatic.task.CVEServerChannels');

INSERT INTO rhnTaskoTask (id, name, class)
         VALUES (sequence_nextval('rhn_tasko_task_id_seq'), 'reboot-action-cleanup', 'com.redhat.rhn.taskomatic.task.RebootActionCleanup');

INSERT INTO rhnTaskoTask (id, name, class)
         VALUES (sequence_nextval('rhn_tasko_task_id_seq'), 'mgr-sync-refresh', 'com.redhat.rhn.taskomatic.task.MgrSyncRefresh');

INSERT INTO rhnTaskoTask (id, name, class)
         VALUES (sequence_nextval('rhn_tasko_task_id_seq'), 'auto-errata', 'com.redhat.rhn.taskomatic.task.AutoErrataTask');

INSERT INTO rhnTaskoTask (id, name, class)
<<<<<<< HEAD
         VALUES (sequence_nextval('rhn_tasko_task_id_seq'), 'gatherer', 'com.redhat.rhn.taskomatic.task.gatherer.GathererJob');

INSERT INTO rhnTaskoTask (id, name, class)
         VALUES (sequence_nextval('rhn_tasko_task_id_seq'), 'matcher', 'com.redhat.rhn.taskomatic.task.matcher.MatcherJob');
=======
         VALUES (sequence_nextval('rhn_tasko_task_id_seq'), 'uuid-cleanup', 'com.redhat.rhn.taskomatic.task.UuidCleanup');
>>>>>>> fb2f4606

commit;<|MERGE_RESOLUTION|>--- conflicted
+++ resolved
@@ -84,13 +84,12 @@
          VALUES (sequence_nextval('rhn_tasko_task_id_seq'), 'auto-errata', 'com.redhat.rhn.taskomatic.task.AutoErrataTask');
 
 INSERT INTO rhnTaskoTask (id, name, class)
-<<<<<<< HEAD
          VALUES (sequence_nextval('rhn_tasko_task_id_seq'), 'gatherer', 'com.redhat.rhn.taskomatic.task.gatherer.GathererJob');
 
 INSERT INTO rhnTaskoTask (id, name, class)
          VALUES (sequence_nextval('rhn_tasko_task_id_seq'), 'matcher', 'com.redhat.rhn.taskomatic.task.matcher.MatcherJob');
-=======
+
+INSERT INTO rhnTaskoTask (id, name, class)
          VALUES (sequence_nextval('rhn_tasko_task_id_seq'), 'uuid-cleanup', 'com.redhat.rhn.taskomatic.task.UuidCleanup');
->>>>>>> fb2f4606
 
 commit;