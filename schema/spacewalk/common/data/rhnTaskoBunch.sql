--- conflicted
+++ resolved
@@ -73,7 +73,6 @@
              VALUES (sequence_nextval('rhn_tasko_bunch_id_seq'), 'cleanup-data-bunch', 'Cleans up orphaned and outdated data', null);
 
 INSERT INTO rhnTaskoBunch (id, name, description, org_bunch)
-<<<<<<< HEAD
              VALUES (sequence_nextval('rhn_tasko_bunch_id_seq'), 'mgr-register-bunch', 'Runs mgr-register', null);
 
 INSERT INTO rhnTaskoBunch (id, name, description, org_bunch)
@@ -83,8 +82,9 @@
              VALUES (sequence_nextval('rhn_tasko_bunch_id_seq'), 'cve-server-channels-bunch', 'Generate data required for performing CVE audit queries', null);
 
 INSERT INTO rhnTaskoBunch (id, name, description, org_bunch)
-=======
->>>>>>> 4f1c3dcf
+             VALUES (sequence_nextval('rhn_tasko_bunch_id_seq'), 'reboot-action-cleanup-bunch', 'invalidate reboot actions which never finish', null);
+
+INSERT INTO rhnTaskoBunch (id, name, description, org_bunch)
              VALUES (sequence_nextval('rhn_tasko_bunch_id_seq'), 'reboot-action-cleanup-bunch', 'invalidate reboot actions which never finish', null);
 
 commit;