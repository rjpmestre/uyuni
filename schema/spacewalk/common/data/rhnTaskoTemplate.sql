--- conflicted
+++ resolved
@@ -156,15 +156,16 @@
 
 INSERT INTO rhnTaskoTemplate (id, bunch_id, task_id, ordering, start_if)
              VALUES (sequence_nextval('rhn_tasko_template_id_seq'),
-<<<<<<< HEAD
                         (SELECT id FROM rhnTaskoBunch WHERE name='mgr-register-bunch'),
                         (SELECT id FROM rhnTaskoTask WHERE name='mgr-register'),
                         0,
-=======
+                        null);
+
+INSERT INTO rhnTaskoTemplate (id, bunch_id, task_id, ordering, start_if)
+             VALUES (sequence_nextval('rhn_tasko_template_id_seq'),
                         (SELECT id FROM rhnTaskoBunch WHERE name='cleanup-data-bunch'),
                         (SELECT id FROM rhnTaskoTask WHERE name='cleanup-packagechangelog-data'),
                         1,
->>>>>>> ec89b999
                         null);
 
 commit;