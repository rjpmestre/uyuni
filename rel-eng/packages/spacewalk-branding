<<<<<<< HEAD
2.1.33.6-1 branding/
=======
2.2.5-1 branding/
>>>>>>> 4f1c3dcf
<|MERGE_RESOLUTION|>--- conflicted
+++ resolved
@@ -1,5 +1 @@
-<<<<<<< HEAD
-2.1.33.6-1 branding/
-=======
-2.2.5-1 branding/
->>>>>>> 4f1c3dcf
+2.2.5-1 branding/