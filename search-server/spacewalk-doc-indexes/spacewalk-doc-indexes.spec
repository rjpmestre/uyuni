--- conflicted
+++ resolved
@@ -6,17 +6,13 @@
 Summary: Lucene indexes of help documentation for spacewalk
 
 Group: Applications/Internet
-<<<<<<< HEAD
 License: GPL-2.0 and Apache-2.0
-=======
-License: GPLv2
 # This src.rpm is cannonical upstream
 # You can obtain it using this set of commands
 # git clone https://github.com/spacewalkproject/spacewalk.git
 # cd search-server/spacewalk-doc-indexes
 # make test-srpm
 URL: https://fedorahosted.org/spacewalk
->>>>>>> 7e1632d6
 Source0: %{name}-%{version}.tar.gz
 BuildRoot: %{_tmppath}/%{name}-%{version}-%{release}-root-%(%{__id_u} -n)
 BuildRequires: python
