--- conflicted
+++ resolved
@@ -1,11 +1,7 @@
 %define crawl_output crawl_output
 
 Name: spacewalk-doc-indexes
-<<<<<<< HEAD
-Version: 2.7.0.2
-=======
 Version: 2.7.1
->>>>>>> 54b9a80b
 Release: 1%{?dist}
 Summary: Lucene indexes of help documentation for spacewalk
 
