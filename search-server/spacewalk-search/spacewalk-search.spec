%{!?__redhat_release:%define __redhat_release UNKNOWN}

Name: spacewalk-search
Summary: Spacewalk Full Text Search Server
<<<<<<< HEAD
Group: Applications/Internet
License: GPL-2.0 and Apache-2.0
Version: 2.8.2.2
=======
License: GPLv2
Version: 2.8.3
>>>>>>> f1df99dc
Release: 1%{?dist}
# This src.rpm is cannonical upstream
# You can obtain it using this set of commands
# git clone https://github.com/spacewalkproject/spacewalk.git
# cd search-server
# make test-srpm
URL: https://github.com/spacewalkproject/spacewalk
Source0: %{name}-%{version}.tar.gz
BuildArch: noarch
ExcludeArch: aarch64

BuildRequires: junit
#Requires: apache-ibatis-sqlmap
Requires: c3p0 >= 0.9.1
Requires: cglib
Requires(pre): doc-indexes
Requires: jakarta-commons-httpclient
Requires: jakarta-oro
Requires: javapackages-tools
#Requires: lucene
Requires: objectweb-asm
%if 0%{?fedora} || 0%{?rhel} >=7
Requires: mchange-commons
%endif
Requires: quartz >= 2.0
Requires: redstone-xmlrpc
#Requires: picocontainer
Requires: tanukiwrapper
Requires: simple-core
Obsoletes: rhn-search < 5.3.0
BuildRequires: ant
#BuildRequires: apache-ibatis-sqlmap
BuildRequires: c3p0 >= 0.9.1
BuildRequires: cglib
BuildRequires: jakarta-commons-httpclient
BuildRequires: jakarta-oro
BuildRequires: java-devel >= 1.8.0
BuildRequires: javapackages-tools
#BuildRequires: lucene
BuildRequires: objectweb-asm
BuildRequires: quartz >= 2.0
BuildRequires: redstone-xmlrpc
#BuildRequires: picocontainer
BuildRequires: tanukiwrapper
BuildRequires: slf4j
BuildRequires: simple-core
%if 0%{?fedora} || 0%{?rhel} >=7 || 0%{?suse_version} >= 1315
Requires: apache-commons-cli
Requires: apache-commons-codec
Requires: apache-commons-lang3
Requires: apache-commons-logging
BuildRequires: apache-commons-cli
BuildRequires: apache-commons-codec
BuildRequires: apache-commons-lang3
BuildRequires: apache-commons-logging
%else
Requires: jakarta-commons-cli
Requires: jakarta-commons-codec
Requires: jakarta-commons-lang
Requires: jakarta-commons-logging
BuildRequires: jakarta-commons-cli
BuildRequires: jakarta-commons-codec
BuildRequires: jakarta-commons-lang
BuildRequires: jakarta-commons-logging
%endif
%if 0%{?fedora} && 0%{?fedora} >= 21
Requires: log4j12
BuildRequires: log4j12
%else
Requires: log4j
BuildRequires: log4j
%endif
BuildRequires: zip
%if 0%{?rhel} && 0%{?rhel} < 7
Requires(post): chkconfig
Requires(preun): chkconfig
# This is for /sbin/service
Requires(preun): initscripts
%endif
%if 0%{?fedora} || 0%{?rhel} >=7 || 0%{?suse_version} >= 1210
BuildRequires: systemd
%endif
%if 0%{?suse_version}
BuildRequires: doc-indexes
Requires:      nutch
%endif

%description
This package contains the code for the Full Text Search Server for
Spacewalk Server.

%prep
%setup -n %{name}-%{version}

# disable crash dumps in IBM java (OpenJDK have them off by default)
#if java -version 2>&1 | grep -q IBM ; then
#    sed -i '/#wrapper\.java\.additional\.[0-9]=-Xdump:none/ { s/^#//; }' \
#        src/config/search/rhn_search_daemon.conf
#fi

%install
rm -fr ${RPM_BUILD_ROOT}
ant -Djar.version=%{version} install
install -d -m 755 $RPM_BUILD_ROOT%{_prefix}/share/rhn/config-defaults
install -d -m 755 $RPM_BUILD_ROOT%{_prefix}/share/rhn/search
install -d -m 755 $RPM_BUILD_ROOT%{_prefix}/share/rhn/search/lib
install -d -m 755 $RPM_BUILD_ROOT%{_var}/lib/rhn/search
install -d -m 755 $RPM_BUILD_ROOT%{_var}/lib/rhn/search/indexes
ln -s -f %{_prefix}/share/rhn/search/indexes/docs $RPM_BUILD_ROOT%{_var}/lib/rhn/search/indexes/docs
install -d -m 755 $RPM_BUILD_ROOT%{_sbindir}
%if 0%{?fedora} || 0%{?rhel} >=7 || 0%{?suse_version} >= 1210
install -d -m 755 $RPM_BUILD_ROOT%{_unitdir}
%else
install -d -m 755 $RPM_BUILD_ROOT%{_initrddir}
%endif
install -d -m 755 $RPM_BUILD_ROOT%{_bindir}
install -d -m 755 $RPM_BUILD_ROOT%{_var}/log/rhn/search
install -d -m 755 $RPM_BUILD_ROOT%{_prefix}/share/rhn/search/nutch
install -d -m 755 $RPM_BUILD_ROOT%{_sysconfdir}/logrotate.d
install -p -m 644 dist/%{name}-%{version}.jar $RPM_BUILD_ROOT%{_prefix}/share/rhn/search/lib/
# using install -m does not preserve the symlinks
cp -d lib/* $RPM_BUILD_ROOT/%{_prefix}/share/rhn/search/lib
# bnc#918852 hadoop hardcodes the log4j adapter for commons-logging
# which we don't have
zip -d $RPM_BUILD_ROOT/%{_prefix}/share/rhn/search/lib/hadoop-0.18.1-core.jar commons-logging.properties

install -p -m 644 src/config/etc/logrotate.d/rhn-search $RPM_BUILD_ROOT%{_sysconfdir}/logrotate.d/rhn-search
install -p -m 755 src/config/rhn-search $RPM_BUILD_ROOT%{_sbindir}
%if 0%{?fedora} || 0%{?rhel} >=7 || 0%{?suse_version} >= 1210
install -p -m 644 src/config/rhn-search.service $RPM_BUILD_ROOT%{_unitdir}
%else
install -p -m 755 src/config/rhn-search.init $RPM_BUILD_ROOT%{_initrddir}/rhn-search
%endif
ln -s -f /usr/sbin/tanukiwrapper $RPM_BUILD_ROOT%{_bindir}/rhnsearchd
install -p -m 644 src/config/search/rhn_search.conf $RPM_BUILD_ROOT%{_prefix}/share/rhn/config-defaults/rhn_search.conf
install -p -m 644 src/config/search/rhn_search_daemon.conf $RPM_BUILD_ROOT%{_prefix}/share/rhn/config-defaults/rhn_search_daemon.conf
ln -s -f %{_prefix}/share/rhn/search/lib/spacewalk-search-%{version}.jar $RPM_BUILD_ROOT%{_prefix}/share/rhn/search/lib/spacewalk-search.jar
%if 0%{?fedora} && 0%{?fedora} >= 21
sed -i 's/log4j.jar/log4j-1.jar/' $RPM_BUILD_ROOT%{_prefix}/share/rhn/config-defaults/rhn_search_daemon.conf
%endif
%if 0%{?suse_version} >= 1315
sed -i 's/^wrapper.java.classpath.19=.*/wrapper.java.classpath.19=\/usr\/share\/nutch\/nutch-2008-12-01_04-01-21.jar/' $RPM_BUILD_ROOT%{_prefix}/share/rhn/config-defaults/rhn_search_daemon.conf
%endif

# add rc link
mkdir -p  $RPM_BUILD_ROOT/%{_sbindir}/
%if 0%{?suse_version} >= 1210
ln -sf service $RPM_BUILD_ROOT/%{_sbindir}/rcrhn-search
%else
ln -sf ../../etc/init.d/rhn-search $RPM_BUILD_ROOT/%{_sbindir}/rcrhn-search
%endif

# mybatis is build with newer API. This statements needs to stay, until we have a build with 1.5
export NO_BRP_CHECK_BYTECODE_VERSION=true

%clean

%post
was_running=0
%if 0%{?suse_version} >= 1210
%service_add_post rhn-search.service
%else
if [ -f /etc/init.d/rhn-search ]; then
   # This adds the proper /etc/rc*.d links for the script
   /sbin/chkconfig --add rhn-search

   if /sbin/service rhn-search status > /dev/null 2>&1 ; then
       was_running=1
   fi
fi
%endif

# Migrate original /usr/share/rhn/search/indexes/*
# to /var/lib/rhn/search/indexes
cd %{_prefix}/share/rhn/search/indexes && /bin/ls | /bin/grep -v docs | while read i ; do
    if [ ! -e %{_var}/lib/rhn/search/indexes/$i ] ; then
        if [ $was_running -eq 1 ] ; then
            if [ -f /etc/init.d/rhn-search ]; then
               /sbin/service rhn-search stop > /dev/null 2>&1
               was_running=2
            fi
        fi
        /bin/mv $i %{_var}/lib/rhn/search/indexes/$i
        # If the mv failed for whatever reason, symlink
        if [ -e $i ] ; then
            /bin/rm -rf %{_var}/lib/rhn/search/indexes/$i
            /bin/ln -s -f %{_prefix}/share/rhn/search/indexes/$i %{_var}/lib/rhn/search/indexes/$i
        fi
    fi
done

if [ -f /etc/init.d/rhn-search ]; then
   if [ $was_running -eq 1 ] ; then
       /sbin/service rhn-search status > /dev/null 2>&1 || /sbin/service rhn-search start > /dev/null 2>&1
   fi
fi

%preun
%if 0%{?suse_version} >= 1210
%service_del_preun rhn-search.service
%else
if [ $1 = 0 ] ; then
    if [ -f /etc/init.d/rhn-search ]; then
       /sbin/service rhn-search stop >/dev/null 2>&1
       /sbin/chkconfig --del rhn-search
    fi
fi
%endif

%if 0%{?suse_version} >= 1210
%postun
%service_del_postun rhn-search.service

%pre
%service_add_pre rhn-search.service
%endif

%files
%defattr(644,root,root,755)
%attr(755, root, root) %{_var}/log/rhn/search
%{_prefix}/share/rhn/search/lib/*
%attr(755, root, root) %{_sbindir}/rhn-search
%if 0%{?fedora} || 0%{?rhel} >=7 || 0%{?suse_version} >= 1210
%attr(644, root, root) %{_unitdir}/rhn-search.service
%else
%attr(755, root, root) %{_initrddir}/rhn-search
%endif
%{_bindir}/rhnsearchd
%{_prefix}/share/rhn/config-defaults/rhn_search.conf
%{_prefix}/share/rhn/config-defaults/rhn_search_daemon.conf
%{_sysconfdir}/logrotate.d/rhn-search
%dir %attr(755, root, root) %{_var}/lib/rhn/search
%dir %attr(755, root, root) %{_var}/lib/rhn/search/indexes
%{_var}/lib/rhn/search/indexes/docs
%if 0%{?suse_version}
%dir %attr(755, root, root) %{_var}/lib/rhn
%dir %attr(755,root,www) %{_prefix}/share/rhn/config-defaults
%dir /usr/share/rhn
%dir /usr/share/rhn/search
%dir /usr/share/rhn/search/lib
%attr(770,root,www) %dir /var/log/rhn
%{_sbindir}/rcrhn-search
%endif

%changelog
* Fri Feb 09 2018 Michael Mraka <michael.mraka@redhat.com> 2.8.3-1
- remove install/clean section initial cleanup
- removed Group from specfile
- removed BuildRoot from specfiles

* Thu Sep 21 2017 Michael Mraka <michael.mraka@redhat.com> 2.8.2-1
- 1483503 - disable ibm java coredumps in tanukiwrapper

* Wed Sep 06 2017 Michael Mraka <michael.mraka@redhat.com> 2.8.1-1
- purged changelog entries for Spacewalk 2.0 and older
- Bumping package versions for 2.8.

* Mon Jul 17 2017 Jan Dobes 2.7.6-1
- Remove more fedorahosted links

* Wed May 03 2017 Michael Mraka <michael.mraka@redhat.com> 2.7.5-1
- recompile all packages with the same (latest) version of java

* Mon Apr 10 2017 Michael Mraka <michael.mraka@redhat.com> 2.7.4-1
- use java 1.8.0
- use default RHEL6 jakarta-commons-* packages

* Wed Apr 05 2017 Michael Mraka <michael.mraka@redhat.com> 2.7.3-1
- updated RHEL6 Requires after jpackage removal
- use simple logging

* Thu Mar 30 2017 Michael Mraka <michael.mraka@redhat.com> 2.7.2-1
- simplified Requires/Buildrequires ifdefs
- added missing requires

* Thu Mar 30 2017 Michael Mraka <michael.mraka@redhat.com> 2.7.1-1
- simplify rhn-search jar list

* Mon Jun 13 2016 Grant Gainey 2.6.1-1
- spacewalk-search: use apache-nutch 1.9
- spacewalk-search: build on openSUSE
- Bumping package versions for 2.6.

* Fri Jan 08 2016 Jan Dobes 2.5.2-1
- require log4j12, it will not download in build time on Fedora 23 otherwise

* Thu Oct 22 2015 Tomas Kasparek <tkasparek@redhat.com> 2.5.1-1
- run indexing tasks only after previous one finishes
- Bumping package versions for 2.5.

* Thu Sep 24 2015 Jan Dobes 2.4.2-1
- Bumping copyright year.

* Tue Apr 28 2015 Tomas Lestach <tlestach@redhat.com> 2.4.1-1
- fix snapshot tag rhn-search issue
- instantiate insert query only when needed
- Bumping package versions for 2.4.

* Thu Mar 19 2015 Grant Gainey 2.3.7-1
- Updating copyright info for 2015

* Thu Feb 26 2015 Tomas Lestach <tlestach@redhat.com> 2.3.6-1
- missing value PIDFile for systemd

* Thu Jan 29 2015 Tomas Lestach <tlestach@redhat.com> 2.3.5-1
- fix spec condition error

* Wed Jan 28 2015 Tomas Lestach <tlestach@redhat.com> 2.3.4-1
- link the compatibility log4j jar on fc21
- move jpackage.jars to a separate file

* Mon Jan 12 2015 Matej Kollar <mkollar@redhat.com> 2.3.3-1
- Getting rid of trailing spaces in XML
- Getting rid of trailing spaces in Java

* Wed Sep 24 2014 Tomas Lestach <tlestach@redhat.com> 2.3.2-1
- use StringUtils for checking non-empty values
- 1085033 - set newly constructed "db_name" even if db_ssl_enabled is disabled

* Thu Aug 14 2014 Stephen Herr <sherr@redhat.com> 2.3.1-1
- 1129827 - fix package searching in shared channels
- Bumping package versions for 2.3.

* Fri Jul 11 2014 Milan Zazrivec <mzazrivec@redhat.com> 2.2.8-1
- fix copyright years

* Wed Jun 25 2014 Michael Mraka <michael.mraka@redhat.com> 2.2.7-1
- fixed apache vs. jakarta  -commons-{codec,lang} build requires

* Wed Jun 25 2014 Michael Mraka <michael.mraka@redhat.com> 2.2.6-1
- fixed apache vs. jakarta  -commons-{codec,lang} conflict

* Tue Jun 24 2014 Michael Mraka <michael.mraka@redhat.com> 2.2.5-1
- updated deps on RHEL7

* Mon Jun 23 2014 Michael Mraka <michael.mraka@redhat.com> 2.2.4-1
- use javapackages-tools instead of jpackage-utils on RHEL7

* Fri May 30 2014 Milan Zazrivec <mzazrivec@redhat.com> 2.2.3-1
- Use maxDoc() to actually iterate over all documents
- Do not skip in case the last record has been deleted
- De-duplicate handleDeletedRecords() implementations

* Fri May 23 2014 Milan Zazrivec <mzazrivec@redhat.com> 2.2.2-1
- spec file polish

* Tue Mar 04 2014 Michael Mraka <michael.mraka@redhat.com> 2.2.1-1
- make taskomatic and rhn-search configuration overrideable via rhn.conf

* Wed Feb 12 2014 Stephen Herr <sherr@redhat.com> 2.1.14-1
- 1061425 - make package search faster

* Thu Jan 16 2014 Michael Mraka <michael.mraka@redhat.com> 2.1.13-1
- %%attr() mode not applicaple to symlink
- resolve conflict between {apache,jakarta}-commons-cli on Fedora 20

* Wed Jan 08 2014 Tomas Lestach <tlestach@redhat.com> 2.1.12-1
- let spacewalk-search buildrequire javapackages-tools

* Tue Jan 07 2014 Tomas Lestach <tlestach@redhat.com> 2.1.11-1
- jpackage-utils were replaced with javapackages-tools in fc20

* Mon Jan 06 2014 Tomas Lestach <tlestach@redhat.com> 2.1.10-1
- fix rhn-search on fedoras

* Thu Dec 12 2013 Tomas Lestach <tlestach@redhat.com> 2.1.9-1
- do not let cleanindex log into the console
- there're no objectweb-asm on rhel5
- let spacewalk-search require c3p0 >= 0.9.1

* Wed Dec 11 2013 Milan Zazrivec <mzazrivec@redhat.com> 2.1.8-1
- 1040540 - have package search return all matching results

* Fri Dec 06 2013 Tomas Lestach <tlestach@redhat.com> 2.1.7-1
- 1023669 - have unique id for SnapshotTag
- 1023669 - remove unused logger
- 1023669 - start using verifyServerVisibility
- 1023669 - start using errata visibility
- 1023669 - fix list iterations as query parameters
- 1023669 - add connection customizer
- 1023669 - introduce C3P0DataSourceFactory
- 1023669 - link cglib-node and objectweb-asm for DelteIndexes
- 1023669 - require and link c3p0
- 1023669 - require and link cglib-nodep and objectweb-asm
- 1023669 - replace ibatis jar with mybatis
- 1023669 - adapt code for mybatis
- 1023669 - migrate to mybatis
- 1023669 - remove original setSessionTimeZone

* Fri Nov 15 2013 Tomas Lestach <tlestach@redhat.com> 2.1.6-1
- Fix custom info value index removal in advanced search

* Thu Oct 31 2013 Matej Kollar <mkollar@redhat.com> 2.1.5-1
- 1020952 - Single db root cert + option name change

* Thu Oct 31 2013 Tomas Lestach <tlestach@redhat.com> 2.1.4-1
- 1023669 - set Session Time Zone for Oracle connections
- Unchecked conversion removed in rhnsearch
- 1020952 - SSL for Postgresql: Java (rhn-search)

* Wed Oct 02 2013 Michael Mraka <michael.mraka@redhat.com> 2.1.3-1
- 1002590 - unified way how we call rhn-search cleanindex

* Tue Oct 01 2013 Michael Mraka <michael.mraka@redhat.com> 2.1.2-1
- 1013629 - clean up old help links

* Mon Sep 30 2013 Michael Mraka <michael.mraka@redhat.com> 2.1.1-1
- removed trailing whitespaces<|MERGE_RESOLUTION|>--- conflicted
+++ resolved
@@ -2,14 +2,8 @@
 
 Name: spacewalk-search
 Summary: Spacewalk Full Text Search Server
-<<<<<<< HEAD
-Group: Applications/Internet
 License: GPL-2.0 and Apache-2.0
-Version: 2.8.2.2
-=======
-License: GPLv2
 Version: 2.8.3
->>>>>>> f1df99dc
 Release: 1%{?dist}
 # This src.rpm is cannonical upstream
 # You can obtain it using this set of commands
