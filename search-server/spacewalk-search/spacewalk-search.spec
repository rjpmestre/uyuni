--- conflicted
+++ resolved
@@ -3,13 +3,8 @@
 Name: spacewalk-search
 Summary: Spacewalk Full Text Search Server
 Group: Applications/Internet
-<<<<<<< HEAD
 License: GPL-2.0 and Apache-2.0
-Version: 1.9.2
-=======
-License: GPLv2
 Version: 1.9.4
->>>>>>> ffe0bf73
 Release: 1%{?dist}
 # This src.rpm is cannonical upstream
 # You can obtain it using this set of commands
@@ -72,18 +67,16 @@
 #BuildRequires: picocontainer
 BuildRequires: tanukiwrapper
 BuildRequires: simple-core
-<<<<<<< HEAD
 %if 0%{?suse_version}
 Requires(post): aaa_base
 Requires(preun): aaa_base
 %else
-=======
 %if 0%{?fedora} <=16
->>>>>>> ffe0bf73
 Requires(post): chkconfig
 Requires(preun): chkconfig
 # This is for /sbin/service
 Requires(preun): initscripts
+%endif
 %endif
 
 %description
@@ -139,27 +132,18 @@
 rm -rf $RPM_BUILD_ROOT
 
 %post
-<<<<<<< HEAD
 %if 0%{?suse_version}
 %{fillup_and_insserv rhn-search}
 %else
-# This adds the proper /etc/rc*.d links for the script
-/sbin/chkconfig --add rhn-search
-%endif
-
-was_running=0
-if /sbin/service rhn-search status > /dev/null 2>&1 ; then
-    was_running=1
-=======
 if [ -f /etc/init.d/rhn-search ]; then
    # This adds the proper /etc/rc*.d links for the script
    /sbin/chkconfig --add rhn-search
+%endif
 
    was_running=0
    if /sbin/service rhn-search status > /dev/null 2>&1 ; then
        was_running=1
    fi
->>>>>>> ffe0bf73
 fi
 
 # Migrate original /usr/share/rhn/search/indexes/*
