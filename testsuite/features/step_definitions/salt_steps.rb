# Copyright 2015-2022 SUSE LLC
# Licensed under the terms of the MIT license.

require 'timeout'
require 'open-uri'
require 'tempfile'

Given(/^the Salt master can reach "(.*?)"$/) do |minion|
  system_name = get_system_name(minion)
  start = Time.now
  # 300 is the default 1st keepalive interval for the minion
  # where it realizes the connection is stuck
  repeat_until_timeout(timeout: 300, retries: 3, message: "Master can not communicate with #{minion}", report_result: true) do
    out, _code = $server.run("salt #{system_name} test.ping")
    if out.include?(system_name) && out.include?('True')
      finished = Time.now
      log "Took #{finished.to_i - start.to_i} seconds to contact the minion"
      break
    end
    sleep 1
    out
  end
end

When(/^I get the contents of the remote file "(.*?)"$/) do |filename|
  $output, _code = $server.run("cat #{filename}")
end

When(/^I stop salt-minion on "(.*?)"$/) do |minion|
  node = get_target(minion)
<<<<<<< HEAD
  pkgname = $use_salt_bundle ? "venv-salt-minion" : "salt-minion"
  node.run("rc#{pkgname} stop", check_errors: false) if minion == 'sle_minion'
  node.run("systemctl stop #{pkgname}", check_errors: false) if %w[ceos_minion ubuntu_minion kvm_server xen_server].include?(minion)
=======
  ## Uyuni uses Salt Bundle. Package name is "venv-salt-minion"
  pkgname = $product == 'Uyuni' ? 'venv-salt-minion' : 'salt-minion'
  os_version, os_family = get_os_version(node)
  if os_family =~ /^sles/ && os_version =~ /^11/
    node.run("rc#{pkgname} stop", check_errors: false)
  else
    node.run("systemctl stop #{pkgname}", check_errors: false)
  end
>>>>>>> bdae62ee
end

When(/^I start salt-minion on "(.*?)"$/) do |minion|
  node = get_target(minion)
<<<<<<< HEAD
  pkgname = $use_salt_bundle ? "venv-salt-minion" : "salt-minion"
  node.run("rc#{pkgname} restart", check_errors: false) if minion == 'sle_minion'
  node.run("systemctl restart #{pkgname}", check_errors: false) if %w[ceos_minion ubuntu_minion kvm_server xen_server].include?(minion)
=======
  ## Uyuni uses Salt Bundle. Package name is "venv-salt-minion"
  pkgname = $product == 'Uyuni' ? 'venv-salt-minion' : 'salt-minion'
  os_version, os_family = get_os_version(node)
  if os_family =~ /^sles/ && os_version =~ /^11/
    node.run("rc#{pkgname} start", check_errors: false)
  else
    node.run("systemctl start #{pkgname}", check_errors: false)
  end
>>>>>>> bdae62ee
end

When(/^I restart salt-minion on "(.*?)"$/) do |minion|
  node = get_target(minion)
<<<<<<< HEAD
  pkgname = $use_salt_bundle ? "venv-salt-minion" : "salt-minion"
  node.run("rc#{pkgname} restart", check_errors: false) if minion == 'sle_minion'
  node.run("systemctl restart #{pkgname}", check_errors: false) if %w[ceos_minion ubuntu_minion kvm_server xen_server].include?(minion)
=======
  ## Uyuni uses Salt Bundle. Package name is "venv-salt-minion"
  pkgname = $product == 'Uyuni' ? 'venv-salt-minion' : 'salt-minion'
  os_version, os_family = get_os_version(node)
  if os_family =~ /^sles/ && os_version =~ /^11/
    node.run("rc#{pkgname} restart", check_errors: false)
  else
    node.run("systemctl restart #{pkgname}", check_errors: false)
  end
>>>>>>> bdae62ee
end

When(/^I refresh salt-minion grains on "(.*?)"$/) do |minion|
  node = get_target(minion)
  salt_call = $use_salt_bundle ? "venv-salt-call" : "salt-call"
  node.run("#{salt_call} saltutil.refresh_grains")
end

When(/^I wait at most (\d+) seconds until Salt master sees "([^"]*)" as "([^"]*)"$/) do |key_timeout, minion, key_type|
  cmd = "salt-key --list #{key_type}"
  repeat_until_timeout(timeout: key_timeout.to_i, message: "Minion '#{minion}' is not listed among #{key_type} keys on Salt master") do
    system_name = get_system_name(minion)
    unless system_name.empty?
      output, return_code = $server.run(cmd, check_errors: false)
      break if return_code.zero? && output.include?(system_name)
    end
    sleep 1
  end
end

When(/^I wait until no Salt job is running on "([^"]*)"$/) do |minion|
  target = get_target(minion)
  salt_call = $use_salt_bundle ? "venv-salt-call" : "salt-call"
  repeat_until_timeout(message: "A Salt job is still running on #{minion}") do
    output, _code = target.run("#{salt_call} -lquiet saltutil.running")
    break if output == "local:\n"
    sleep 3
  end
end

When(/^I delete "([^"]*)" key in the Salt master$/) do |host|
  system_name = get_system_name(host)
  $output, _code = $server.run("salt-key -y -d #{system_name}", check_errors: false)
end

When(/^I accept "([^"]*)" key in the Salt master$/) do |host|
  system_name = get_system_name(host)
  $server.run("salt-key -y --accept=#{system_name}*")
end

When(/^I reject "([^"]*)" key in the Salt master$/) do |host|
  system_name = get_system_name(host)
  $server.run("salt-key -y --reject=#{system_name}")
end

When(/^I delete all keys in the Salt master$/) do
  $server.run('salt-key -y -D')
end

When(/^I get OS information of "([^"]*)" from the Master$/) do |host|
  system_name = get_system_name(host)
  $output, _code = $server.run("salt #{system_name} grains.get osfullname")
end

Then(/^it should contain a "([^"]*?)" text$/) do |content|
  assert_match(/#{content}/, $output)
end

Then(/^it should contain the OS of "([^"]*)"$/) do |host|
  node = get_target(host)
  _os_version, os_family = get_os_version(node)
  family = os_family =~ /^opensuse/ ? 'Leap' : 'SLES'
  assert_match(/#{family}/, $output)
end

When(/^I apply state "([^"]*)" to "([^"]*)"$/) do |state, host|
  system_name = get_system_name(host)
  $server.run("salt #{system_name} state.apply #{state}")
end

Then(/^salt\-api should be listening on local port (\d+)$/) do |port|
  $output, _code = $server.run("ss -ntl | grep #{port}")
  assert_match(/127.0.0.1:#{port}/, $output)
end

Then(/^salt\-master should be listening on public port (\d+)$/) do |port|
  $output, _code = $server.run("ss -ntl | grep #{port}")
  assert_match(/(0.0.0.0|\*|\[::\]):#{port}/, $output)
end

Then(/^the system should have a base channel set$/) do
  step %(I should not see a "This system has no Base Software Channel. You can select a Base Channel from the list below." text)
end

Then(/^"(.*?)" should not be registered$/) do |host|
  system_name = get_system_name(host)
  @system_api = XMLRPCSystemTest.new(ENV['SERVER'])
  @system_api.login('admin', 'admin')
  refute_includes(@system_api.list_systems.map { |s| s['name'] }, system_name)
end

Then(/^"(.*?)" should be registered$/) do |host|
  system_name = get_system_name(host)
  @system_api = XMLRPCSystemTest.new(ENV['SERVER'])
  @system_api.login('admin', 'admin')
  assert_includes(@system_api.list_systems.map { |s| s['name'] }, system_name)
end

Then(/^the PXE boot minion should have been reformatted$/) do
  system_name = get_system_name('pxeboot_minion')
  output, _code = $server.run("salt #{system_name} file.file_exists /intact")
  raise 'Minion is intact' unless output.include? 'False'
end

# user salt steps
Given(/^I am authorized as an example user with no roles$/) do
  @user_api = XMLRPCUserTest.new(ENV['SERVER'])
  @user_api.login('admin', 'admin')
  @username = 'testuser' + (0...8).map { (65 + rand(26)).chr }.join.downcase
  @user_api.create_user(@username, 'linux')
  step %(I am authorized as "#{@username}" with password "linux")
end

Then(/^I can cleanup the no longer needed user$/) do
  @user_api.delete_user(@username)
end

When(/^I click on preview$/) do
  find('button#preview').click
end

When(/^I click on run$/) do
  find('button#run', wait: DEFAULT_TIMEOUT).click
end

Then(/^I should see "([^"]*)" short hostname$/) do |host|
  system_name = get_system_name(host).partition('.').first
  raise "Hostname #{system_name} is not present" unless has_content?(system_name)
end

Then(/^I should not see "([^"]*)" short hostname$/) do |host|
  system_name = get_system_name(host).partition('.').first
  raise "Hostname #{system_name} is present" if has_content?(system_name)
end

Then(/^I should see "([^"]*)" hostname$/) do |host|
  system_name = get_system_name(host)
  raise "Hostname #{system_name} is not present" unless has_content?(system_name)
end

Then(/^I should not see "([^"]*)" hostname$/) do |host|
  system_name = get_system_name(host)
  raise "Hostname #{system_name} is present" if has_content?(system_name)
end

When(/^I expand the results for "([^"]*)"$/) do |host|
  system_name = get_system_name(host)
  find("div[id='#{system_name}']").click
end

When(/^I enter command "([^"]*)"$/) do |cmd|
  fill_in('command', with: cmd, fill_options: { clear: :backspace })
end

When(/^I enter target "([^"]*)"$/) do |minion|
  fill_in('target', with: minion, fill_options: { clear: :backspace })
end

Then(/^I should see "([^"]*)" in the command output for "([^"]*)"$/) do |text, host|
  system_name = get_system_name(host)
  within("pre[id='#{system_name}-results']") do
    raise "Text '#{text}' not found in the results of #{system_name}" unless has_content?(text)
  end
end

# Salt formulas
When(/^I manually install the "([^"]*)" formula on the server$/) do |package|
  $server.run("zypper --non-interactive refresh")
  $server.run("zypper --non-interactive install --force #{package}-formula")
end

Then(/^I wait for "([^"]*)" formula to be installed on the server$/) do |package|
  $server.run_until_ok("rpm -q #{package}-formula")
end

When(/^I manually uninstall the "([^"]*)" formula from the server$/) do |package|
  $server.run("zypper --non-interactive remove #{package}-formula")
end

When(/^I synchronize all Salt dynamic modules on "([^"]*)"$/) do |host|
  system_name = get_system_name(host)
  $server.run("salt #{system_name} saltutil.sync_all")
end

When(/^I remove "([^"]*)" from salt cache on "([^"]*)"$/) do |filename, host|
  node = get_target(host)
  salt_cache = $use_salt_bundle ? "/var/cache/venv-salt-minion/" : "/var/cache/salt/"
  file_delete(node, "#{salt_cache}#{filename}")
end

When(/^I remove "([^"]*)" from salt minion config directory on "([^"]*)"$/) do |filename, host|
  node = get_target(host)
  salt_config = $use_salt_bundle ? "/etc/venv-salt-minion/minion.d/" : "/etc/salt/minion.d/"
  file_delete(node, "#{salt_config}#{filename}")
end

When(/^I store "([^"]*)" into file "([^"]*)" in salt minion config directory on "([^"]*)"$/) do |content, filename, host|
  salt_config = $use_salt_bundle ? "/etc/venv-salt-minion/minion.d/" : "/etc/salt/minion.d/"
  step %(I store "#{content}" into file "#{salt_config}#{filename}" on "#{host}")
end

When(/^I ([^ ]*) the "([^"]*)" formula$/) do |action, formula|
  # Complicated code because the checkbox is not a <input type=checkbox> but an <i>
  xpath_query = "//a[@id = '#{formula}']/i[@class = 'fa fa-lg fa-square-o']" if action == 'check'
  xpath_query = "//a[@id = '#{formula}']/i[@class = 'fa fa-lg fa-check-square-o']" if action == 'uncheck'
  # DOM refreshes content of chooseFormulas element by accessing it. Then conditions are evaluated properly.
  find('#chooseFormulas')['innerHTML']
  if has_xpath?(xpath_query, wait: DEFAULT_TIMEOUT)
    raise "xpath: #{xpath_query} not found" unless find(:xpath, xpath_query, wait: DEFAULT_TIMEOUT).click
  else
    xpath_query = "//a[@id = '#{formula}']/i[@class = 'fa fa-lg fa-check-square-o']" if action == 'check'
    xpath_query = "//a[@id = '#{formula}']/i[@class = 'fa fa-lg fa-square-o']" if action == 'uncheck'
    raise "xpath: #{xpath_query} not found" unless has_xpath?(xpath_query, wait: DEFAULT_TIMEOUT)
  end
end

Then(/^the "([^"]*)" formula should be ([^ ]*)$/) do |formula, state|
  # Complicated code because the checkbox is not a <input type=checkbox> but an <i>
  xpath_query = "//a[@id = '#{formula}']/i[@class = 'fa fa-lg fa-square-o']" if state == 'checked'
  xpath_query = "//a[@id = '#{formula}']/i[@class = 'fa fa-lg fa-check-square-o']" if state == 'unchecked'
  # DOM refreshes content of chooseFormulas element by accessing it. Then conditions are evaluated properly.
  find('#chooseFormulas')['innerHTML']
  raise "Checkbox is not #{state}" if has_xpath?(xpath_query)
  xpath_query = "//a[@id = '#{formula}']/i[@class = 'fa fa-lg fa-check-square-o']" if state == 'checked'
  xpath_query = "//a[@id = '#{formula}']/i[@class = 'fa fa-lg fa-square-o']" if state == 'unchecked'
  assert has_xpath?(xpath_query), 'Checkbox could not be found'
end

When(/^I select "([^"]*)" in (.*) field$/) do |value, box|
  select(value, from: FIELD_IDS[box])
end

Then(/^the timezone on "([^"]*)" should be "([^"]*)"$/) do |minion, timezone|
  node = get_target(minion)
  output, _code = node.run('date +%Z')
  result = output.strip
  result = 'CET' if result == 'CEST'
  raise "The timezone #{timezone} is different to #{result}" unless result == timezone
end

Then(/^the keymap on "([^"]*)" should be "([^"]*)"$/) do |minion, keymap|
  node = get_target(minion)
  output, _code = node.run("grep 'KEYMAP=' /etc/vconsole.conf")
  raise "The keymap #{keymap} is different to the output: #{output.strip}" unless output.strip == "KEYMAP=#{keymap}"
end

Then(/^the language on "([^"]*)" should be "([^"]*)"$/) do |minion, language|
  node = get_target(minion)
  output, _code = node.run("grep 'RC_LANG=' /etc/sysconfig/language")
  unless output.strip == "RC_LANG=\"#{language}\""
    output, _code = node.run("grep 'LANG=' /etc/locale.conf")
    raise "The language #{language} is different to the output: #{output.strip}" unless output.strip == "LANG=#{language}"
  end
end

When(/^I refresh the pillar data$/) do
  $server.run("salt '#{$minion.full_hostname}' saltutil.refresh_pillar wait=True")
end

When(/^I wait until there is no pillar refresh salt job active$/) do
  repeat_until_timeout(message: "pillar refresh job still active") do
    output, = $server.run("salt-run jobs.active")
    break unless output.include?("saltutil.refresh_pillar")
    sleep 1
  end
end

def pillar_get(key, minion)
  system_name = get_system_name(minion)
  if minion == 'sle_minion'
    cmd = 'salt'
    extra_cmd = ''
  elsif %w[ssh_minion ceos_minion ubuntu_minion].include?(minion)
    cmd = 'salt-ssh'
    extra_cmd = '-i --roster-file=/tmp/roster_tests -w -W 2>/dev/null'
    $server.run("printf '#{system_name}:\n  host: #{system_name}\n  user: root\n  passwd: linux\n' > /tmp/roster_tests")
  else
    raise 'Invalid target'
  end
  $server.run("#{cmd} '#{system_name}' pillar.get '#{key}' #{extra_cmd}")
end

Then(/^the pillar data for "([^"]*)" should be "([^"]*)" on "([^"]*)"$/) do |key, value, minion|
  output, _code = pillar_get(key, minion)
  if value == ''
    raise "Output has more than one line: #{output}" unless output.split("\n").length == 1
  else
    raise "Output value wasn't found: #{output}" unless output.split("\n").length > 1
    raise "Output value is different than #{value}: #{output}" unless output.split("\n")[1].strip == value
  end
end

Then(/^the pillar data for "([^"]*)" should contain "([^"]*)" on "([^"]*)"$/) do |key, value, minion|
  output, _code = pillar_get(key, minion)
  raise "Output doesn't contain #{value}: #{output}" unless output.include? value
end

Then(/^the pillar data for "([^"]*)" should not contain "([^"]*)" on "([^"]*)"$/) do |key, value, minion|
  output, _code = pillar_get(key, minion)
  raise "Output contains #{value}: #{output}" if output.include? value
end

Then(/^the pillar data for "([^"]*)" should be empty on "([^"]*)"$/) do |key, minion|
  output, _code = pillar_get(key, minion)
  raise "Output has more than one line: #{output}" unless output.split("\n").length == 1
end

Given(/^I try to download "([^"]*)" from channel "([^"]*)"$/) do |rpm, channel|
  url = "https://#{$server.full_hostname}/rhn/manager/download/#{channel}/getPackage/#{rpm}"
  url = "#{url}?#{@token}" if @token
  @download_path = nil
  @download_error = nil
  Tempfile.open(rpm) do |tmpfile|
    @download_path = tmpfile.path
    begin
      open(url, ssl_verify_mode: OpenSSL::SSL::VERIFY_NONE) do |urlfile|
        tmpfile.write(urlfile.read)
      end
    rescue OpenURI::HTTPError => e
      @download_error = e
    end
  end
end

Then(/^the download should get a (\d+) response$/) do |code|
  refute_nil(@download_error)
  assert_equal(code.to_i, @download_error.io.status[0].to_i)
end

Then(/^the download should get no error$/) do
  assert_nil(@download_error)
end

# Perform actions
When(/^I reject "([^"]*)" from the Pending section$/) do |host|
  system_name = get_system_name(host)
  xpath_query = "//tr[td[contains(.,'#{system_name}')]]//button[@title = 'Reject']"
  raise "xpath: #{xpath_query} not found" unless find(:xpath, xpath_query).click
end

When(/^I delete "([^"]*)" from the Rejected section$/) do |host|
  system_name = get_system_name(host)
  xpath_query = "//tr[td[contains(.,'#{system_name}')]]//button[@title = 'Delete']"
  raise "xpath: #{xpath_query} not found" unless find(:xpath, xpath_query).click
end

When(/^I see "([^"]*)" fingerprint$/) do |host|
  node = get_target(host)
  salt_call = $use_salt_bundle ? "venv-salt-call" : "salt-call"
  output, _code = node.run("#{salt_call} --local key.finger")
  fing = output.split("\n")[1].strip!
  raise "Text: #{fing} not found" unless has_content?(fing)
end

When(/^I accept "([^"]*)" key$/) do |host|
  system_name = get_system_name(host)
  xpath_query = "//tr[td[contains(.,'#{system_name}')]]//button[@title = 'Accept']"
  raise "xpath: #{xpath_query} not found" unless find(:xpath, xpath_query).click
end

When(/^I refresh page until I see "(.*?)" hostname as text$/) do |minion|
  within('#spacewalk-content') do
    step %(I wait until I see the name of "#{minion}", refreshing the page)
  end
end

When(/^I refresh page until I do not see "(.*?)" hostname as text$/) do |minion|
  within('#spacewalk-content') do
    step %(I wait until I do not see the name of "#{minion}", refreshing the page)
  end
end

When(/^I list packages with "(.*?)"$/) do |str|
  find('input#package-search').set(str)
  find('button#search').click
end

When(/^I change the state of "([^"]*)" to "([^"]*)" and "([^"]*)"$/) do |pkg, state, instd_state|
  # Options for state are Installed, Unmanaged and Removed
  # Options for instd_state are Any or Latest
  # Default if you pick Installed is Latest
  find("##{pkg}-pkg-state").select(state)
  if !instd_state.to_s.empty? && state == 'Installed'
    find("##{pkg}-version-constraint").select(instd_state)
  end
end

When(/^I click undo for "(.*?)"$/) do |pkg|
  find("button##{pkg}-undo").click
end

When(/^I click apply$/) do
  find('button#apply').click
end

When(/^I click save$/) do
  find('button#save').click
end

# salt-ssh steps
When(/^I uninstall Salt packages from "(.*?)"$/) do |host|
  target = get_target(host)
  pkgs = $use_salt_bundle ? "venv-salt-minion" : "salt salt-minion"
  if %w[sle_minion ssh_minion sle_client].include?(host)
    target.run("test -e /usr/bin/zypper && zypper --non-interactive remove -y #{pkgs}", check_errors: false)
  elsif %w[ceos_minion].include?(host)
    target.run("test -e /usr/bin/yum && yum -y remove #{pkgs}", check_errors: false)
  elsif %w[ubuntu_minion].include?(host)
    pkgname = "salt-common salt-minion" if $product != 'Uyuni'
    target.run("test -e /usr/bin/apt && apt -y remove #{pkgs}", check_errors: false)
  end
end

When(/^I install Salt packages from "(.*?)"$/) do |host|
  target = get_target(host)
  pkgs = $use_salt_bundle ? "venv-salt-minion" : "salt salt-minion"
  if %w[sle_minion ssh_minion sle_client].include?(host)
    target.run("test -e /usr/bin/zypper && zypper --non-interactive install -y #{pkgs}", check_errors: false)
  elsif %w[ceos_minion].include?(host)
    target.run("test -e /usr/bin/yum && yum -y install #{pkgs}", check_errors: false)
  elsif %w[ubuntu_minion].include?(host)
    pkgs = "salt-common salt-minion" if $product != 'Uyuni'
    target.run("test -e /usr/bin/apt && apt -y install #{pkgs}", check_errors: false)
  end
end

When(/^I enable repositories before installing Salt on this "([^"]*)"$/) do |host|
  step %(I enable repository "tools_additional_repo" on this "#{host}" without error control)
end

When(/^I disable repositories after installing Salt on this "([^"]*)"$/) do |host|
  step %(I disable repository "tools_additional_repo" on this "#{host}" without error control)
end

# minion bootstrap steps
Then(/^I run spacecmd listevents for "([^"]*)"$/) do |host|
  system_name = get_system_name(host)
  $server.run('spacecmd -u admin -p admin clear_caches')
  $server.run("spacecmd -u admin -p admin system_listevents #{system_name}")
end

When(/^I enter "([^"]*)" password$/) do |host|
  raise "#{host} minion password is unknown" unless %w[kvm_server xen_server].include?(host)
  step %(I enter "#{ENV['VIRTHOST_KVM_PASSWORD']}" as "password") if host == "kvm_server"
  step %(I enter "#{ENV['VIRTHOST_XEN_PASSWORD']}" as "password") if host == "xen_server"
end

When(/^I perform a full salt minion cleanup on "([^"]*)"$/) do |host|
  node = get_target(host)
  pkgs = $use_salt_bundle ? "venv-salt-minion" : "salt salt-minion"
  if host.include? 'ceos'
    node.run("yum -y remove --setopt=clean_requirements_on_remove=1 #{pkgs}", check_errors: false)
  elsif (host.include? 'ubuntu') || (host.include? 'debian')
    pkgs = "salt-common salt-minion" if $product != 'Uyuni'
    node.run("apt-get --assume-yes remove #{pkgs} && apt-get --assume-yes purge #{pkgs} && apt-get --assume-yes autoremove", check_errors: false)
  else
    node.run("zypper --non-interactive remove --clean-deps -y #{pkgs} spacewalk-proxy-salt", check_errors: false)
  end
  if $product == 'Uyuni'
    node.run('rm -Rf /root/salt /var/cache/venv-salt-minion /run/venv-salt-minion /var/venv-salt-minion.log /etc/venv-salt-minion /var/tmp/.root*', check_errors: false)
  else
    node.run('rm -Rf /root/salt /var/cache/salt/minion /var/run/salt /run/salt /var/log/salt /etc/salt /var/tmp/.root*', check_errors: false)
  end
  step %(I disable the repositories "tools_update_repo tools_pool_repo" on this "#{host}" without error control)
end

When(/^I install a salt pillar top file for "([^"]*)" with target "([^"]*)" on the server$/) do |file, host|
  system_name = host == "*" ? "*" : get_system_name(host)
  script = "base:\n" \
            "  '#{system_name}':\n" \
            "    - '#{file}'\n"
  path = generate_temp_file('top.sls', script)
  inject_salt_pillar_file(path, 'top.sls')
  `rm #{path}`
end

When(/^I install a salt pillar file with name "([^"]*)" on the server$/) do |file|
  source = File.dirname(__FILE__) + '/../upload_files/' + file
  inject_salt_pillar_file(source, file)
end

When(/^I delete a salt "([^"]*)" file with name "([^"]*)" on the server$/) do |type, file|
  case type
  when 'state'
    path = "/srv/salt/" + file
  when 'pillar'
    path = "/srv/pillar/" + file
  else
    raise 'Invalid type.'
  end
  return_code = file_delete($server, path)
  raise 'File Deletion failed' unless return_code.zero?
end

When(/^I install "([^"]*)" to custom formula metadata directory "([^"]*)"$/) do |file, formula|
  source = File.dirname(__FILE__) + '/../upload_files/' + file
  dest = "/srv/formula_metadata/" + formula + '/' + file

  $server.run("mkdir -p /srv/formula_metadata/" + formula)
  return_code = file_inject($server, source, dest)
  raise 'File injection failed' unless return_code.zero?
  $server.run("chmod 644 " + dest)
end

When(/^I kill remaining Salt jobs on "([^"]*)"$/) do |minion|
  system_name = get_system_name(minion)
  output, _code = $server.run("salt #{system_name} saltutil.kill_all_jobs")
  if output.include?(system_name) && output.include?('Signal 9 sent to job')
    log output
  end
end<|MERGE_RESOLUTION|>--- conflicted
+++ resolved
@@ -28,56 +28,35 @@
 
 When(/^I stop salt-minion on "(.*?)"$/) do |minion|
   node = get_target(minion)
-<<<<<<< HEAD
   pkgname = $use_salt_bundle ? "venv-salt-minion" : "salt-minion"
-  node.run("rc#{pkgname} stop", check_errors: false) if minion == 'sle_minion'
-  node.run("systemctl stop #{pkgname}", check_errors: false) if %w[ceos_minion ubuntu_minion kvm_server xen_server].include?(minion)
-=======
-  ## Uyuni uses Salt Bundle. Package name is "venv-salt-minion"
-  pkgname = $product == 'Uyuni' ? 'venv-salt-minion' : 'salt-minion'
   os_version, os_family = get_os_version(node)
   if os_family =~ /^sles/ && os_version =~ /^11/
     node.run("rc#{pkgname} stop", check_errors: false)
   else
     node.run("systemctl stop #{pkgname}", check_errors: false)
   end
->>>>>>> bdae62ee
 end
 
 When(/^I start salt-minion on "(.*?)"$/) do |minion|
   node = get_target(minion)
-<<<<<<< HEAD
   pkgname = $use_salt_bundle ? "venv-salt-minion" : "salt-minion"
-  node.run("rc#{pkgname} restart", check_errors: false) if minion == 'sle_minion'
-  node.run("systemctl restart #{pkgname}", check_errors: false) if %w[ceos_minion ubuntu_minion kvm_server xen_server].include?(minion)
-=======
-  ## Uyuni uses Salt Bundle. Package name is "venv-salt-minion"
-  pkgname = $product == 'Uyuni' ? 'venv-salt-minion' : 'salt-minion'
   os_version, os_family = get_os_version(node)
   if os_family =~ /^sles/ && os_version =~ /^11/
     node.run("rc#{pkgname} start", check_errors: false)
   else
     node.run("systemctl start #{pkgname}", check_errors: false)
   end
->>>>>>> bdae62ee
 end
 
 When(/^I restart salt-minion on "(.*?)"$/) do |minion|
   node = get_target(minion)
-<<<<<<< HEAD
   pkgname = $use_salt_bundle ? "venv-salt-minion" : "salt-minion"
-  node.run("rc#{pkgname} restart", check_errors: false) if minion == 'sle_minion'
-  node.run("systemctl restart #{pkgname}", check_errors: false) if %w[ceos_minion ubuntu_minion kvm_server xen_server].include?(minion)
-=======
-  ## Uyuni uses Salt Bundle. Package name is "venv-salt-minion"
-  pkgname = $product == 'Uyuni' ? 'venv-salt-minion' : 'salt-minion'
   os_version, os_family = get_os_version(node)
   if os_family =~ /^sles/ && os_version =~ /^11/
     node.run("rc#{pkgname} restart", check_errors: false)
   else
     node.run("systemctl restart #{pkgname}", check_errors: false)
   end
->>>>>>> bdae62ee
 end
 
 When(/^I refresh salt-minion grains on "(.*?)"$/) do |minion|
