--- conflicted
+++ resolved
@@ -1,10 +1,4 @@
 NAME := ProgAGoGo
 SPECFILE := ProgAGoGo.spec
 
-<<<<<<< HEAD
-DO_TAR_GZ := svn-revision
-
-include ../../rel-eng/Makefile.git
-=======
 include ../../rel-eng/Makefile
->>>>>>> cc51a808
