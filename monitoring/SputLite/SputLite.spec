--- conflicted
+++ resolved
@@ -11,11 +11,7 @@
 %define vardir         /var/lib/nocpulse
 Name:         SputLite
 Source0:      https://fedorahosted.org/releases/s/p/spacewalk/%{name}-%{version}.tar.gz
-<<<<<<< HEAD
-Version:      1.7.2.1
-=======
 Version:      1.9.0
->>>>>>> 4869bc83
 Release:      1%{?dist}
 Summary:      Command queue processor (Sputnik Lite)
 URL:          https://fedorahosted.org/spacewalk
@@ -101,24 +97,17 @@
 %endif
 
 %files server
-<<<<<<< HEAD
 %defattr(-,root,root,-)
-%attr(755, root, root) %dir %templatedir
-=======
 %attr(755, nocpulse, nocpulse) %dir %templatedir
->>>>>>> 4869bc83
 %cgi_bin/*
 %dir %{cgi_mod_perl}
 %cgi_mod_perl/*
 %templatedir/*
 
 %files client
-<<<<<<< HEAD
 %defattr(-,root,root,-)
 %attr(755,nocpulse,nocpulse) %dir %{vardir}
 %attr(755,nocpulse,nocpulse) %dir %{vardir}/queue
-=======
->>>>>>> 4869bc83
 %attr(755,nocpulse,nocpulse) %dir %{vardir}/commands
 %attr(755,nocpulse,nocpulse) %dir %{vardir}/queue/commands
 %{_bindir}/*
