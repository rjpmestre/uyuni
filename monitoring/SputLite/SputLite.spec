<<<<<<< HEAD
%if 0%{?suse_version}
%define cgi_bin        /srv/www/cgi-bin
%define cgi_mod_perl   /srv/www/cgi-mod-perl
%define templatedir    /srv/www/templates
%else
%define cgi_bin        /var/www/cgi-bin
%define cgi_mod_perl   /var/www/cgi-mod-perl
%define templatedir    /var/www/templates
%endif
=======
%define cgi_bin        %{_datadir}/nocpulse/cgi-bin
%define cgi_mod_perl   %{_datadir}/nocpulse/cgi-mod-perl
%define templatedir    %{_datadir}/nocpulse/templates
>>>>>>> ec89b999
%define bin            %{_bindir}
%define vardir         /var/lib/nocpulse
Name:         SputLite
Source0:      https://fedorahosted.org/releases/s/p/spacewalk/%{name}-%{version}.tar.gz
Version:      1.4.2
Release:      1%{?dist}
Summary:      Command queue processor (Sputnik Lite)
URL:          https://fedorahosted.org/spacewalk
BuildArch:    noarch
%if 0%{?suse_version}
BuildRequires: nocpulse-common
%else
Requires:     perl(:MODULE_COMPAT_%(eval "`%{__perl} -V:version`"; echo $version))
%endif

Group:        Applications/System
License:      GPLv2
Buildroot:    %{_tmppath}/%{name}-%{version}-%{release}-root-%(%{__id_u} -n)

%description
Provides command-queue capability.

%package server
Summary:  Command queue processor (Sputnik Lite)
Group:    Applications/System
Requires: nocpulse-common

%description server
Provides command-queue server capability.

%package client
Summary:  Command queue processor (Sputnik Lite)
%if ! 0%{?suse_version}
Requires: perl(:MODULE_COMPAT_%(eval "`%{__perl} -V:version`"; echo $version))
%endif
Requires: MessageQueue ProgAGoGo
Group:    Applications/System
Requires: nocpulse-common

%description  client
Provides command-queue client capability for Spacewalk.

%prep
%setup -q

%build
#Nothing to build

%install
rm -rf $RPM_BUILD_ROOT

mkdir -p $RPM_BUILD_ROOT%{perl_vendorlib}/NOCpulse
install -m 644 lib/CommandQueue.pm $RPM_BUILD_ROOT%{perl_vendorlib}/NOCpulse/CommandQueue.pm

# Install server
# CGI bin and mod-perl bin
mkdir -p $RPM_BUILD_ROOT%cgi_bin
mkdir -p $RPM_BUILD_ROOT%cgi_mod_perl
install -m 755 html/cgi-mod-perl/*.cgi $RPM_BUILD_ROOT%cgi_mod_perl
install -m 755 html/cgi-bin/*.cgi $RPM_BUILD_ROOT%cgi_bin

# Server HTML templates
mkdir -p $RPM_BUILD_ROOT%templatedir
install -m 644 html/templates/*.html $RPM_BUILD_ROOT%templatedir

# Install client
# Client perl libraries
mkdir -p $RPM_BUILD_ROOT%{perl_vendorlib}/NOCpulse/CommandQueue
install -m 644 lib/CommandQueue/Command.pm $RPM_BUILD_ROOT%{perl_vendorlib}/NOCpulse/CommandQueue/Command.pm
install -m 644 lib/CommandQueue/Parser.pm  $RPM_BUILD_ROOT%{perl_vendorlib}/NOCpulse/CommandQueue/Parser.pm

# Client NOCpulse bin
mkdir -p $RPM_BUILD_ROOT%bin
install -m 755 bin/execute_commands $RPM_BUILD_ROOT%bin/execute_commands

# Client var files and directories
mkdir -p $RPM_BUILD_ROOT%vardir/commands
mkdir -p $RPM_BUILD_ROOT%vardir/queue/commands

%post client
# only needed in the update case because of a moved home
%if ! 0%{?suse_version}
if [ $1 -eq 2 ]; then
  ls /home/nocpulse/var/commands/heartbeat 2>/dev/null | xargs -I file mv file %{vardir}/commands
  ls /home/nocpulse/var/commands/last_completed 2>/dev/null | xargs -I file mv file %{vardir}/commands
  ls /home/nocpulse/var/commands/last_started 2>/dev/null | xargs -I file mv file %{vardir}/commands
fi
%endif

%files server
%defattr(-,root,root,-)
%attr(755, root, root) %dir %templatedir
%{perl_vendorlib}/NOCpulse/*
%cgi_bin/*
%dir %{cgi_mod_perl}
%cgi_mod_perl/*
%templatedir/*

%files client
%defattr(-,root,root,-)
%attr(755,nocpulse,nocpulse) %dir %{vardir}
%attr(755,nocpulse,nocpulse) %dir %{vardir}/queue
%attr(755,nocpulse,nocpulse) %dir %{vardir}/commands
%attr(755,nocpulse,nocpulse) %dir %{vardir}/queue/commands
%{_bindir}/*
%dir %{perl_vendorlib}/NOCpulse/CommandQueue
%{perl_vendorlib}/NOCpulse/*

%clean
rm -rf $RPM_BUILD_ROOT

%changelog
* Fri Mar 18 2011 Michael Mraka <michael.mraka@redhat.com> 1.4.2-1
- fixed db connection in fetch_nocpulseini*.cgi (PG)

* Fri Feb 18 2011 Jan Pazdziora 1.4.1-1
- Localize the filehandle globs; also use three-parameter opens.

* Sat Nov 20 2010 Miroslav Suchý <msuchy@redhat.com> 0.48.14-1
- bumping version as tag SputLite-0.48.13-1 already exists (msuchy@redhat.com)
- 474591 - move web data to /usr/share/nocpulse (msuchy@redhat.com)

* Wed Mar 31 2010 Miroslav Suchý <msuchy@redhat.com> 0.48.12-1
- do not care about sending email, transfer the worries to perl-MailTools

* Thu Jun 25 2009 John Matthews <jmatthew@redhat.com> 0.48.11-1
- Don't move execute_commands.log to /var/log/nocpulse (mzazrivec@redhat.com)

* Mon May 11 2009 Milan Zazrivec <mzazrivec@redhat.com> 0.48.10-1
- 498257 - migrate existing files into new nocpulse homedir

* Mon May 11 2009 Miroslav Suchý <msuchy@redhat.com> 0.48.9-1
- 499568 - require scout_shared_key for requesting NOCpulse.ini

* Wed Feb 11 2009 Miroslav Suchý <msuchy@redhat.com> 0.48.7-1
- remove dead code (apachereg)

* Mon Feb  9 2009 Jan Pazdziora 0.48.6-1
- look at /proc/.../stat directly, instead of running ps

* Sat Jan 10 2009 Milan Zazrivec 0.48.5-1
- move content from under /usr/share/nocpulse to /var/www

* Wed Jan 07 2009 Dave Parker <dparker@redhat.com> 0.48.4-1
- 461162 - move sputlite cgi programs to stock location in /var/www/cgi-bin

* Thu Dec  4 2008 Miroslav Suchý <msuchy@redhat.com> 0.48.3-1
- 474591 - move web data to /usr/share/nocpulse

* Mon Oct 20 2008 Miroslav Suchý <msuchy@redhat.com> 0.48.2-1
- 467441 - fix namespace

* Thu Sep 25 2008 Miroslav Suchý <msuchy@redhat.com> 0.48.1-1
- spec cleanup for Fedora

* Thu Jun 19 2008 Miroslav Suchy <msuchy@redhat.com>
- migrating nocpulse home dir (BZ 202614)

* Mon Jun 16 2008 Milan Zazrivec <mzazrivec@redhat.com> 0.48.0-4
- cvs.dist import<|MERGE_RESOLUTION|>--- conflicted
+++ resolved
@@ -1,18 +1,6 @@
-<<<<<<< HEAD
-%if 0%{?suse_version}
-%define cgi_bin        /srv/www/cgi-bin
-%define cgi_mod_perl   /srv/www/cgi-mod-perl
-%define templatedir    /srv/www/templates
-%else
-%define cgi_bin        /var/www/cgi-bin
-%define cgi_mod_perl   /var/www/cgi-mod-perl
-%define templatedir    /var/www/templates
-%endif
-=======
 %define cgi_bin        %{_datadir}/nocpulse/cgi-bin
 %define cgi_mod_perl   %{_datadir}/nocpulse/cgi-mod-perl
 %define templatedir    %{_datadir}/nocpulse/templates
->>>>>>> ec89b999
 %define bin            %{_bindir}
 %define vardir         /var/lib/nocpulse
 Name:         SputLite
