--- conflicted
+++ resolved
@@ -1,9 +1,5 @@
 Name:         perl-NOCpulse-Debug
-<<<<<<< HEAD
-Version:      1.23.18.1
-=======
 Version:      2.2.0
->>>>>>> 4f1c3dcf
 Release:      1%{?dist}
 Summary:      Perl debug output package
 URL:          https://fedorahosted.org/spacewalk
