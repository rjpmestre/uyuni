--- conflicted
+++ resolved
@@ -2,11 +2,7 @@
 Summary:      Monitoring probes for Spacewalk
 URL:          https://fedorahosted.org/spacewalk
 Source0:      https://fedorahosted.org/releases/s/p/spacewalk/%{name}-%{version}.tar.gz
-<<<<<<< HEAD
-Version:      1.184.15.1
-=======
 Version:      1.184.16
->>>>>>> 4869bc83
 Release:      1%{?dist}
 BuildArch:    noarch
 Group:        Development/Libraries
@@ -87,6 +83,7 @@
 rm -rf $RPM_BUILD_ROOT
 
 %files 
+%defattr(-,root,root,-)
 %{_bindir}/rhn-runprobe
 %{_bindir}/monitoring-data-cleanup
 %dir %{perl_vendorlib}/NOCpulse
@@ -152,6 +149,7 @@
 %doc LICENSE
 
 %files Oracle
+%defattr(-,root,root,-)
 %{perl_vendorlib}/NOCpulse/Probe/DataSource/CannedOracle.pm
 %{perl_vendorlib}/NOCpulse/Probe/DataSource/Oracle.pm
 %{perl_vendorlib}/NOCpulse/Probe/DataSource/test/TestOracle.pm
