Name:         perl-NOCpulse-Utils
<<<<<<< HEAD
Version:      1.14.11.1
=======
Version:      1.14.12
>>>>>>> 599a0176
Release:      1%{?dist}
Summary:      NOCpulse utility packages
URL:          https://fedorahosted.org/spacewalk
Source0:      https://fedorahosted.org/releases/s/p/spacewalk/%{name}-%{version}.tar.gz
BuildArch:    noarch
Group:        Development/Libraries
License:      GPLv2
Buildroot:    %{_tmppath}/%{name}-%{version}-%{release}-root-%(%{__id_u} -n)
%if 0%{?suse_version}
BuildRequires: nocpulse-common
%else
Requires:     perl(:MODULE_COMPAT_%(eval "`%{__perl} -V:version`"; echo $version))
<<<<<<< HEAD
%endif
=======
BuildRequires: /usr/bin/pod2man
>>>>>>> 599a0176

%description
NOCpulse provides application, network, systems and transaction monitoring,
coupled with a comprehensive reporting system including availability,
historical and trending reports in an easy-to-use browser interface.

This package provides miscellaneous utility modules.

%prep
%setup -q

%build
# Nothing to build

%install
rm -rf $RPM_BUILD_ROOT
mkdir -p $RPM_BUILD_ROOT%{perl_vendorlib}/NOCpulse/Utils/test

install -m 444 Module.pm          $RPM_BUILD_ROOT%{perl_vendorlib}/NOCpulse/Module.pm 
#install -m 444 TestRunner.pm      $RPM_BUILD_ROOT%{perl_vendorlib}/NOCpulse/Utils/TestRunner.pm
install -m 444 Error.pm           $RPM_BUILD_ROOT%{perl_vendorlib}/NOCpulse/Utils/Error.pm
#install -m 755 -D runtest.pl      $RPM_BUILD_ROOT/%{_bindir}/runtest.pl
install -m 444 XML.pm          $RPM_BUILD_ROOT%{perl_vendorlib}/NOCpulse/Utils/XML.pm
mkdir -p $RPM_BUILD_ROOT%{_mandir}/man3/
/usr/bin/pod2man $RPM_BUILD_ROOT%{perl_vendorlib}/NOCpulse/Module.pm |gzip > $RPM_BUILD_ROOT%{_mandir}/man3/NOCpulse::Module.3pm.gz

%files
%defattr(-,root,root)
%dir %{perl_vendorlib}/NOCpulse
%{perl_vendorlib}/NOCpulse/*
%{_mandir}/man3/*

%clean
rm -rf $RPM_BUILD_ROOT

%changelog
* Mon Feb 18 2013 Miroslav Suchý <msuchy@redhat.com> 1.14.12-1
- Buildrequire pod2man
- %%defattr is not needed since rpm 4.4

* Wed Jan  7 2009 Milan Zazrivec 1.14.11-1
- include documentation fixes

* Wed Dec  3 2008 Miroslav Suchý <msuchy@redhat.com> 1.14.10-1
- changed Source0 to point to fedorahosted.org

* Mon Oct 20 2008 Miroslav Suchý <msuchy@redhat.com> 1.14.9-1
- 467441 - fix namespace

* Mon Oct 20 2008 Miroslav Suchy <msuchy@redhat.com> 1.14.8-1
- 467443 - fix typo in module name

* Tue Oct 14 2008 Miroslav Suchy <msuchy@redhat.com> 1.14.7-1
- remove nocpulse-common from requires

* Thu Aug 20 2008 Miroslav Suchy <msuchy@redhat.com> 1.14.5-1
- edit spec to comply with Fedora guidelines

* Thu Jun 19 2008 Miroslav Suchy <msuchy@redhat.com>
- migrating nocpulse home dir (BZ 202614)

* Wed Jun  4 2008 Milan Zazrivec <mzazrivec@redhat.com> 1.14.2-9
- fixed file permissions

* Tue May 27 2008 Jan Pazdziora 1.14.2-8
- fixed bugzilla 438770
u rebuild in dist.cvs
<|MERGE_RESOLUTION|>--- conflicted
+++ resolved
@@ -1,9 +1,5 @@
 Name:         perl-NOCpulse-Utils
-<<<<<<< HEAD
-Version:      1.14.11.1
-=======
 Version:      1.14.12
->>>>>>> 599a0176
 Release:      1%{?dist}
 Summary:      NOCpulse utility packages
 URL:          https://fedorahosted.org/spacewalk
@@ -16,11 +12,8 @@
 BuildRequires: nocpulse-common
 %else
 Requires:     perl(:MODULE_COMPAT_%(eval "`%{__perl} -V:version`"; echo $version))
-<<<<<<< HEAD
 %endif
-=======
 BuildRequires: /usr/bin/pod2man
->>>>>>> 599a0176
 
 %description
 NOCpulse provides application, network, systems and transaction monitoring,
