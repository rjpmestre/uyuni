<<<<<<< HEAD
%define require_selinux 1

# No Selinux for RHEL 4:
%if 0%{?rhel} == 4 || 0%{?suse_version} 
%define require_selinux 0
%endif

=======
>>>>>>> ec89b999
Summary:      Spacewalk monitoring
Name:         spacewalk-monitoring
Source0:      https://fedorahosted.org/releases/s/p/spacewalk/%{name}-%{version}.tar.gz
Version:      1.4.1
Release:      1%{?dist}
URL:          https://fedorahosted.org/spacewalk
License:      GPLv2
Group:        Applications/System
BuildArch:    noarch

%if 0%{?suse_version}
BuildRequires: SatConfig-general
%endif

# Monitoring support
#we need this package for EL4
#Requires:       perl-CGI-mp20

# Monitoring packages
#we need to be sure that nocpulse home is correct
Requires(pre): nocpulse-common

Requires:       nocpulse-db-perl
Requires:       eventReceivers
Requires:       MessageQueue
Requires:       NOCpulsePlugins
Requires:       NPalert
Requires:       perl-NOCpulse-CLAC
Requires:       perl-NOCpulse-Debug
Requires:       perl-NOCpulse-Gritch
Requires:       perl-NOCpulse-Object
Requires:       perl-NOCpulse-OracleDB
Requires:       perl-NOCpulse-PersistentConnection
Requires:       perl-NOCpulse-Probe
Requires:       perl-NOCpulse-ProcessPool
Requires:       perl-NOCpulse-Scheduler
Requires:       perl-NOCpulse-SetID
Requires:       perl-NOCpulse-Utils
Requires:       ProgAGoGo
Requires:       SatConfig-bootstrap
Requires:       SatConfig-bootstrap-server
Requires:       SatConfig-cluster
Requires:       SatConfig-generator
Requires:       SatConfig-installer
Requires:       SatConfig-spread
Requires:       scdb
Requires:       SNMPAlerts
Requires:       SputLite-client
Requires:       SputLite-server
Requires:       ssl_bridge
Requires:       status_log_acceptor
Requires:       tsdb
Requires: spacewalk-monitoring-selinux

%if 0%{?suse_version}
Requires(post): aaa_base
Requires(preun): aaa_base
%else
Requires(post): chkconfig
Requires(preun): chkconfig
# This is for /sbin/service
Requires(preun): initscripts
%endif

Obsoletes: LongLegs < 1.11.0
Obsoletes: Time-System < 1.7.0

Buildroot: %{_tmppath}/%{name}-%{version}-%{release}-root-%(%{__id_u} -n)

%description
NOCpulse provides application, network, systems and transaction monitoring,
coupled with a comprehensive reporting system including availability,
historical and trending reports in an easy-to-use browser interface.

This package pulls in all of the Spacewalk Monitoring packages, including all
Backend and Scout functionality. And will install SysV init scripts.

%prep
%setup -q

%build
# nothing to do

%install
rm -Rf $RPM_BUILD_ROOT
mkdir -p $RPM_BUILD_ROOT/%{_sbindir}
mkdir -p $RPM_BUILD_ROOT/%{_initrddir}
ln -s /etc/rc.d/np.d/sysvStep $RPM_BUILD_ROOT/%{_sbindir}/Monitoring
ln -s /etc/rc.d/np.d/sysvStep $RPM_BUILD_ROOT/%{_sbindir}/MonitoringScout
install Monitoring $RPM_BUILD_ROOT%{_initrddir}
install MonitoringScout $RPM_BUILD_ROOT%{_initrddir}

# add rc links
ln -sf ../../etc/init.d/Monitoring $RPM_BUILD_ROOT/%{_sbindir}/rcMonitoring
ln -sf ../../etc/init.d/MonitoringScout $RPM_BUILD_ROOT/%{_sbindir}/rcMonitoringScout

%post

%if 0%{?suse_version}
%{fillup_and_insserv Monitoring}
%{fillup_and_insserv MonitoringScout}
%else
/sbin/chkconfig --add Monitoring
/sbin/chkconfig --add MonitoringScout
%endif

%preun
%if 0%{?suse_version}  
%stop_on_removal Monitoring
%stop_on_removal MonitoringScout
%else
if [ $1 = 0 ] ; then
    /sbin/service MonitoringScout stop >/dev/null 2>&1
    /sbin/chkconfig --del MonitoringScout
    /sbin/service Monitoring stop >/dev/null 2>&1
    /sbin/chkconfig --del Monitoring
fi
%endif

%postun  
%if 0%{?suse_version}  
%{insserv_cleanup}  
%endif

%clean
rm -rf $RPM_BUILD_ROOT

%files
%defattr(-, root,root,-)
%{_initrddir}/*
%{_sbindir}/*
%doc LICENSE

%changelog
* Wed Mar 30 2011 Jan Pazdziora 1.4.1-1
- RHEL 4 is no longer a target version for Spacewalk, fixing .spec to Require
  spacewalk-monitoring-selinux.

* Fri Oct 08 2010 Jan Pazdziora 1.2.1-1
- Since the package SatConfig-dbsynch is gone, remove dependencies that were
  requiring it.

* Mon Apr 19 2010 Michael Mraka <michael.mraka@redhat.com> 1.1.1-1
- bumping spec files to 1.1 packages

* Fri Jan 15 2010 Michael Mraka <michael.mraka@redhat.com> 0.8.1-1
- rebuild for spacewalk 0.8

* Thu Aug 20 2009 Miroslav Suchý <msuchy@redhat.com> 0.7.1-1
- 516624 - allow upgrade proxy using CLI to 5.3 from 5.0

* Mon Jul 27 2009 Devan Goodwin <dgoodwin@redhat.com> 0.6.7-1
- Re-enable spacewalk-monitoring-selinux dependency for F11.
  (dgoodwin@redhat.com)

* Tue Jul 21 2009 Devan Goodwin <dgoodwin@redhat.com> 0.6.6-1
- Disabling requires on spacewalk-monitoring-selinux. (temporary)
  (dgoodwin@redhat.com)

* Mon May 11 2009 Jan Pazdziora 0.6.4-1
- Move Req of oracle-instantclient-selinux to spacewalk-monitoring-selinux

* Mon May 11 2009 Jan Pazdziora 0.6.3-1
- no need to Require oracle-nofcontext-selinux here

* Wed May  6 2009 Miroslav Suchý <msuchy@redhat.com> 0.6.2-1
- monitoring should require selinux modules

* Mon Apr 20 2009 jesus m. rodriguez <jesusr@redhat.com> 0.6.1-1
- bump Versions to 0.6.0 (jesusr@redhat.com)

* Wed Mar 25 2009 Miroslav Suchý <msuchy@redhat.com> 0.5.4-1
- be sure that nocpulse home is correct

* Wed Mar 18 2009 Miroslav Suchý <msuchy@redhat.com> 0.5.3-1
- 489573 - we do not conflict with rhnmd any more

* Thu Mar  5 2009 Milan Zazrivec 0.5.2-1
- obsolete LongLegs, Time-System

* Mon Feb 16 2009 Miroslav Suchý <msuchy@redhat.com> 0.4.4-1
- remove perl-Apache-Admin-Config packages
- remove support packages, which are installed by transitive hulk

* Tue Nov 18 2008 Miroslav Suchý <msuchy@redhat.com> 0.4.3-1
- Initial build<|MERGE_RESOLUTION|>--- conflicted
+++ resolved
@@ -1,13 +1,3 @@
-<<<<<<< HEAD
-%define require_selinux 1
-
-# No Selinux for RHEL 4:
-%if 0%{?rhel} == 4 || 0%{?suse_version} 
-%define require_selinux 0
-%endif
-
-=======
->>>>>>> ec89b999
 Summary:      Spacewalk monitoring
 Name:         spacewalk-monitoring
 Source0:      https://fedorahosted.org/releases/s/p/spacewalk/%{name}-%{version}.tar.gz
