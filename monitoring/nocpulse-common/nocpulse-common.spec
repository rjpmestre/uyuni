--- conflicted
+++ resolved
@@ -5,11 +5,7 @@
 %endif
 
 Name:         nocpulse-common
-<<<<<<< HEAD
-Version:      2.2.7.2
-=======
 Version:      2.2.9
->>>>>>> 4f1c3dcf
 Release:      1%{?dist}
 Summary:      NOCpulse common
 License:      GPLv2
