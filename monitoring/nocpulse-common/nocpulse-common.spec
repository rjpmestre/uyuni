%{!?fedora: %global sbinpath /sbin}%{?fedora: %global sbinpath %{_sbindir}}

Name:         nocpulse-common
Version:      2.2.7
Release:      1%{?dist}
Summary:      NOCpulse common
License:      GPLv2
URL:          https://fedorahosted.org/spacewalk
Source0:      https://fedorahosted.org/releases/s/p/spacewalk/%{name}-%{version}.tar.gz
BuildArch:    noarch
Group:        Applications/System
Buildroot:    %{_tmppath}/%{name}-%{version}-%{release}-root-%(%{__id_u} -n)
%if 0%{?suse_version}
Requires(pre):  apache2, /usr/sbin/useradd
Requires(post): coreutils, openssh
#
# because of a secfix in perl-libwww-perl we must use IO-Socket-SSL
# instead of perl-Crypt-SSLeay. Con: SSL via proxy will not work anymore
#
#Requires:       perl-Crypt-SSLeay
Requires:       perl-IO-Socket-SSL
Requires:       perl-DBI
%else
Requires(pre):  httpd, /usr/sbin/useradd
Requires(post): openssh
Requires(post): %{sbinpath}/runuser
Requires:       perl(:MODULE_COMPAT_%(eval "`%{__perl} -V:version`"; echo $version))
%endif
# merging this two packages together
# not backward compatible => no Provides:
Obsoletes:     NPusers <= 1.17.50-1
Obsoletes:     np-config <= 2.110.50-1

Obsoletes:     nslogs < 2.3.0
Provides:      nslogs = 2.3.0
Obsoletes:     ConfigPusher-general < 1.3.0
Provides:      ConfigPusher-general = 1.3.0

%if 0%{?suse_version}
BuildRequires: apache2
%define webgrp www
%else
%define webgrp apache
%endif

%define package_name nocpulse

%description
NOCpulse provides application, network, systems and transaction monitoring, 
coupled with a comprehensive reporting system including availability, 
historical and trending reports in an easy-to-use browser interface.

This package installs NOCpulse user shared by other NOCpulse packages, set 
up logrotate script, contains the NOCpulse configuration file and access 
libraries for it in perl.

%prep
%setup -q

%build
# nothing to do

%install
rm -rf $RPM_BUILD_ROOT

mkdir -p %{buildroot}%{_sysconfdir}/%{package_name}
mkdir -p %{buildroot}%{_var}/log/%{package_name}
mkdir -p %{buildroot}%{_var}/lib/%{package_name}/.ssh

# install log rotation stuff
mkdir -p $RPM_BUILD_ROOT/etc/logrotate.d
%if 0%{?fedora} && 0%{?fedora} >= 16
install -m644 nocpulse.logrotate.new \
   $RPM_BUILD_ROOT/etc/logrotate.d/%{name}
%else
install -m644 nocpulse.logrotate.old \
   $RPM_BUILD_ROOT/etc/logrotate.d/%{name}
%endif
mkdir -p $RPM_BUILD_ROOT/%{_sysconfdir}
install -m644 NOCpulse.ini $RPM_BUILD_ROOT/%{_sysconfdir}/NOCpulse.ini
install -m755 -d $RPM_BUILD_ROOT/%{_sysconfdir}/%{package_name}/NOCpulse/tmp
install -m644 forward $RPM_BUILD_ROOT/%{_var}/lib/%{package_name}/.forward
mkdir -p $RPM_BUILD_ROOT%{perl_vendorlib}/NOCpulse/Config/test
mkdir -p $RPM_BUILD_ROOT%{_bindir}
install -m644 perl-API/NOCpulse/Config.pm          $RPM_BUILD_ROOT%{perl_vendorlib}/NOCpulse/
install -m644 perl-API/NOCpulse/NOCpulseini.pm     $RPM_BUILD_ROOT%{perl_vendorlib}/NOCpulse/
install -m644 perl-API/NOCpulse/test/TestConfig.pm $RPM_BUILD_ROOT%{perl_vendorlib}/NOCpulse/Config/test/
install -m 755 npConfigValue $RPM_BUILD_ROOT%{_bindir}/

%pre
# change nocpulse user & group to system user & group if needed
dirs="/home/nocpulse /opt/notification /opt/nocpulse /var/log/nocpulse /var/www/templates /var/tmp"

# Fedora guys do not want this stuff (suse guys dont want that too)
%if ! 0%{?fedora} && ! 0%{?suse_version}
if [ -d /home/nocpulse -a 0`id -u nocpulse 2> /dev/null` -ge 500 ]; then
	if [ 0`id -g nocpulse` -ge 500 ]; then
		groupmod -n nocpulse-old nocpulse
		groupadd -r nocpulse
		usermod -g nocpulse nocpulse
		# chgrp of existing fs objects owned by previous nocpulse group
		for i in $dirs; do
			find $i -group nocpulse-old -exec chgrp nocpulse '{}' ';'
		done
		groupdel nocpulse-old
	fi

	# find lowest unused system uid to change nocpulse uid to
	old_uid=`id -u nocpulse`
	useradd -r tempnoc -s /bin/bash
	uid=`id -u tempnoc`
	userdel tempnoc
	usermod -u $uid nocpulse

	# chown of existing fs objects owned by previous nocpulse user
	for i in $dirs; do
		find $i -user $old_uid -exec chown nocpulse '{}' ';'
	done
fi
%endif


getent group %{package_name} >/dev/null || groupadd -r %{package_name}
getent passwd %{package_name} >/dev/null || \
useradd -r -g %{package_name} -G %{webgrp} -d %{_var}/lib/%{package_name} -s /bin/bash -c "NOCpulse user" %{package_name}
%if ! 0%{?suse_version}
/usr/bin/passwd -l %{package_name} >/dev/null
%endif

# if user already exists (rhnmd creates it too) add nocpulse to apache group
getent group %{webgrp} | grep nocpulse >/dev/null || usermod -G %{webgrp} nocpulse

%post
# Fedora guys do not want this stuff (suse guys don't want that too)
%if ! 0%{?fedora} && ! 0%{?suse_version}
# migrate things from /home/nocpulse to /var/lib/nocpulse and /var/log/nocpulse
if [ `getent passwd nocpulse|awk -F ':' '{ print $6 }'` = "/home/nocpulse" ]; then
  # /var/lib/nocpulse is new homedir for nocpulse user
  usermod -d %{_var}/lib/%{package_name} nocpulse
  [ -f /home/nocpulse/etc/SatCluster.ini ] && mv /home/nocpulse/etc/SatCluster.ini %{_sysconfdir}/nocpulse
  mv /home/nocpulse/.ssh/* %{_var}/lib/%{package_name}/.ssh
  mv /home/nocpulse/.bash* /home/nocpulse/var/*.db \
     /home/nocpulse/var/scheduler.xml /home/nocpulse/var/events.frozen \
     %{_var}/lib/%{package_name} 2>/dev/null
  # archive of log files into /var/log/nocpulse
  mv /home/nocpulse/var/archives/* \
     %{_var}/log/%{package_name} 2> /dev/null
fi
%endif

<<<<<<< HEAD
=======
if [ ! -f %{identity} ]
then
    %{sbinpath}/runuser -s /bin/bash -c "/usr/bin/ssh-keygen -q -t dsa -N '' -f %{identity}" - %{package_name}
fi

>>>>>>> c334afa3
%files
%defattr(-,root,root)
%dir %{_sysconfdir}/nocpulse
%config(missingok,noreplace) %{_sysconfdir}/NOCpulse.ini
%{_sysconfdir}/%{package_name}/NOCpulse
%attr(-, %{package_name},%{package_name}) %{_sysconfdir}/%{package_name}/NOCpulse/tmp
%config(missingok,noreplace) %attr(-, %{package_name},%{package_name}) %{_var}/lib/%{package_name}/.forward
%{_bindir}/npConfigValue
%dir %{perl_vendorlib}/NOCpulse
%{perl_vendorlib}/NOCpulse/*
%dir %attr(775, %{package_name},%{webgrp}) %{_var}/log/%{package_name}
%dir %attr(-, %{package_name},%{package_name}) %{_var}/lib/%{package_name}
%dir %attr(700, %{package_name},%{package_name})%{_var}/lib/%{package_name}/.ssh
%config(noreplace) %{_sysconfdir}/logrotate.d/%{name}
%doc README.upgrade-rhn example.pl NOCpulse.ini.txt

%clean
rm -rf $RPM_BUILD_ROOT

%changelog
* Fri Mar 22 2013 Michael Mraka <michael.mraka@redhat.com> 2.2.7-1
- 919468 - fixed path in file based Requires

* Fri Mar 08 2013 Milan Zazrivec <mzazrivec@redhat.com> 2.2.6-1
- Fedora 19 does not provide /sbin/runuser
- Purging %%changelog entries preceding Spacewalk 1.0, in active packages.

* Fri Nov 02 2012 Miroslav Suchý <msuchy@redhat.com> 2.2.5-1
- Fedora 19 does not provide /sbin/runuser
- %%defattr is not needed since rpm 4.4

* Wed Feb 01 2012 Jan Pazdziora 2.2.4-1
- Now we use RHN::DBI, the database handle is brand new, let's disconnect as
  well.

* Tue Jan 31 2012 Jan Pazdziora 2.2.3-1
- In monitoring, use RHN::DBI instead of RHN::DB because we do not want to
  reuse the connection.

* Fri Jan 27 2012 Jan Pazdziora 2.2.2-1
- Loading NOCpulse::Config here makes the empty content cached, removing.
- Fixing typo (%FILE_CONTENTS), fixing missing $self, adding use strict.

* Tue Nov 22 2011 Miroslav Suchý 2.2.1-1
- bump up version
- 755963 - logrotate nocpulse even on Fedora 16

* Thu Jun 02 2011 Miroslav Suchý 2.1.24-1
- 710002 - create initial NOCpulse.ini on correct place

* Mon May 02 2011 Jan Pazdziora 2.1.23-1
- The close of IO::AtomicFile can also die, we should catch it right there.

* Fri Mar 18 2011 Michael Mraka <michael.mraka@redhat.com> 2.1.22-1
- fixed ownership of NOCpulse/tmp directory
- fixed function decode does not exist (PG)
- fixed relation "config_parameter" does not exist (PG)
- fixed relation "config_group" does not exist (PG)
- fixed relation "config_macro" does not exist (PG)
- reuse RHN:DB for db connection in monitoring (PG)

* Wed Mar 02 2011 Michael Mraka <michael.mraka@redhat.com> 2.1.21-1
- 493028 - directory for notifications should be created

* Fri Feb 18 2011 Jan Pazdziora 2.1.20-1
- Localize the filehandle globs; also use three-parameter opens.
<|MERGE_RESOLUTION|>--- conflicted
+++ resolved
@@ -148,14 +148,6 @@
 fi
 %endif
 
-<<<<<<< HEAD
-=======
-if [ ! -f %{identity} ]
-then
-    %{sbinpath}/runuser -s /bin/bash -c "/usr/bin/ssh-keygen -q -t dsa -N '' -f %{identity}" - %{package_name}
-fi
-
->>>>>>> c334afa3
 %files
 %defattr(-,root,root)
 %dir %{_sysconfdir}/nocpulse
