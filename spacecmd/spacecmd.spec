--- conflicted
+++ resolved
@@ -8,11 +8,7 @@
 %endif
 
 Name:        spacecmd
-<<<<<<< HEAD
-Version:     2.7.3.2
-=======
 Version:     2.7.4
->>>>>>> 5af2d0a2
 Release:     1%{?dist}
 Summary:     Command-line interface to Spacewalk and Red Hat Satellite servers
 
