--- conflicted
+++ resolved
@@ -13,11 +13,7 @@
 %endif
 
 Name:        spacecmd
-<<<<<<< HEAD
-Version:     2.8.21.2
-=======
 Version:     2.8.25
->>>>>>> 27ecc033
 Release:     1%{?dist}
 Summary:     Command-line interface to Spacewalk and Red Hat Satellite servers
 
