--- conflicted
+++ resolved
@@ -13,11 +13,7 @@
 %endif
 
 Name:        spacecmd
-<<<<<<< HEAD
-Version:     2.8.13.2
-=======
 Version:     2.8.14
->>>>>>> ef2e33cf
 Release:     1%{?dist}
 Summary:     Command-line interface to Spacewalk and Red Hat Satellite servers
 
