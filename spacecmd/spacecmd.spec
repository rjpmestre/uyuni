--- conflicted
+++ resolved
@@ -16,11 +16,7 @@
 License:     GPLv3+
 URL:         https://github.com/spacewalkproject/spacewalk/wiki/spacecmd
 Source:      https://github.com/spacewalkproject/spacewalk/archive/%{name}-%{version}.tar.gz
-<<<<<<< HEAD
-BuildRoot:   %(mktemp -ud %{_tmppath}/%{name}-%{version}-%{release}-XXXXXX)
 %if ((!0%{?suse_version}) || (0%{?suse_version} >= 1120))
-=======
->>>>>>> 6bde52fb
 BuildArch:   noarch
 %endif
 
