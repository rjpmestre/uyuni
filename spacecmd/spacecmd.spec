%if ! (0%{?fedora} || 0%{?rhel} > 5)
%{!?python_sitelib: %global python_sitelib %(%{__python} -c "from distutils.sysconfig import get_python_lib; print(get_python_lib())")}
%{!?python_sitearch: %global python_sitearch %(%{__python} -c "from distutils.sysconfig import get_python_lib; print(get_python_lib(1))")}
%endif

Name:        spacecmd
<<<<<<< HEAD
Version:     1.7.7.8
=======
Version:     1.9.0
>>>>>>> 4869bc83
Release:     1%{?dist}
Summary:     Command-line interface to Spacewalk and Satellite servers

Group:       Applications/System
License:     GPLv3+
URL:         https://fedorahosted.org/spacewalk/wiki/spacecmd
Source:      https://fedorahosted.org/releases/s/p/spacewalk/%{name}-%{version}.tar.gz
BuildRoot:   %(mktemp -ud %{_tmppath}/%{name}-%{version}-%{release}-XXXXXX)
%if ((!0%{?suse_version}) || (0%{?suse_version} >= 1120))
BuildArch: noarch
%endif

BuildRequires: python-devel

%description
spacecmd is a command-line interface to Spacewalk and Satellite servers

%prep
%setup -q

%build
# nothing to build

%install
%{__rm} -rf %{buildroot}

%{__mkdir_p} %{buildroot}/%{_bindir}
%{__install} -p -m0755 src/bin/spacecmd %{buildroot}/%{_bindir}/

%{__mkdir_p} %{buildroot}/%{_sysconfdir}
touch %{buildroot}/%{_sysconfdir}/spacecmd.conf

%{__mkdir_p} %{buildroot}/%{_sysconfdir}/bash_completion.d
%{__install} -p -m0644 src/misc/spacecmd-bash-completion %{buildroot}/%{_sysconfdir}/bash_completion.d/spacecmd

%{__mkdir_p} %{buildroot}/%{python_sitelib}/spacecmd
%{__install} -p -m0644 src/lib/*.py %{buildroot}/%{python_sitelib}/spacecmd/

%{__mkdir_p} %{buildroot}/%{_mandir}/man1
%{__gzip} -c src/doc/spacecmd.1 > %{buildroot}/%{_mandir}/man1/spacecmd.1.gz

touch %{buildroot}/%{python_sitelib}/spacecmd/__init__.py
%{__chmod} 0644 %{buildroot}/%{python_sitelib}/spacecmd/__init__.py

%clean
%{__rm} -rf %{buildroot}

%files
%{_bindir}/spacecmd
%{python_sitelib}/spacecmd/
%ghost %config %{_sysconfdir}/spacecmd.conf
%dir %{_sysconfdir}/bash_completion.d
%{_sysconfdir}/bash_completion.d/spacecmd
%doc src/doc/README src/doc/COPYING
%doc %{_mandir}/man1/spacecmd.1.gz

%changelog
* Sat Sep 29 2012 Aron Parsons <aronparsons@gmail.com> 1.8.15-1
- spacecmd: add functions to manage repo filters

* Wed Aug 29 2012 Aron Parsons <aronparsons@gmail.com> 1.8.14-1
- spacecmd: prevent outputting escape sequences to non-terminals

* Sun Aug 12 2012 Aron Parsons <aronparsons@gmail.com> 1.8.13-1
- spacecmd: add system_schedule{hardware,package}refresh functions Signed-off-
  by: Aron Parsons <aronparsons@gmail.com>

* Fri Aug 10 2012 Jan Pazdziora 1.8.12-1
- Fixed small typo in spacecmd/src/lib/kickstart.py

* Mon Jul 09 2012 Michael Mraka <michael.mraka@redhat.com> 1.8.11-1
- spacecmd : Fix kickstart_export with old API versions

* Fri Jun 22 2012 Jan Pazdziora 1.8.10-1
- spacecmd : enhancement add configchannel_sync
- spacecmd : enhancement add softwarechannel_sync

* Thu May 31 2012 Stephen Herr <sherr@redhat.com> 1.8.9-1
- 809905 - fixing chroot option for addscript, is now possible to not chroot in
  non-interactive mode

* Thu May 24 2012 Steven Hardy <shardy@redhat.com> 1.8.8-1
- spacecmd bugfix : kickstart_getcontents fix character encoding error
- spacecmd bugfix: activationkey_import don't add empty package/group lists
- spacecmd bugfix : fix activationkey_import when no base-channel specified
- spacecmd bugfix : Fix reference to non-existent variable
- spacecmd bugfix : improve configchannel_export operation on old API versions
- spacecmd bugfix : *diff functions allow python 2.4 compatibility

* Tue May 15 2012 Aron Parsons <aronparsons@gmail.com> 1.8.7-1
- changed get_string_diff_dicts to better fitting replacement method
- bugfix and comment clarification
- bugfix: remove reference to stage function
- add do_SPACEWALKCOMPONENT_diff functions
- print return values

* Tue May 15 2012 Steven Hardy <shardy@redhat.com> 1.8.6-1
- spacecmd bugfix : system_comparewithchannel filter system packagelist
- spacecmd bugfix : argument validation needed for configchannel_addfile
- spacecmd bugfix : configchannel_addfile don't display b64 file contents

* Fri Apr 27 2012 Steven Hardy <shardy@redhat.com> 1.8.5-1
- spacecmd : enhancement add system_addconfigfile (shardy@redhat.com)
- spacecmd : move file_needs_b64_enc into utils (shardy@redhat.com)
- spacecmd : Fix usage for configchannel_addfile (shardy@redhat.com)
- spacecmd : enhancement Add system_listconfigfiles (shardy@redhat.com)

* Sat Apr 14 2012 Aron Parsons <aronparsons@gmail.com> 1.8.4-1
- spacecmd: pretty-print JSON output
- spacecmd: cosmetics

* Thu Apr 05 2012 Stephen Herr <sherr@redhat.com> 1.8.3-1
- 809905 - add option to allow templating for spacecmd kickstarting
  (sherr@redhat.com)

* Thu Mar 29 2012 Steven Hardy <shardy@redhat.com> 1.8.2-1
- spacecmd : softwarechannel_clone avoid ISE on duplicate name
  (shardy@redhat.com)
- spacecmd bugfix : softwarechannel_adderrata mergeErrata should be
  cloneErrataAsOriginal (shardy@redhat.com)
- spacecmd enhancement : Add globbing support to distribution_details
  (shardy@redhat.com)
- spacecmd enhancement : Add globbing support to distribution_delete
  (shardy@redhat.com)
- spacecmd : Cleanup some typos in comments (shardy@redhat.com)
- spacecmd enhancement : custominfo_details add support for globbing key names
  (shardy@redhat.com)
- spacecmd enhancement : custominfo_deletekey add support for globbing key
  names (shardy@redhat.com)
- spacecmd enhancement : Add cryptokey_details globbing support
  (shardy@redhat.com)
- spacecmd enhancement : cryptokey_delete add support for globbing
  (shardy@redhat.com)
- spacecmd : Workaround missing date key in recent spacewalk listErrata
  (shardy@redhat.com)
- spacecmd : Add validation to softwarechannel_adderrata channel args
  (shardy@redhat.com)
- spacecmd enhancement : softwarechannel_adderrata add --skip mode
  (shardy@redhat.com)
- spacecmd enhancement : Add --quick mode to softwarechannel_adderrata
  (shardy@redhat.com)
- spacecmd enhancement : Allow config-channel export of b64 encoded files
  (shardy@redhat.com)

* Mon Mar 12 2012 Jan Pazdziora 1.8.1-1
- Update the spacecmd copyright years for Red Hat contributions.

* Mon Feb 27 2012 Steven Hardy <shardy@redhat.com> 1.7.7-1
- spacecmd : activationkey_details print child channels and packages sorted
  (joerg.steffens@dass-it.de)
- spacecmd bugfix : softwarechannel_adderrata use cloneAsOriginal
  (shardy@redhat.com)
- spacecmd enhancement : Add errata_findbycve function (shardy@redhat.com)
- spacecmd enhancement : configchannel_delete add support for globbing
  (shardy@redhat.com)
- spacecmd : Fix error in do_activationkey_export comment (shardy@redhat.com)
- spacecmd enhancement : activationkey_delete add support for globbing
  (shardy@redhat.com)
- spacecmd bugfix : softwarechannel_addpackages validate channel arg
  (shardy@redhat.com)

* Mon Feb 27 2012 Jan Pazdziora 1.7.6-1
- 769430 - avoid using the quoted string, parse it first.

* Sun Feb 19 2012 Steven Hardy <shardy@redhat.com> 1.7.5-1
- spacecmd bugfix : bz766887 - user_create fix broken --pam option
  (shardy@redhat.com)
- spacecmd bugfix: recover when partial cache files occur (shardy@redhat.com)
- spacecmd enhancement : softwarechannel_adderratabydate add publish option
  (shardy@redhat.com)
- spacecmd : Add usage help on date format for softwarechannel_adderratabydate
  (shardy@redhat.com)
- spacecmd enhancement : Add softwarechanel_listerratabydate command
  (shardy@redhat.com)
- spacecmd : Add warning to kickstart_import if JSON filename is passed
  (shardy@redhat.com)
- spacecmd enhancement: Add kickstart_importjson (shardy@redhat.com)
- spacecmd enhancement: Add kickstart_export command (shardy@redhat.com)
- spacecmd enhancement: Add system_comparewithchannel command
  (shardy@redhat.com)
- spacecmd bugfix: Don't display password in debug mode (shardy@redhat.com)

* Tue Feb 14 2012 Aron Parsons <aronparsons@gmail.com> 1.7.4-1
- spacecmd: handle server connection failures more gracefully
  (aronparsons@gmail.com)

* Mon Jan 23 2012 Aron Parsons <aronparsons@gmail.com> 1.7.3-1
- spacecmd bugfix: configchannel_addfile fail nicely when no channel arg
  (shardy@redhat.com)
- spacecmd enhancement: Align configchannel_addfile usage (shardy@redhat.com)
- spacecmd enhancement: Add softwarechannel_listlatestpackages command
  (shardy@redhat.com)
- spacecmd bugfix: configchannel_import detect trailing newlines
  (shardy@redhat.com)
- spacecmd bugfix: configchannel_import flag error when binary file can't be
  imported (shardy@redhat.com)
- spacecmd bugfix: system_runscript fix type when passing timeout argument
  (shardy@redhat.com)
- spacecmd enhancement : configchannel_addfile automatically detect trailing
  newlines (shardy@redhat.com)
- spacecmd enhancement : make configchannel_addfile handle binary files
  (shardy@redhat.com)

* Mon Jan 16 2012 Aron Parsons <aronparsons@gmail.com> 1.7.2-1
- spacecmd enhancement : multiple delete for kickstart_delete
  (shardy@redhat.com)
- spacecmd bugfix : filter_results don't match substrings without wildcard
  (shardy@redhat.com)

* Sun Jan 15 2012 Aron Parsons <aronparsons@gmail.com> 1.7.1-1
- spacecmd enhancement : Add activationkey_setusagelimit (shardy@redhat.com)
- spacecmd bugfix : activationkey_setuniversaldefault zeros unlimited usage
  (shardy@redhat.com)
- spacecmd bugfix : activationkey_setbasechannel zeros unlimited usage
  (shardy@redhat.com)
- spacecmd enhancement: activationkey_details add usage_limit
  (shardy@redhat.com)
- spacecmd enhancement : Add softwarechannel_clonetree command
  (shardy@redhat.com)
- spacecmd enhancement : softwarechannel_clone add regex mode
  (shardy@redhat.com)
- spacecmd enhancement : softwarechannel_clone add option to copy gpg details
  (shardy@redhat.com)
- spacecmd enhancement : softwarechannel_listchildchannels add verbose mode
  (shardy@redhat.com)
- spacecmd enhancement : softwarechannel_listbasechannels add verbose mode
  (shardy@redhat.com)
- spacecmd documentation : Fix manpage help for a particular command
  (shardy@redhat.com)
- spacecmd enhancement : softwarechannel_listchildchannels list specific
  children (shardy@redhat.com)
- spacecmd enhancement : Modify activationkey_clone to allow globbing
  (shardy@redhat.com)
- spacecmd bugfix : configchannel_clone fix some variable names
  (shardy@redhat.com)
- Bumping package versions for 1.7. (mzazrivec@redhat.com)

* Fri Dec 16 2011 Aron Parsons <aparsons@redhat.com> 1.6.11-1
- fix login for clear_caches to avoid error (shardy@redhat.com)

* Sun Dec 11 2011 Aron Parsons <aronparsons@gmail.com> 1.6.10-1
- spacecmd: fix typo in activationkey_export help (shardy@redhat.com)
- spacecmd: add configchannel_clone command (shardy@redhat.com)
- spacecmd: add configchannel_import command (shardy@redhat.com)
- spacecmd: add configchannel_export command (shardy@redhat.com)

* Wed Nov 23 2011 Aron Parsons <parsonsa@bit-sys.com> 1.6.9-1
- spacecmd: fix some errors in system_runscript (parsonsa@bit-sys.com)
- spacecmd: changed some non-critical errors to warnings (parsonsa@bit-sys.com)
- spacecmd: cleaned up error messages (parsonsa@bit-sys.com)
- spacecmd: activationkey_clone cleanup (parsonsa@bit-sys.com)
- spacecmd enhancement : Add activationkey_clone command (shardy@redhat.com)
- spacecmd enhancement : Add activationkey_import command (shardy@redhat.com)
- spacecmd enhancement : Add activationkey_export command (shardy@redhat.com)

* Wed Nov 23 2011 Aron Parsons <parsonsa@bit-sys.com>
- spacecmd: fix some errors in system_runscript (parsonsa@bit-sys.com)
- spacecmd: changed some non-critical errors to warnings (parsonsa@bit-sys.com)
- spacecmd: cleaned up error messages (parsonsa@bit-sys.com)
- spacecmd: activationkey_clone cleanup (parsonsa@bit-sys.com)
- spacecmd enhancement : Add activationkey_clone command (shardy@redhat.com)
- spacecmd enhancement : Add activationkey_import command (shardy@redhat.com)
- spacecmd enhancement : Add activationkey_export command (shardy@redhat.com)

* Wed Nov 16 2011 Aron Parsons <aparsons@redhat.com> 1.6.7-1
- spacecmd: remove comma from softwarechannel_setorgaccess output
  (aparsons@redhat.com)
- spacecmd: add tab completion to softwarechannel_{get,set}orgaccess
  (aparsons@redhat.com)
- spacecmd enhancement : add softwarechannel_getorgaccess command
  (shardy@redhat.com)
- spacecmd enhancement : add softwarechannel_setorgaccess command
  (shardy@redhat.com)
- spacecmd enhancement : softwarechannel_list add tree pretty print option
  (shardy@redhat.com)
- spacecmd enhancement : softwarechannel_list add verbose mode
  (shardy@redhat.com)

* Mon Oct 24 2011 Aron Parsons <parsonsa@bit-sys.com> 1.6.6-1
- spacecmd: use correct variable in system_reboot (parsonsa@bit-sys.com)

* Wed Sep 28 2011 Aron Parsons <parsonsa@bit-sys.com> 1.6.5-1
- spacecmd: wrong argument in distribution_create help message (parsonsa@bit-
  sys.com)
- Automatic commit of package [spacecmd] release [1.6.4-1]. (parsonsa@bit-
  sys.com)
- spacecmd: added softwarechannel_regenerateyumcache (parsonsa@bit-sys.com)

* Fri Sep 23 2011 Aron Parsons <parsonsa@bit-sys.com> 1.6.4-1
- spacecmd: added softwarechannel_regenerateyumcache (parsonsa@bit-sys.com)

* Thu Aug 11 2011 Miroslav Suchý 1.6.3-1
- do not mask original error by raise in execption

* Thu Aug 04 2011 Aron Parsons <aparsons@redhat.com> 1.6.2-1
- Enable new 'api' module (satoru.satoh@gmail.com)
- add utility routines for new 'api' module (satoru.satoh@gmail.com)
- add api module to spacecmd (satoru.satoh@gmail.com)

* Fri Jul 22 2011 Jan Pazdziora 1.6.1-1
- We only support version 14 and newer of Fedora, removing conditions for old
  versions.

* Mon Jun 06 2011 Aron Parsons <aparsons@redhat.com> 1.5.3-1
- spacecmd: remove stray debug statement (aparsons@redhat.com)

* Mon Jun 06 2011 Aron Parsons <aparsons@redhat.com> 1.5.2-1
- spacecmd: cosmetics (aparsons@redhat.com)
- spacecmd: parse arguments the standard way in softwarechannel_list
  (aparsons@redhat.com)
- spacecmd: allow filtering of channels based on arguments in
  softwarechannel_list (aparsons@redhat.com)
- spacecmd: quote all arguments before passing them to precmd() when running a
  single command (aparsons@redhat.com)
- spacecmd: respect quoted arguments when looking at the line in precmd()
  (aparsons@redhat.com)
- spacecmd: be more precise when looking for '--help' in precmd()
  (aparsons@redhat.com)
- spacecmd: updated comment for precmd() (aparsons@redhat.com)

* Mon Apr 18 2011 Aron Parsons <aparsons@redhat.com> 1.5.1-1
- 696681 - fix spaces in system names in system_updatecustomvalue and
  system_addcustomvalue (aparsons@redhat.com)
- 696681 - allow special characters in server names
- whitespace cleanup (aparsons@redhat.com)
- fix handling of group names with spaces when expanding with
  'group:' (aparsons@redhat.com)
- added kickstart_clone (aparsons@redhat.com)
- Bumping package versions for 1.5 (msuchy@redhat.com)

* Mon Mar 28 2011 Aron Parsons <aparsons@redhat.com> 1.4.5-1
- added 'repo' module into shell (aparsons@redhat.com)
- added repo_list and repo_details (tljohnsn@oreillyschool.com)

* Fri Mar 11 2011 Aron Parsons <aparsons@redhat.com> 1.4.4-1
- added configchannel_verifyfile (aparsons@redhat.com)

* Fri Mar 11 2011 Aron Parsons <aparsons@redhat.com> 1.4.3-1
- fix invalid key name in errata_search (aparsons@redhat.com)

* Tue Mar 08 2011 Aron Parsons <aparsons@redhat.com> 1.4.2-1
- added group_backup and group_restore functions (john@vanzantvoort.org)
- don't get the UUID on older API versions (aparsons@redhat.com)

* Thu Mar 03 2011 Aron Parsons <aparsons@redhat.com> 1.4.1-1
- spacecmd: log channel access issues in debug mode only (aparsons@redhat.com)
- spacecmd: ignore channel failures introduced by organizations when caching
  packages (aparsons@redhat.com)
- spacecmd: print a summary list of all errata (name, synopsis, date)
  (aparsons@redhat.com)
- spacecmd: ignore channel failures introduced by organizations when caching
  errata (aparsons@redhat.com)
- spacecmd: delete child channels first in softwarechannel_delete
  (aparsons@redhat.com)
- Bumping package versions for 1.4 (tlestach@redhat.com)

* Thu Jan 27 2011 Aron Parsons <aparsons@redhat.com> 1.3.8-1
- added configchannel_backup function (john@vanzantvoort.org)

* Thu Dec 23 2010 Aron Parsons <aparsons@redhat.com> 1.3.7-1
- added system_syncpackages function

* Wed Dec 22 2010 Aron Parsons <aparsons@redhat.com> 1.3.6-1
- added organization functions

* Tue Dec 21 2010 Aron Parsons <aparsons@redhat.com> 1.3.5-1
- discard the password variable once we use it
- attempt to re-login as the same user if the cached credentials are invalid
- fix logic regarding which configuration files to load
- don't try to load non-existent config sections

* Tue Dec 21 2010 Aron Parsons <aparsons@redhat.com> 1.3.4-1
- support server-specific configuration sections in the configuration file
- added support for a system-wide configuration file
- added support for server-specific sections in the configuration file

* Fri Dec 10 2010 Aron Parsons <aparsons@redhat.com> 1.3.3-1
- add support for server UUIDs

* Tue Nov 30 2010 Aron Parsons <aparsons@redhat.com> 1.3.2-1
- don't use a cached session if username and password are passed as arguments
- added get_session function

* Mon Nov 22 2010 Aron Parsons <aparsons@redhat.com> 1.3.1-1
- fix uninitialized variable in snippet_create
- 655055 - honor the quiet flag when generating caches in spacecmd
* Fri Nov 05 2010 Aron Parsons <aparsons@redhat.com> 1.2.2-1
- spacecmd: fixed exception in kickstart_create due to typo
  (aparsons@redhat.com)

* Fri Oct 29 2010 Aron Parsons <aparsons@redhat.com> 1.2.1-1
- renamed system_addchildchannel to system_addchildchannels and
  system_removechildchannel to system_removechildchannels for consistency
- added help topics for time and system options
- print the system ID and last checkin in report_duplicates
- print help messages for functions if the user passes --help
- exit the shell if the initial login attempt fails
- version bump to 1.2 to stay in sync with other Spacewalk packages
* Thu Oct 07 2010 Aron Parsons <aparsons@redhat.com> 0.7.5-1
- fix unhandled exception in activationkey_create
  (aparsons@redhat.com)

* Wed Oct 06 2010 Aron Parsons <aparsons@redhat.com> 0.7.4-1
- fix compatability with Satellite 5.3 in configchannel_addfile
  (aparsons@redhat.com)
- fix man page formatting (aparsons@redhat.com)

* Tue Sep 28 2010 Aron Parsons <aparsons@redhat.com> 0.7.3-1
- forgot to add the actual option for revision in
  configchannel_addfile (aparsons@redhat.com)
* Tue Sep 28 2010 Aron Parsons <aparsons@redhat.com> 0.7.2-1
- allow the user to provide a revision number in
  configchannel_addfile (aparsons@redhat.com)
- force the user to enter a valid channel name in
  configchannel_addfile (aparsons@redhat.com)
- allow configchannel_addfile to be run non-interactively
  (aparsons@redhat.com)
- don't use mergeErrataWithPackages API (aparsons@redhat.com)

* Thu Sep 23 2010 Aron Parsons <aparsons@redhat.com> 0.7.1-1
- allow configchannel_create to be called non-interactively
  (aparsons@redhat.com)
- updated man page to explain how to run non-interactive commands
  (aparsons@redhat.com)
- allow softwarechannel_* functions to be called non-interactively
  (aparsons@redhat.com)
- allow system_* functions to be called non-interactively
  (aparsons@redhat.com)
- more fixes for ignorning the '-y' command-line option when it's not
  applicable (aparsons@redhat.com)
- allow user_* functions to be called non-interactively
  (aparsons@redhat.com)
- don't honor the '-y' command-line option when user_confirm isn't
  used as a confirmation (aparsons@redhat.com)
- allow snippet_* functions to be called non-interactively
  (aparsons@redhat.com)
- remove a comment about a fix that was committed ages ago
  (aparsons@redhat.com)
- allow kickstart_* functions to be called non-interactively
  (aparsons@redhat.com)
- allow distribution_* functions to be called non-interactively
  (aparsons@redhat.com)
- allow cryptokey_* functions to be called non-interactively
  (aparsons@redhat.com)
- added a function to read files (aparsons@redhat.com)
- allow activationkey_* functions to be called non-interactively
  (aparsons@redhat.com)
- added function to test if the called function is interactive
  (aparsons@redhat.com)
- support for named arguments in utils.parse_arguments()
  (aparsons@redhat.com)

* Tue Sep 21 2010 Aron Parsons <aparsons@redhat.com> 0.6.2-1
- added new function softwarechannel_removeerrata
  (aparsons@redhat.com)
- update softwarechannel_adderrata to use the new
  mergeErratawithPackages API call (aparsons@redhat.com)
* Mon Sep 20 2010 Aron Parsons <aparsons@redhat.com> 0.6.1-1
- support symlinks, selinux contexts and revisions in configchannel_*
  (aparsons@redhat.com)
- added new function softwarechannel_listallpackages
  (aparsons@redhat.com)
- avoid proxy timeouts when cloning errata by doing them individually
  (aparsons@redhat.com)
- allow --debug to be passed multiple times (aparsons@redhat.com)
- revert to the old-style of errata merging due to bugzilla 591291
  (aparsons@redhat.com)
- cleanup column headers in report_outofdatesystems
  (aparsons@redhat.com)
- show the last checkin time in report_inactivesystems
  (aparsons@redhat.com)
- clarify what 'Original State' means when cloning a software channel
  (aparsons@redhat.com)
- remove prompts for summary/description when creating software
  channels and just use the name (aparsons@redhat.com)

* Fri Aug 20 2010 Aron Parsons <aparsons@redhat.com> 0.5.7-1
- simplify checks for debug mode (aparsons@redhat.com)
- enable verbose mode for xmlrpclib when debugging is enabled
  (aparsons@redhat.com)

* Thu Aug 19 2010 Aron Parsons <aparsons@redhat.com> 0.5.6-1
- updated documentation to point bug reports at Bugzilla
  (aparsons@redhat.com)
- added new function user_create (aparsons@redhat.com)
- added a parameter to return integers from user_confirm()
  (aparsons@redhat.com)
- add parameter to not print a blank line on user confirmations
  (aparsons@redhat.com)

* Thu Aug 05 2010 Milan Zazrivec <mzazrivec@redhat.com> 0.5.5-1
- added a missing hyphen in the spacecmd man page

* Wed Jul 28 2010 Aron Parsons <aparsons@redhat.com> 0.5.4-1
- simplified softwarechannel_adderrata (aparsons@redhat.com)
- added new function errata_publish (aparsons@redhat.com)
- support quoting of package profile names in tab completion
  (aparsons@redhat.com)
- remove old instance of system_createpackageprofile (aparsons@redhat.com)
- only call the system.listDuplicates* functions if the API supports it
  (aparsons@redhat.com)
- support quoting of group names (aparsons@redhat.com)
- support quoting of arguments (aparsons@redhat.com)
- change the log level for warning that cached credentials are invalid
  (aparsons@redhat.com)
- added new functions system_deletepackageprofile and
  system_listpackageprofiles (aparsons@redhat.com)
- added new functions to create and compare package profiles
  (aparsons@redhat.com)
- added new function system_listduplicates (aparsons@redhat.com)
- regenerate the errata cache after cloning errata (aparsons@redhat.com)
- added new function errata_delete (aparsons@redhat.com)
- list CVEs in errata_details (aparsons@redhat.com)
- added new function errata_listcves (aparsons@redhat.com)
- make system_installpackage use the new API system.listLatestAvailablePackage
  (aparsons@redhat.com)
- don't include archived actions in the default call of schedule_list
  (aparsons@redhat.com)
- significant improvement to the performance of schedule_list* functions
  (aparsons@redhat.com)
- changed where an empty list is checked for in schedule_reschedule
  (aparsons@redhat.com)
- fixed tab completion in schedule_cancel (aparsons@redhat.com)
- added function schedule_reschedule (aparsons@redhat.com)
- allow filtering in report_errata (aparsons@redhat.com)

* Mon Jul 26 2010 Miroslav Suchý <msuchy@redhat.com> 0.5.3-1
- 616120 - remove python requires (msuchy@redhat.com)
- 616120 - add -p to install, to preserve timestamps (msuchy@redhat.com)

* Thu Jul 22 2010 Aron Parsons <aparsons@redhat.com> 0.5.2-1
- move python files in site-packages (aparsons@redhat.com)
- fixes to spacecmd.spec per Fedora package review (aparsons@redhat.com)
- fixed report_kernels not grabbing the correct value for each system (thanks
  to James Tanner) (aparsons@redhat.com)
- don't print an empty line if there are no results from package_search
  (aparsons@redhat.com)
- temporarily update the command prompt to tell the user when caches are being
  generated (aparsons@redhat.com)
- rename kickstart_getfile to kickstart_getcontents (aron@redhat.com)
- remove a false statement (aron@redhat.com)
- remove references to closed Bugzillas (aron@redhat.com)
- remove unused binary file support from configchannel_addfile
  (aron@redhat.com)
- update kickstart_getfile to use the new
  kickstart.profile.downloadRenderedKickstart method (aron@redhat.com)
- remove reference to 584860 since it has been fixed in spacewalk
  (aron@redhat.com)
- implemented configchannel_listsystems (aron@redhat.com)
- moved global variables out of shell.py and into more appropriate locations
  (aron@redhat.com)
- session_file didn't need to be global (aron@redhat.com)
- make sure ~/.spacecmd/<server> exists before writing the session cache
  (aron@redhat.com)
- only store one session in the cache (aron@redhat.com)

* Mon Jul 19 2010 Aron Parsons <aparsons@redhat.com> 0.5.1-1
- new package built with tito

* Mon Jul 19 2010 Aron Parsons <aparsons@redhat.com> 0.5.0-1
- new package built with tito
* Mon Jul 19 2010 Aron Parsons <aparsons@redhat.com> 0.5.0-1
- version bump
- update the URL to point at fedorahosted.org
- fixes from rpmlint

* Fri Jul 09 2010 Aron Parsons <aparsons@redhat.com> 0.4.2-1
- fixed an unhandled exception when doing a history lookup (aparsons@redhat.com)
- cleaned up system_upgradepackage and system_listupgrades (aparsons@redhat.com)
- added calls to generate_package_cache in get_package_name and get_package_id
  (aparsons@redhat.com)
- use macros for commands where possible (aparsons@redhat.com)
- use existing file details (owner, group, mode) when updating a config file
  (aparsons@redhat.com)
- cleanup the bash completion file (aparsons@redhat.com)
- Automatic commit of package [spacecmd] release [0.4.2-1]. (aparsons@redhat.com)
- system_applyerrata now just calls errata_apply() with the correct arguments
  (aparsons@redhat.com)
- reworked errata_apply() to schedule all errata for each system via one API
  call.  this also only schedules currently unscheduled errata, which
  eliminates error messages when an errata is already scheduled
  (aparsons@redhat.com)
- removed print_action_output() (aparsons@redhat.com)
- cleaned up schedule_getoutput (aparsons@redhat.com)
- removed an unnecessary sort (aparsons@redhat.com)
- changed the cancel prompt to be consistent with other prompts fixed the tab
  completion for schedule_cancel (aparsons@redhat.com)
- removed format_time() (aparsons@redhat.com)
- use the action name instead of type to be more verbose (aparsons@redhat.com)
- rewrote schedule_list* so be more concise and greppable (aparsons@redhat.com)
- added an explanation of valid date strings (aparsons@redhat.com)
- fix the handling of YYYYMMDD dates (aparsons@redhat.com)
- remove limit option from system_listevents (aparsons@redhat.com)
- minor tweaks to some output (aparsons@redhat.com)
- cleanup of system_installpackage (aparsons@redhat.com)
- added package_listerrata (aparsons@redhat.com)
- removed an unnecessary call to generate_package_cache (aparsons@redhat.com)
- fixed the exception handling in get_package_{name,id} (aparsons@redhat.com)
- changed the global separator to use # instead of - (aparsons@redhat.com)
- print the number of installed systems in package_details allow globbing in
  package_details (aparsons@redhat.com)
- added package_listinstalledsystems (aparsons@redhat.com)
- cache the reverse dictionary of (package_id, package_name) renamed the global
  variables that hold all package names (aparsons@redhat.com)
- allow timestamps of YYYYMMDDHHMM (aparsons@redhat.com)
- don't prompt the user in softwarechannel_removepackages if there are no
  packages to remove (aparsons@redhat.com)
- print a newline before the debug messages when generating the caches
  (aparsons@redhat.com)
- added toggle_confirmations (aparsons@redhat.com)
- reworked errata_apply to speed it up (some more stuff is coming)
  (aparsons@redhat.com)
- package_search wasn't returning an empty list if no results were found
  (aparsons@redhat.com)
- tweaked the format of the output (replaced trailing colons with underlines to
  separate sections) (aparsons@redhat.com)
- sort the package list in softwarechannel_adderrata and added some debug
  statements (aparsons@redhat.com)
- move the call to generate the errata cache up a little bit (aparsons@redhat.com)
- added softwarechannel_adderrata and changed softwarechannel_mergeerrata to
  softwarechannel_adderratabydate (aparsons@redhat.com)
- compile and re-use patterns in filter_results (aparsons@redhat.com)
- remove the seemingly unnecessary report_activesystems (aparsons@redhat.com)
- fix displaying file contents in configchannel_filedetails (aparsons@redhat.com)
- added functions to list only base and child channels (aparsons@redhat.com)
- fixed tab completion for system_addchildchannel and system_removechildchannel
  (aparsons@redhat.com)
- tweaked the shell intro (aparsons@redhat.com)
- added a confirmation and status to system_deployconfigfiles (aparsons@redhat.com)
- fixed exception handling regarding limits in schedule.py (aparsons@redhat.com)
- when merging errata, only add packages that exist in the source channel
  (aparsons@redhat.com)
- - add a message for user interrupts on single commands (aparsons@redhat.com)
- - show the number of affected systems in errata_details (aparsons@redhat.com)
- - handle user interrupts better in errata_apply - be more diligent about
  finding the errata ID in errata_apply (aparsons@redhat.com)

* Tue Jul 06 2010 Paul Morgan <pmorgan@redhat.com> - 0.4.1-1
- ADD: support for builds via tito
- CHANGE: x.y.z versioning (better for tito)
- tagged man page as doc 

* Thu Jul 01 2010 Aron Parsons <aparsons@redhat.com> - 0.4-1
- version bump
- added a man page

* Fri Jun 25 2010 Aron Parsons <aparsons@redhat.com> - 0.3-1
- version bump
- added bash-completion support

* Mon Jun 21 2010 Aron Parsons <aparsons@redhat.com> - 0.2-1
- version bump

* Mon Jun 21 2010 Aron Parsons <aparsons@redhat.com> - 0.1-4
- added distribution headings
- added a copy of the GPL

* Thu Apr 29 2010 Aron Parsons <aparsons@redhat.com> - 0.1-3
- just touch __init__.py, no reason to version control an empty file

* Wed Apr 28 2010 Aron Parsons <aparsons@redhat.com> - 0.1-2
- moved SpacewalkShell.py to /usr/share/rhn/spacecmd

* Tue Apr 27 2010 Paul Morgan <pmorgan@redhat.com> - 0.1-1
- initial packaging<|MERGE_RESOLUTION|>--- conflicted
+++ resolved
@@ -4,11 +4,7 @@
 %endif
 
 Name:        spacecmd
-<<<<<<< HEAD
-Version:     1.7.7.8
-=======
 Version:     1.9.0
->>>>>>> 4869bc83
 Release:     1%{?dist}
 Summary:     Command-line interface to Spacewalk and Satellite servers
 
@@ -57,6 +53,7 @@
 %{__rm} -rf %{buildroot}
 
 %files
+%defattr(-,root,root,-)
 %{_bindir}/spacecmd
 %{python_sitelib}/spacecmd/
 %ghost %config %{_sysconfdir}/spacecmd.conf
