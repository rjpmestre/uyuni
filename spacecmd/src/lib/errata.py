#
# Licensed under the GNU General Public License Version 3
#
# This program is free software; you can redistribute it and/or modify
# it under the terms of the GNU General Public License as published by
# the Free Software Foundation; either version 3 of the License, or
# (at your option) any later version.
#
# This program is distributed in the hope that it will be useful,
# but WITHOUT ANY WARRANTY; without even the implied warranty of
# MERCHANTABILITY or FITNESS FOR A PARTICULAR PURPOSE.  See the
# GNU General Public License for more details.
#
# You should have received a copy of the GNU General Public License
# along with this program; if not, write to the Free Software
# Foundation, Inc., 51 Franklin Street, Fifth Floor, Boston, MA 02110-1301 USA.
#
# Copyright 2013 Aron Parsons <aronparsons@gmail.com>
# Copyright (c) 2013--2017 Red Hat, Inc.
#

# NOTE: the 'self' variable is an instance of SpacewalkShell

# wildcard import
# pylint: disable=W0401,W0614

# unused argument
# pylint: disable=W0613

# invalid function name
# pylint: disable=C0103

from operator import itemgetter
try:
    from xmlrpc import client as xmlrpclib
except ImportError:
    import xmlrpclib

from spacecmd.utils import *


def help_errata_list(self):
<<<<<<< HEAD
    print('errata_list: List all patches')
=======
    print('errata_list: List all errata')
>>>>>>> 7c6fdeee
    print('usage: errata_list')


def do_errata_list(self, args, doreturn=False):
    self.generate_errata_cache()

    if doreturn:
        return self.all_errata.keys()
    else:
        if self.all_errata.keys():
            print('\n'.join(sorted(self.all_errata.keys())))

####################


def help_errata_summary(self):
    print('errata_summary: Print a summary of all errata')
    print('usage: errata_summary')


def do_errata_summary(self, args):
    self.generate_errata_cache()

    map(print_errata_summary, sorted(self.all_errata.values(),
                                     key=itemgetter('advisory_name')))

####################


def help_errata_apply(self):
    print('errata_apply: Apply an erratum to all affected systems')
    print('''usage: errata_apply [options] ERRATA|search:XXX ...)

options:
  -s START_TIME''')
<<<<<<< HEAD
    print()
=======
    print('')
>>>>>>> 7c6fdeee
    print(self.HELP_TIME_OPTS)


def complete_errata_apply(self, text, line, beg, end):
    return self.tab_complete_errata(text)


def do_errata_apply(self, args, only_systems=None):
    arg_parser = get_argument_parser()
    arg_parser.add_argument('-s', '--start-time')

    (args, options) = parse_command_arguments(args, arg_parser)
    only_systems = only_systems or []

    if not args:
        self.help_errata_apply()
        return

    # get the start time option
    # skip the prompt if we are running with --yes
    # use "now" if no start time was given
    if is_interactive(options) and self.options.yes != True:
        options.start_time = prompt_user('Start Time [now]:')
        options.start_time = parse_time_input(options.start_time)
    else:
        if not options.start_time:
            options.start_time = parse_time_input('now')
        else:
            options.start_time = parse_time_input(options.start_time)

    # allow globbing and searching via arguments
    errata_list = self.expand_errata(args)

    systems = []
    summary = []
    to_apply_by_name = {}
    for erratum in errata_list:
        try:
            # get the systems affected by each errata
            affected_systems = \
                self.client.errata.listAffectedSystems(self.session, erratum)

            # build a list of systems that we will schedule errata for,
            # indexed by errata name
            for system in affected_systems:
                # add this system to the list of systems affected by
                # this erratum if we were not passed a list of systems
                # (and therefore all systems are to be touched) or we were
                # passed a list of systems and this one is part of that list
                if not only_systems or system.get('name') in only_systems:
                    if erratum not in to_apply_by_name:
                        to_apply_by_name[erratum] = []
                    if system.get('name') not in to_apply_by_name[erratum]:
                        to_apply_by_name[erratum].append(system.get('name'))
        except xmlrpclib.Fault:
            logging.debug('%s does not affect any systems' % erratum)
            continue

        # make a summary list to show the user
        if erratum in to_apply_by_name:
            summary.append('%s        %s' % (erratum.ljust(15),
                                             str(len(to_apply_by_name[erratum])).rjust(3)))
        else:
            logging.debug('%s does not affect any systems' % erratum)

    # get a unique list of all systems we need to touch
    for systemlist in to_apply_by_name.values():
        systems += systemlist
    systems = list(set(systems))

    if not systems:
        logging.warning('No patches to apply')
        return

    # a summary of which errata we're going to apply
    print('Errata             Systems')
    print('--------------     -------')
    print('\n'.join(sorted(summary)))
<<<<<<< HEAD
    print()
=======
    print('')
>>>>>>> 7c6fdeee
    print('Start Time: %s' % options.start_time)

    if not self.user_confirm('Apply these patches [y/N]:'):
        return

    # if the API supports it, try to schedule multiple systems for one erratum
    # in order to reduce the number of actions scheduled
    if self.check_api_version('10.11'):
        to_apply = {}

        for system in systems:
            system_id = self.get_system_id(system)

            # only attempt to schedule unscheduled errata
            system_errata = self.client.system.getUnscheduledErrata(self.session,
                                                                    system_id)

            # make a list of systems for each erratum
            for erratum in system_errata:
                erratum_id = erratum.get('id')

                if erratum.get('advisory_name') in errata_list:
                    if erratum_id not in to_apply:
                        to_apply[erratum_id] = []

                    to_apply[erratum_id].append(system_id)

        # apply the errata
        for erratum in to_apply:
            self.client.system.scheduleApplyErrata(self.session,
                                                   to_apply[erratum],
                                                   [erratum],
                                                   options.start_time)

            logging.info('Scheduled %i system(s) for %s' %
                         (len(to_apply[erratum]),
                          self.get_erratum_name(erratum)))
    else:
        for system in systems:
            system_id = self.get_system_id(system)

            # only schedule unscheduled errata
            system_errata = self.client.system.getUnscheduledErrata(self.session,
                                                                    system_id)

            # if an errata specified for installation is unscheduled for
            # this system, add it to the list to schedule
            errata_to_apply = []
            for erratum in errata_list:
                for e in system_errata:
                    if erratum == e.get('advisory_name'):
                        errata_to_apply.append(e.get('id'))
                        break

            if not errata_to_apply:
                logging.warning('No patches to schedule for %s' % system)
                continue

            # this results in one action per erratum for each server
            self.client.system.scheduleApplyErrata(self.session,
                                                   system_id,
                                                   errata_to_apply,
                                                   options.start_time)

            logging.info('Scheduled %i patches for %s' %
                         (len(errata_to_apply), system))

####################


def help_errata_listaffectedsystems(self):
<<<<<<< HEAD
    print('errata_listaffectedsystems: List of systems affected by an patch')
=======
    print('errata_listaffectedsystems: List of systems affected by an erratum')
>>>>>>> 7c6fdeee
    print('usage: errata_listaffectedsystems ERRATA|search:XXX ...')


def complete_errata_listaffectedsystems(self, text, line, beg, end):
    return self.tab_complete_errata(text)


def do_errata_listaffectedsystems(self, args):
    arg_parser = get_argument_parser()

    (args, _options) = parse_command_arguments(args, arg_parser)

    if not args:
        self.help_errata_listaffectedsystems()
        return

    # allow globbing and searching via arguments
    errata_list = self.expand_errata(args)

    add_separator = False

    for erratum in errata_list:
        systems = self.client.errata.listAffectedSystems(self.session, erratum)

        if systems:
            if add_separator:
                print(self.SEPARATOR)
            add_separator = True

            print('%s:' % erratum)
            print('\n'.join(sorted([s.get('name') for s in systems])))

####################


def help_errata_listcves(self):
<<<<<<< HEAD
    print('errata_listcves: List of CVEs addressed by an patch')
=======
    print('errata_listcves: List of CVEs addressed by an erratum')
>>>>>>> 7c6fdeee
    print('usage: errata_listcves ERRATA|search:XXX ...')


def complete_errata_listcves(self, text, line, beg, end):
    return self.tab_complete_errata(text)


def do_errata_listcves(self, args):
    arg_parser = get_argument_parser()

    (args, _options) = parse_command_arguments(args, arg_parser)

    if not args:
        self.help_errata_listcves()
        return

    # allow globbing and searching via arguments
    errata_list = self.expand_errata(args)

    add_separator = False

    for erratum in errata_list:
        cves = self.client.errata.listCves(self.session, erratum)

        if cves:
            if len(errata_list) > 1:
                if add_separator:
                    print(self.SEPARATOR)
                add_separator = True

                print('%s:' % erratum)

            print('\n'.join(sorted(cves)))

####################


def help_errata_findbycve(self):
    print('errata_findbycve: List errata addressing a CVE')
    print('usage: errata_findbycve CVE-YYYY-NNNN ...')


def complete_errata_findbycve(self, text, line, beg, end):
    return self.tab_complete_errata(text)


def do_errata_findbycve(self, args):
    arg_parser = get_argument_parser()

    (args, _options) = parse_command_arguments(args, arg_parser)

    if not args:
        self.help_errata_findbycve()
        return

    # More than one CVE may be specified
    cve_list = args
    logging.debug("Got CVE list %s" % cve_list)

    add_separator = False

    # Then iterate over the requested CVEs and dump the errata which match
    for c in cve_list:
        if add_separator:
            print(self.SEPARATOR)
        add_separator = True

        print("%s:" % c)
        errata = self.client.errata.findByCve(self.session, c)
        if errata:
            for e in errata:
                print("%s" % e.get('advisory_name'))

####################


def help_errata_details(self):
<<<<<<< HEAD
    print('errata_details: Show the details of an patch')
=======
    print('errata_details: Show the details of an erratum')
>>>>>>> 7c6fdeee
    print('usage: errata_details ERRATA|search:XXX ...')


def complete_errata_details(self, text, line, beg, end):
    return self.tab_complete_errata(text)


def do_errata_details(self, args):
    arg_parser = get_argument_parser()

    (args, _options) = parse_command_arguments(args, arg_parser)

    if not args:
        self.help_errata_details()
        return

    # allow globbing and searching via arguments
    errata_list = self.expand_errata(args)

    add_separator = False

    for erratum in errata_list:
        try:
            details = self.client.errata.getDetails(self.session, erratum)

            packages = self.client.errata.listPackages(self.session, erratum)

            systems = self.client.errata.listAffectedSystems(self.session,
                                                             erratum)

            cves = self.client.errata.listCves(self.session, erratum)

            channels = \
                self.client.errata.applicableToChannels(self.session, erratum)
        except xmlrpclib.Fault:
            logging.warning('%s is not a valid erratum' % erratum)
            continue

        if add_separator:
            print(self.SEPARATOR)
        add_separator = True

        print('Name:       %s' % erratum)
        print('Product:    %s' % details.get('product'))
        print('Type:       %s' % details.get('type'))
        print('Issue Date: %s' % details.get('issue_date'))
<<<<<<< HEAD
        print()
        print('Topic')
        print('-----')
        print('\n'.join(wrap(details.get('topic'))))
        print()
=======
        print('')
        print('Topic')
        print('-----')
        print('\n'.join(wrap(details.get('topic'))))
        print('')
>>>>>>> 7c6fdeee
        print('Description')
        print('-----------')
        print('\n'.join(wrap(details.get('description'))))

        if details.get('notes'):
<<<<<<< HEAD
            print()
=======
            print('')
>>>>>>> 7c6fdeee
            print('Notes')
            print('-----')
            print('\n'.join(wrap(details.get('notes'))))

<<<<<<< HEAD
        print()
        print('CVEs')
        print('----')
        print('\n'.join(sorted(cves)))
        print()
        print('Solution')
        print('--------')
        print('\n'.join(wrap(details.get('solution'))))
        print()
        print('References')
        print('----------')
        print('\n'.join(wrap(details.get('references'))))
        print()
        print('Affected Channels')
        print('-----------------')
        print('\n'.join(sorted([c.get('label') for c in channels])))
        print()
        print('Affected Systems')
        print('----------------')
        print(str(len(systems)))
        print()
=======
        print('')
        print('CVEs')
        print('----')
        print('\n'.join(sorted(cves)))
        print('')
        print('Solution')
        print('--------')
        print('\n'.join(wrap(details.get('solution'))))
        print('')
        print('References')
        print('----------')
        print('\n'.join(wrap(details.get('references'))))
        print('')
        print('Affected Channels')
        print('-----------------')
        print('\n'.join(sorted([c.get('label') for c in channels])))
        print('')
        print('Affected Systems')
        print('----------------')
        print(str(len(systems)))
        print('')
>>>>>>> 7c6fdeee
        print('Affected Packages')
        print('-----------------')
        print('\n'.join(sorted(build_package_names(packages))))

####################


def help_errata_delete(self):
<<<<<<< HEAD
    print('errata_delete: Delete an patch')
=======
    print('errata_delete: Delete an erratum')
>>>>>>> 7c6fdeee
    print('usage: errata_delete ERRATA|search:XXX ...')


def complete_errata_delete(self, text, line, beg, end):
    return self.tab_complete_errata(text)


def do_errata_delete(self, args):
    arg_parser = get_argument_parser()

    (args, _options) = parse_command_arguments(args, arg_parser)

    if not args:
        self.help_errata_delete()
        return

    # allow globbing and searching via arguments
    errata = self.expand_errata(args)

    if not errata:
        logging.warning('No patches to delete')
        return

    print('Erratum            Channels')
    print('-------            --------')

    # tell the user how many channels each erratum affects
    for erratum in sorted(errata):
        channels = self.client.errata.applicableToChannels(self.session, erratum)
        print('%s    %s' % (erratum.ljust(20), str(len(channels)).rjust(3)))

    if not self.user_confirm('Delete these patches [y/N]:'):
        return

    for erratum in errata:
        self.client.errata.delete(self.session, erratum)

    logging.info('Deleted %i patches' % len(errata))

    self.generate_errata_cache(True)

####################


def help_errata_publish(self):
<<<<<<< HEAD
    print('errata_publish: Publish an patch to a channel')
=======
    print('errata_publish: Publish an erratum to a channel')
>>>>>>> 7c6fdeee
    print('usage: errata_publish ERRATA|search:XXX <CHANNEL ...>')


def complete_errata_publish(self, text, line, beg, end):
    parts = line.split(' ')

    if len(parts) == 2:
        return self.tab_complete_errata(text)
    elif len(parts) > 2:
        return tab_completer(self.do_softwarechannel_list('', True), text)


def do_errata_publish(self, args):
    arg_parser = get_argument_parser()

    (args, _options) = parse_command_arguments(args, arg_parser)

    if len(args) < 2:
        self.help_errata_publish()
        return

    # allow globbing and searching via arguments
    errata = self.expand_errata(args[0])

    channels = args[1:]

    if not errata:
        logging.warning('No patches to publish')
        return

    print('\n'.join(sorted(errata)))

    if not self.user_confirm('Publish these patches [y/N]:'):
        return

    for erratum in errata:
        self.client.errata.publish(self.session, erratum, channels)

####################


def help_errata_search(self):
<<<<<<< HEAD
    print('errata_search: List patches that meet the given criteria')
    print('usage: errata_search CVE|RHSA|RHBA|RHEA|CLA ...')
    print()
=======
    print('errata_search: List errata that meet the given criteria')
    print('usage: errata_search CVE|RHSA|RHBA|RHEA|CLA ...')
    print('')
>>>>>>> 7c6fdeee
    print('Example:')
    print('> errata_search CVE-2009:1674')
    print('> errata_search RHSA-2009:1674')


def complete_errata_search(self, text, line, beg, end):
    return tab_completer(self.do_errata_list('', True), text)


def do_errata_search(self, args, doreturn=False):
    arg_parser = get_argument_parser()

    (args, _options) = parse_command_arguments(args, arg_parser)

    if not args:
        self.help_errata_search()
        return

    add_separator = False

    for query in args:
        errata = []

        if re.match('CVE', query, re.I):
            errata = self.client.errata.findByCve(self.session,
                                                  query.upper())
        else:
            self.generate_errata_cache()

            for name in self.all_errata.keys():
                if re.search(query, name, re.I) or \
                   re.search(query, self.all_errata[name]['advisory_synopsis'],
                             re.I):

                    match = self.all_errata[name]

                    # build a structure to pass to print_errata_summary()
                    errata.append({'advisory_name': name,
                                   'advisory_type': match['advisory_type'],
                                   'advisory_synopsis': match['advisory_synopsis'],
                                   'date': match['date']})

        if add_separator:
            print(self.SEPARATOR)
        add_separator = True

        if errata:
            if doreturn:
                return [erratum['advisory_name'] for erratum in errata]
            else:
                map(print_errata_summary, sorted(errata, reverse=True))
        else:
            return []<|MERGE_RESOLUTION|>--- conflicted
+++ resolved
@@ -40,11 +40,7 @@
 
 
 def help_errata_list(self):
-<<<<<<< HEAD
     print('errata_list: List all patches')
-=======
-    print('errata_list: List all errata')
->>>>>>> 7c6fdeee
     print('usage: errata_list')
 
 
@@ -80,11 +76,7 @@
 
 options:
   -s START_TIME''')
-<<<<<<< HEAD
-    print()
-=======
     print('')
->>>>>>> 7c6fdeee
     print(self.HELP_TIME_OPTS)
 
 
@@ -163,11 +155,7 @@
     print('Errata             Systems')
     print('--------------     -------')
     print('\n'.join(sorted(summary)))
-<<<<<<< HEAD
-    print()
-=======
     print('')
->>>>>>> 7c6fdeee
     print('Start Time: %s' % options.start_time)
 
     if not self.user_confirm('Apply these patches [y/N]:'):
@@ -239,11 +227,7 @@
 
 
 def help_errata_listaffectedsystems(self):
-<<<<<<< HEAD
     print('errata_listaffectedsystems: List of systems affected by an patch')
-=======
-    print('errata_listaffectedsystems: List of systems affected by an erratum')
->>>>>>> 7c6fdeee
     print('usage: errata_listaffectedsystems ERRATA|search:XXX ...')
 
 
@@ -280,11 +264,7 @@
 
 
 def help_errata_listcves(self):
-<<<<<<< HEAD
     print('errata_listcves: List of CVEs addressed by an patch')
-=======
-    print('errata_listcves: List of CVEs addressed by an erratum')
->>>>>>> 7c6fdeee
     print('usage: errata_listcves ERRATA|search:XXX ...')
 
 
@@ -362,11 +342,7 @@
 
 
 def help_errata_details(self):
-<<<<<<< HEAD
     print('errata_details: Show the details of an patch')
-=======
-    print('errata_details: Show the details of an erratum')
->>>>>>> 7c6fdeee
     print('usage: errata_details ERRATA|search:XXX ...')
 
 
@@ -413,78 +389,42 @@
         print('Product:    %s' % details.get('product'))
         print('Type:       %s' % details.get('type'))
         print('Issue Date: %s' % details.get('issue_date'))
-<<<<<<< HEAD
-        print()
+        print('')
         print('Topic')
         print('-----')
         print('\n'.join(wrap(details.get('topic'))))
-        print()
-=======
-        print('')
-        print('Topic')
-        print('-----')
-        print('\n'.join(wrap(details.get('topic'))))
-        print('')
->>>>>>> 7c6fdeee
+        print('')
         print('Description')
         print('-----------')
         print('\n'.join(wrap(details.get('description'))))
 
         if details.get('notes'):
-<<<<<<< HEAD
-            print()
-=======
             print('')
->>>>>>> 7c6fdeee
             print('Notes')
             print('-----')
             print('\n'.join(wrap(details.get('notes'))))
 
-<<<<<<< HEAD
-        print()
+        print('')
         print('CVEs')
         print('----')
         print('\n'.join(sorted(cves)))
-        print()
+        print('')
         print('Solution')
         print('--------')
         print('\n'.join(wrap(details.get('solution'))))
-        print()
+        print('')
         print('References')
         print('----------')
         print('\n'.join(wrap(details.get('references'))))
-        print()
+        print('')
         print('Affected Channels')
         print('-----------------')
         print('\n'.join(sorted([c.get('label') for c in channels])))
-        print()
+        print('')
         print('Affected Systems')
         print('----------------')
         print(str(len(systems)))
-        print()
-=======
-        print('')
-        print('CVEs')
-        print('----')
-        print('\n'.join(sorted(cves)))
-        print('')
-        print('Solution')
-        print('--------')
-        print('\n'.join(wrap(details.get('solution'))))
-        print('')
-        print('References')
-        print('----------')
-        print('\n'.join(wrap(details.get('references'))))
-        print('')
-        print('Affected Channels')
-        print('-----------------')
-        print('\n'.join(sorted([c.get('label') for c in channels])))
-        print('')
-        print('Affected Systems')
-        print('----------------')
-        print(str(len(systems)))
-        print('')
->>>>>>> 7c6fdeee
+        print('')
         print('Affected Packages')
         print('-----------------')
         print('\n'.join(sorted(build_package_names(packages))))
@@ -493,11 +433,7 @@
 
 
 def help_errata_delete(self):
-<<<<<<< HEAD
     print('errata_delete: Delete an patch')
-=======
-    print('errata_delete: Delete an erratum')
->>>>>>> 7c6fdeee
     print('usage: errata_delete ERRATA|search:XXX ...')
 
 
@@ -543,11 +479,7 @@
 
 
 def help_errata_publish(self):
-<<<<<<< HEAD
     print('errata_publish: Publish an patch to a channel')
-=======
-    print('errata_publish: Publish an erratum to a channel')
->>>>>>> 7c6fdeee
     print('usage: errata_publish ERRATA|search:XXX <CHANNEL ...>')
 
 
@@ -590,15 +522,9 @@
 
 
 def help_errata_search(self):
-<<<<<<< HEAD
     print('errata_search: List patches that meet the given criteria')
     print('usage: errata_search CVE|RHSA|RHBA|RHEA|CLA ...')
-    print()
-=======
-    print('errata_search: List errata that meet the given criteria')
-    print('usage: errata_search CVE|RHSA|RHBA|RHEA|CLA ...')
     print('')
->>>>>>> 7c6fdeee
     print('Example:')
     print('> errata_search CVE-2009:1674')
     print('> errata_search RHSA-2009:1674')
