--- conflicted
+++ resolved
@@ -26,15 +26,11 @@
 
 import logging
 import sys
-<<<<<<< HEAD
-import xmlrpclib
-from utils import CustomJsonEncoder
-=======
 try:
     from xmlrpc import client as xmlrpclib
 except ImportError:
     import xmlrpclib
->>>>>>> 7c6fdeee
+from utils import CustomJsonEncoder
 from spacecmd.utils import *
 
 
