#
# Licensed under the GNU General Public License Version 3
#
# This program is free software; you can redistribute it and/or modify
# it under the terms of the GNU General Public License as published by
# the Free Software Foundation; either version 3 of the License, or
# (at your option) any later version.
#
# This program is distributed in the hope that it will be useful,
# but WITHOUT ANY WARRANTY; without even the implied warranty of
# MERCHANTABILITY or FITNESS FOR A PARTICULAR PURPOSE.  See the
# GNU General Public License for more details.
#
# You should have received a copy of the GNU General Public License
# along with this program; if not, write to the Free Software
# Foundation, Inc., 51 Franklin Street, Fifth Floor, Boston, MA 02110-1301 USA.
#
# Copyright 2013 Aron Parsons <aronparsons@gmail.com>
#

# NOTE: the 'self' variable is an instance of SpacewalkShell

# wildcard import
# pylint: disable=W0401,W0614

# unused argument
# pylint: disable=W0613

# invalid function name
# pylint: disable=C0103

import base64
import gettext
from operator import itemgetter
try:
    from xmlrpc import client as xmlrpclib
except ImportError:
    import xmlrpclib
from spacecmd.i18n import _N
from spacecmd.utils import *

translation = gettext.translation('spacecmd', fallback=True)
try:
    _ = translation.ugettext
except AttributeError:
    _ = translation.gettext

def print_schedule_summary(self, action_type, args):
    args = args.split() or []

    if args:
        begin_date = parse_time_input(args[0])
        logging.debug('Begin Date: %s' % begin_date)
    else:
        begin_date = None

    if len(args) > 1:
        end_date = parse_time_input(args[1])
        logging.debug('End Date:   %s' % end_date)
    else:
        end_date = None

    if action_type == 'pending':
        actions = self.client.schedule.listInProgressActions(self.session)
    elif action_type == 'completed':
        actions = self.client.schedule.listCompletedActions(self.session)
    elif action_type == 'failed':
        actions = self.client.schedule.listFailedActions(self.session)
    elif action_type == 'archived':
        actions = self.client.schedule.listArchivedActions(self.session)
    elif action_type == 'all':
        # get actions in all states except archived
        in_progress = self.client.schedule.listInProgressActions(self.session)
        completed = self.client.schedule.listCompletedActions(self.session)
        failed = self.client.schedule.listFailedActions(self.session)

        actions = []
        added = []
        for action in in_progress + completed + failed:
            if action.get('id') not in added:
                actions.append(action)
                added.append(action.get('id'))
    else:
        return

    if not actions:
        return

    print(_('ID      Date                 C    F    P     Action'))
    print('--      ----                ---  ---  ---    ------')

    for action in sorted(actions, key=itemgetter('id'), reverse=True):
        if begin_date:
            if action.get('earliest') < begin_date:
                continue

        if end_date:
            if action.get('earliest') > end_date:
                continue

        if self.check_api_version('10.11'):
            print('%s  %s   %s  %s  %s    %s' %
                  (str(action.get('id')).ljust(6),
                   action.get('earliest'),
                   str(action.get('completedSystems')).rjust(3),
                   str(action.get('failedSystems')).rjust(3),
                   str(action.get('inProgressSystems')).rjust(3),
                   action.get('name')))
        else:
            # Satellite 5.3 compatibility
            in_progress = \
                self.client.schedule.listInProgressSystems(self.session,
                                                           action.get('id'))

            completed = \
                self.client.schedule.listCompletedSystems(self.session,
                                                          action.get('id'))

            failed = \
                self.client.schedule.listFailedSystems(self.session,
                                                       action.get('id'))

            print('%s  %s   %s  %s  %s    %s' %
                  (str(action.get('id')).ljust(6),
                   action.get('earliest'),
                   str(len(completed)).rjust(3),
                   str(len(failed)).rjust(3),
                   str(len(in_progress)).rjust(3),
                   action.get('name')))

####################


def help_schedule_cancel(self):
    print(_('schedule_cancel: Cancel scheduled actions'))
    print(_('usage: schedule_cancel ID|* ...'))


def complete_schedule_cancel(self, text, line, beg, end):
    try:
        actions = self.client.schedule.listInProgressActions(self.session)
        return tab_completer([str(a.get('id')) for a in actions], text)
    except xmlrpclib.Fault:
        return []


def do_schedule_cancel(self, args):
    arg_parser = get_argument_parser()

    (args, _options) = parse_command_arguments(args, arg_parser)

    if not args:
        self.help_schedule_cancel()
        return 1

    # cancel all actions
    if '.*' in args:
        if not self.user_confirm(_('Cancel all pending actions [y/N]:')):
            logging.info(_N("All pending actions left untouched"))
            return 1

        actions = self.client.schedule.listInProgressActions(self.session)
        strings = [a.get('id') for a in actions]
    else:
        strings = args

    # convert strings to integers
    actions = []
    failed_actions = []
    for a in strings:
        try:
            actions.append(int(a))
        except ValueError:
            logging.warning(_N('"%s" is not a valid ID') % str(a))
            failed_actions.append(a)

    if actions:
        self.client.schedule.cancelActions(self.session, actions)
        for a in actions:
            logging.info(_N('Canceled action: %i'), a)
    if failed_actions:
        for action in failed_actions:
            logging.info(_N("Failed action: %s"), action)

    print(_('Canceled %i action(s)') % len(actions))

    return 0

####################


def help_schedule_reschedule(self):
    print(_('schedule_reschedule: Reschedule failed actions'))
    print(_('usage: schedule_reschedule ID|* ...'))


def complete_schedule_reschedule(self, text, line, beg, end):
    try:
        actions = self.client.schedule.listFailedActions(self.session)
        return tab_completer([str(a.get('id')) for a in actions], text)
    except xmlrpclib.Fault:
        return []


def do_schedule_reschedule(self, args):
    arg_parser = get_argument_parser()

    (args, _options) = parse_command_arguments(args, arg_parser)

    if not args:
        self.help_schedule_reschedule()
        return 1

    failed_actions = self.client.schedule.listFailedActions(self.session)
    failed_actions = [a.get('id') for a in failed_actions]

    to_reschedule = []

    # reschedule all failed actions
    if '.*' in args:
        if not self.user_confirm(_('Reschedule all failed actions [y/N]:')):
            return 1
        to_reschedule = failed_actions
    else:
        # use the list of action IDs passed in
        for a in args:
            try:
                action_id = int(a)

                if action_id in failed_actions:
                    to_reschedule.append(action_id)
                else:
                    logging.warning(_N('"%i" is not a failed action') % action_id)
            except ValueError:
                logging.warning(_N('"%s" is not a valid ID') % str(a))
                continue

    if not to_reschedule:
        logging.warning(_N('No failed actions to reschedule'))
        return 1
    else:
        self.client.schedule.rescheduleActions(self.session, to_reschedule, True)
        print(_('Rescheduled %i action(s)') % len(to_reschedule))

    return 0

####################


def help_schedule_details(self):
    print(_('schedule_details: Show the details of a scheduled action'))
    print(_('usage: schedule_details ID'))


def do_schedule_details(self, args):
    arg_parser = get_argument_parser()

    (args, _options) = parse_command_arguments(args, arg_parser)

    if not args:
        self.help_schedule_details()
        return 1
    else:
        action_id = args[0]

    try:
        action_id = int(action_id)
    except ValueError:
        logging.warning(_N('The ID "%s" is invalid') % action_id)
        return 1

    completed = self.client.schedule.listCompletedSystems(self.session, action_id)
    failed = self.client.schedule.listFailedSystems(self.session, action_id)
    pending = self.client.schedule.listInProgressSystems(self.session, action_id)
    action = dict(map(lambda e: [e.get("id"), e], self.client.schedule.listAllActions(self.session))).get(action_id)

    if action is not None:
        print(_('ID:        %i') % action.get('id'))
        print(_('Action:    %s') % action.get('name'))
        print(_('User:      %s') % action.get('scheduler'))
        print(_('Date:      %s') % action.get('earliest'))
        print('')
        print(_('Completed: %s') % str(len(completed)).rjust(3))
        print(_('Failed:    %s') % str(len(failed)).rjust(3))
        print(_('Pending:   %s') % str(len(pending)).rjust(3))

        if completed:
            print('')
            print(_('Completed Systems'))
            print('-----------------')
            for s in completed:
                print(s.get('server_name'))

        if failed:
            print('')
            print(_('Failed Systems'))
            print('--------------')
            for s in failed:
                print(s.get('server_name'))

        if pending:
            print('')
            print(_('Pending Systems'))
            print('---------------')
            for s in pending:
                print(s.get('server_name'))
    else:
        logging.error(_N('No action found with the ID "%s"') % action_id)
        return 1

    return 0

####################


def help_schedule_getoutput(self):
    print(_('schedule_getoutput: Show the output from an action'))
    print(_('usage: schedule_getoutput ID'))


def do_schedule_getoutput(self, args):
    arg_parser = get_argument_parser()

    (args, _options) = parse_command_arguments(args, arg_parser)

    if not args:
        self.help_schedule_getoutput()
        return 1

    try:
        action_id = int(args[0])
    except ValueError:
        logging.error(_N('"%s" is not a valid action ID') % str(args[0]))
        return 1

    script_results = None
    try:
        script_results = self.client.system.getScriptResults(self.session, action_id)
    except xmlrpclib.Fault as exc:
        logging.debug("Exception occurrect while get script results: %s", str(exc))

    # scripts have a different data structure than other actions
    if script_results is not None:
        add_separator = False
        for r in script_results:
            if add_separator:
                print(self.SEPARATOR)
            add_separator = True

            if r.get('serverId'):
                system = self.get_system_name(r.get('serverId'))
            else:
                system = 'UNKNOWN'

            print(_('System:      %s') % system)
            print(_('Start Time:  %s') % r.get('startDate'))
            print(_('Stop Time:   %s') % r.get('stopDate'))
            print(_('Return Code: %i') % r.get('returnCode'))
            print('')
            print(_('Output'))
            print('------')
            if r.get('output_enc64'):
                print(base64.b64decode(r.get('output') or b'Ti9B\n').decode("utf-8"))
            else:
                print((r.get('output') or "N/A").encode('UTF8').decode("utf-8"))

    else:
        completed = self.client.schedule.listCompletedSystems(self.session, action_id)
        failed = self.client.schedule.listFailedSystems(self.session, action_id)

        add_separator = False

        if completed or failed:
            for action in completed + failed:
                if add_separator:
                    print(self.SEPARATOR)
                add_separator = True

                print(_('System:    %s') % action.get('server_name'))
                print(_('Completed: %s') % action.get('timestamp'))
                print('')
                print(_('Output'))
                print('------')
                print(action.get('message'))
        else:
            logging.error(_N("No systems found"))
            return 1

    return 0

####################


def help_schedule_listpending(self):
    print(_('schedule_listpending: List pending actions'))
    print(_('usage: schedule_listpending [BEGINDATE] [ENDDATE]'))
    print('')
    print(self.HELP_TIME_OPTS)


def do_schedule_listpending(self, args):
    return self.print_schedule_summary('pending', args)

####################


def help_schedule_listcompleted(self):
    print(_('schedule_listcompleted: List completed actions'))
    print(_('usage: schedule_listcompleted [BEGINDATE] [ENDDATE]'))
    print('')
    print(self.HELP_TIME_OPTS)


def do_schedule_listcompleted(self, args):
    return self.print_schedule_summary('completed', args)

####################


def help_schedule_listfailed(self):
    print(_('schedule_listfailed: List failed actions'))
    print(_('usage: schedule_listfailed [BEGINDATE] [ENDDATE]'))
    print('')
    print(self.HELP_TIME_OPTS)


def do_schedule_listfailed(self, args):
    return self.print_schedule_summary('failed', args)

####################


def help_schedule_listarchived(self):
    print(_('schedule_listarchived: List archived actions'))
    print(_('usage: schedule_listarchived [BEGINDATE] [ENDDATE]'))
    print('')
    print(self.HELP_TIME_OPTS)


def do_schedule_listarchived(self, args):
    return self.print_schedule_summary('archived', args)

####################


def help_schedule_list(self):
    print(_('schedule_list: List all actions'))
    print(_('usage: schedule_list [BEGINDATE] [ENDDATE]'))
    print('')
    print(self.HELP_TIME_OPTS)


def do_schedule_list(self, args):
    return self.print_schedule_summary('all', args)

####################

def help_schedule_deletearchived(self):
    print(_('schedule_deletearchived: Delete all archived actions older than given date.'))
    print(_('usage: schedule_deletearchived [yyyymmdd]'))
    print('')
    print(_('If no date is provided it will delete all archived actions'))

def do_schedule_deletearchived(self, args):
    """
    This method removes all of the archived actions older than provided date.
    If no date is provided it will delete all archived actions.
    """
<<<<<<< HEAD
    user_already_prompted = False
    while True:
        # Needs to happen in a loop, since we can only fetch in batches. 10k is the default.
        actions = self.client.schedule.listArchivedActions(self.session)
        logging.debug("actions: {}".format(actions))
        if actions:
            if not user_already_prompted:
                if len(actions) >= 10000:
                    action_length = ">10000"
                else:
                    action_length = len(actions)
                user_answer = prompt_user(_("Do you want to delete all ({}) archived actions? [y/N]"
                                           ).format(action_length))
                if user_answer not in ("y", "Y", "yes", "Yes", "YES"):
                    break
                user_already_prompted = True

            # Collect IDs of actions that should be deleted
            action_ids = [action.get('id') for action in actions]

            # Remove duplicates if any
            # set needs to be cast to list, since set cannot be marshalled
            action_ids = list(set(action_ids))

            if action_ids:
                # Process deletion in batches
                BATCH_SIZE = 50
                for i in range(0, len(action_ids), BATCH_SIZE):
                    # Pass list of actions that should be deleted
                    self.client.schedule.deleteActions(self.session, action_ids[i:i + BATCH_SIZE])
                    processed = i + BATCH_SIZE if i + BATCH_SIZE <= len(action_ids) else len(action_ids)
                    print("Deleted {} actions of {}".format(processed, len(action_ids)))
        else:
            if not user_already_prompted:
                print(_("No archived actions found."))
            break
=======
    args = args.split() or []

    if args:
        date_limit = parse_time_input(args[0])
        logging.debug('Date limit: %s' % date_limit)
    else:
        date_limit = None

    actions = self.client.schedule.listAllArchivedActions(self.session)

    # Filter out actions by date if limit is set
    if date_limit:
        actions = [action for action in actions if action.get('earliest') < date_limit]

    logging.debug("actions: {}".format(actions))
    if actions:
        user_answer = prompt_user(_("Do you want to delete ({}) archived actions? [y/N]").format(len(actions)))
        if user_answer not in ("y", "Y", "yes", "Yes", "YES"):
            return

        # Collect IDs of actions that should be deleted
        action_ids = [action.get('id') for action in actions]

        # Remove duplicates if any
        # set needs to be cast to list, since set cannot be marshalled
        action_ids = list(set(action_ids))

        if action_ids:
            # Process deletion in batches
            BATCH_SIZE = 50
            for i in range(0, len(action_ids), BATCH_SIZE):
                # Pass list of actions that should be deleted
                self.client.schedule.deleteActions(self.session, action_ids[i:i + BATCH_SIZE])
                processed = i + BATCH_SIZE if i + BATCH_SIZE <= len(action_ids) else len(action_ids)
                print("Deleted {} actions of {}".format(processed, len(action_ids)))
    else:
        print(_("No archived actions found."))
>>>>>>> a196aeda
<|MERGE_RESOLUTION|>--- conflicted
+++ resolved
@@ -466,44 +466,7 @@
     This method removes all of the archived actions older than provided date.
     If no date is provided it will delete all archived actions.
     """
-<<<<<<< HEAD
-    user_already_prompted = False
-    while True:
-        # Needs to happen in a loop, since we can only fetch in batches. 10k is the default.
-        actions = self.client.schedule.listArchivedActions(self.session)
-        logging.debug("actions: {}".format(actions))
-        if actions:
-            if not user_already_prompted:
-                if len(actions) >= 10000:
-                    action_length = ">10000"
-                else:
-                    action_length = len(actions)
-                user_answer = prompt_user(_("Do you want to delete all ({}) archived actions? [y/N]"
-                                           ).format(action_length))
-                if user_answer not in ("y", "Y", "yes", "Yes", "YES"):
-                    break
-                user_already_prompted = True
-
-            # Collect IDs of actions that should be deleted
-            action_ids = [action.get('id') for action in actions]
-
-            # Remove duplicates if any
-            # set needs to be cast to list, since set cannot be marshalled
-            action_ids = list(set(action_ids))
-
-            if action_ids:
-                # Process deletion in batches
-                BATCH_SIZE = 50
-                for i in range(0, len(action_ids), BATCH_SIZE):
-                    # Pass list of actions that should be deleted
-                    self.client.schedule.deleteActions(self.session, action_ids[i:i + BATCH_SIZE])
-                    processed = i + BATCH_SIZE if i + BATCH_SIZE <= len(action_ids) else len(action_ids)
-                    print("Deleted {} actions of {}".format(processed, len(action_ids)))
-        else:
-            if not user_already_prompted:
-                print(_("No archived actions found."))
-            break
-=======
+
     args = args.split() or []
 
     if args:
@@ -540,5 +503,4 @@
                 processed = i + BATCH_SIZE if i + BATCH_SIZE <= len(action_ids) else len(action_ids)
                 print("Deleted {} actions of {}".format(processed, len(action_ids)))
     else:
-        print(_("No archived actions found."))
->>>>>>> a196aeda
+        print(_("No archived actions found."))