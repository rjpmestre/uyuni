<<<<<<< HEAD
  - option 'org_createfirst' added to perform initial organization and user creation
- Include group formulas configuration in spacecmd group_backup and
  spacecmd group_restore. This changes backup format to json,
  previously used plain text is still supported for reading (bsc#1190462)
- Fix interactive mode for "system_applyerrata" and "errata_apply" (bsc#1194363)
=======
  * Added gettext build requirement for RHEL.
  * Removed RHEL 5 references.

-------------------------------------------------------------------
Tue Feb 15 10:00:44 CET 2022 - jgonzalez@suse.com

- version 4.3.7-1
  * Include group formulas configuration in spacecmd group_backup and
    spacecmd group_restore. This changes backup format to json,
    previously used plain text is still supported for reading (bsc#1190462)
  * Fix interactive mode for "system_applyerrata" and "errata_apply" (bsc#1194363)
>>>>>>> e0cf1f06

-------------------------------------------------------------------
Mon Jan 24 11:16:36 CET 2022 - jgonzalez@suse.com

- version 4.3.6-1
  * Update translation strings

-------------------------------------------------------------------
Tue Jan 18 13:37:17 CET 2022 - jgonzalez@suse.com

- version 4.3.5-1
  * require python macros for building

-------------------------------------------------------------------
Tue Nov 16 10:02:53 CET 2021 - jgonzalez@suse.com

- version 4.3.4-1
  * Update translation strings

-------------------------------------------------------------------
Fri Nov 05 13:35:11 CET 2021 - jgonzalez@suse.com

- version 4.3.3-1
  * Improved event history listing and added new system_eventdetails 
    command to retrieve the details of an event
  * configchannel_updatefile handles directory properly (bsc#1190512)

-------------------------------------------------------------------
Fri Sep 17 12:00:28 CEST 2021 - jgonzalez@suse.com

- version 4.3.2-1
  * Add schedule_archivecompleted to mass archive actions (bsc#1181223)
  * Make schedule_deletearchived to get all actions without display limit
  * Allow passing a date limit for schedule_deletearchived on spacecmd (bsc#1181223)
  * Remove whoami from the list of unauthenticated commands (bsc#1188977)

-------------------------------------------------------------------
Mon Aug 09 10:56:30 CEST 2021 - jgonzalez@suse.com

- version 4.3.1-1
- Use correct API endpoint in list_proxies (bsc#1188042)
- Add schedule_deletearchived to bulk delete archived actions (bsc#1181223)
- make spacecmd aware of retracted patches/packages

-------------------------------------------------------------------
Tue Jun 01 11:48:01 CEST 2021 - jgonzalez@suse.com

- version 4.2.10-1
- enhance help for installation types when creating distributions (bsc#1186581)

-------------------------------------------------------------------
Mon May 24 12:35:44 CEST 2021 - jgonzalez@suse.com

- version 4.2.9-1
- Parse empty argument when nothing in between the separator

-------------------------------------------------------------------
Wed May 05 16:31:43 CEST 2021 - jgonzalez@suse.com

- version 4.2.8-1
- Rename system migration to system transfer
- Rename SP to product migration

-------------------------------------------------------------------
Mon Apr 19 14:50:07 CEST 2021 - jgonzalez@suse.com

- version 4.2.7-1
- Update translation strings

-------------------------------------------------------------------
Fri Apr 16 13:16:08 CEST 2021 - jgonzalez@suse.com

- version 4.2.6-1
- Add group_addconfigchannel and group_removeconfigchannel
- Add group_listconfigchannels and configchannel_listgroups
- Handle SIGPIPE without user-visible Exception (bsc#1181124)
- Fix spacecmd compat with Python 3

-------------------------------------------------------------------
Fri Feb 12 14:26:48 CET 2021 - jgonzalez@suse.com

- version 4.2.5-1
- Deprecated "Software Crashes" feature
- Document advanced package search on '--help' (bsc#1180583)
- Fixed advanced search on 'package_listinstalledsystems'
- Fixed duplicate results when using multiple search criteria (bsc#1180585)

-------------------------------------------------------------------
Wed Jan 27 12:57:11 CET 2021 - jgonzalez@suse.com

- version 4.2.4-1
- Fix spacecmd with no parameters produces traceback
  on SLE 11 SP4 (bsc#1176823)
- Fixed "non-advanced" package search when using multiple package names (bsc#1180584)
- Added '-r REVISION' option to the 'configchannel_updateinitsls' command (bsc#1179566)
- Fix: internal: workaround for future tee of logs translation

-------------------------------------------------------------------
Thu Dec 03 13:41:55 CET 2020 - jgonzalez@suse.com

- version 4.2.3-1
- Update translations

-------------------------------------------------------------------
Wed Nov 25 12:13:23 CET 2020 - jgonzalez@suse.com

- version 4.2.2-1
- Fix: make spacecmd build on Debian
- Python3 fixes for errata in spacecmd (bsc#1169664)
- Added support for i18n of user-facing strings
- Python3 fix for sorted usage (bsc#1167907)

-------------------------------------------------------------------
Fri Sep 18 12:11:37 CEST 2020 - jgonzalez@suse.com

- version 4.2.1-1
- Fix softwarechannel_listlatestpackages throwing error on
  empty channels (bsc#1175889)
- Add Service Pack migration operations (bsc#1173557)
- Fix softwarechannel update for vendor channels (bsc#1172709)
- Update package version to 4.2.0

-------------------------------------------------------------------
Thu Jul 23 13:24:34 CEST 2020 - jgonzalez@suse.com

- version 4.1.5-1
- fix escaping of package names (bsc#1171281)

-------------------------------------------------------------------
Wed Jun 10 12:14:16 CEST 2020 - jgonzalez@suse.com

- version 4.1.4-1
- only report real error, not result (bsc#1171687)
- use defined return values for spacecmd methods so scripts can
  check for failure (bsc#1171687)

-------------------------------------------------------------------
Mon Feb 17 12:39:00 CET 2020 - jgonzalez@suse.com

- version 4.1.3-1
- disable globbing for api subcommand to allow wildcards in filter
  settings (bsc#1163871)

-------------------------------------------------------------------
Thu Jan 30 14:47:39 CET 2020 - jgonzalez@suse.com

- version 4.1.2-1
- Bugfix: attempt to purge SSM when it is empty (bsc#1155372)

-------------------------------------------------------------------
Wed Nov 27 16:57:34 CET 2019 - jgonzalez@suse.com

- version 4.1.1-1
- Bump version to 4.1.0 (bsc#1154940)
- Prevent error when piping stdout in Python 2 (bsc#1153090)
- Java api expects content as encoded string instead of encoded bytes like before (bsc#1153277)
- Enable building and installing for Ubuntu 16.04 and Ubuntu 18.04
- Fix building and installing on CentOS8/RES8/RHEL8
- Check that a channel doesn't have clones before deleting it (bsc#1138454)
- Add unit test for schedule, errata, user, utils, misc, configchannel
  and kickstart modules
- Multiple minor bugfixes alongside the unit tests
- Fix missing runtime dependencies that made spacecmd return old versions of
  packages in some cases, even if newer ones were available (bsc#1148311)

-------------------------------------------------------------------
Wed Jul 31 17:30:30 CEST 2019 - jgonzalez@suse.com

- version 4.0.12-1
- Bugfix: referenced variable before assignment.
- Add unit test for report, package, org, repo and group
- Bugfix: 'dict' object has no attribute 'iteritems' (bsc#1135881)
- Add unit tests for custominfo, snippet, scap, ssm, cryptokey and distribution

-------------------------------------------------------------------
Wed May 15 15:05:51 CEST 2019 - jgonzalez@suse.com

- version 4.0.11-1
- SPEC cleanup

-------------------------------------------------------------------
Mon Apr 22 12:05:58 CEST 2019 - jgonzalez@suse.com

- version 4.0.10-1
- add unit tests for spacecmd.api, spacecmd.activationkey and spacecmd.filepreservation
- add unit tests for spacecmd.shell
- Save SSM list on system delete and update cache (bsc#1130077, bsc#1125744)
- add makefile and pylint configuration

-------------------------------------------------------------------
Mon Mar 25 16:40:32 CET 2019 - jgonzalez@suse.com

- version 4.0.9-1
- Add Pylint setup
- Replace iteritems with items for python2/3 compat (bsc#1129243)

-------------------------------------------------------------------
Mon Mar 04 09:53:28 CET 2019 - jgonzalez@suse.com

- version 4.0.8-1
- fix python 3 bytes issue when handling config channels

-------------------------------------------------------------------
Sat Mar 02 00:09:22 CET 2019 - jgonzalez@suse.com

- version 4.0.7-1
- Add '--force', '-f' option to regenerateYumCache (bsc#1127389)

-------------------------------------------------------------------
Wed Feb 27 12:59:05 CET 2019 - jgonzalez@suse.com

- version 4.0.6-1
- Prevent spacecmd crashing when piping the output in Python 3 (bsc#1125610)

-------------------------------------------------------------------
Thu Jan 31 16:34:26 CET 2019 - jgonzalez@suse.com

- version 4.0.5-1
- Fix compatibility with Python 3

-------------------------------------------------------------------
Wed Jan 16 12:16:54 CET 2019 - jgonzalez@suse.com

- version 4.0.4-1
- Fix importing state channels using configchannel_import
- Fix getting file info for latest revision (via configchannel_filedetails)

-------------------------------------------------------------------
Mon Dec 17 14:33:04 CET 2018 - jgonzalez@suse.com

- version 4.0.3-1
- Add function to merge errata and packages through spacecmd (bsc#987798)
- show group id on group_details (bsc#1111542)
- State channels handling: Existing commands configchannel_create and configchannel_import were updated
  while system_scheduleapplyconfigchannels and configchannel_updateinitsls were added.

-------------------------------------------------------------------
Fri Oct 26 10:03:04 CEST 2018 - jgonzalez@suse.com

- version 4.0.2-1
- add summary to softwarechannel.clone when calling older API versions
  (bsc#1109023)
- New function/Update old functions to handle state channels as well

-------------------------------------------------------------------
Fri Aug 10 15:10:30 CEST 2018 - jgonzalez@suse.com

- version 4.0.1-1
- Bump version to 4.0.0 (bsc#1104034)
- Fix copyright for the package specfile (bsc#1103696)
- Suggest not to use password option for spacecmd (bsc#1103090)

-------------------------------------------------------------------
Wed May 23 09:00:54 CEST 2018 - jgonzalez@suse.com

- version 2.8.25.4-1
- add option to set cleanup type for system_delete (bsc#1094190)

-------------------------------------------------------------------
Wed May 16 17:20:02 CEST 2018 - jgonzalez@suse.com

- version 2.8.25.3-1
- Sync with upstream (bsc#1083294)

-------------------------------------------------------------------
Mon Apr 23 08:55:55 CEST 2018 - jgonzalez@suse.com

- version 2.8.25.2-1
- Sync with upstream (bsc#1083294)
- 1539878 - add save_cache to do_ssm_intersect
- Fix softwarechannel_listsyncschedule

-------------------------------------------------------------------
Wed Apr 04 14:29:37 CEST 2018 - jgonzalez@suse.com

- version 2.8.21.2-1
- Disable pylint for python2 and RES < 8 (bsc#1088070)

-------------------------------------------------------------------
Mon Mar 26 08:42:35 CEST 2018 - jgonzalez@suse.com

- version 2.8.21.1-1
- Sync with upstream (bsc#1083294)
- Connect to API using FQDN instead of hostname to avoid SSL
  validation problems (bsc#1085667)

-------------------------------------------------------------------
Mon Mar 05 08:41:11 CET 2018 - jgonzalez@suse.com

- version 2.8.20.1-1
- 1536484 - Command spacecmd supports utf8 name of systems
- 1484056 - updatefile and addfile are basically same calls
- 1484056 - make configchannel_addfile fully non-interactive
- 1445725 - display all checksum types, not just MD5
- remove clean section from spec (bsc#1083294)
- Added function to update software channel. Moreover, some
  refactoring has been done(bsc#1076578)

-------------------------------------------------------------------
Fri Feb 23 12:14:59 CET 2018 - jgonzalez@suse.com

- version 2.8.17.2-1
- add more python3 compatibility changes

-------------------------------------------------------------------
Fri Feb 23 10:30:03 CET 2018 - jgonzalez@suse.com

- version 2.8.17.1-1
- Compatibility with Python 3
- Fix typo (bsc#1081151)
- Configure gpg_flag via spacecmd creating a channel (bsc#1080290)

-------------------------------------------------------------------
Mon Feb 05 12:44:39 CET 2018 - jgonzalez@suse.com

- version 2.8.15.3-1
- Allow scheduling the change of software channels as an action.
  The previous channels remain accessible to the registered system
  until the action is executed.
  to the registered system until the action is executed.

-------------------------------------------------------------------
Fri Feb 02 11:58:16 CET 2018 - jgonzalez@suse.com

- version 2.8.15.2-1
- support multiple FQDNs per system (bsc#1063419)

-------------------------------------------------------------------
Wed Jan 17 17:34:42 CET 2018 - jgonzalez@suse.com

- version 2.8.13.2-1
- Fix bsc number for change 'configchannel export binary flag to
  json'

-------------------------------------------------------------------
Wed Jan 17 11:14:54 CET 2018 - jgonzalez@suse.com

- version 2.8.13.1-1
- add --config option to spacecmd
- Added custom JSON encoder in order to parse date fields correctly (bsc#1070372)

-------------------------------------------------------------------
Fri Nov 10 16:28:48 CET 2017 - mc@suse.de

- version 2.8.10.1-1
- pylint - fix intendation

-------------------------------------------------------------------
Thu Oct 26 17:00:51 CEST 2017 - mc@suse.de

- version 2.8.9.1-1
- fix build with python 3
- show list of arches for channel
- allow softwarechannel_setsyncschedule to disable schedule
- add softwarechannel_setsyncschedule --latest
- in case of system named by id, let id take precedence
- Make spacecmd prompt for password when overriding config file user
- show less output of common packages in selected channels
- adding softwarechannel_listmanageablechannels

-------------------------------------------------------------------
Wed Aug 30 16:05:32 CEST 2017 - mc@suse.de

- version 2.7.8.7-1
- Switched logging from warning to debug

-------------------------------------------------------------------
Tue Aug 08 11:06:21 CEST 2017 - fkobzik@suse.de

- version 2.7.8.6-1
- configchannel export binary flag to json (bsc#1044719)

-------------------------------------------------------------------
Mon Jun 12 09:10:45 CEST 2017 - mc@suse.de

- version 2.7.8.5-1
- spacecmd report_outofdatesystems: avoid one XMLRPC call per system
  (bsc#1015882)

-------------------------------------------------------------------
Mon May 29 15:38:31 CEST 2017 - mc@suse.de

- version 2.7.8.4-1
- Remove debug logging from softwarechannel_sync function

-------------------------------------------------------------------
Tue May 23 07:59:56 CEST 2017 - mc@suse.de

- version 2.7.8.3-1
- Remove get_certificateexpiration support in spacecmd (bsc#1013876)

-------------------------------------------------------------------
Wed May 03 15:58:13 CEST 2017 - michele.bologna@suse.com

- version 2.7.8.2-1
- Adding softwarechannel_listmanageablechannels

-------------------------------------------------------------------
Mon Apr 03 14:55:20 CEST 2017 - mc@suse.de

- version 2.7.8.1-1
- fix syntax error

-------------------------------------------------------------------
Fri Mar 31 09:53:45 CEST 2017 - mc@suse.de

- version 2.7.7.1-1
- make sure to know if we get into default function and exit
  accordingly

-------------------------------------------------------------------
Tue Mar 07 15:13:15 CET 2017 - mc@suse.de

- version 2.7.6.1-1
- exit with 1 with incorrect command, wrong server, etc.
- Updated links to github in spec files
- print also systemdid with system name
- improve output on error for listrepo (bsc#1027426)
- print profile_name instead of string we're searching for
- Fix: reword spacecmd removal msg (bsc#1024406)
- Fix interactive mode
- Add a type parameter to repo_create

-------------------------------------------------------------------
Tue Feb 07 15:11:39 CET 2017 - michele.bologna@suse.com

- version 2.7.3.2-1
- Removed obsolete code (bsc#1013938)

-------------------------------------------------------------------
Wed Jan 11 15:44:53 CET 2017 - michele.bologna@suse.com

- version 2.7.3.1-1
- Version 2.7.3-1

-------------------------------------------------------------------
Mon Nov 07 11:30:38 CET 2016 - michele.bologna@suse.com

- version 2.5.5.3-1
- Make exception class more generic and code fixup (bsc#1003449)
- Handle exceptions raised by listChannels (bsc#1003449)
- Alert if a non-unique package ID is detected

-------------------------------------------------------------------
Tue May 24 14:46:06 CEST 2016 - kwalter@suse.com

- version 2.5.5.2-1
- make spacecmd createRepo compatible with SUSE Manager 2.1 API
  (bsc#977264)

-------------------------------------------------------------------
Wed Feb 10 08:40:17 CET 2016 - mc@suse.de

- version 2.5.5.1-1
- mimetype detection to set the binary flag requires 'file' tool
- Text description missing for remote command by Spacecmd

-------------------------------------------------------------------
Tue Jan 26 14:02:05 CET 2016 - mc@suse.de

- version 2.5.2.1-1
- spacecmd: repo_details show 'None' if repository doesn't have SSL
  Certtificate
- spacecmd: Added functions to add/edit SSL certificates for
  repositories

-------------------------------------------------------------------
Tue Jan 05 15:54:16 CET 2016 - mc@suse.de

- version 2.5.1.2-1
- build spacecmd noarch only on new systems

-------------------------------------------------------------------
Mon Nov 30 11:02:34 CET 2015 - mc@suse.de

- version 2.5.1.1-1
- mimetype detection to set the binary flag requires 'file' tool
- fix export/cloning: always base64
- Always base64 encode to avoid trim() bugs in the XML-RPC library.

-------------------------------------------------------------------
Thu Nov 19 14:07:08 UTC 2015 - dmacvicar@suse.de

- set binary mode on uploaded files based on content
  (bsc#948245)

-------------------------------------------------------------------
Wed Oct 07 14:26:44 CEST 2015 - mc@suse.de

- version 2.5.0.1-1
- drop monitoring
- replace upstream subscription counting with new subscription
  matching (FATE#311619)

-------------------------------------------------------------------
Wed Sep 23 15:05:03 CEST 2015 - mc@suse.de

- version 2.1.25.10-1
- Revert "1207606 - do not return one package multiple times" (bsc#945380)
- check for existence of device description in spacecmd system_listhardware
  (bsc#932288)

-------------------------------------------------------------------
Mon Jun 22 15:57:11 CEST 2015 - jrenner@suse.de

- version 2.1.25.9-1
- do not escape spacecmd command arguments
- do not return one package multiple times
- add system_setcontactmethod (FATE#314858)
- add activationkey_setcontactmethod (FATE#314858)
- show contact method with activationkey_details and system_details
- clone config files without loosing trailing new lines (bsc#926318)

-------------------------------------------------------------------
Tue Mar 31 14:38:08 CEST 2015 - mc@suse.de

- version 2.1.25.8-1
- sanitize data from export

-------------------------------------------------------------------
Thu Jan 29 15:51:44 CET 2015 - mc@suse.de

- version 2.1.25.7-1
- fix configchannel export - do not create 'contents' key for directories
  (bsc#908849)
- fix patch summary printing
- code cleanup
- add new function kickstart_getsoftwaredetails
- Added feature to get installed packageversion of a system or systems managed
  by ssm to spacecmd

-------------------------------------------------------------------
Thu Dec 04 13:27:13 CET 2014 - mc@suse.de

- version 2.1.25.6-1
- call listAutoinstallableChannels() for listing distributions
  (bsc#887879)
- Fix spacecmd schedule listing (bsc#902494)
- Teach spacecmd report_errata to process all-errata in the absence
  of further args

-------------------------------------------------------------------
Tue Dec  2 15:13:52 CET 2014 - mc@suse.de

- fix call of setCustomOptions() during kickstart_importjson
  (bsc#879904)

-------------------------------------------------------------------
Fri Nov 07 13:10:33 CET 2014 - mc@suse.de

- version 2.1.25.5-1
- spacecmd: fix listupgrades [bnc#892707]

-------------------------------------------------------------------
Fri Aug 01 10:14:56 CEST 2014 - mc@suse.de

- version 2.1.25.4-1
- make print_result a static method of SpacewalkShell (bnc#889605)

-------------------------------------------------------------------
Tue Jun 17 10:29:00 CEST 2014 - jrenner@suse.de

- version 2.1.25.3-1
- Added option to force deployment of a config channel to all subscribed systems
- Added last boot message in system_details command
- Updated kickstart_import documentation
- Added kickstart_import_raw command

-------------------------------------------------------------------
Tue May 06 15:14:55 CEST 2014 - mc@suse.de

- version 2.1.25.2-1
- set output encoding when stdout is not a tty

-------------------------------------------------------------------
Thu Feb 27 15:35:56 CET 2014 - fcastelli@suse.com

- version 2.1.25.1-1
- make file_needs_b64_enc work for both str and unicode inputs

-------------------------------------------------------------------
Thu Feb 13 15:34:44 CET 2014 - mc@suse.de

- version 2.1.24.1-1
- Updating the copyright years info

-------------------------------------------------------------------
Mon Jan 13 09:42:30 CET 2014 - mc@suse.de

- version 2.1.22.1-1
- fix spacecmd, so it does not expect package id within the
  system.listPackages API call
- fix binary file detection
- added function package_listdependencies

-------------------------------------------------------------------
Wed Dec 18 13:51:21 CET 2013 - mc@suse.de

- version 2.1.20.1-1
- don't attempt to write out 'None'
- fix system listing when identified by system id

-------------------------------------------------------------------
Mon Dec 09 16:42:53 CET 2013 - mc@suse.de

- version 2.1.18.1-1
- switch to 2.1

-------------------------------------------------------------------
Wed Aug 21 15:54:06 CEST 2013 - mc@suse.de

- version 1.7.7.11-1
- fixing spacecmd ssm 'list' has no attribute 'keys' error

-------------------------------------------------------------------
Wed Jun 12 13:37:52 CEST 2013 - mc@suse.de

- version 1.7.7.10-1
- spacecmd errors out when trying to add script to kickstart
- Make spacecmd able to specify config channel label

-------------------------------------------------------------------
Thu Apr 04 15:29:13 CEST 2013 - mc@suse.de

- version 1.7.7.9-1
- fix directory export in configchannel_export
- use 755 as default permissions for directories in
  configfile_getinfo
- fix directory creation in configchannel_addfile
- print the list of systems in system_runscript
- print the list of systems in system_reboot
- return a unique set from expand_systems
- print a clearer error message when duplicate system names are found
- standardize the behavior for when a system ID is not returned
- add a delay before regenerating the system cache after a delete
- handle binary files correctly in configfile_getinfo
- print the name in the confirmation message of snippet_create
- don't reuse variable names in parse_arguments
- print the function's help message when -h in the argument list
- print file path in package_details
- fixing broken export of configchannels with symlinks

-------------------------------------------------------------------
Fri Sep 28 16:15:30 CEST 2012 - mc@suse.de

- version 1.7.7.8-1
- prevent outputting escape sequences to non-terminals
- Fixed small typo in spacecmd/src/lib/kickstart.py
- do not quote argument of the help command (bnc#776615)

-------------------------------------------------------------------
Mon Jul 16 15:27:39 CEST 2012 - ug@suse.de

- version 1.7.7.7-1
- Fix kickstart_export with old API versions

-------------------------------------------------------------------
Fri Jul  6 09:46:42 CEST 2012 - ug@suse.de

- command line parameter for "distribution path" was
  documented wrong in help text
  (bnc#769106)

-------------------------------------------------------------------
Thu Jul  5 11:34:41 CEST 2012 - ug@suse.de

- "suse" was missing in the helptext of the CLI for
  distributions (bnc#769108)

-------------------------------------------------------------------
Mon Jun 25 10:23:03 CEST 2012 - mc@suse.de

- version 1.7.7.6-1
- enhancement add configchannel_sync
- enhancement add softwarechannel_sync

-------------------------------------------------------------------
Thu Jun 21 11:19:29 CEST 2012 - jrenner@suse.de

- version 1.7.7.5-1
- fixing chroot option for addscript

-------------------------------------------------------------------
Thu May 31 10:53:52 CEST 2012 - mc@suse.de

- version 1.7.7.4-1
- kickstart_getcontents fix character encoding error
- activationkey_import don't add empty package/group lists
- fix activationkey_import when no base-channel specified
- Fix reference to non-existent variable
- improve configchannel_export operation on old API versions
- *diff functions allow python 2.4 compatibility
- changed get_string_diff_dicts to better fitting replacement method
- remove reference to stage function
- add do_SPACEWALKCOMPONENT_diff functions
- system_comparewithchannel filter system packagelist
- argument validation needed for configchannel_addfile
- configchannel_addfile don't display b64 file contents

-------------------------------------------------------------------
Fri Apr 27 16:11:14 CEST 2012 - mc@suse.de

- version 1.7.7.3-1
- enhancement add system_addconfigfile
- Fix usage for configchannel_addfile
- enhancement Add system_listconfigfiles
- add option to allow templating for spacecmd kickstarting

-------------------------------------------------------------------
Fri Mar 30 15:00:21 CEST 2012 - mc@suse.de

- version 1.7.7.2-1
- softwarechannel_clone avoid ISE on duplicate name
- softwarechannel_adderrata mergeErrata should be
  cloneErrataAsOriginal
- Add globbing support to distribution_details
- Add globbing support to distribution_delete
- Cleanup some typos in comments
- custominfo_details add support for globbing key names
- custominfo_deletekey add support for globbing key names
- Add cryptokey_details globbing support
- cryptokey_delete add support for globbing
- Workaround missing date key in recent spacewalk listErrata
- Add validation to softwarechannel_adderrata channel args
- softwarechannel_adderrata add --skip mode
- Add --quick mode to softwarechannel_adderrata
- Allow config-channel export of b64 encoded files
- Update the spacecmd copyright years

-------------------------------------------------------------------
Wed Mar 21 17:47:00 CET 2012 - mc@suse.de

- version 1.7.7.1-1
- Bumping package version

-------------------------------------------------------------------
Fri Feb 11 16:24:52 CET 2011 - mantel@suse.de

- debranding

-------------------------------------------------------------------
Sun Jan 30 15:31:06 CET 2011 - mc@suse.de

- backport upstrem fixes

-------------------------------------------------------------------
Wed Sep 15 08:32:37 CEST 2010 - mantel@suse.de

- Initial release of spacecmd

-------------------------------------------------------------------<|MERGE_RESOLUTION|>--- conflicted
+++ resolved
@@ -1,10 +1,4 @@
-<<<<<<< HEAD
-  - option 'org_createfirst' added to perform initial organization and user creation
-- Include group formulas configuration in spacecmd group_backup and
-  spacecmd group_restore. This changes backup format to json,
-  previously used plain text is still supported for reading (bsc#1190462)
-- Fix interactive mode for "system_applyerrata" and "errata_apply" (bsc#1194363)
-=======
+- Option 'org_createfirst' added to perform initial organization and user creation
   * Added gettext build requirement for RHEL.
   * Removed RHEL 5 references.
 
@@ -16,7 +10,6 @@
     spacecmd group_restore. This changes backup format to json,
     previously used plain text is still supported for reading (bsc#1190462)
   * Fix interactive mode for "system_applyerrata" and "errata_apply" (bsc#1194363)
->>>>>>> e0cf1f06
 
 -------------------------------------------------------------------
 Mon Jan 24 11:16:36 CET 2022 - jgonzalez@suse.com
