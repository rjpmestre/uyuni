--- conflicted
+++ resolved
@@ -1,7 +1,4 @@
-<<<<<<< HEAD
-- option 'org_createfirst' added to perform initial organization and user creation
-- configchannel_updatefile handles directory properly (bsc#1190512)
-=======
+  - option 'org_createfirst' added to perform initial organization and user creation
 - Include group formulas configuration in spacecmd group_backup and
   spacecmd group_restore. This changes backup format to json,
   previously used plain text is still supported for reading (bsc#1190462)
@@ -32,7 +29,6 @@
   * Improved event history listing and added new system_eventdetails 
     command to retrieve the details of an event
   * configchannel_updatefile handles directory properly (bsc#1190512)
->>>>>>> fa04c95a
 
 -------------------------------------------------------------------
 Fri Sep 17 12:00:28 CEST 2021 - jgonzalez@suse.com
