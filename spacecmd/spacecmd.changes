<<<<<<< HEAD
- Improved and modified files to pass pylint checks.
- Removed duplicate group in spec file.
=======
- Make schedule_deletearchived to get all actions without display limit
- Allow passing a date limit for schedule_deletearchived on spacecmd (bsc#1181223)
>>>>>>> a196aeda
- Remove whoami from the list of unauthenticated commands (bsc#1188977)

-------------------------------------------------------------------
Mon Aug 09 10:56:30 CEST 2021 - jgonzalez@suse.com

- version 4.3.1-1
- Use correct API endpoint in list_proxies (bsc#1188042)
- Add schedule_deletearchived to bulk delete archived actions (bsc#1181223)
- make spacecmd aware of retracted patches/packages

-------------------------------------------------------------------
Tue Jun 01 11:48:01 CEST 2021 - jgonzalez@suse.com

- version 4.2.10-1
- enhance help for installation types when creating distributions (bsc#1186581)

-------------------------------------------------------------------
Mon May 24 12:35:44 CEST 2021 - jgonzalez@suse.com

- version 4.2.9-1
- Parse empty argument when nothing in between the separator

-------------------------------------------------------------------
Wed May 05 16:31:43 CEST 2021 - jgonzalez@suse.com

- version 4.2.8-1
- Rename system migration to system transfer
- Rename SP to product migration

-------------------------------------------------------------------
Mon Apr 19 14:50:07 CEST 2021 - jgonzalez@suse.com

- version 4.2.7-1
- Update translation strings

-------------------------------------------------------------------
Fri Apr 16 13:16:08 CEST 2021 - jgonzalez@suse.com

- version 4.2.6-1
- Add group_addconfigchannel and group_removeconfigchannel
- Add group_listconfigchannels and configchannel_listgroups
- Handle SIGPIPE without user-visible Exception (bsc#1181124)
- Fix spacecmd compat with Python 3

-------------------------------------------------------------------
Fri Feb 12 14:26:48 CET 2021 - jgonzalez@suse.com

- version 4.2.5-1
- Deprecated "Software Crashes" feature
- Document advanced package search on '--help' (bsc#1180583)
- Fixed advanced search on 'package_listinstalledsystems'
- Fixed duplicate results when using multiple search criteria (bsc#1180585)

-------------------------------------------------------------------
Wed Jan 27 12:57:11 CET 2021 - jgonzalez@suse.com

- version 4.2.4-1
- Fix spacecmd with no parameters produces traceback
  on SLE 11 SP4 (bsc#1176823)
- Fixed "non-advanced" package search when using multiple package names (bsc#1180584)
- Added '-r REVISION' option to the 'configchannel_updateinitsls' command (bsc#1179566)
- Fix: internal: workaround for future tee of logs translation

-------------------------------------------------------------------
Thu Dec 03 13:41:55 CET 2020 - jgonzalez@suse.com

- version 4.2.3-1
- Update translations

-------------------------------------------------------------------
Wed Nov 25 12:13:23 CET 2020 - jgonzalez@suse.com

- version 4.2.2-1
- Fix: make spacecmd build on Debian
- Python3 fixes for errata in spacecmd (bsc#1169664)
- Added support for i18n of user-facing strings
- Python3 fix for sorted usage (bsc#1167907)

-------------------------------------------------------------------
Fri Sep 18 12:11:37 CEST 2020 - jgonzalez@suse.com

- version 4.2.1-1
- Fix softwarechannel_listlatestpackages throwing error on
  empty channels (bsc#1175889)
- Add Service Pack migration operations (bsc#1173557)
- Fix softwarechannel update for vendor channels (bsc#1172709)
- Update package version to 4.2.0

-------------------------------------------------------------------
Thu Jul 23 13:24:34 CEST 2020 - jgonzalez@suse.com

- version 4.1.5-1
- fix escaping of package names (bsc#1171281)

-------------------------------------------------------------------
Wed Jun 10 12:14:16 CEST 2020 - jgonzalez@suse.com

- version 4.1.4-1
- only report real error, not result (bsc#1171687)
- use defined return values for spacecmd methods so scripts can
  check for failure (bsc#1171687)

-------------------------------------------------------------------
Mon Feb 17 12:39:00 CET 2020 - jgonzalez@suse.com

- version 4.1.3-1
- disable globbing for api subcommand to allow wildcards in filter
  settings (bsc#1163871)

-------------------------------------------------------------------
Thu Jan 30 14:47:39 CET 2020 - jgonzalez@suse.com

- version 4.1.2-1
- Bugfix: attempt to purge SSM when it is empty (bsc#1155372)

-------------------------------------------------------------------
Wed Nov 27 16:57:34 CET 2019 - jgonzalez@suse.com

- version 4.1.1-1
- Bump version to 4.1.0 (bsc#1154940)
- Prevent error when piping stdout in Python 2 (bsc#1153090)
- Java api expects content as encoded string instead of encoded bytes like before (bsc#1153277)
- Enable building and installing for Ubuntu 16.04 and Ubuntu 18.04
- Fix building and installing on CentOS8/RES8/RHEL8
- Check that a channel doesn't have clones before deleting it (bsc#1138454)
- Add unit test for schedule, errata, user, utils, misc, configchannel
  and kickstart modules
- Multiple minor bugfixes alongside the unit tests
- Fix missing runtime dependencies that made spacecmd return old versions of
  packages in some cases, even if newer ones were available (bsc#1148311)

-------------------------------------------------------------------
Wed Jul 31 17:30:30 CEST 2019 - jgonzalez@suse.com

- version 4.0.12-1
- Bugfix: referenced variable before assignment.
- Add unit test for report, package, org, repo and group
- Bugfix: 'dict' object has no attribute 'iteritems' (bsc#1135881)
- Add unit tests for custominfo, snippet, scap, ssm, cryptokey and distribution

-------------------------------------------------------------------
Wed May 15 15:05:51 CEST 2019 - jgonzalez@suse.com

- version 4.0.11-1
- SPEC cleanup

-------------------------------------------------------------------
Mon Apr 22 12:05:58 CEST 2019 - jgonzalez@suse.com

- version 4.0.10-1
- add unit tests for spacecmd.api, spacecmd.activationkey and spacecmd.filepreservation
- add unit tests for spacecmd.shell
- Save SSM list on system delete and update cache (bsc#1130077, bsc#1125744)
- add makefile and pylint configuration

-------------------------------------------------------------------
Mon Mar 25 16:40:32 CET 2019 - jgonzalez@suse.com

- version 4.0.9-1
- Add Pylint setup
- Replace iteritems with items for python2/3 compat (bsc#1129243)

-------------------------------------------------------------------
Mon Mar 04 09:53:28 CET 2019 - jgonzalez@suse.com

- version 4.0.8-1
- fix python 3 bytes issue when handling config channels

-------------------------------------------------------------------
Sat Mar 02 00:09:22 CET 2019 - jgonzalez@suse.com

- version 4.0.7-1
- Add '--force', '-f' option to regenerateYumCache (bsc#1127389)

-------------------------------------------------------------------
Wed Feb 27 12:59:05 CET 2019 - jgonzalez@suse.com

- version 4.0.6-1
- Prevent spacecmd crashing when piping the output in Python 3 (bsc#1125610)

-------------------------------------------------------------------
Thu Jan 31 16:34:26 CET 2019 - jgonzalez@suse.com

- version 4.0.5-1
- Fix compatibility with Python 3

-------------------------------------------------------------------
Wed Jan 16 12:16:54 CET 2019 - jgonzalez@suse.com

- version 4.0.4-1
- Fix importing state channels using configchannel_import
- Fix getting file info for latest revision (via configchannel_filedetails)

-------------------------------------------------------------------
Mon Dec 17 14:33:04 CET 2018 - jgonzalez@suse.com

- version 4.0.3-1
- Add function to merge errata and packages through spacecmd (bsc#987798)
- show group id on group_details (bsc#1111542)
- State channels handling: Existing commands configchannel_create and configchannel_import were updated
  while system_scheduleapplyconfigchannels and configchannel_updateinitsls were added.

-------------------------------------------------------------------
Fri Oct 26 10:03:04 CEST 2018 - jgonzalez@suse.com

- version 4.0.2-1
- add summary to softwarechannel.clone when calling older API versions
  (bsc#1109023)
- New function/Update old functions to handle state channels as well

-------------------------------------------------------------------
Fri Aug 10 15:10:30 CEST 2018 - jgonzalez@suse.com

- version 4.0.1-1
- Bump version to 4.0.0 (bsc#1104034)
- Fix copyright for the package specfile (bsc#1103696)
- Suggest not to use password option for spacecmd (bsc#1103090)

-------------------------------------------------------------------
Wed May 23 09:00:54 CEST 2018 - jgonzalez@suse.com

- version 2.8.25.4-1
- add option to set cleanup type for system_delete (bsc#1094190)

-------------------------------------------------------------------
Wed May 16 17:20:02 CEST 2018 - jgonzalez@suse.com

- version 2.8.25.3-1
- Sync with upstream (bsc#1083294)

-------------------------------------------------------------------
Mon Apr 23 08:55:55 CEST 2018 - jgonzalez@suse.com

- version 2.8.25.2-1
- Sync with upstream (bsc#1083294)
- 1539878 - add save_cache to do_ssm_intersect
- Fix softwarechannel_listsyncschedule

-------------------------------------------------------------------
Wed Apr 04 14:29:37 CEST 2018 - jgonzalez@suse.com

- version 2.8.21.2-1
- Disable pylint for python2 and RES < 8 (bsc#1088070)

-------------------------------------------------------------------
Mon Mar 26 08:42:35 CEST 2018 - jgonzalez@suse.com

- version 2.8.21.1-1
- Sync with upstream (bsc#1083294)
- Connect to API using FQDN instead of hostname to avoid SSL
  validation problems (bsc#1085667)

-------------------------------------------------------------------
Mon Mar 05 08:41:11 CET 2018 - jgonzalez@suse.com

- version 2.8.20.1-1
- 1536484 - Command spacecmd supports utf8 name of systems
- 1484056 - updatefile and addfile are basically same calls
- 1484056 - make configchannel_addfile fully non-interactive
- 1445725 - display all checksum types, not just MD5
- remove clean section from spec (bsc#1083294)
- Added function to update software channel. Moreover, some
  refactoring has been done(bsc#1076578)

-------------------------------------------------------------------
Fri Feb 23 12:14:59 CET 2018 - jgonzalez@suse.com

- version 2.8.17.2-1
- add more python3 compatibility changes

-------------------------------------------------------------------
Fri Feb 23 10:30:03 CET 2018 - jgonzalez@suse.com

- version 2.8.17.1-1
- Compatibility with Python 3
- Fix typo (bsc#1081151)
- Configure gpg_flag via spacecmd creating a channel (bsc#1080290)

-------------------------------------------------------------------
Mon Feb 05 12:44:39 CET 2018 - jgonzalez@suse.com

- version 2.8.15.3-1
- Allow scheduling the change of software channels as an action.
  The previous channels remain accessible to the registered system
  until the action is executed.
  to the registered system until the action is executed.

-------------------------------------------------------------------
Fri Feb 02 11:58:16 CET 2018 - jgonzalez@suse.com

- version 2.8.15.2-1
- support multiple FQDNs per system (bsc#1063419)

-------------------------------------------------------------------
Wed Jan 17 17:34:42 CET 2018 - jgonzalez@suse.com

- version 2.8.13.2-1
- Fix bsc number for change 'configchannel export binary flag to
  json'

-------------------------------------------------------------------
Wed Jan 17 11:14:54 CET 2018 - jgonzalez@suse.com

- version 2.8.13.1-1
- add --config option to spacecmd
- Added custom JSON encoder in order to parse date fields correctly (bsc#1070372)

-------------------------------------------------------------------
Fri Nov 10 16:28:48 CET 2017 - mc@suse.de

- version 2.8.10.1-1
- pylint - fix intendation

-------------------------------------------------------------------
Thu Oct 26 17:00:51 CEST 2017 - mc@suse.de

- version 2.8.9.1-1
- fix build with python 3
- show list of arches for channel
- allow softwarechannel_setsyncschedule to disable schedule
- add softwarechannel_setsyncschedule --latest
- in case of system named by id, let id take precedence
- Make spacecmd prompt for password when overriding config file user
- show less output of common packages in selected channels
- adding softwarechannel_listmanageablechannels

-------------------------------------------------------------------
Wed Aug 30 16:05:32 CEST 2017 - mc@suse.de

- version 2.7.8.7-1
- Switched logging from warning to debug

-------------------------------------------------------------------
Tue Aug 08 11:06:21 CEST 2017 - fkobzik@suse.de

- version 2.7.8.6-1
- configchannel export binary flag to json (bsc#1044719)

-------------------------------------------------------------------
Mon Jun 12 09:10:45 CEST 2017 - mc@suse.de

- version 2.7.8.5-1
- spacecmd report_outofdatesystems: avoid one XMLRPC call per system
  (bsc#1015882)

-------------------------------------------------------------------
Mon May 29 15:38:31 CEST 2017 - mc@suse.de

- version 2.7.8.4-1
- Remove debug logging from softwarechannel_sync function

-------------------------------------------------------------------
Tue May 23 07:59:56 CEST 2017 - mc@suse.de

- version 2.7.8.3-1
- Remove get_certificateexpiration support in spacecmd (bsc#1013876)

-------------------------------------------------------------------
Wed May 03 15:58:13 CEST 2017 - michele.bologna@suse.com

- version 2.7.8.2-1
- Adding softwarechannel_listmanageablechannels

-------------------------------------------------------------------
Mon Apr 03 14:55:20 CEST 2017 - mc@suse.de

- version 2.7.8.1-1
- fix syntax error

-------------------------------------------------------------------
Fri Mar 31 09:53:45 CEST 2017 - mc@suse.de

- version 2.7.7.1-1
- make sure to know if we get into default function and exit
  accordingly

-------------------------------------------------------------------
Tue Mar 07 15:13:15 CET 2017 - mc@suse.de

- version 2.7.6.1-1
- exit with 1 with incorrect command, wrong server, etc.
- Updated links to github in spec files
- print also systemdid with system name
- improve output on error for listrepo (bsc#1027426)
- print profile_name instead of string we're searching for
- Fix: reword spacecmd removal msg (bsc#1024406)
- Fix interactive mode
- Add a type parameter to repo_create

-------------------------------------------------------------------
Tue Feb 07 15:11:39 CET 2017 - michele.bologna@suse.com

- version 2.7.3.2-1
- Removed obsolete code (bsc#1013938)

-------------------------------------------------------------------
Wed Jan 11 15:44:53 CET 2017 - michele.bologna@suse.com

- version 2.7.3.1-1
- Version 2.7.3-1

-------------------------------------------------------------------
Mon Nov 07 11:30:38 CET 2016 - michele.bologna@suse.com

- version 2.5.5.3-1
- Make exception class more generic and code fixup (bsc#1003449)
- Handle exceptions raised by listChannels (bsc#1003449)
- Alert if a non-unique package ID is detected

-------------------------------------------------------------------
Tue May 24 14:46:06 CEST 2016 - kwalter@suse.com

- version 2.5.5.2-1
- make spacecmd createRepo compatible with SUSE Manager 2.1 API
  (bsc#977264)

-------------------------------------------------------------------
Wed Feb 10 08:40:17 CET 2016 - mc@suse.de

- version 2.5.5.1-1
- mimetype detection to set the binary flag requires 'file' tool
- Text description missing for remote command by Spacecmd

-------------------------------------------------------------------
Tue Jan 26 14:02:05 CET 2016 - mc@suse.de

- version 2.5.2.1-1
- spacecmd: repo_details show 'None' if repository doesn't have SSL
  Certtificate
- spacecmd: Added functions to add/edit SSL certificates for
  repositories

-------------------------------------------------------------------
Tue Jan 05 15:54:16 CET 2016 - mc@suse.de

- version 2.5.1.2-1
- build spacecmd noarch only on new systems

-------------------------------------------------------------------
Mon Nov 30 11:02:34 CET 2015 - mc@suse.de

- version 2.5.1.1-1
- mimetype detection to set the binary flag requires 'file' tool
- fix export/cloning: always base64
- Always base64 encode to avoid trim() bugs in the XML-RPC library.

-------------------------------------------------------------------
Thu Nov 19 14:07:08 UTC 2015 - dmacvicar@suse.de

- set binary mode on uploaded files based on content
  (bsc#948245)

-------------------------------------------------------------------
Wed Oct 07 14:26:44 CEST 2015 - mc@suse.de

- version 2.5.0.1-1
- drop monitoring
- replace upstream subscription counting with new subscription
  matching (FATE#311619)

-------------------------------------------------------------------
Wed Sep 23 15:05:03 CEST 2015 - mc@suse.de

- version 2.1.25.10-1
- Revert "1207606 - do not return one package multiple times" (bsc#945380)
- check for existence of device description in spacecmd system_listhardware
  (bsc#932288)

-------------------------------------------------------------------
Mon Jun 22 15:57:11 CEST 2015 - jrenner@suse.de

- version 2.1.25.9-1
- do not escape spacecmd command arguments
- do not return one package multiple times
- add system_setcontactmethod (FATE#314858)
- add activationkey_setcontactmethod (FATE#314858)
- show contact method with activationkey_details and system_details
- clone config files without loosing trailing new lines (bsc#926318)

-------------------------------------------------------------------
Tue Mar 31 14:38:08 CEST 2015 - mc@suse.de

- version 2.1.25.8-1
- sanitize data from export

-------------------------------------------------------------------
Thu Jan 29 15:51:44 CET 2015 - mc@suse.de

- version 2.1.25.7-1
- fix configchannel export - do not create 'contents' key for directories
  (bsc#908849)
- fix patch summary printing
- code cleanup
- add new function kickstart_getsoftwaredetails
- Added feature to get installed packageversion of a system or systems managed
  by ssm to spacecmd

-------------------------------------------------------------------
Thu Dec 04 13:27:13 CET 2014 - mc@suse.de

- version 2.1.25.6-1
- call listAutoinstallableChannels() for listing distributions
  (bsc#887879)
- Fix spacecmd schedule listing (bsc#902494)
- Teach spacecmd report_errata to process all-errata in the absence
  of further args

-------------------------------------------------------------------
Tue Dec  2 15:13:52 CET 2014 - mc@suse.de

- fix call of setCustomOptions() during kickstart_importjson
  (bsc#879904)

-------------------------------------------------------------------
Fri Nov 07 13:10:33 CET 2014 - mc@suse.de

- version 2.1.25.5-1
- spacecmd: fix listupgrades [bnc#892707]

-------------------------------------------------------------------
Fri Aug 01 10:14:56 CEST 2014 - mc@suse.de

- version 2.1.25.4-1
- make print_result a static method of SpacewalkShell (bnc#889605)

-------------------------------------------------------------------
Tue Jun 17 10:29:00 CEST 2014 - jrenner@suse.de

- version 2.1.25.3-1
- Added option to force deployment of a config channel to all subscribed systems
- Added last boot message in system_details command
- Updated kickstart_import documentation
- Added kickstart_import_raw command

-------------------------------------------------------------------
Tue May 06 15:14:55 CEST 2014 - mc@suse.de

- version 2.1.25.2-1
- set output encoding when stdout is not a tty

-------------------------------------------------------------------
Thu Feb 27 15:35:56 CET 2014 - fcastelli@suse.com

- version 2.1.25.1-1
- make file_needs_b64_enc work for both str and unicode inputs

-------------------------------------------------------------------
Thu Feb 13 15:34:44 CET 2014 - mc@suse.de

- version 2.1.24.1-1
- Updating the copyright years info

-------------------------------------------------------------------
Mon Jan 13 09:42:30 CET 2014 - mc@suse.de

- version 2.1.22.1-1
- fix spacecmd, so it does not expect package id within the
  system.listPackages API call
- fix binary file detection
- added function package_listdependencies

-------------------------------------------------------------------
Wed Dec 18 13:51:21 CET 2013 - mc@suse.de

- version 2.1.20.1-1
- don't attempt to write out 'None'
- fix system listing when identified by system id

-------------------------------------------------------------------
Mon Dec 09 16:42:53 CET 2013 - mc@suse.de

- version 2.1.18.1-1
- switch to 2.1

-------------------------------------------------------------------
Wed Aug 21 15:54:06 CEST 2013 - mc@suse.de

- version 1.7.7.11-1
- fixing spacecmd ssm 'list' has no attribute 'keys' error

-------------------------------------------------------------------
Wed Jun 12 13:37:52 CEST 2013 - mc@suse.de

- version 1.7.7.10-1
- spacecmd errors out when trying to add script to kickstart
- Make spacecmd able to specify config channel label

-------------------------------------------------------------------
Thu Apr 04 15:29:13 CEST 2013 - mc@suse.de

- version 1.7.7.9-1
- fix directory export in configchannel_export
- use 755 as default permissions for directories in
  configfile_getinfo
- fix directory creation in configchannel_addfile
- print the list of systems in system_runscript
- print the list of systems in system_reboot
- return a unique set from expand_systems
- print a clearer error message when duplicate system names are found
- standardize the behavior for when a system ID is not returned
- add a delay before regenerating the system cache after a delete
- handle binary files correctly in configfile_getinfo
- print the name in the confirmation message of snippet_create
- don't reuse variable names in parse_arguments
- print the function's help message when -h in the argument list
- print file path in package_details
- fixing broken export of configchannels with symlinks

-------------------------------------------------------------------
Fri Sep 28 16:15:30 CEST 2012 - mc@suse.de

- version 1.7.7.8-1
- prevent outputting escape sequences to non-terminals
- Fixed small typo in spacecmd/src/lib/kickstart.py
- do not quote argument of the help command (bnc#776615)

-------------------------------------------------------------------
Mon Jul 16 15:27:39 CEST 2012 - ug@suse.de

- version 1.7.7.7-1
- Fix kickstart_export with old API versions

-------------------------------------------------------------------
Fri Jul  6 09:46:42 CEST 2012 - ug@suse.de

- command line parameter for "distribution path" was
  documented wrong in help text
  (bnc#769106)

-------------------------------------------------------------------
Thu Jul  5 11:34:41 CEST 2012 - ug@suse.de

- "suse" was missing in the helptext of the CLI for
  distributions (bnc#769108)

-------------------------------------------------------------------
Mon Jun 25 10:23:03 CEST 2012 - mc@suse.de

- version 1.7.7.6-1
- enhancement add configchannel_sync
- enhancement add softwarechannel_sync

-------------------------------------------------------------------
Thu Jun 21 11:19:29 CEST 2012 - jrenner@suse.de

- version 1.7.7.5-1
- fixing chroot option for addscript

-------------------------------------------------------------------
Thu May 31 10:53:52 CEST 2012 - mc@suse.de

- version 1.7.7.4-1
- kickstart_getcontents fix character encoding error
- activationkey_import don't add empty package/group lists
- fix activationkey_import when no base-channel specified
- Fix reference to non-existent variable
- improve configchannel_export operation on old API versions
- *diff functions allow python 2.4 compatibility
- changed get_string_diff_dicts to better fitting replacement method
- remove reference to stage function
- add do_SPACEWALKCOMPONENT_diff functions
- system_comparewithchannel filter system packagelist
- argument validation needed for configchannel_addfile
- configchannel_addfile don't display b64 file contents

-------------------------------------------------------------------
Fri Apr 27 16:11:14 CEST 2012 - mc@suse.de

- version 1.7.7.3-1
- enhancement add system_addconfigfile
- Fix usage for configchannel_addfile
- enhancement Add system_listconfigfiles
- add option to allow templating for spacecmd kickstarting

-------------------------------------------------------------------
Fri Mar 30 15:00:21 CEST 2012 - mc@suse.de

- version 1.7.7.2-1
- softwarechannel_clone avoid ISE on duplicate name
- softwarechannel_adderrata mergeErrata should be
  cloneErrataAsOriginal
- Add globbing support to distribution_details
- Add globbing support to distribution_delete
- Cleanup some typos in comments
- custominfo_details add support for globbing key names
- custominfo_deletekey add support for globbing key names
- Add cryptokey_details globbing support
- cryptokey_delete add support for globbing
- Workaround missing date key in recent spacewalk listErrata
- Add validation to softwarechannel_adderrata channel args
- softwarechannel_adderrata add --skip mode
- Add --quick mode to softwarechannel_adderrata
- Allow config-channel export of b64 encoded files
- Update the spacecmd copyright years

-------------------------------------------------------------------
Wed Mar 21 17:47:00 CET 2012 - mc@suse.de

- version 1.7.7.1-1
- Bumping package version

-------------------------------------------------------------------
Fri Feb 11 16:24:52 CET 2011 - mantel@suse.de

- debranding

-------------------------------------------------------------------
Sun Jan 30 15:31:06 CET 2011 - mc@suse.de

- backport upstrem fixes

-------------------------------------------------------------------
Wed Sep 15 08:32:37 CEST 2010 - mantel@suse.de

- Initial release of spacecmd

-------------------------------------------------------------------<|MERGE_RESOLUTION|>--- conflicted
+++ resolved
@@ -1,10 +1,7 @@
-<<<<<<< HEAD
 - Improved and modified files to pass pylint checks.
 - Removed duplicate group in spec file.
-=======
 - Make schedule_deletearchived to get all actions without display limit
 - Allow passing a date limit for schedule_deletearchived on spacecmd (bsc#1181223)
->>>>>>> a196aeda
 - Remove whoami from the list of unauthenticated commands (bsc#1188977)
 
 -------------------------------------------------------------------
