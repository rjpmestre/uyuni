<!DOCTYPE HTML>

<pxt-passthrough>
  <pxt-use class="Sniglets::Users" />
  <pxt-use class="Sniglets::HTML" />
  <pxt-use class="Grail::Frame" />
  <pxt-use class="Sniglets::Navi" />
  <pxt-use class="Sniglets::Header" />

<html>
  <pxt-include-late file="/templates/header.pxt" />

  <body>
    <div class="spacewalk-top-wrap">
      <nav class="navbar navbar-default navbar-pf" role="navigation">
        <div class="navbar-header">
          <button type="button" class="navbar-toggle" data-toggle="collapse" data-target=".navbar-collapse-1">
            <a href="https://www.suse.com/products/suse-manager/" title="Visit https://www.suse.com/products/suse-manager/ for more information">
              <img src="/img/susemanager/logo-header.png" alt="Spacewalk project" id="rhLogo" />
            <span class="icon-bar"></span>
            <span class="icon-bar"></span>
          </button>
          <a class="navbar-brand" href="http://www.spacewalkproject.org/" title="Visit http://www.spacewalkproject.org/ for more information">
          </a>
        </div>
<<<<<<< HEAD
=======
        <div class="navbar-collapse navbar-collapse-1 collapse in">
          <rhn-display-login>
>>>>>>> fe26dc7a
          <ul class="nav navbar-nav navbar-utility">
            <li><a href="/rhn/account/LocalePreferences.do">English (change)</a></li>
            <li><a href="https://access.redhat.com/knowledgebase">Knowledgebase</a></li>
            <li><a href="/help">Documentation</a></li>
            <li><a href="/rhn/account/UserDetails.do"><i class="fa fa-user"></i> [login]</a></li>
            <li><a><i class="fa fa-sitemap"></i> [org]</a></li>
            <li><a href="/rhn/account/UserPreferences.do"><i class="fa fa-cogs" title="Preferences"></i></a></li>
            <li><a href="/rhn/Logout.do"><i class="fa fa-sign-out" title="Sign Out"></i></a></li>
            <li class="search">
              <form name="form1" class="form-inline" role="form" action="/rhn/Search.do">
                <input type="hidden" name="submitted" value="true" />
                <div class="form-group">
                  <select name="search_type" class="form-control input-sm">
                    <option value="systems">Systems</option>
                    <option value="packages">Packages</option>
                    <option value="errata">Errata</option>
                    <option value="docs">Documentation</option>
                  </select>
                  <input type="search" class="form-control input-sm" name="search_string" maxlength="40" size="20" accesskey="4" autofocus="autofocus" placeholder="Search" />
                  <button type="submit" class="btn btn-primary input-sm" id="search-btn">
                    <i class="fa fa-search"></i>
                  </button>
                </div>
              </form>
            </li>
          </ul>
          <pxt-include-late file="/network/components/status_bar/main.pxi" />
          </rhn-display-login>
          <rhn-navi-nav depth="0" style="spacewalk-main-nav"/>
        </div>
      </nav>

      <div class="spacewalk-main-column-layout">
        <aside id="spacewalk-aside">
          <grail-canvas mode="left_menu_canvas">
            <rhn-navi-nav depth="1" style="sidenav"/>
          </grail-canvas>
          <grail-canvas mode="legend_canvas">
          </grail-canvas>
          <rhn-require acl="global_config(chat_enabled)">
            <a href="http://webchat.freenode.net?channels=#spacewalk" target="_blank">
              <img src="/img/chat.png" alt=""/>
            </a>
          </rhn-require>
        </aside>
        <section id="spacewalk-content">
          <pxt-include-late file="/network/components/message_queues/site.pxi" />
          <grail-early-canvas mode="main_canvas">
          </grail-early-canvas>
        </section>
      </div>
    </div>

    <footer>
      <pxt-include-late file="/templates/footer.pxt" />
      <pxt-include-late file="/templates/profile.pxt" />
    </footer>
  </body>
  </pxt-passthrough>

<|MERGE_RESOLUTION|>--- conflicted
+++ resolved
@@ -23,11 +23,7 @@
           <a class="navbar-brand" href="http://www.spacewalkproject.org/" title="Visit http://www.spacewalkproject.org/ for more information">
           </a>
         </div>
-<<<<<<< HEAD
-=======
-        <div class="navbar-collapse navbar-collapse-1 collapse in">
           <rhn-display-login>
->>>>>>> fe26dc7a
           <ul class="nav navbar-nav navbar-utility">
             <li><a href="/rhn/account/LocalePreferences.do">English (change)</a></li>
             <li><a href="https://access.redhat.com/knowledgebase">Knowledgebase</a></li>
