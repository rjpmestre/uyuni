--- conflicted
+++ resolved
@@ -14,25 +14,15 @@
     <div class="spacewalk-top-wrap">
       <nav class="navbar navbar-default navbar-pf" role="navigation">
         <div class="navbar-header">
-<<<<<<< HEAD
-          <button type="button" class="navbar-toggle" data-toggle="collapse" data-target=".navbar-collapse-1">
+          <button type="button" class="navbar-toggle" data-toggle="collapse" data-target=".navbar-collapse">
             <a href="https://www.suse.com/products/suse-manager/" title="Visit https://www.suse.com/products/suse-manager/ for more information">
               <img src="/img/susemanager/logo-header.png" alt="Spacewalk project" id="rhLogo" />
-=======
-          <button type="button" class="navbar-toggle" data-toggle="collapse" data-target=".navbar-collapse">
-            <span class="sr-only">Toggle navigation</span>
-            <span class="icon-bar"></span>
->>>>>>> 81fe0921
             <span class="icon-bar"></span>
             <span class="icon-bar"></span>
           </button>
           <a class="navbar-brand" href="http://www.spacewalkproject.org/" title="Visit http://www.spacewalkproject.org/ for more information">
           </a>
         </div>
-<<<<<<< HEAD
-=======
-        <div class="navbar-collapse collapse">
->>>>>>> 81fe0921
           <rhn-display-login>
           <ul class="nav navbar-nav navbar-utility">
             <li class="hidden-sm hidden-xs"><a href="/rhn/account/LocalePreferences.do">English (change)</a></li>
