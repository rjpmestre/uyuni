<?xml version="1.0" encoding="UTF-8"?>

<pxt-passthrough>
<pxt-use class="Sniglets::Users" />
<<<<<<< HEAD
  <div id="footer">
    <a href="/help/copyright.pxt">Copyright Notice</a>
    <div style="color: black">
      <pxt-config var="product_name" /> release <a href="/rhn/help/dispatcher/release_notes"><pxt-config var="version" /></a>
    </div>
  </div>
=======
<div>
</div>
<div>
  Copyright &#169; 2002&#x2012;12 Red Hat, Inc. All rights reserved. <a href="https://www.redhat.com/legal/privacy_statement.html">Privacy statement</a> : <a href="http://www.redhat.com/legal/legal_statement.html" accesskey="8">Legal statement</a> : <a href="http://www.redhat.com/">redhat.com</a>
<div style="color: black">
  Spacewalk release <a href="/rhn/help/dispatcher/release_notes"><pxt-config var="version" /></a>
</div>
</div>
<div>
  <img src="/img/logo_vendor.png" />
</div>
>>>>>>> 8c1e81a4
</pxt-passthrough><|MERGE_RESOLUTION|>--- conflicted
+++ resolved
@@ -2,24 +2,15 @@
 
 <pxt-passthrough>
 <pxt-use class="Sniglets::Users" />
-<<<<<<< HEAD
-  <div id="footer">
-    <a href="/help/copyright.pxt">Copyright Notice</a>
-    <div style="color: black">
-      <pxt-config var="product_name" /> release <a href="/rhn/help/dispatcher/release_notes"><pxt-config var="version" /></a>
-    </div>
-  </div>
-=======
 <div>
 </div>
 <div>
-  Copyright &#169; 2002&#x2012;12 Red Hat, Inc. All rights reserved. <a href="https://www.redhat.com/legal/privacy_statement.html">Privacy statement</a> : <a href="http://www.redhat.com/legal/legal_statement.html" accesskey="8">Legal statement</a> : <a href="http://www.redhat.com/">redhat.com</a>
-<div style="color: black">
-  Spacewalk release <a href="/rhn/help/dispatcher/release_notes"><pxt-config var="version" /></a>
-</div>
+  <a href="/help/copyright.pxt">Copyright Notice</a>
+  <div style="color: black">
+    <pxt-config var="product_name" /> release <a href="/rhn/help/dispatcher/release_notes"><pxt-config var="version" /></a>
+  </div>
 </div>
 <div>
   <img src="/img/logo_vendor.png" />
 </div>
->>>>>>> 8c1e81a4
 </pxt-passthrough>