<<<<<<< HEAD
/*** header where RH logo, RHN logo, account, etc stuff is **
BEGIN new "rhel5" primary and secondary navigation
************************************************************* TOP NAVIGATION V2*/
#header
{
}
/*IMG#rhLogo is hidden as it is not needed in SuSE Manager context*/
IMG#rhLogo
{
	display: none;
	width: 0px;
	height: 0px;
}
IMG#rhnLogo
{
	float: left;
	width: 226px;
	height: 75px;
	margin-left: 15px;
	position: absolute;
	top: 8px;
}
#utility
{
	/*[empty]font-size:;*/
	padding: 10px 0 0;
	height: 15px;
}
#utility A
{
/* 	color: #C6DEAE; */
	color: #E9F8D5;
	text-shadow: rgba(0, 0, 0, 0.105469) 1px 1px 1px;
}
#utilityLinks
{
	float: left;
	width: inherit;
	padding: 0 0 0 10px;
	display: block;
}
#utilityLinks P#geo
{
	margin: 0px 10px 0 0;
	padding: 0px;
	display: inline;
	font-size: 0.8em;
	vertical-align: inherit;
}
#utilityLinks P#linx
{
	margin: 0;
	display: inline;
	padding: 0px;
	float: right;
}
#utilityAccount
{
	float: right;
	text-align: center;
	padding-right: 10px;
}
#utilityAccount P
{
	margin: 0;
	display: block;
	color: #3B591A;
	text-shadow: 0 1px 0px rgba(255, 255, 255, 0.4);
/* 	color: #C6DEAE; */
}
#utilityAccount SPAN.label
{
/* 	font-size: 0.8em; */
	font-weight: normal;
/* 	color: #000000; */
}
#utilityAccount P A, #utilityAccount P A:link
{
}
SPAN.navPipe
{
	color: #A3C87D;
	padding: 0 8px;
}
A#utilityCart
{
	background-image: url(/img/nav/cart.gif);
	background-position: top left;
	background-repeat: no-repeat;
	padding-left: 26px;
	padding-bottom: 4px;
	padding-top: 3px;
}
#utilityAccount A:link, #utilityAccount A:hover, #utilityAccount A:active, #utilityAccount A
{
}
#utilityLinks A:link, #utilityLinks A:hover, #utilityLinks A:active, #utilityLinks A
{
}
#utility A:hover
{
	color: #FFFFFF;
}
=======
/*** header where RH logo, RHN logo, account, etc stuff is ***/

/* BEGIN new "rhel5" primary and secondary navigation */
/************************************************************** TOP NAVIGATION V2 */

#header {
        height: 31px;   /* changed height added bottom margin  */
        margin-bottom: 10px;
        }

img#rhLogo {
        float: left;
        margin-left: 15px;
        }

img#rhnLogo {
        float: left;
        }

#utility {
	font-size: x-small;
	padding: 0;
}

#utility a {
	text-decoration: none;
}

#utilityLinks {
	float: left;
	width: 55%;
	padding: 4px 0;
	border-bottom: 1px solid #ccc;
}

#utilityLinks p#geo {
	margin: 0;
	float: left;
	width: 40%;
}

#utilityLinks p#linx {
	margin: 0;
	float: right;
	width: 57%;
	text-align: right;
	padding-right: 3%;
}

#utilityAccount {
	float: right;
	text-align: center;
        border-radius: 0 0 10px 10px;
        background: #767676;
        background: linear-gradient(to bottom, #838383 0%, #767676 100%);
        background: -o-linear-gradient(top, #838383 0%, #767676 100%);
        background: -webkit-linear-gradient(top. color-stop(0, #838383), color-stop(1, #767676));
	width: 45%;
}

#utilityAccount p {
	margin: 0;
	display: block;
	padding: 6px 0px 8px 0px;
}

#utilityAccount span.label {
        text-transform: uppercase;
        font-size: .8em;
	font-weight: 700;
}

#utilityAccount p a, #utilityAccount p a:link {
	font-weight: 700;
}

span.navPipe {
	color: #b00000;
	padding: 0 10px;
}

a#utilityCart {
	background-image: url(/img/nav/cart.gif);
	background-position: top left;
	background-repeat: no-repeat;
	padding-left: 26px;
	padding-bottom: 4px;
	padding-top: 3px;
}

#utilityAccount a:link,
#utilityAccount a:hover,
#utilityAccount a:active,
#utilityAccount a {
	color: 			white;
}

#utilityLinks a:link,
#utilityLinks a:hover,
#utilityLinks a:active,
#utilityLinks a {
	color: 			white;
}
>>>>>>> 47d65378
<|MERGE_RESOLUTION|>--- conflicted
+++ resolved
@@ -1,4 +1,3 @@
-<<<<<<< HEAD
 /*** header where RH logo, RHN logo, account, etc stuff is **
 BEGIN new "rhel5" primary and secondary navigation
 ************************************************************* TOP NAVIGATION V2*/
@@ -59,7 +58,7 @@
 {
 	float: right;
 	text-align: center;
-	padding-right: 10px;
+	padding-right: 10px;
 }
 #utilityAccount P
 {
@@ -101,109 +100,4 @@
 #utility A:hover
 {
 	color: #FFFFFF;
-}
-=======
-/*** header where RH logo, RHN logo, account, etc stuff is ***/
-
-/* BEGIN new "rhel5" primary and secondary navigation */
-/************************************************************** TOP NAVIGATION V2 */
-
-#header {
-        height: 31px;   /* changed height added bottom margin  */
-        margin-bottom: 10px;
-        }
-
-img#rhLogo {
-        float: left;
-        margin-left: 15px;
-        }
-
-img#rhnLogo {
-        float: left;
-        }
-
-#utility {
-	font-size: x-small;
-	padding: 0;
-}
-
-#utility a {
-	text-decoration: none;
-}
-
-#utilityLinks {
-	float: left;
-	width: 55%;
-	padding: 4px 0;
-	border-bottom: 1px solid #ccc;
-}
-
-#utilityLinks p#geo {
-	margin: 0;
-	float: left;
-	width: 40%;
-}
-
-#utilityLinks p#linx {
-	margin: 0;
-	float: right;
-	width: 57%;
-	text-align: right;
-	padding-right: 3%;
-}
-
-#utilityAccount {
-	float: right;
-	text-align: center;
-        border-radius: 0 0 10px 10px;
-        background: #767676;
-        background: linear-gradient(to bottom, #838383 0%, #767676 100%);
-        background: -o-linear-gradient(top, #838383 0%, #767676 100%);
-        background: -webkit-linear-gradient(top. color-stop(0, #838383), color-stop(1, #767676));
-	width: 45%;
-}
-
-#utilityAccount p {
-	margin: 0;
-	display: block;
-	padding: 6px 0px 8px 0px;
-}
-
-#utilityAccount span.label {
-        text-transform: uppercase;
-        font-size: .8em;
-	font-weight: 700;
-}
-
-#utilityAccount p a, #utilityAccount p a:link {
-	font-weight: 700;
-}
-
-span.navPipe {
-	color: #b00000;
-	padding: 0 10px;
-}
-
-a#utilityCart {
-	background-image: url(/img/nav/cart.gif);
-	background-position: top left;
-	background-repeat: no-repeat;
-	padding-left: 26px;
-	padding-bottom: 4px;
-	padding-top: 3px;
-}
-
-#utilityAccount a:link,
-#utilityAccount a:hover,
-#utilityAccount a:active,
-#utilityAccount a {
-	color: 			white;
-}
-
-#utilityLinks a:link,
-#utilityLinks a:hover,
-#utilityLinks a:active,
-#utilityLinks a {
-	color: 			white;
-}
->>>>>>> 47d65378
+}