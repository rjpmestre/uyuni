--- conflicted
+++ resolved
@@ -87,12 +87,7 @@
 cp -pR img %{buildroot}/%{wwwdocroot}/
 # Appplication expects two favicon's for some reason, copy it so there's just
 # one in source:
-<<<<<<< HEAD
 cp -p img/favicon.ico %{buildroot}/%{wwwdocroot}/
-cp -pR templates %{buildroot}%{_datadir}/spacewalk/web/
-=======
-cp -p img/favicon.ico %{buildroot}/%{_var}/www/html/
->>>>>>> 503a08c5
 cp -pR styles %{buildroot}%{_datadir}/spacewalk/web/nav/
 cp -pR setup  %{buildroot}%{_datadir}/spacewalk/
 cp -pR java-branding.jar %{buildroot}%{_datadir}/rhn/lib/
