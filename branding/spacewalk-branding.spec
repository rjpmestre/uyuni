--- conflicted
+++ resolved
@@ -17,11 +17,7 @@
 %endif
 
 Name:       spacewalk-branding
-<<<<<<< HEAD
-Version:    2.8.2.1
-=======
 Version:    2.8.4
->>>>>>> b2df9f11
 Release:    1%{?dist}
 Summary:    Spacewalk branding data
 
