--- conflicted
+++ resolved
@@ -8,39 +8,15 @@
 msgstr ""
 "Project-Id-Version: Spacewalk\n"
 "Report-Msgid-Bugs-To: \n"
-<<<<<<< HEAD
-"POT-Creation-Date: 2011-07-19 13:31+0200\n"
-"PO-Revision-Date: 2011-06-15 16:29+0200\n"
-"Last-Translator: Miroslav Suchý <msuchy@redhat.com>\n"
-"Language-Team: Gujarati <fedora-trans-gu@redhat.com>\n"
-=======
 "POT-Creation-Date: 2011-07-19 18:03+0200\n"
 "PO-Revision-Date: 2011-06-15 15:24+0000\n"
 "Last-Translator: msuchy <msuchy@redhat.com>\n"
 "Language-Team: Gujarati <trans-gu@lists.fedoraproject.org>\n"
->>>>>>> 852a28ff
 "Language: gu\n"
 "MIME-Version: 1.0\n"
 "Content-Type: text/plain; charset=UTF-8\n"
 "Content-Transfer-Encoding: 8bit\n"
-<<<<<<< HEAD
-"X-Generator: Lokalize 1.2\n"
-"Plural-Forms: nplurals=2; plural=(n!=1);\n"
-"\n"
-"\n"
-"\n"
-"\n"
-"\n"
-"\n"
-"\n"
-"\n"
-"\n"
-"\n"
-"\n"
-"\n"
-=======
 "Plural-Forms: nplurals=2; plural=(n != 1)\n"
->>>>>>> 852a28ff
 
 #: ../src/up2date_client/rhnregGui.py:132
 #: ../src/up2date_client/rhnregGui.py:149
@@ -284,7 +260,6 @@
 #, python-format
 msgid "%s MB"
 msgstr "%s MB"
-<<<<<<< HEAD
 
 #: ../src/up2date_client/rhnregGui.py:1226
 msgid "There was an error building the list of packages."
@@ -516,239 +491,6 @@
 msgid "Registering for software updates"
 msgstr "સોફ્ટવેર સુધારાઓ માટે રજીસ્ટર કરી રહ્યા છીએ"
 
-=======
-
-#: ../src/up2date_client/rhnregGui.py:1226
-msgid "There was an error building the list of packages."
-msgstr "પેકેજોની યાદીને બિલ્ડ કરી રહ્યા હોય ત્યારે ભૂલ હતી."
-
-#: ../src/up2date_client/rhnregGui.py:1241
-msgid "Package"
-msgstr "પેકેજ"
-
-#: ../src/up2date_client/rhnregGui.py:1246
-msgid "Arch"
-msgstr "પેટી"
-
-#: ../src/up2date_client/rhnregGui.py:1253
-msgid "Building a list of RPM packages installed on your system.  Please wait."
-msgstr ""
-"તમારી સિસ્ટમ પર સ્થાપિત RPM પેકેજોની યાદી બનાવી રહ્યા છીએ.  મહેરબાની કરીને રાહ જુઓ."
-
-#: ../src/up2date_client/rhnregGui.py:1284
-msgid ""
-"There was an error loading your configuration.  Make sure that\n"
-"you have read access to /etc/sysconfig/rhn."
-msgstr ""
-"તમારી રુપરેખા લાવવામાં ભૂલ હતી.  ખાતરી કરો કે તમારી\n"
-"પાસે /etc/sysconfig/rhn વાંચવાની પરવાનગી છે."
-
-#: ../src/up2date_client/rhnregGui.py:1326
-#, python-format
-msgid ""
-"There was an error saving your configuration. Make sure that\n"
-"you own %s."
-msgstr "ત્યાં રુપરેખાંકન સંગ્રહિત કરવામાં ભૂલ. ખાતરી કરો કે તે તમારુ પોતાનું %s છે."
-
-#: ../src/up2date_client/rhnregGui.py:1356
-#, python-format
-msgid ""
-"This error shouldn't have happened. If you'd like to help us improve this "
-"program, please file a bug at bugzilla.redhat.com. Including the relevant "
-"parts of '%s' would be very helpful. Thanks!"
-msgstr ""
-"ભૂલ ઉદ્ભવવી જોઈએ નહિં. જો તમે અમને આ કાર્યક્રમ સુધારવા માટે મદદ કરવા માંગો, તો મહેરબાની "
-"કરીને bugzilla.redhat.com આગળ ભૂલનો અહેવાલ જમા કરો. '%s' ના સંબંધિત ભાગોને સમાવવાનું "
-"ખૂબ મદદરૂપ હોઈ શકે. આભાર!"
-
-#: ../src/up2date_client/rpcServer.py:45
-msgid "Error: Server Unavailable. Please try later."
-msgstr "ભૂલ: સર્વર બિનઉપલબ્ધ છે. મહેરબાની કરીને પછીથી પ્રયત્ન કરો."
-
-#: ../src/up2date_client/rpcServer.py:160
-msgid "ERROR: can not find RHNS CA file"
-msgstr "ભૂલ: RHNS CA ફાઈલ શોધી શકતા નથી"
-
-#: ../src/up2date_client/rpcServer.py:198
-msgid "Connection aborted by the user"
-msgstr "વપરાશકર્તા દ્વારા સંપર્ક તોડી નંખાયો"
-
-#: ../src/up2date_client/rpcServer.py:243
-msgid "Server has refused connection due to high load"
-msgstr "સર્વરે વધુ પડતા ભારને લીધે સંપર્ક તોડી નાંખ્યો"
-
-#: ../src/up2date_client/rhnChannel.py:96
-msgid "Unable to Locate SystemId"
-msgstr "SystemId ને સ્થિત કરવાનું અસમર્થ"
-
-#: ../src/up2date_client/rhnChannel.py:113
-msgid "This system may not be updated until it is associated with a channel."
-msgstr "આ સિસ્ટમ જ્યાં સુધી તે માધ્યમ સાથે સંકળાય નહિં ત્યાં સુધી સુધારાશે નહિં."
-
-#: ../src/up2date_client/rpmUtils.py:112 ../src/up2date_client/debUtils.py:53
-msgid "Getting list of packages installed on the system"
-msgstr "સિસ્ટમ પર સ્થાપિત પેકેજોની યાદી મેળવી રહ્યા છીએ"
-
-#: ../src/up2date_client/tui.py:127
-msgid "Red Hat Network Location:"
-msgstr "Red Hat Network સ્થાન:"
-
-#: ../src/up2date_client/tui.py:128
-#: ../src/up2date_client/rhnreg_constants.py:73
-msgid "Login:"
-msgstr "પ્રવેશ:"
-
-#: ../src/up2date_client/tui.py:129
-msgid "System ID:"
-msgstr "સિસ્ટમ ID:"
-
-#: ../src/up2date_client/tui.py:423
-#: ../src/up2date_client/rhnreg_constants.py:329
-msgid "Error"
-msgstr "ભૂલ"
-
-#: ../src/up2date_client/tui.py:423
-msgid "The server indicated an error:\n"
-msgstr "સર્વરે ભૂલ દર્શાવી:\n"
-
-#. Navigation
-#: ../src/up2date_client/tui.py:423
-#: ../src/up2date_client/rhnreg_constants.py:328
-msgid "OK"
-msgstr "બરાબર"
-
-#: ../src/up2date_client/tui.py:427
-msgid "There was an error communicating with the registration server:\n"
-msgstr "રજીસ્ટર સર્વર સાથે વાર્તલાપ કરી રહ્યા હોય ત્યારે ભૂલ હતી:\n"
-
-#: ../src/up2date_client/tui.py:627
-msgid "Profile name:"
-msgstr "રુપરેખા નામ:"
-
-#: ../src/up2date_client/tui.py:649 ../src/up2date_client/tui.py:650
-msgid "Version: "
-msgstr "આવૃત્તિ: "
-
-#: ../src/up2date_client/tui.py:656
-msgid "CPU model: "
-msgstr "CPU મોડેલ: "
-
-#: ../src/up2date_client/tui.py:662
-msgid "Hostname: "
-msgstr "યજમાનનામ: "
-
-#: ../src/up2date_client/tui.py:674
-msgid "CPU speed: "
-msgstr "CPU ઝડપ: "
-
-#: ../src/up2date_client/tui.py:680
-msgid "IP Address: "
-msgstr "IP સરનામું: "
-
-#: ../src/up2date_client/tui.py:686
-msgid "Memory: "
-msgstr "મેમરી: "
-
-#: ../src/up2date_client/tui.py:690
-#, python-format
-msgid "%s megabytes"
-msgstr "%s મેગાબાઈટો"
-
-#: ../src/up2date_client/tui.py:937
-msgid "Problem sending hardware profile:\n"
-msgstr "હાર્ડવેર રુપરેખા મોકલતી વખતે સમસ્યા:\n"
-
-#: ../src/up2date_client/tui.py:941
-msgid "Problem sending hardware profile."
-msgstr "હાર્ડવેર રુપરેખા મોકલતી વખતે સમસ્યા."
-
-#: ../src/up2date_client/tui.py:950
-msgid "Problem sending package list:\n"
-msgstr "પેકેજ યાદી મોકલવામાં સમસ્યા:\n"
-
-#: ../src/up2date_client/tui.py:953
-msgid "Problem sending package list."
-msgstr "પેકેજ યાદી મોકલવામાં સમસ્યા."
-
-#: ../src/up2date_client/tui.py:1003
-msgid "Finish"
-msgstr "પૂર્ણ થયું"
-
-#: ../src/up2date_client/tui.py:1129
-msgid "You specified an invalid protocol."
-msgstr "તમે અયોગ્ય પ્રોટોકોલ સ્પષ્ટ કરેલ છે."
-
-#: ../src/up2date_client/tui.py:1163
-msgid ""
-"  <Tab>/<Alt-Tab> between elements  |  <Space> selects  |  <F12> next screen"
-msgstr "  <Tab>/<Alt-Tab> વસ્તુઓ વચ્ચે  |  <Space> પસંદ કરે છે  |  <F12> આગળની સ્ક્રીન"
-
-#: ../src/up2date_client/tui.py:1260
-msgid "You must run the RHN registration program as root."
-msgstr "તમારે RHN નોંધણી કાર્યક્રમ રુટ તરીકે જ ચલાવવો જોઈએ."
-
-#: ../src/up2date_client/rhnreg.py:55
-msgid "Warning: unable to enable rhnsd with chkconfig"
-msgstr "ચેતવણી: rhnsd ને chkconfig સાથે સક્રિય કરવામાં અસમર્થ"
-
-#: ../src/up2date_client/hardware.py:706
-msgid "Error reading cpu information:"
-msgstr "cpu જાણકારી વાંચવામાં ભૂલ:"
-
-#: ../src/up2date_client/hardware.py:713
-msgid "Error reading system memory information:"
-msgstr "સિસ્ટમ મેમરી જાણકારી વાંચવામાં ભૂલ:"
-
-#: ../src/up2date_client/hardware.py:723
-msgid "Error reading networking information:"
-msgstr "નેટવર્ક જાણકારી વાંચવામાં ભૂલ:"
-
-#: ../src/up2date_client/hardware.py:744
-msgid "Error reading install method information:"
-msgstr "સ્થાપન પદ્ધતિ જાણકારી વાંચવામાં ભૂલ:"
-
-#: ../src/up2date_client/hardware.py:752
-msgid "Error reading network interface information:"
-msgstr "નેટવર્ક ઈન્ટરફેસ જાણકારી વાંચવામાં ભૂલ:"
-
-#: ../src/up2date_client/messageWindow.py:98
-msgid "Error:"
-msgstr "ભૂલ:"
-
-#: ../src/up2date_client/messageWindow.py:105
-msgid "Yes/No dialog:"
-msgstr "હા/ના સંવાદ:"
-
-#: ../src/up2date_client/config.py:142
-#, python-format
-msgid "%s was not found"
-msgstr "%s મળ્યું ન હતું"
-
-#: ../src/up2date_client/rhnreg_constants.py:14
-msgid "Copyright © 2006--2010 Red Hat, Inc. All rights reserved."
-msgstr "Copyright © 2006--2010 Red Hat, Inc. All rights reserved."
-
-#. Connect Window
-#: ../src/up2date_client/rhnreg_constants.py:17
-msgid "Attempting to contact the Red Hat Network server."
-msgstr "Red Hat Network સર્વરનો સંપર્ક કરવાનો પ્રયાસ કરી રહ્યા છીએ."
-
-#: ../src/up2date_client/rhnreg_constants.py:18
-#, python-format
-msgid "We are attempting to contact the Red Hat Network server at %s."
-msgstr "અમે Red Hat Network સર્વરનો %s આગળ સંપર્ક કરવાનો પ્રયાસ કરી રહ્યા છીએ."
-
-#: ../src/up2date_client/rhnreg_constants.py:20
-#, python-format
-msgid "A proxy was specified at %s."
-msgstr "%s આગળ પ્રોક્સી સ્પષ્ટ થયેલ હતું."
-
-#. Start Window
-#: ../src/up2date_client/rhnreg_constants.py:23 ../data/gui.glade.h:5
-msgid "Registering for software updates"
-msgstr "સોફ્ટવેર સુધારાઓ માટે રજીસ્ટર કરી રહ્યા છીએ"
-
->>>>>>> 852a28ff
 #: ../src/up2date_client/rhnreg_constants.py:24
 msgid ""
 "This assistant will guide you through connecting your system to Red Hat "
@@ -1459,7 +1201,6 @@
 "\n"
 " મદદ: '*' સાથે ગૌણ પ્રકાશનો હાલમાં Red Hat દ્દારા આધારભૂત છે.\n"
 "\n"
-<<<<<<< HEAD
 
 #: ../src/up2date_client/rhnreg_constants.py:314
 msgid ""
@@ -1864,9 +1605,8 @@
 msgstr "X વાપરવાનું પસંદ કરો નહિં"
 
 #: ../src/bin/spacewalk-channel.py:42
-#, fuzzy
 msgid "ERROR: must be root to execute\n"
-msgstr "%s ચલાવવા માટે તમે રુટ હોવા જ જોઈએ"
+msgstr ""
 
 #: ../src/bin/spacewalk-channel.py:56
 msgid "name of channel you want to (un)subscribe"
@@ -1893,23 +1633,20 @@
 msgstr ""
 
 #: ../src/bin/spacewalk-channel.py:68
-#, fuzzy
 msgid "your user name"
-msgstr "તમારે તમારું વપરાશકર્તા નામ દાખલ કરવું જ જોઈએ."
+msgstr ""
 
 #: ../src/bin/spacewalk-channel.py:70
-#, fuzzy
 msgid "your password"
-msgstr "પાસવર્ડ સ્પષ્ટ કરો"
+msgstr ""
 
 #: ../src/bin/spacewalk-channel.py:78
 msgid "ERROR: these arguments make no sense in this context (try --help)"
 msgstr ""
 
 #: ../src/bin/spacewalk-channel.py:80
-#, fuzzy
 msgid "Username: "
-msgstr "યજમાનનામ: "
+msgstr ""
 
 #: ../src/bin/spacewalk-channel.py:104
 msgid "ERROR: you have to specify at least one channel"
@@ -1936,9 +1673,8 @@
 msgstr ""
 
 #: ../src/bin/spacewalk-channel.py:131
-#, fuzzy
 msgid "This system is not associated with any channel."
-msgstr "આ સિસ્ટમ જ્યાં સુધી તે માધ્યમ સાથે સંકળાય નહિં ત્યાં સુધી સુધારાશે નહિં."
+msgstr ""
 
 #: ../src/bin/spacewalk-channel.py:133
 msgid "Unable to locate SystemId file. Is this system registered?"
@@ -3001,2113 +2737,4 @@
 #~ "તમને ખબર પડી જશે કે ક્યારે સોફ્ટવેર સુધારાઓ ઉપલબ્ધ છે જ્યારે પેકેજ ચિહ્ન તમારી ડેસ્કટોપના "
 #~ "સૂચક વિસ્તારમાં દેખાય (સામાન્ય રીતે ઉપર-જમણા ખૂણે, નીચે વતૃળ કરાયેલ). આ ચિહ્ન પર ક્લિક "
 #~ "કરવાનું, જ્યારે ઉપલબ્ધ હોય, તે તમને કોઈપણ સુધારાઓ લાગુ કરવા મારફતે મદદ કરશે કે જે "
-#~ "ઉપલબ્ધ છે:"
-
-#~ msgid "Setting up Software updates"
-#~ msgstr "સોફ્ટવેર સુધારાઓ સુયોજિત કરી રહ્યા છીએ"
-
-#~ msgid "Why connect to Red Hat Network?"
-#~ msgstr "શા માટે Red Hat Network માં જોડાવું?"
-
-#~ msgid "Setting up software updates"
-#~ msgstr "સોફ્ટવેર સુધારાઓ સુયોજિત કરી રહ્યા છીએ"
-
-#~ msgid "Register a System Profile - Hardware"
-#~ msgstr "સિસ્ટમમ રૂપરેખા રજીસ્ટર કરો - હાર્ડવેર"
-
-#~ msgid "Register a System Profile - Packages"
-#~ msgstr "સિસ્ટમ રૂપરેખા રજીસ્ટર કરો - પેકેજો"
-
-#, fuzzy
-#~ msgid "registration_number"
-#~ msgstr "સ્થાપન નંબર (_N):"
-
-#~ msgid "Only https and http are allowed."
-#~ msgstr "માત્ર https અને http માન્ય છે."
-
-#~ msgid "Warning:"
-#~ msgstr "ચેતવણી:"
-
-#~ msgid "OK dialog:"
-#~ msgstr "બરાબર સંવાદ:"
-
-#~ msgid "Question dialog:"
-#~ msgstr "પ્રશ્ન સંવાદ:"
-
-#~ msgid "Automatic Subscription Activation"
-#~ msgstr "આપોઆપ ઉમેદવારી સક્રિયકરણ"
-
-#~ msgid "Subscription Activation"
-#~ msgstr "ઉમેદવારી સક્રિયકરણ"
-
-#, fuzzy
-#~ msgid "Warning: unable to run rhn_check"
-#~ msgstr "ચેતવણી: rhnsd ને chkconfig સાથે સક્રિય કરવામાં અસમર્થ"
-
-#~ msgid "Disk error.  The message was:\n"
-#~ msgstr "ડિસ્ક ભૂલ.  સંદેશો આ હતો:\n"
-
-#~ msgid "There was a fatal error installing the package:\n"
-#~ msgstr "પેકેજ સ્થાપિત કરવામાં ત્યાં મોટી ભૂલ હતી:\n"
-
-#~ msgid "RPM package conflict error.  The message was:\n"
-#~ msgstr "RPM પેકેજોની તકરાર ભૂલ.  સંદેશો આ હતો:\n"
-
-#~ msgid "RPM file conflict error. The message was:\n"
-#~ msgstr "RPM ફાઈલની તકરાર ભૂલ. સંદેશો આ હતો:\n"
-
-#~ msgid "RPM  error. The message was:\n"
-#~ msgstr "RPM  ભૂલ. સંદેશો આ હતો:\n"
-
-#~ msgid "RPM dependency error.  The message was:\n"
-#~ msgstr "RPM આધારભૂતપણાની ભૂલ.  સંદેશો આ હતો:\n"
-
-#~ msgid "Package Skip List error.  The message was:\n"
-#~ msgstr "પેકેજ અવગણવાની યાદીમાં ભૂલ.  સંદેશો આ હતો:\n"
-
-#~ msgid "File Skip List or config file overwrite error. The message was:\n"
-#~ msgstr "ફાઈલ અવગણો યાદી અથવા રુપરેખા ફાઈલ પર ફરીથી લખવામાં ભૂલ. સંદેશો આ હતો:\n"
-
-#~ msgid "Could not remove package \"%s\". It was on the RemoveSkipList"
-#~ msgstr "પેકેજ \"%s\" કાઢી શક્યા નહિં. તે દૂર કરવા માટેની અવગણવા માટેની યાદીમાં હતી"
-
-#~ msgid "GPG is not installed properly."
-#~ msgstr "GPG એ યોગ્ય રીતે સ્થાપિત નથી."
-
-#~ msgid ""
-#~ "GPG keyring does not include the Red Hat, Inc. public package-signing key"
-#~ msgstr "GPG કીરીંગ Red Hat, Inc. જાહેર પેકેજ-સહી કી સમાવતી નથી"
-
-#~ msgid ""
-#~ "The package %s failed its gpg signature verification. This means the "
-#~ "package is corrupt."
-#~ msgstr "પેકેજ %s એ તેની gpg સહી ચકાસવામાં નિષ્ફળ. એનો અર્થ એ થાય કે પેકેજ બગડેલું છે."
-
-#~ msgid "Package %s does not have a GPG signature.\n"
-#~ msgstr "પેકેજ %s પાસે GPG સહી નથી.\n"
-
-#~ msgid "Package %s has a untrusted GPG signature.\n"
-#~ msgstr "પેકેજ %s પાસે અવિશ્વાસુ GPG સહી છે.\n"
-
-#~ msgid "Package %s has a unknown GPG signature.\n"
-#~ msgstr "પેકેજ %s પાસે અજ્ઞાત GPG સહી છે.\n"
-
-#~ msgid "Choose a Red Hat Network server"
-#~ msgstr "Red Hat Network સર્વર પસંદ કરો"
-
-#~ msgid "Connect to Red Hat Network"
-#~ msgstr "Red Hat નેટવર્ક સાથે જોડાવો"
-
-#~ msgid "Register with Red Hat Network"
-#~ msgstr "Red Hat નેટવર્ક સાથે નોંધણી કરાવો"
-
-#~ msgid "Provide a certificate for this Red Hat Network server"
-#~ msgstr "આ Red Hat Network સર્વર માટે પ્રમાણપત્ર પૂરું પાડો"
-
-#~ msgid "_Exit software update setup"
-#~ msgstr "સોફ્ટવેર સુધારા સુયોજનમાંથી બહાર નીકળો (_E)"
-
-#~ msgid "software updates setup unsuccessful"
-#~ msgstr "સોફ્ટવેર સુધારા સુયોજન અસફળ"
-
-#~ msgid ""
-#~ "If you do not have a Red Hat Login, this assistant will allow you to "
-#~ "create one."
-#~ msgstr ""
-#~ "જો તમારી પાસે Red Hat પ્રવેશ નહિં હોય, તો આ માર્ગદર્શન તમને એક બનાવવા માટે "
-#~ "પરવાનગી આપશે."
-
-#~ msgid "Step 1: Review the Red Hat Privacy Statement"
-#~ msgstr "પગલું ૧: Red Hat ના ખાનગીકરણ મંજૂરીપત્રની ઉપરછલ્લી સમજ લો"
-
-#~ msgid "Review the Red Hat Network Terms And Conditions"
-#~ msgstr "Red Hat નેટવર્ક બાબતો અને શરતોનો ઉપરછલ્લો ખ્યાલ મેળવો"
-
-#~ msgid ""
-#~ "Are you sure you don't want to connect your system to Red Hat Network? "
-#~ "You'll miss out on the benefits of a Red Hat Enterprise Linux "
-#~ "subscription:\n"
-#~ "\n"
-#~ "Security & Updates:\n"
-#~ "Receive the latest software updates, including security updates, keeping "
-#~ "this Red Hat Enterprise Linux system updated and secure.\n"
-#~ "\n"
-#~ "Downloads & Upgrades:\n"
-#~ "Download installation images for Red Hat Enterprise Linux releases, "
-#~ "including new releases.\n"
-#~ "\n"
-#~ "Support:\n"
-#~ "Access to the technical support experts at Red Hat or Red Hat's partners "
-#~ "for help with any issues you might encounter with this system.\n"
-#~ "\n"
-#~ "Compliance:\n"
-#~ "Stay in compliance with your subscription agreement and manage "
-#~ "subscriptions for systems connected to your account at http://rhn.redhat."
-#~ "com/.\n"
-#~ "\n"
-#~ "You will not be able to take advantage of these subscription privileges "
-#~ "without connecting your system to Red Hat Network.\n"
-#~ "\n"
-#~ "Tip: Red Hat values your privacy: http://www.redhat.com/legal/"
-#~ "privacy_statement.html"
-#~ msgstr ""
-#~ "શું તમે ખરેખર તમારી સિસ્ટમને Red Hat Network સાથે જોડવા માંગતા નથી? તમે Red Hat "
-#~ "Enterprise Linux ઉમેદવારીના લાભો ગુમાવી બેસશો:\n"
-#~ "\n"
-#~ "સુરક્ષા & સુધારાઓ:\n"
-#~ "આ Red Hat Enterprise Linux સિસ્ટમ સુધારાયેલ અને સુરક્ષિત રાખીને સુરક્ષા સુધારાઓનો "
-#~ "સમાવેશ કરીને, તાજેતરના સોફ્ટવેર સુધારાઓ મેળવો.\n"
-#~ "\n"
-#~ "ડાઉનલોડ & સુધારાઓ:\n"
-#~ "નવા પ્રકાશનોને સમાવીને Red Hat Enterprise Linux પ્રકાશનો માટે, સ્થાપન ઈમેજો "
-#~ "ડાઉનલોડ કરો.\n"
-#~ "\n"
-#~ "આધાર:\n"
-#~ "આ સિસ્ટમ સાથે તમે ગમે તે મુદ્દાઓ અનુભવશો તેની મદદ માટે Red Hat અથવા Red Hat ના "
-#~ "ભાગીદારો આગળ ટેક્નીકલ આધાર નિષ્ણાતોનો વપરાશ.\n"
-#~ "\n"
-#~ "સુસંગતતા:\n"
-#~ "ઉમેદવારી મંજૂરીપત્ર સાથે સુસંગત રહો અને http://rhn.redhat.com/ આગળ તમારા ખાતા સાથે "
-#~ "જોડાયેલ સિસ્ટમો માટેની ઉમેદવારીઓની વ્યવસ્થા કરો.\n"
-#~ "\n"
-#~ "તમે તમારી સિસ્ટમને Red Hat Network સાથે જોડ્યા વિના આ ઉમેદવારી વિશેષાધિકારોના "
-#~ "લાભો ઉઠાવવા માટે સમર્થ હશો નહિં.\n"
-#~ "\n"
-#~ "મદદ: Red Hat ખાનગીપણાને મૂલ્ય આપે છે: http://www.redhat.com/legal/"
-#~ "privacy_statement.html"
-
-#~ msgid "No thanks.  I'll connect later."
-#~ msgstr "વાંધો નહિં.  હું પછીથી જોડાઈશ."
-
-#~ msgid "Create a New Login ..."
-#~ msgstr "નવો પ્રવેશ બનાવો ..."
-
-#~ msgid ""
-#~ "The two passwords you entered don't match.  Please re-type your passwords."
-#~ msgstr "તમે દાખલ કરેલ બંને પાસવર્ડો બંધબેસતા નથી.  મહેરબાની કરીને પાસવર્ડો પુનઃ-લખો."
-
-#~ msgid "Create a new Red Hat login"
-#~ msgstr "નવો Red Hat પ્રવેશ બનાવો"
-
-#~ msgid ""
-#~ "Fill in the form below to create a new Red Hat login for use with Red Hat "
-#~ "Network (http://rhn.redhat.com/).  Required information is marked with a "
-#~ "'*':"
-#~ msgstr ""
-#~ "Red Hat Network (http://rhn.redhat.com) સાથે વપરાશ માટે નવો Red Hat પ્રવેશ "
-#~ "બનાવવા માટે નીચેનું ફોર્મ ભરો.  જરૂરી જાણકારી '*' થી ચિહ્નિત થયેલ છે:"
-
-#~ msgid "*Desired Login:"
-#~ msgstr "*જરૂરી પ્રવેશ:"
-
-#~ msgid "Examples: user@domain.com"
-#~ msgstr "ઉદાહરણો: user@domain.com"
-
-#~ msgid "*Desired Password:"
-#~ msgstr "*જરૂરી પાસવર્ડ:"
-
-#~ msgid "*Confirm Password:"
-#~ msgstr "*ખાતરી પાસવર્ડ:"
-
-#~ msgid "Tip: Leave blank if not with a company."
-#~ msgstr "મદદ: જો તમે કંપની સાથે સંકળાયેલ નહિં હોય તો મહેરબાની કરીને ખાલી રાખો."
-
-#~ msgid ""
-#~ "Tip: Red Hat values your privacy.  View our privacy policy at: http://"
-#~ msgstr ""
-#~ "મદદ: Red Hat તમારા ખાનગીપણાને મૂલ્ય આપે છે.  તમારી ખાનગીપણાની પોલિસી અંહિ જુઓ: "
-#~ "http://"
-
-#~ msgid "Please enter your first name."
-#~ msgstr "મહેરબાની કરીને તમારું પ્રથમ નામ દાખલ કરો."
-
-#~ msgid "Please enter your last name."
-#~ msgstr "મહેરબાની કરીને તમારું છેલ્લું નામ દાખલ કરો."
-
-#~ msgid "Please enter your email address."
-#~ msgstr "મહેરબાની કરીને તમારું ઈમેઈલ સરનામું દાખલ કરો."
-
-#~ msgid "Please enter a valid email address."
-#~ msgstr "મહેરબાની કરીને તમારું યોગ્ય ઈ-મેઈલ સરનામું દાખલ કરો."
-
-#~ msgid "Please enter your country."
-#~ msgstr "મહેરબાની કરીને તમારો દેશ દાખલ કરો."
-
-#~ msgid "Please enter a longer login."
-#~ msgstr "મહેરબાની કરીને લાંબો પ્રવેશ દાખલ કરો."
-
-#~ msgid "Please enter a longer password."
-#~ msgstr "મહેરબાની કરીને લાંબો પાસવર્ડ દાખલ કરો."
-
-#~ msgid "Please enter a shorter password."
-#~ msgstr "મહેરબાની કરીને ટૂંકો પાસવર્ડ દાખલ કરો."
-
-#~ msgid ""
-#~ "It appears this system has attempted to register to the Red Hat Network.\n"
-#~ "The system may already be set up for software updates.\n"
-#~ "\n"
-#~ "Are you sure you would like to continue?"
-#~ msgstr ""
-#~ "એવું દેખાય છે કે આ સિસ્ટમે Red Hat Network સાથે રજીસ્ટર કરવાનો પ્રયાસ કર્યો છે.\n"
-#~ "સિસ્ટમ સોફ્ટવેર સુધારાઓ સાથે પહેલાથી જ સુયોજિત થયેલ હોઈ શકે.\n"
-#~ "\n"
-#~ "શું તમે ખરેખર ચાલુ રાખવા માંગો છો?"
-
-#~ msgid "Select Organization"
-#~ msgstr "સંસ્થા પસંદ કરો"
-
-#~ msgid ""
-#~ "Your login, %s, is associated with multiple organizations.  You will need "
-#~ "to select an organization to connect this system to."
-#~ msgstr ""
-#~ "તમારો પ્રવેશ, %s, એ ઘણી બધી સંસ્થાઓ સાથતે સંકળાયેલ છે.  તમારે આ સિસ્ટમ સાથે જોડાવા "
-#~ "માટેની સંસ્થા પસંદ કરવાની જરૂર રહેશે."
-
-#~ msgid "Organization:"
-#~ msgstr "સંસ્થા:"
-
-#~ msgid "You must select an organization."
-#~ msgstr "તમારે સંસ્થા પસંદ કરવી જ પડશે."
-
-#~ msgid "Access a subscription"
-#~ msgstr "ઉમેદવારીનો વપરાશ"
-
-#~ msgid ""
-#~ "You have no active subscriptions available in your account.  You will "
-#~ "need to do one of the following to create an active subscription in your "
-#~ "account before this system can connect to Red Hat Network:"
-#~ msgstr ""
-#~ "તમારી પાસે તમારા ખાતામાં કોઈ સક્રિય ઉમેદવારીઓ નથી.  આ સિસ્ટમ Red Hat Network "
-#~ "સાથે જોડાઈ શકે તે પહેલાં તમારે તમારા ખાતામાં સક્રિય ઉમેદવારી બનાવવા માટે નીચેનામાંનું "
-#~ "એક કરવાની જરૂર રહેશે:"
-
-#~ msgid "Activate a new subscription with an installation number:"
-#~ msgstr "સ્થાપન નંબર સાથે નવી ઉમેદવારી સક્રિયકૃત કરો:"
-
-#~ msgid ""
-#~ "You have already activated this installation number during this "
-#~ "registration."
-#~ msgstr "આ રજીસ્ટ્રેસન દરમ્યાન તમે પહેલાથી જ આ સ્થાપન નંબર સક્રિય કરેલ છે."
-
-#~ msgid "Installation Number:"
-#~ msgstr "સ્થાપન નંબર:"
-
-#, fuzzy
-#~ msgid "Example: XXXX-XXXX-XXXX-XXXX"
-#~ msgstr "ઉદાહરણ: XXXX-XXXX-XXXX-XXXX-XXXX"
-
-#~ msgid ""
-#~ "Congratulations, you have successfully completed software updates set up "
-#~ "for this system.\n"
-#~ "\n"
-#~ "Your system is now ready to receive the software updates that will keep "
-#~ "it secure and supported.\n"
-#~ "\n"
-#~ "You'll know when software updates are available when a package icon "
-#~ "appears in the notification area of you desktop (usually in the upper-"
-#~ "right corner.) Clicking on this icon, when available, will guide you "
-#~ "through applying any updates that are available."
-#~ msgstr ""
-#~ "અભિનંદન, તમે આ સિસ્ટમ માટે સફળતાપૂર્વક સોફ્ટવેર સુધારાઓ સુયોજિત કરવાનું સમાપ્ત કર્યું છે.\n"
-#~ "\n"
-#~ "તમારી સિસ્ટમ હવે સોફ્ટવેર સુધારાઓ મેળવવા માટે તૈયાર છે કે જે તેને સુરક્ષિત અને સુધારાયેલ "
-#~ "રાખશે.\n"
-#~ "\n"
-#~ "જ્યારે પેકેજ ચિહ્ન તમારી ડેસ્કટોપના સૂચન વિસ્તાર (સામાન્ય રીતે ઉપર-જમણા ખૂણે) દેખાય "
-#~ "ત્યારે જો સોફ્ટવેર સુધારાઓ ઉપલબ્ધ હોય તો તમે જાણી જશો. આ ચિહ્ન પર ક્લિક કરવાનું, "
-#~ "જ્યારે ઉપલબ્ધ હોય ત્યારે, તમને જે કંઈપણ સુધારાઓ ઉપલબ્ધ હોય તેને લાગુ પાડવા મારફતે "
-#~ "માર્ગદર્શન આપશે."
-
-#~ msgid "Subscriptions Activated:"
-#~ msgstr "ઉમેદવારીઓ સક્રિયકૃત થઈ:"
-
-#~ msgid ""
-#~ "A subscription-activating installation number was found on disk, but we "
-#~ "were not able to activate it (An unknown error occurred.) We used "
-#~ "existing active subscription slots available in the rhn account instead. "
-#~ "You may wish to contact Red Hat customer service regarding this issue: "
-#~ "http://www.redhat.com/apps/support/"
-#~ msgstr ""
-#~ "ઉમેદવારી-સક્રિયકરણ સ્થાપન નંબર ડિસ્ક પર મળ્યો ન હતો, પરંતુ અમે તેને સક્રિય કરવા માટે "
-#~ "સમર્થ હતા નહિં (એક અજ્ઞાત ભૂલ ઉદ્ભવી). અમે તેની જગ્યાએ rhn ખાતામાં ઉપલબ્ધ હાલના "
-#~ "સક્રિય ઉમેદવારી સ્લોટ વાપર્યા હતા. તમે આ મુદ્દા સંબંધે Red Hat ગ્રાહક સેવાનો સંપર્ક "
-#~ "કરવા ઈચ્છતા હશો: http://www.redhat.com/apps/support/"
-
-#~ msgid "A installation number was found on disk, but we "
-#~ msgstr "સ્થાપન નંબર ડિસ્ક પર મળી આવ્યો હતો, પરંતુ આપણે "
-
-#~ msgid ""
-#~ "The installation number you have provided (%s) is invalid.\n"
-#~ "\n"
-#~ "Please check the number and try again or try another option listed on the "
-#~ "'Access a Subscription' screen."
-#~ msgstr ""
-#~ "તમે પૂરો પાડેલ સ્થાપન નંબર (%s) અયોગ્ય છે.\n"
-#~ "\n"
-#~ "મહેરબાની કરીને નંબર ચકાસો અને 'ઉમેદવારી વપરાશ' સ્ક્રીન પર યાદી થયેલ અન્ય વિકલ્પનો "
-#~ "પ્રયાસ કરો."
-
-#~ msgid ""
-#~ "The installation number you provided is valid but was already activated "
-#~ "and the subscriptions have already been used by systems in your "
-#~ "organization or is not usable for this system.\n"
-#~ "\n"
-#~ "Please try a different number or try another option listed on the 'Access "
-#~ "a Subscription' screen."
-#~ msgstr ""
-#~ "તમે પૂરો પાડેલ સ્થાપન નંબર માન્ય છે પરંતુ તે પહેલાથી જ સક્રિય થયેલ હતો અને ઉમેદવારીઓ "
-#~ "તમારી સંસ્થામાં પહેલાથી જ વપરાઈ ગયેલ છે અથવા તે આ સિસ્ટમ માટે વાપરી શકાય તેવી નથી.\n"
-#~ "\n"
-#~ "મહેરબાની કરીને અલગ નંબરનો પ્રયાસ કરો અથવા 'ઉમેદવારી વપરાશ' સ્ક્રીન પર યાદી થયેલ "
-#~ "અન્ય વિકલ્પનો પ્રયાસ કરો."
-
-#~ msgid ""
-#~ "The installation number you provided does not have subscriptions "
-#~ "associated with it.\n"
-#~ "\n"
-#~ "Please try a different number or try another option listed in the 'Access "
-#~ "a Subscription' screen."
-#~ msgstr ""
-#~ "તમે પૂરા પાડેલ સ્થાપન નંબરને તેની સાથે સંકળાયેલ ઉમેદવારીઓ નથી.\n"
-#~ "\n"
-#~ "મહેરબાની કરીને અલગ નંબરનો પ્રયાસ કરો અથવા 'ઉમેદવારી વપરાશ' સ્ક્રીનમાં યાદી થયેલ "
-#~ "અન્ય વિકલ્પનો પ્રયાસ કરો."
-
-#~ msgid ""
-#~ "There was a problem logging in:\n"
-#~ "%s"
-#~ msgstr ""
-#~ "પ્રવેશ કરવામાં સમસ્યા હતી:\n"
-#~ "%s"
-
-#~ msgid "There was problem logging in."
-#~ msgstr "પ્રવેશ કરવામાં સમસ્યા હતી."
-
-#, fuzzy
-#~ msgid "There was an error while getting the list of organizations."
-#~ msgstr "રૂપરેખા રચતી વખતે ભૂલ હતી."
-
-#, fuzzy
-#~ msgid "You must enter an installation number."
-#~ msgstr "તમારે સ્થાપન નંબર દાખલ કરવો જ પડશે."
-
-#, fuzzy
-#~ msgid "There was an error activating your number."
-#~ msgstr "Red Hat Network સાથે સંપર્કવ્યવહાર કરવામાં ભૂલ હતી."
-
-#~ msgid "This installation number has already been activated."
-#~ msgstr "સ્થાપન નંબર પહેલાથી જ સક્રિયકૃત થઈ ગયેલ છે."
-
-#, fuzzy
-#~ msgid "There was an error retrieving the privacy statement."
-#~ msgstr "રૂપરેખા રચતી વખતે ભૂલ હતી."
-
-#~ msgid "Unable to access the server. Please check your network settings."
-#~ msgstr "સર્વરનો વપરાશ કરવામાં અસમર્થ. મહેરબાની કરીને તમારા નેટવર્ક સુયોજનો ચકાસો."
-
-#~ msgid ""
-#~ "The server you are attempting to register against does not support this "
-#~ "version of the client."
-#~ msgstr ""
-#~ "તમે જે સર્વર રજીસ્ટર કરવાનો પ્રયત્ન કરી રહ્યા છો તે ક્લાઈન્ટની આ આવૃત્તિને આધાર આપતું "
-#~ "નથી."
-
-#~ msgid "You must enter an Installation Number that "
-#~ msgstr "તમારે સ્થાપન નંબર દાખલ કરવો જ જોઈએ કે જે "
-
-#~ msgid "Problem registering login name:\n"
-#~ msgstr "પ્રવેશ નામ રજીસ્ટર કરવામાં સમસ્યા:\n"
-
-#~ msgid "Problem registering login name."
-#~ msgstr "પ્રવેશ નામ રજીસ્ટર કરવામાં સમસ્યા."
-
-#~ msgid ", quantity:"
-#~ msgstr ", જથ્થો:"
-
-#~ msgid ""
-#~ "\n"
-#~ "\n"
-#~ "Red Hat Network Location: "
-#~ msgstr ""
-#~ "\n"
-#~ "\n"
-#~ "Red Hat Network સ્થાન: "
-
-#~ msgid "Access Subscription"
-#~ msgstr "વપરાશ ઉમેદવારી"
-
-#~ msgid "Choose Organization"
-#~ msgstr "સંસ્થા પસંદ કરો"
-
-#~ msgid "Choose an organization to use with this username"
-#~ msgstr "આ વપરાશકર્તાનામ સાથે વાપરવા માટે સંસ્થા પસંદ કરો"
-
-#~ msgid "Specify an email address"
-#~ msgstr "ઈમેઈલ સરનામું સ્પષ્ટ કરો"
-
-#, fuzzy
-#~ msgid "Specify a installation number to use"
-#~ msgstr "વાપરવા માટેનો ઉમેદવારી નંબર સ્પષ્ટ કરો"
-
-#~ msgid "Important Registration Info"
-#~ msgstr "મહત્વની નોંધણી જાણકારી"
-
-#~ msgid "Registration information"
-#~ msgstr "રજીસ્ટ્રેશન જાણકારી"
-
-#~ msgid "Select organization"
-#~ msgstr "સંસ્થા પસંદ કરો"
-
-#~ msgid "<small><b>Tip:</b> Red Hat values your privacy.</small>"
-#~ msgstr "<small><b>મદદ:</b> Red Hat તમારા ખાનગીપણાને મૂલ્ય આપે છે.</small>"
-
-#~ msgid "Privacy Statement"
-#~ msgstr "ખાનગીકરણ મંજૂરીપત્ર"
-
-#~ msgid "Red Hat Privacy Statement"
-#~ msgstr "Red Hat ખાનગીપણું વિધાન"
-
-#, fuzzy
-#~ msgid ""
-#~ "Your account is associated with multiple <b>organizations</b>. You will "
-#~ "need to select an organization to register this system to."
-#~ msgstr ""
-#~ "તમારું ખાતું એ ઘણીબધી <b>સંસ્થાઓ</b> સાથે સંડોવાયેલ છે. આ સિસ્ટમને રજીસ્ટર કરવા માટે "
-#~ "તમારે સંસ્થા પસંદ કરવાની જરૂર રહેશે."
-
-#~ msgid "_Organization:"
-#~ msgstr "સંસ્થા (_O):"
-
-#~ msgid ""
-#~ "were not able to activate it (An unknown error occurred.) We used "
-#~ "existing "
-#~ msgstr "તેને સક્રિય કરવા માટે સમર્થ હતા નહિં (એક અજ્ઞાત ભૂલ ઉદ્ભવી.) આપણે હાલની "
-
-#~ msgid ""
-#~ "active subscription slots available in the rhn account instead. You may "
-#~ "wish "
-#~ msgstr "સક્રિય ઉમેદવારી સ્લોટ કે જે rhn ખાતામાં ઉપલબ્ધ છે તે વાપર્યા છે. તમે કદાચ "
-
-#~ msgid "to contact Red Hat customer service regarding this issue: "
-#~ msgstr "આ મુદ્દા માટે Red Hat ગ્રાહક સેવાનો સંપર્ક કરવા ઈચ્છતા હશો: "
-
-#~ msgid "http://www.redhat.com/apps/support/"
-#~ msgstr "http://www.redhat.com/apps/support/"
-
-#~ msgid "activates subscriptions in your account."
-#~ msgstr "તમારા ખાતામાં ઉમેદવારીઓ સક્રિયકૃત કરે."
-
-#~ msgid "Error reading hardware information:"
-#~ msgstr "હાર્ડવેર જાણકારી વાંચવામાં ભૂલ:"
-
-#~ msgid "Error reading DMI information:"
-#~ msgstr "DMI જાણકારી વાંચવામાં ભૂલ:"
-
-#~ msgid "That user account and password is not valid\n"
-#~ msgstr "વપરાશકર્તા ખાતું અને પાસવર્ડ માન્ય નથી\n"
-
-#~ msgid "You must enter and verify a password."
-#~ msgstr "તમારે પાસવર્ડ દાખલ કરીને ચકાસવો જ જોઈએ."
-
-#~ msgid ""
-#~ "Problem registering login:\n"
-#~ "%s"
-#~ msgstr ""
-#~ "પ્રવેશ રજીસ્ટર કરવામાં સમસ્યા:\n"
-#~ "%s"
-
-#~ msgid "Problem registering login."
-#~ msgstr "પ્રવેશ રજીસ્ટર કરવામાં સમસ્યા."
-
-#~ msgid "Canada"
-#~ msgstr "કેનેડા"
-
-#~ msgid "Login Information:"
-#~ msgstr "પ્રવેશ જાણકારી:"
-
-#~ msgid "Account Information:"
-#~ msgstr "ખાતા જાણકારી:"
-
-#~ msgid "*First Name:"
-#~ msgstr "*પ્રથમ નામ:"
-
-#~ msgid "*Last Name:"
-#~ msgstr "*છેલ્લું નામ:"
-
-#~ msgid "*Company Name:"
-#~ msgstr "*કંપની નામ:"
-
-#~ msgid "Street Address:"
-#~ msgstr "શેરી સરનામું:"
-
-#~ msgid "City:"
-#~ msgstr "શહેર:"
-
-#~ msgid "State/Province:"
-#~ msgstr "રાજ્ય/સામ્રાજ્ય:"
-
-#~ msgid "Zip/Post Code:"
-#~ msgstr "ઝીપ/પોસ્ટ કોડ:"
-
-#~ msgid "*Country:"
-#~ msgstr "*દેશ:"
-
-#~ msgid "  Address 2:"
-#~ msgstr "  સરનામું ૨:"
-
-#~ msgid "  Address:"
-#~ msgstr "  સરનામું:"
-
-#~ msgid "  C_ity:"
-#~ msgstr "  શહેર (_i):"
-
-#~ msgid "  Co_mpany Name:"
-#~ msgstr "  કંપની નામ (_m):"
-
-#~ msgid "  _State/Province:"
-#~ msgstr "  રાજ્ય/સામ્રાજ્ય (_S):"
-
-#~ msgid "  _Zip/Postal code:"
-#~ msgstr "  ઝીપ/પોસ્ટલ કોડ (_Z):"
-
-#~ msgid "* C_onfirm password:  "
-#~ msgstr "* ખાતરી પાસવર્ડ (_o):  "
-=======
->>>>>>> 852a28ff
-
-#: ../src/up2date_client/rhnreg_constants.py:314
-msgid ""
-"Warning:You will not be able to limit this system to minor release that is "
-"older than the recent minor release if you select this option.\n"
-msgstr ""
-"ચેતવણી:તમે ગૌણ પ્રકાશન માટે આ સિસ્ટમની મર્યાદા રાખી શકશો નહિં કે તાજેતરનાં ગૌણ પ્રકાશન "
-"કરતા જૂનું છે જો તમે આ વિકલ્પને પસંદ કરો તો.\n"
-
-#: ../src/up2date_client/rhnreg_constants.py:319
-#, python-format
-msgid ""
-"Your system will be subscribed to %s \n"
-"base software channel. You will not be\n"
-"able to move this system to an earlier release\n"
-"(you will be able to move to a newer release).\n"
-"Are you sure you would like to continue?"
-msgstr ""
-"તમારી સિસ્ટમ %s આધાર સિસ્ટમ સાથે ઉમેદવારી કરેલ હશે. તમે પહેલાનાં પ્રકાશનમાં આ સિસ્ટમને "
-"ખસેડવા માટે સક્ષમ થશો નહિં (તમે નવા પ્રકાશનમાં ખસેડવા માટે સક્ષમ થશો.)\n"
-"શું તમે ખરેખર ચાલુ રાખવા માંગો છો?"
-
-#: ../src/up2date_client/rhnreg_constants.py:330
-msgid "Next"
-msgstr "આગળ"
-
-#: ../src/up2date_client/rhnreg_constants.py:331
-msgid "Back"
-msgstr "પાછળ"
-
-#: ../src/up2date_client/rhnreg_constants.py:332
-msgid "Cancel"
-msgstr "રદ કરો"
-
-#: ../src/up2date_client/rhnreg_constants.py:333
-#: ../data/rh_register.glade.h:31
-msgid "No, Cancel"
-msgstr "ના, રદ કરો"
-
-#: ../src/up2date_client/rhnreg_constants.py:334
-#: ../data/rh_register.glade.h:55
-msgid "Yes, Continue"
-msgstr "હા, ચાલુ રાખો"
-
-#: ../src/up2date_client/rhnreg_constants.py:335
-msgid "Press <space> to deselect the option."
-msgstr "વિકલ્પ નાપસંદ કરવા માટે <space> દબાવો."
-
-#: ../src/up2date_client/up2dateErrors.py:31
-msgid "RPM error.  The message was:\n"
-msgstr "RPM ભૂલ.  સંદેશો આ હતો:\n"
-
-#: ../src/up2date_client/up2dateErrors.py:43
-msgid "Password error. The message was:\n"
-msgstr "પાસવર્ડ ભૂલ. સંદેશો આ હતો:\n"
-
-#: ../src/up2date_client/up2dateErrors.py:56
-msgid "RPM dependency error. The message was:\n"
-msgstr "RPM આધારભૂતપણાની ભૂલ. સંદેશો આ હતો:\n"
-
-#: ../src/up2date_client/up2dateErrors.py:65
-msgid "Error communicating with server. The message was:\n"
-msgstr "સર્વર સાથે સંપર્ક કરવામાં ભૂલ. સંદેશો આ હતો:\n"
-
-#: ../src/up2date_client/up2dateErrors.py:76
-msgid "File Not Found: \n"
-msgstr "ફાઈલ મળી નથી: \n"
-
-#: ../src/up2date_client/up2dateErrors.py:87
-msgid "Delay error from server.  The message was:\n"
-msgstr "સર્વરમાંથી વિલંબ ભૂલ.  સંદેશો આ હતો:\n"
-
-#: ../src/up2date_client/up2dateErrors.py:133
-msgid "Error validating data at server:\n"
-msgstr "સર્વર પર માહિતી ચકાસવામાં ભૂલ:\n"
-
-#: ../src/up2date_client/up2dateErrors.py:144
-msgid "The installation number is invalid"
-msgstr "સ્થાપન નંબર અયોગ્ય છે"
-
-#: ../src/up2date_client/up2dateErrors.py:151
-msgid "Error parsing the oemInfo file at field:\n"
-msgstr "oemInfo ફાઈલને આ ક્ષેત્ર આગળ પદચ્છેદ કરવામાં ભૂલ:\n"
-
-#: ../src/up2date_client/up2dateErrors.py:282
-msgid ""
-"\n"
-"    Your organization does not have enough Management entitlements to "
-"register this\n"
-"    system to Red Hat Network. Please notify your organization administrator "
-"of this error. \n"
-"    You should be able to register this system after your organization frees "
-"existing \n"
-"    or purchases additional entitlements. Additional entitlements may be "
-"purchased by your\n"
-"    organization administrator by logging into Red Hat Network and visiting\n"
-"    the 'Subscription Management' page in the 'Your RHN' section of RHN.\n"
-"    \n"
-"    A common cause of this error code is due to having mistakenly setup an\n"
-"    Activation Key which is set as the universal default.  If an activation "
-"key is set\n"
-"    on the account as a universal default, you can disable this key and "
-"retry to avoid\n"
-"    requiring a Management entitlement."
-msgstr ""
-"\n"
-"    તમારી સંસ્થા પાસે Red Hat Network માં આ સિસ્ટમને રજીસ્ટર કરવા માટે પૂરતા સંચાલન\n"
-"     અધિકારો નથી. મહેરબાની કરીને આ ભૂલને તમારા સંસ્થા સંચાલકને સૂચિત કરો. \n"
-"    તમારી સંસ્થા હાલની અથવા વધારાનાં અધિકારોને ખરીદીને મુક્ત કરે \n"
-"     પછી તમે આ સિસ્ટમને રજીસ્ટર કરવા માટે સક્ષમ હોવા\n"
-"     જોઇએ. વધારાનાં અધિકારોને Red Hat Network  માં પ્રવેશીને તમારા સંસ્થા સંચાલક "
-"દ્દારા ખરીદી શકાય છે અને RHNનાં\n"
-"    'તમારા RHN' વિભાગમાં  'ઉમેદવારી સંચાલન' પાનાંની મુલાકાત કરી રહ્યા છે.\n"
-"    \n"
-"    આ ભૂલનું સામાન્ય કારણ એ સક્રિયકરણ કીને ભૂલથી સુયોજિત કરવાનું છે\n"
-"    કે જે બધા માટે મૂળભૂત તરીકે સુયોજિત છે.  જો સક્રિયકરણ કી સાર્વત્રિક મૂળભૂત તરીકે ખાતા "
-"પર\n"
-"    સુયોજિત હોય તો, તમે આ કીને નિષ્ક્રિય કરી શકો છો અને સંચાલન અધિકારની જરૂરિયાતને "
-"અવગણવા માટે     પુન:પ્રયત્ન\n"
-"    કરો."
-
-#: ../src/up2date_client/rhncli.py:48
-msgid "Show additional output"
-msgstr "વધારાનું આઉટપુટ બતાવો"
-
-#: ../src/up2date_client/rhncli.py:50
-msgid "Specify an http proxy to use"
-msgstr "વાપરવા માટે http પ્રોક્સી સ્પષ્ટ કરો"
-
-#: ../src/up2date_client/rhncli.py:52
-msgid "Specify a username to use with an authenticated http proxy"
-msgstr "સત્તાધિકરણ કરાયેલ http proxy સાથે વાપરવા માટે વપરાશકર્તા નામ સ્પષ્ટ કરો"
-
-#: ../src/up2date_client/rhncli.py:54
-msgid "Specify a password to use with an authenticated http proxy"
-msgstr "સત્તાધિકરણ થયેલ http પ્રોક્સી સાથે વપરાયેલ પાસવર્ડ સ્પષ્ટ કરો"
-
-#: ../src/up2date_client/rhncli.py:76
-msgid ""
-"\n"
-"Aborted.\n"
-msgstr ""
-"\n"
-"અડધેથી બંધ થઈ ગઈ.\n"
-
-#: ../src/up2date_client/rhncli.py:79
-#, python-format
-msgid "An unexpected OS error occurred: %s\n"
-msgstr "એક અનિચ્છનિય OS ભૂલ ઉદ્દભવી: %s\n"
-
-#: ../src/up2date_client/rhncli.py:83
-msgid "A connection was attempted with a malformed URI.\n"
-msgstr "મેલફોર્મ થયેલ URI સાથે જોડાણનો પ્રયત્ન થયેલ હતો.\n"
-
-#: ../src/up2date_client/rhncli.py:85
-#, python-format
-msgid "A connection was attempted with a malformed URI: %s.\n"
-msgstr "મેલફોર્મ થયેલ URI સાથે જોડાણનો પ્રયત્ન કરેલ હતો: %s.\n"
-
-#: ../src/up2date_client/rhncli.py:87
-#, python-format
-msgid "There was some sort of I/O error: %s\n"
-msgstr "ત્યાં અમુક પ્રમાણમાં I/O ભૂલ હતી: %s\n"
-
-#: ../src/up2date_client/rhncli.py:90
-#, python-format
-msgid "There was an SSL error: %s\n"
-msgstr "ત્યાં SSL ભૂલ હતી: %s\n"
-
-#: ../src/up2date_client/rhncli.py:91
-msgid ""
-"A common cause of this error is the system time being incorrect. Verify that "
-"the time on this system is correct.\n"
-msgstr ""
-"આ ભૂલ ઉદ્દભવવાનું સામાન્ય કારણ સિસ્ટમ સમય હોઈ શકે. આ સિસ્ટમ પર સમય યોગ્ય છે કે નહિં તે "
-"ચકાસો.\n"
-
-#: ../src/up2date_client/rhncli.py:98
-#, python-format
-msgid "There was a SSL crypto error: %s\n"
-msgstr "ત્યાં SSL ક્રિપ્ટો ભૂલ હતી: %s\n"
-
-#: ../src/up2date_client/rhncli.py:102
-#, python-format
-msgid "There was an authentication error: %s\n"
-msgstr "ત્યાં સત્તાધિકરણ ભૂલ હતી: %s\n"
-
-#: ../src/up2date_client/rhncli.py:118
-#, python-format
-msgid "You must be root to run %s"
-msgstr "%s ચલાવવા માટે તમે રુટ હોવા જ જોઈએ"
-
-#: ../src/up2date_client/rhncli.py:148 ../src/up2date_client/rhncli.py:183
-msgid "Unable to open gui. Try `up2date --nox`"
-msgstr "gui ખોલવામાં અસમર્થ. `up2date --nox` નો પ્રયત્ન કરો"
-
-#: ../src/up2date_client/rhncli.py:190
-#, python-format
-msgid ""
-"%%prog (Red Hat Network Client Tools) %s\n"
-"Copyright (C) 1999--2010 Red Hat, Inc.\n"
-"Licensed under the terms of the GPLv2."
-msgstr ""
-"%%prog (Red Hat Network Client Tools) %s\n"
-"Copyright (C) 1999--2010 Red Hat, Inc.\n"
-"Licensed under the terms of the GPLv2."
-
-#: ../src/up2date_client/rhncli.py:206
-msgid "An error has occurred:"
-msgstr "ભૂલ ઉદ્દભવી છે:"
-
-#: ../src/up2date_client/rhncli.py:214
-msgid "See /var/log/up2date for more information"
-msgstr "વધુ જાણકારી માટે /var/log/up2date જુઓ"
-
-#: ../src/up2date_client/capabilities.py:89
-#, python-format
-msgid ""
-"This client requires the server to support %s, which the current server does "
-"not support"
-msgstr "આ ક્લાઈન્ટ સર્વરને %s નો આધાર હોય એમ જરુરી છે, કે જેને વર્તમાન સર્વરનો આધાર નથી"
-
-#: ../src/up2date_client/gui.py:313
-msgid "_Finish"
-msgstr "સમાપ્ત (_F)"
-
-#: ../src/up2date_client/gui.py:316
-msgid "_Exit"
-msgstr "બહાર નીકળો (_E)"
-
-#: ../src/up2date_client/gui.py:317
-msgid "Software updates setup unsuccessful"
-msgstr "સોફ્ટવેર સુધારા સુયોજન અસફળ"
-
-#: ../src/up2date_client/gui.py:327
-msgid "You must run rhn_register as root."
-msgstr "તમારે rhn_register ને રુટ તરીકે જ ચલાવવું પડશે."
-
-#: ../src/up2date_client/gui.py:351
-#, python-format
-msgid "There was some sort of I/O error: %s"
-msgstr "ત્યાં અમુક પ્રમાણમાં I/O ભૂલ હતી: %s"
-
-#: ../src/firstboot/rhn_register.py:29 ../src/firstboot/rhn_register.py:30
-#: ../src/firstboot/rhn_start_gui.py:43 ../src/firstboot/rhn_start_gui.py:44
-msgid "Set Up Software Updates"
-msgstr "સોફ્ટવેર સુધારાઓ સુયોજિત કરો"
-
-#: ../src/firstboot/rhn_provide_certificate_gui.py:41
-#: ../src/firstboot/rhn_provide_certificate_gui.py:42
-#: ../src/firstboot/rhn_choose_server_gui.py:69
-msgid "Provide Certificate"
-msgstr "પ્રમાણપત્ર પૂરું પાડો"
-
-#. the user doesn't want to provide a cert right now
-#. TODO write a message to disk like the other cases? need to decide
-#. how we want to do error handling in general.
-#: ../src/firstboot/rhn_provide_certificate_gui.py:57
-#: ../src/firstboot/rhn_start_gui.py:61 ../src/firstboot/rhn_finish_gui.py:42
-#: ../src/firstboot/rhn_finish_gui.py:43 ../src/firstboot/rhn_login_gui.py:56
-#: ../src/firstboot/rhn_create_profile_gui.py:58
-msgid "Finish Updates Setup"
-msgstr "સુધારાઓ સુયોજન સમાપ્ત કરો"
-
-#: ../src/firstboot/rhn_review_gui.py:42 ../src/firstboot/rhn_review_gui.py:43
-msgid "Review Subscription"
-msgstr "ઉમેદવારીનું રીવ્યુ કરો"
-
-#: ../src/firstboot/rhn_choose_server_gui.py:42
-#: ../src/firstboot/rhn_choose_server_gui.py:43 ../data/rh_register.glade.h:19
-msgid "Choose Server"
-msgstr "સર્વર પસંદ કરો"
-
-#: ../src/firstboot/rhn_choose_server_gui.py:64
-#: ../src/firstboot/rhn_login_gui.py:41 ../src/firstboot/rhn_login_gui.py:42
-msgid "Red Hat Login"
-msgstr "Red Hat પ્રવેશ"
-
-#: ../src/firstboot/rhn_login_gui.py:71
-#: ../src/firstboot/rhn_create_profile_gui.py:42
-#: ../src/firstboot/rhn_create_profile_gui.py:43
-msgid "Create Profile"
-msgstr "રૂપરેખા બનાવો"
-
-#: ../src/firstboot/rhn_login_gui.py:99
-#: ../src/firstboot/rhn_create_profile_gui.py:87
-msgid "There was a communication error with the server:"
-msgstr "ત્યાં સર્વર સાથે સંપર્કવ્યવહારની ભૂલ હતી:"
-
-#: ../src/firstboot/rhn_login_gui.py:101
-#: ../src/firstboot/rhn_create_profile_gui.py:89
-msgid "Would you like to go back and try again?"
-msgstr "શું તમે પાછા જવા માંગો છો અને ફરીથી પ્રયાસ કરવા માંગો છો?"
-
-#: ../src/bin/rhnreg_ks.py:46
-msgid "Specify a profilename"
-msgstr "રૂપરેખાનામ સ્પષ્ટ કરી રહ્યા છીએ"
-
-#: ../src/bin/rhnreg_ks.py:48
-msgid "Specify a username"
-msgstr "વપરાશકર્તાનામ સ્પષ્ટ કરો"
-
-#: ../src/bin/rhnreg_ks.py:50
-msgid "Specify a password"
-msgstr "પાસવર્ડ સ્પષ્ટ કરો"
-
-#: ../src/bin/rhnreg_ks.py:52
-msgid "Specify an organizational id for this system"
-msgstr "આ સિસ્ટમ માટે સંસ્થાકીય id સ્પષ્ટ કરો"
-
-#: ../src/bin/rhnreg_ks.py:54
-msgid "Specify a url to use as a server"
-msgstr "સર્વર તરીકે વાપરવા માટે url સ્પષ્ટ કરો"
-
-#: ../src/bin/rhnreg_ks.py:56
-msgid "Specify a file to use as the ssl CA cert"
-msgstr "ssl CA પ્રમાણપત્ર તરીકે વાપરવા માટે ફાઈલ સ્પષ્ટ કરો"
-
-#: ../src/bin/rhnreg_ks.py:58
-msgid "Specify an activation key"
-msgstr "સક્રિયકરણ કી સ્પષ્ટ કરો"
-
-#: ../src/bin/rhnreg_ks.py:60
-msgid ""
-"Subscribe this system to the EUS channel tied to the system's redhat-release"
-msgstr "સિસ્ટમનાં redhat-પ્રકાશનમાં બાંધેલ EUS ચેનલમાં આ સિસ્ટમની ઉમેદવારી કરો"
-
-#: ../src/bin/rhnreg_ks.py:62
-msgid "[Deprecated] Read contact info from stdin"
-msgstr "[અપ્રચલિત] stdin માંથી સંપર્ક જાણકારીને વાંચો"
-
-#: ../src/bin/rhnreg_ks.py:64
-msgid "Do not probe or upload any hardware info"
-msgstr "કોઈપણ હાર્ડવેર જાણકારી ચકાસો નહિં કે અપલોડ કરો નહિં"
-
-#: ../src/bin/rhnreg_ks.py:66
-msgid "Do not profile or upload any package info"
-msgstr "કોઈપણ પેકેજ જાણકારી રૂપરેખા કરો નહિં કે અપલોડ કરો નહિં"
-
-#: ../src/bin/rhnreg_ks.py:68
-msgid "Do not upload any virtualization info"
-msgstr "કોઈપણ વર્ચ્યુઅલાઈઝેશન જાણકારી અપલોડ કરો નહિં"
-
-#: ../src/bin/rhnreg_ks.py:70
-msgid "Do not start rhnsd after completion"
-msgstr "સમાપ્તિ પછી rhnsd શરૂ કરો નહિં"
-
-#: ../src/bin/rhnreg_ks.py:72
-msgid "Register the system even if it is already registered"
-msgstr "જો પહેલાથી જ રજીસ્ટર થયેલ હોય તો પણ સિસ્ટમ રજીસ્ટર કરો"
-
-#: ../src/bin/rhnreg_ks.py:82
-msgid "A username and password are required to register a system."
-msgstr "વપરાશકર્તાનામ અને પાસવર્ડને સિસ્ટમ રજીસ્ટર કરવાની જરૂર છે."
-
-#: ../src/bin/rhnreg_ks.py:87
-msgid "This system is already registered. Use --force to override"
-msgstr "આ સિસ્ટમ પહેલાથી જ નોંધણી થયેલ છે. ઉપર લખવા માટે --force વાપરો"
-
-#: ../src/bin/rhnreg_ks.py:121
-msgid ""
-"Usage of --use-eus-channel option with --activationkey is not supported. "
-"Please use username and password instead."
-msgstr ""
-" --activationkey સાથે --use-eus-channel નો વપરાશ આધારભૂત નથી. મહેરબાની કરીને તેને "
-"બદલે વપરાશકર્તાનામ અને પાસવર્ડને વાપરો."
-
-#: ../src/bin/rhnreg_ks.py:124
-msgid "The server you are registering against does not support EUS."
-msgstr "EUS ને આધાર આપતુ નથી તેની વિરુદ્દ તમે સર્વરને રજીસ્ટર કરી રહ્યા છે."
-
-#: ../src/bin/rhnreg_ks.py:154
-msgid ""
-"Warning: --contactinfo option has been deprecated. Please login to the "
-"server web user Interface and update your contactinfo. "
-msgstr ""
-"ચેતવણી: --contactinfo વિકલ્પ અપ્રચલિત કરી દેવામાં આવ્યુ છે. મહેરબાની કરીને સર્વર વેબ "
-"વપરાશકર્તા ઇન્ટરફેસમાં પ્રવેશો અને તમારી સંપર્ક જાણકારીને સુધારો. "
-
-#: ../src/bin/rhnreg_ks.py:178
-msgid "Warning: yum-rhn-plugin is not present, could not enable it."
-msgstr "ચેતવણી: yum-rhn-plugin હાજર નથી, તેને સક્રિય કરી શક્યા નહિં."
-
-#: ../src/bin/rhnreg_ks.py:180
-msgid ""
-"Warning: Could not open /etc/yum/pluginconf.d/rhnplugin.conf\n"
-"yum-rhn-plugin is not enabled.\n"
-msgstr ""
-"ચેતવણી: /etc/yum/pluginconf.d/rhnplugin.conf ખોલી શક્યા નહિં\n"
-"yum-rhn-plugin સક્રિય નથી.\n"
-
-#: ../src/bin/rhnreg_ks.py:200
-msgid ""
-"A profilename was not specified, and hostname and IP address could not be "
-"determined to use as a profilename, please specify one."
-msgstr ""
-"રુપરેખા નામ સ્પષ્ટ કરાયેલ નથી, અને યજમાન નામ અને IP સરનામું રુપરેખા નામ તરીકે વાપરવા માટે "
-"નક્કી કરાશે, મહેરબાની કરીને એક સ્પષ્ટ કરો."
-
-#: ../src/bin/rhn_register.py:37
-msgid "Do not attempt to use X"
-msgstr "X વાપરવાનું પસંદ કરો નહિં"
-
-#: ../src/bin/spacewalk-channel.py:42
-msgid "ERROR: must be root to execute\n"
-msgstr ""
-
-#: ../src/bin/spacewalk-channel.py:56
-msgid "name of channel you want to (un)subscribe"
-msgstr ""
-
-#: ../src/bin/spacewalk-channel.py:58
-msgid "subscribe to channel"
-msgstr ""
-
-#: ../src/bin/spacewalk-channel.py:60
-msgid "unsubscribe from channel"
-msgstr ""
-
-#: ../src/bin/spacewalk-channel.py:62
-msgid "list channels"
-msgstr ""
-
-#: ../src/bin/spacewalk-channel.py:64
-msgid "list all available child channels"
-msgstr ""
-
-#: ../src/bin/spacewalk-channel.py:66
-msgid "verbose output"
-msgstr ""
-
-#: ../src/bin/spacewalk-channel.py:68
-msgid "your user name"
-msgstr ""
-
-#: ../src/bin/spacewalk-channel.py:70
-msgid "your password"
-msgstr ""
-
-#: ../src/bin/spacewalk-channel.py:78
-msgid "ERROR: these arguments make no sense in this context (try --help)"
-msgstr ""
-
-#: ../src/bin/spacewalk-channel.py:80
-msgid "Username: "
-msgstr ""
-
-#: ../src/bin/spacewalk-channel.py:104
-msgid "ERROR: you have to specify at least one channel"
-msgstr ""
-
-#: ../src/bin/spacewalk-channel.py:112
-#, python-format
-msgid "Channel(s): %s successfully added"
-msgstr ""
-
-#: ../src/bin/spacewalk-channel.py:114
-#, python-format
-msgid "Error during adding channel(s) %s"
-msgstr ""
-
-#: ../src/bin/spacewalk-channel.py:122
-#, python-format
-msgid "Channel(s): %s successfully removed"
-msgstr ""
-
-#: ../src/bin/spacewalk-channel.py:124
-#, python-format
-msgid "Error during removal of channel(s) %s"
-msgstr ""
-
-#: ../src/bin/spacewalk-channel.py:131
-msgid "This system is not associated with any channel."
-msgstr ""
-
-#: ../src/bin/spacewalk-channel.py:133
-msgid "Unable to locate SystemId file. Is this system registered?"
-msgstr ""
-
-#: ../src/bin/spacewalk-channel.py:141
-msgid "ERROR: you may want to specify --add, --remove or --list"
-msgstr ""
-
-#: ../src/bin/spacewalk-channel.py:147
-msgid "User interrupted process."
-msgstr ""
-
-#: ../src/bin/rhn-profile-sync.py:35
-msgid ""
-"You need to register this system by running `rhn_register` before using this "
-"option"
-msgstr ""
-"આ વિકલ્પ વાપરવા પહેલાં તમારે આ સિસ્ટમને `rhn_register` ચલાવીને રજીસ્ટર કરવાની જરૂર છે"
-
-#: ../src/bin/rhn-profile-sync.py:43
-msgid "Updating package profile..."
-msgstr "પેકેજ રુપરેખા સુધારી રહ્યા છીએ..."
-
-#: ../src/bin/rhn-profile-sync.py:46
-msgid "Updating hardware profile..."
-msgstr "હાર્ડવેર રુપરેખા સુધારી રહ્યા છીએ..."
-
-#: ../src/bin/rhn-profile-sync.py:50
-msgid "Updating virtualization profile..."
-msgstr "વર્ચ્યુઅલાઈઝેશન રૂપરેખા સુધારી રહ્યા છીએ..."
-
-#: ../data/gui.glade.h:1
-msgid "Choose an update location"
-msgstr "સુધારા સ્થાન પસંદ કરો"
-
-#: ../data/gui.glade.h:2
-msgid "Create your system profile"
-msgstr "તમારી સિસ્ટમ રૂપરેખા બનાવો"
-
-#: ../data/gui.glade.h:3
-msgid "Enter your account information"
-msgstr "તમારી ખાતા જાણકારી દાખલ કરો"
-
-#: ../data/gui.glade.h:4
-msgid "Provide a security certificate"
-msgstr "સુરક્ષા પ્રમાણપત્ર પૂરું પાડો"
-
-#: ../data/progress.glade.h:1
-msgid "Progress Dialog"
-msgstr "પ્રગતિ સંવાદ"
-
-#: ../data/progress.glade.h:2
-msgid "progress bar"
-msgstr "પ્રગતિ પટ્ટી"
-
-#: ../data/progress.glade.h:3
-msgid "progress status"
-msgstr "પ્રગતિ પરિસ્થિતિ"
-
-#: ../data/rh_register.glade.h:1
-msgid ""
-"\n"
-"Are you sure you would like to continue?"
-msgstr ""
-"\n"
-"શું તમે ખરેખર ચાલુ રાખવા માંગો છો?"
-
-#: ../data/rh_register.glade.h:3
-msgid "       "
-msgstr ""
-
-#: ../data/rh_register.glade.h:4
-msgid ""
-"<b>The network connection on your system is not active. Your system cannot "
-"be set up for software updates at this time.</b>"
-msgstr ""
-"<b>તમારી સિસ્ટમ પરનું નેટવર્ક જોડાણ સક્રિય નથી. તમારી સિસ્ટમ આ સમયે સોફ્ટવેર સુધારાઓ "
-"માટે સુયોજિત કરી શકાતી નથી.</b>"
-
-#: ../data/rh_register.glade.h:5
-msgid ""
-"<b>Tip:</b> Minor releases with a '*' are currently fully supported by Red "
-"Hat."
-msgstr "<b>મદદ:</b>'*' સાથે ગૌણ પ્રકાશનો હાલમાં Red Hat દ્દારા સંપૂર્ણપણે આધારભૂત છે."
-
-#: ../data/rh_register.glade.h:6
-msgid ""
-"<b>Warning:</b> You will <b>not</b> be able to limit this system to a minor "
-"release that is older than the most recent minor release if you select this "
-"option."
-msgstr ""
-"<b>ચેતવણી:</b> તમે ગૌણ પ્રકાશન માટે આ સિસ્ટમની મર્યાદા રાખી શકશો <b>નહિં</b> કે જે "
-"તાજેતરનાં ગૌણ પ્રકાશન કરતા જૂનું છે જો તમે આ વિકલ્પને પસંદ કરો તો."
-
-#: ../data/rh_register.glade.h:7
-msgid ""
-"<b>You have no active subscriptions available in your account.</b> You will "
-"need to do one of the following to create an active subscription in your "
-"account before this system can be registered:"
-msgstr ""
-"<b>તમારી પાસે તમારા ખાતામાં કોઈ સક્રિય ઉમેદવારીઓ ઉપલબ્ધ નથી.</b> આ સિસ્ટમ રજીસ્ટર "
-"કરી શકાય તે પહેલાં તમારે તમારા ખાતામાં સક્રિય ઉમેદવારી બનાવવા માટે તમારે નીચેનામાંનુ એક "
-"કરવું જોઈએ:"
-
-#: ../data/rh_register.glade.h:8
-msgid "<b>Your system was registered for updates during installation.</b>"
-msgstr "<b>તમારી સિસ્ટમ સ્થાપન દરમ્યાન સુધારાઓ માટે રજીસ્ટર થયેલ હતી.</b>"
-
-#: ../data/rh_register.glade.h:9
-msgid ""
-"<b>_All available updates</b> will be provided to this system.  This system, "
-"if kept updated, will always be equivalent to the latest available minor "
-"release of Red Hat Enterprise Linux 6.  It will be registered to the main "
-"'Red Hat Enterprise Linux 6' software channel."
-msgstr ""
-"<b>બધા ઉપલબ્ધ સુધારાઓ (_A)</b> એ આ સિસ્ટમને પૂરા પાડશે.  આ સિસ્ટમ જો સુધારેલ રાખેલ છે, "
-"તો તે હંમેશા તાજેતરની Red Hat Enterprise Linux 6 ની ઉપલબ્ધ ગૌણ પ્રકાશન માટે સરખી "
-"હશે.  તે મુખ્ય 'Red Hat Enterprise Linux 6' સોફ્ટવેર ચેનલમાં રજીસ્ટર થયેલ હશે."
-
-#: ../data/rh_register.glade.h:10
-msgid ""
-"<b>_Limited updates</b> will be provided to this system to maintain "
-"compatibility with the following eligible Red Hat Enterprise Linux minor "
-"release software channel:"
-msgstr ""
-"<b>મર્યાદિત સુધારાઓ (_L)</b> નીચેનાં હકદાર Red Hat Enterprise Linux ગૌણ પ્રકાશન "
-"સોફ્ટવેર ચેનલ સાથે સુસંગત જાળવી રાખવા માટે આ સિસ્ટમ માટે પૂરા પાડેલ હશે:"
-
-#: ../data/rh_register.glade.h:11
-msgid "<big><b>Moving to earlier releases won't be possible</b></big>"
-msgstr "<big><b>પહેલાનાં પ્રકાશનોમાં ખસેડવાનું શક્ય નથી</b></big>"
-
-#: ../data/rh_register.glade.h:12
-msgid ""
-"<small>Tip: Forgot your login or password? Look it up at \n"
-"https://www.redhat.com/wapps/sso/rhn/lostPassword.html</small>"
-msgstr ""
-"<small>મદદ: શું તમારો પ્રવેશ અથવા પાસવર્ડ ભૂલી ગયા છો? તેને અંહિ જુઓ \n"
-"https://www.redhat.com/wapps/sso/rhn/lostPassword.html</small>"
-
-#: ../data/rh_register.glade.h:14
-msgid "Advanced Network Configuration"
-msgstr "અદ્યતન નેટવર્ક રૂપરેખાંકન"
-
-#: ../data/rh_register.glade.h:15
-msgid "Advanced Network Configuration button"
-msgstr "અદ્યતન નેટવર્ક રૂપરેખાંકન બટન"
-
-#: ../data/rh_register.glade.h:17
-msgid "Aplet screenshot"
-msgstr "ઍપલેટ સ્ક્રીનશોટ"
-
-#: ../data/rh_register.glade.h:18
-msgid "Choose Channel"
-msgstr "ચેનલ પસંદ કરો"
-
-#: ../data/rh_register.glade.h:20
-msgid "Choose minor release"
-msgstr "ગૌણ પ્રકાશન પસંદ કરો"
-
-#: ../data/rh_register.glade.h:21
-msgid "Close"
-msgstr "બંધ કરો"
-
-#: ../data/rh_register.glade.h:22
-msgid "Confirm operation system release selection"
-msgstr "ઓપરેટીંગ સિસ્ટમ પ્રકાશન પસંદગીની ખાતરી કરો"
-
-#: ../data/rh_register.glade.h:23
-msgid "Create profile"
-msgstr "રૂપરેખા બનાવો"
-
-#: ../data/rh_register.glade.h:24
-msgid "Enter Your Account Information"
-msgstr "તમારી ખાતા જાણકારી દાખલ કરો"
-
-#: ../data/rh_register.glade.h:25
-msgid "Enter in the format hostname(:port)"
-msgstr "hostname(:port) બંધારણમાં દાખલ કરો"
-
-#: ../data/rh_register.glade.h:26
-msgid "Hardware Info"
-msgstr "હાર્ડવેર જાણકારી"
-
-#: ../data/rh_register.glade.h:27
-msgid "I would like to connect to Red Hat Network via an _HTTP proxy."
-msgstr "હું _HTTP પ્રોક્સી મારફતે Red Hat Network સાથે જોડાવા ઈચ્છુ છું."
-
-#: ../data/rh_register.glade.h:28
-msgid "Limited updates"
-msgstr "મર્યાદિત સુધારાઓ"
-
-#: ../data/rh_register.glade.h:29
-msgid "Link To Subscription"
-msgstr "ઉમેદવારીમાં કડી કરો"
-
-#: ../data/rh_register.glade.h:30
-msgid "No thanks, I'll connect later."
-msgstr "વાંધો નહિં, હું પછીથી જોડાઈશ."
-
-#: ../data/rh_register.glade.h:32
-msgid "Package Information"
-msgstr "પેકેજ જાણકારી"
-
-#: ../data/rh_register.glade.h:33
-msgid "Provide a Security Certificate"
-msgstr "સુરક્ષા પ્રમાણપત્ર પૂરું પાડો"
-
-#: ../data/rh_register.glade.h:34
-msgid "RHN login field"
-msgstr "RHN પ્રવેશ ક્ષેત્ર"
-
-#: ../data/rh_register.glade.h:35
-msgid "RHN password field"
-msgstr "RHN પાસવર્ડ ક્ષેત્ર"
-
-#: ../data/rh_register.glade.h:36
-msgid "Review system..."
-msgstr "સિસ્ટમનું રીવ્યુ કરો..."
-
-#: ../data/rh_register.glade.h:37
-msgid "Select A File"
-msgstr "ફાઈલ પસંદ કરો"
-
-#: ../data/rh_register.glade.h:38
-msgid "Send hardware profile checkbox"
-msgstr "હાર્ડવેર રૂપરેખા ચેકબોક્સને મોકલો"
-
-#: ../data/rh_register.glade.h:39
-msgid "Send package profile checkbox"
-msgstr "પેકેજ રૂપરેખા ચેકબોક્સને મોકલો"
-
-#: ../data/rh_register.glade.h:40
-msgid "Start Window"
-msgstr "શરૂઆત વિન્ડો"
-
-#: ../data/rh_register.glade.h:44
-msgid ""
-"This system will <b>not</b> be able to successfully receive software "
-"updates, including security updates, from Red Hat without connecting to a "
-"Red Hat Network server.\n"
-"\n"
-"To keep your system updated, secure, and supported, please register this "
-"system at your earliest convenience.\n"
-"\n"
-"You may access the RHN registration tool by running <b>RHN Registration</b> "
-"in the <b>System > Administration</b> menu.\n"
-"You may access the software update tool by running <b>Software Update</b> in "
-"the <b>System > Administration</b> menu."
-msgstr ""
-"આ સિસ્ટમ Red Hat Network સર્વર સાથે જોડાયા વિના Red Hat માંથી સોફ્ટવેર સુધારાઓ, "
-"સુરક્ષા સુધારાઓને સમાવીને, સફળતાપૂર્વક મેળવવા માટે સમર્થ હશે <b>નહિં</b>.\n"
-"\n"
-"તમારી સિસ્ટમ સુધારાયેલ, સુરક્ષિત, અને આધારભૂત રાખવા માટે, મહેરબાની કરીને આ સિસ્ટમને "
-"તમારી વહેલી સુગમતાએ મહેરબાની કરીને રજીસ્ટર કરો. \n"
-"\n"
-"તમે <b>સિસ્ટમ > સંચાલન</b> મેનુમાં <b>RHN રજીસ્ટ્રેશન</b> ચલાવતી વખતે RHN રજીસ્ટ્રેશન "
-"સાધનને વાપરી શકો છો.\n"
-"તમે <b>સિસ્ટમ > સંચાલન</b> મેનુમાં <b>સોફ્ટવેર સુધારા</b> ચલાવતી વખતે સોફ્ટવેર સુધારા "
-"સાધનને વાપરી શકો છો."
-
-#: ../data/rh_register.glade.h:50
-msgid "Use Authentication with HTTP Proxy"
-msgstr "HTTP પ્રોક્સી સાથે સત્તાધિકરણ વાપરો"
-
-#: ../data/rh_register.glade.h:51
-msgid "View Hardware Profile"
-msgstr "હાર્ડવેર રૂપરેખા જુઓ"
-
-#: ../data/rh_register.glade.h:52
-msgid "View Package Profile"
-msgstr "પેકેજ રૂપરેખા જુઓ"
-
-#: ../data/rh_register.glade.h:56
-msgid ""
-"Your system will be subscribed to the base software channel.  You will not "
-"be able to move this system to an earlier minor release channel if you "
-"continue (you will be able to move to a later release.)"
-msgstr ""
-"તમારી સિસ્ટમ આધાર સોફ્ટવેર ચેનલમાં ઉમેદવારી થયેલ હશે. તમે આ સિસ્ટમને પહેલાંની ગૌણ પ્રકાશન "
-"ચેનલમાં ખસેડવા સક્ષમ હશો નહિં જો તમે ચાલુ રાખો તો (તમે પછીનાં પ્રકાશનમાં ખસેડવા સક્ષમ "
-"થશો.)"
-
-#: ../data/rh_register.glade.h:57
-msgid "_Activate a subscription now..."
-msgstr "ઉમેદવારી હમણાં જ સક્રિય કરો (_A)..."
-
-#: ../data/rh_register.glade.h:58
-msgid "_Minor release:"
-msgstr "ગૌણ પ્રકાશન (_M):"
-
-#: ../data/rh_register.glade.h:59
-msgid "_Operating system version:"
-msgstr "ઓપરેટીંગ સિસ્ટમ આવૃત્તિ (_O):"
-
-#: ../data/rh_register.glade.h:60
-msgid "icon of aplet"
-msgstr "ઍપલેટનું ચિહ્ન"
-
-#: ../data/rh_register.glade.h:61
-msgid "installation number field"
-msgstr "સ્થાપન નંબર ક્ષેત્ર"
-
-#: ../data/rh_register.glade.h:62
-msgid "proxy location"
-msgstr "પ્રોક્સી સ્થાન"
-
-#: ../data/rh_register.glade.h:63
-msgid "proxy password field"
-msgstr "પ્રોક્સી પાસવર્ડ ક્ષેત્ર"
-
-#: ../data/rh_register.glade.h:64
-msgid "proxy user field"
-msgstr "પ્રોક્સી વપરાશકર્તા ક્ષેત્ર"
-
-#: ../data/rh_register.glade.h:65
-msgid "satellite server location"
-msgstr "સેટેલાઇટ સર્વર સ્થાન"
-
-#: ../data/rh_register.glade.h:66
-msgid "system name"
-msgstr "સિસ્ટમ નામ (_N):"
-
-#: ../data/rh_register.glade.h:67
-#, fuzzy
-msgctxt "yes"
-msgid "<b>Compliance:</b>"
-msgstr "<b>સુસંગતતા:</b>"
-
-#: ../data/rh_register.glade.h:68
-#, fuzzy
-msgctxt "yes"
-msgid "<b>Downloads &amp; Upgrades:</b>"
-msgstr "<b>ડાઉનલોડ &amp; સુધારાઓ:</b>"
-
-#: ../data/rh_register.glade.h:69
-#, fuzzy
-msgctxt "yes"
-msgid "<b>HTTP Proxy</b>"
-msgstr "<b>HTTP પ્રોક્સી</b>"
-
-#: ../data/rh_register.glade.h:70
-#, fuzzy
-msgctxt "yes"
-msgid "<b>Login:</b>"
-msgstr "<b>પ્રવેશ:</b>"
-
-#: ../data/rh_register.glade.h:71
-#, fuzzy
-msgctxt "yes"
-msgid "<b>Red Hat Network Location:</b>"
-msgstr "<b>Red Hat Network સ્થાન:</b>"
-
-#: ../data/rh_register.glade.h:72
-#, fuzzy
-msgctxt "yes"
-msgid "<b>Security &amp; Updates:</b>"
-msgstr "<b>સુરક્ષા &amp; સુધારાઓ:</b>"
-
-#: ../data/rh_register.glade.h:73
-#, fuzzy
-msgctxt "yes"
-msgid "<b>Support:</b>"
-msgstr "<b>આધાર:</b>"
-
-#: ../data/rh_register.glade.h:74
-#, fuzzy
-msgctxt "yes"
-msgid "<b>System ID:</b>"
-msgstr "<b>સિસ્ટમ ID:</b>"
-
-#: ../data/rh_register.glade.h:75
-#, fuzzy
-msgctxt "yes"
-msgid "<b>Warning</b>"
-msgstr "<b>ચેતવણી</b>"
-
-#: ../data/rh_register.glade.h:76
-#, fuzzy
-msgctxt "yes"
-msgid "<big><b>Profile Data</b></big>"
-msgstr "<big><b>રૂપરેખા માહિતી</b></big>"
-
-#: ../data/rh_register.glade.h:77
-#, fuzzy
-msgctxt "yes"
-msgid "<big><b>System Name</b></big>"
-msgstr "<big><b>સિસ્ટમ નામ</b></big>"
-
-#: ../data/rh_register.glade.h:78
-#, fuzzy
-msgctxt "yes"
-msgid "<small><b>Example:</b> https://satellite.example.com</small>"
-msgstr "<small><b>ઉદાહરણ:</b> https://satellite.example.com</small>"
-
-#: ../data/rh_register.glade.h:79
-#, fuzzy
-msgctxt "yes"
-msgid "<small><b>Example:</b> squid.example.com:3128</small>"
-msgstr "<small><b>ઉદાહરણ:</b> squid.example.com:3128</small>"
-
-#: ../data/rh_register.glade.h:80
-#, fuzzy
-msgctxt "yes"
-msgid "<small><b>Example</b>: XXXX-XXXX-XXXX-XXXX</small>"
-msgstr "<small><b>ઉદાહરણ</b>: XXXX-XXXX-XXXX-XXXX</small>"
-
-#: ../data/rh_register.glade.h:81
-#, fuzzy
-msgctxt "yes"
-msgid ""
-"<small><b>Tip:</b> Red Hat values your privacy: http://www.redhat.com/legal/"
-"privacy_statement.html.</small>"
-msgstr ""
-"<small><b>મદદ:</b> Red Hat તમારા ખાનગીપણાને મૂલ્ય આપે છે: http://www.redhat.com/"
-"legal/privacy_statement.html.</small>"
-
-#: ../data/rh_register.glade.h:82
-#, fuzzy
-msgctxt "yes"
-msgid ""
-"<small>Tip: Forgot your login or password? Contact your Satellite's "
-"<i>Organization Administrator</i>.</small>"
-msgstr ""
-"<small>મદદ: શું તમારો પ્રવેશ અથવા પાસવર્ડ ભૂલી ગયા છો? તમારા સેટેલાઈટના <i>સંસ્થા "
-"સંચાલક</i> નો સંપર્ક કરો.</small>"
-
-#: ../data/rh_register.glade.h:84
-#, no-c-format
-msgctxt "yes"
-msgid ""
-"A security certificate compatible with <b>%s</b> was not found on this "
-"system."
-msgstr ""
-
-#: ../data/rh_register.glade.h:85
-#, fuzzy
-msgctxt "yes"
-msgid ""
-"Access to the technical support experts at Red Hat or Red Hat's partners for "
-"help with any issues you might encounter with this system."
-msgstr ""
-"તમે આ સિસ્ટમ સાથે જે કંઈપણ સમસ્યાઓ અનુભવો તેની મદદ માટે Red Hat અથવા Red Hat ના "
-"ભાગીદારો આગળ નિષ્ણાતોની ટેક્નિકલ આધારનો વપરાશ."
-
-#: ../data/rh_register.glade.h:86
-#, fuzzy
-msgctxt "yes"
-msgid ""
-"Activate a previously purchased subscription you have not yet activated."
-msgstr "તમે પહેલાં ખરીદેલ ઉમેદવારી કે જે તમે હજુ સુધી સક્રિય કરેલ નથી તેને સક્રિય કરો."
-
-#: ../data/rh_register.glade.h:87
-#, fuzzy
-msgctxt "yes"
-msgid "Advanced _Network Configuration ..."
-msgstr "અદ્યતન નેટવર્ક રૂપરેખાંકન (_N) ..."
-
-#: ../data/rh_register.glade.h:88
-#, fuzzy
-msgctxt "yes"
-msgid ""
-"Are you sure you don't want to connect your system to Red Hat Network? "
-"You'll miss out on the benefits of a Red Hat Enterprise Linux subscription:"
-msgstr ""
-"શું તમે ખરેખર તમારી સિસ્ટમને Red Hat Network સાથે જોડવા માંગતા નથી? તમે Red Hat "
-"Enterprise Linux ઉમેદવારીના લાભો ગુમાવી બેસશો:"
-
-#: ../data/rh_register.glade.h:89
-#, fuzzy
-msgctxt "yes"
-msgid "Are you sure you would like to continue?"
-msgstr "શું તમે ખરેખર ચાલુ રાખવા માંગો છો?"
-
-#: ../data/rh_register.glade.h:90
-#, fuzzy
-msgctxt "yes"
-msgid "CPU Model:"
-msgstr "CPU મોડેલ:"
-
-#: ../data/rh_register.glade.h:91
-#, fuzzy
-msgctxt "yes"
-msgid "CPU Speed:"
-msgstr "CPU ઝડપ:"
-
-#: ../data/rh_register.glade.h:92
-#, fuzzy
-msgctxt "yes"
-msgid "Certificate _Location:"
-msgstr "પ્રમાણપત્ર સ્થાન (_L):"
-
-#: ../data/rh_register.glade.h:93
-#, fuzzy
-msgctxt "yes"
-msgid ""
-"Connecting your system to Red Hat Network allows you to take full advantage "
-"of the benefits of a paid subscription, including:"
-msgstr ""
-"તમારી સિસ્ટમને Red Hat Network સલાથે જોડવાનું તમને ચૂકવણી ઉમેદવારીના પૂરેપૂરો લાભો "
-"ઉઠાવવા માટે પરવાનગી આપે છે, આ બધું સમાવીને:"
-
-#: ../data/rh_register.glade.h:94
-#, fuzzy
-msgctxt "yes"
-msgid ""
-"Download installation images for Red Hat Enterprise Linux releases, "
-"including new releases."
-msgstr ""
-"નવા પ્રકાશનોને સમાવીને Red Hat Enterprise Linux પ્રકાશનો માટે, સ્થાપન CD ઈમેજો "
-"ડાઉનલોડ કરો."
-
-#: ../data/rh_register.glade.h:95
-#, fuzzy
-msgctxt "yes"
-msgid "ERROR"
-msgstr "ભૂલ"
-
-#: ../data/rh_register.glade.h:96
-#, fuzzy
-msgctxt "yes"
-msgid ""
-"Except for a few cases, Red Hat recommends customers only register with RHN "
-"once."
-msgstr ""
-"અમુક સ્થિતિઓને બાદ કરતા, Red Hat ઘરાકને એકવાર RHN સાથે રજીસ્ટર કરવા આગ્રહ રાખે છે.\n"
-
-#: ../data/rh_register.glade.h:97
-#, fuzzy
-msgctxt "yes"
-msgid ""
-"For more information, including alternate tools, consult this Knowledge Base "
-"Article: <a href=\"https://access.redhat.com/kb/docs/DOC-45563\">https://"
-"access.redhat.com/kb/docs/DOC-45563</a>"
-msgstr ""
-"વધારે જાણકારી માટે, વૈકલ્પિક સાધનોને સમાવી રહ્યા છે, આ લેખ Knowledge Base લેખનો સંપર્ક "
-"કરો: <a href=\"https://access.redhat.com/kb/docs/DOC-45563\">https://access."
-"redhat.com/kb/docs/DOC-45563</a>\n"
-
-#: ../data/rh_register.glade.h:98
-#, fuzzy
-msgctxt "yes"
-msgid "Hardware Profile"
-msgstr "હાર્ડવેર રુપરેખા"
-
-#: ../data/rh_register.glade.h:99
-#, fuzzy
-msgctxt "yes"
-msgid "Hostname:"
-msgstr "યજમાન નામ:"
-
-#: ../data/rh_register.glade.h:100
-#, fuzzy
-msgctxt "yes"
-msgid ""
-"I <b>_don't</b> have an SSL certificate. I will contact my system "
-"administrator for assistance and will register at a later time."
-msgstr ""
-"મારી પાસે SSL પ્રમાણપત્ર <b>નથી</b>. સહાય માટે હું મારા સિસ્ટમ સંચાલકનો સંપર્ક કરીશ અને "
-"પછીના સમયે રજીસ્ટર કરીશ (_d)."
-
-#: ../data/rh_register.glade.h:101
-#, fuzzy
-msgctxt "yes"
-msgid ""
-"I have access to a <b>Red Hat Network Satellite</b> or <b>Red Hat Network "
-"Proxy</b>. I'd like to receive software updates from the Satellite or Proxy "
-"below:"
-msgstr ""
-"મારી પાસે <b>Red Hat Network સેટેલાઈટ</b> અથવા <b>Red Hat Network પ્રોક્સી</b> નો "
-"વપરાશ છે. હું સેટેલાઈટ અથવા પ્રોક્સીમાંથી નીચેથી સોફ્ટવેર સુધારાઓ મેળવવા ઈચ્છુ છું:"
-
-#: ../data/rh_register.glade.h:102
-#, fuzzy
-msgctxt "yes"
-msgid "I have an <b>_SSL certificate</b> to communicate with Red Hat Network:"
-msgstr "Red Hat Network સાથે સંપર્ક કરવા માટે મારી પાસે <b>_SSL પ્રમાણપત્ર</b> છે:"
-
-#: ../data/rh_register.glade.h:103
-#, fuzzy
-msgctxt "yes"
-msgid "I would like to connect to Red Hat Network via an _HTTP proxy."
-msgstr "હું _HTTP પ્રોક્સી મારફતે Red Hat Network સાથે જોડાવા ઈચ્છુ છું."
-
-#: ../data/rh_register.glade.h:104
-#, fuzzy
-msgctxt "yes"
-msgid ""
-"I'd like to receive updates from <b>Red Hat Network</b>. (I don't have "
-"access to a Red Hat Network Satellite or Proxy.)"
-msgstr ""
-"હું <b>Red Hat Network</b> માંથી સુધારાઓ મેળવવા ઈચ્છુ છું. (મારી પાસે Red Hat Network "
-"સેટેલાઈટ અથવા પ્રોક્સીનો વપરાશ નથી.)"
-
-#: ../data/rh_register.glade.h:105
-#, fuzzy
-msgctxt "yes"
-msgid "IP Address:"
-msgstr "IP સરનામું:"
-
-#: ../data/rh_register.glade.h:106
-#, fuzzy
-msgctxt "yes"
-msgid "Installation _Number:"
-msgstr "સ્થાપન નંબર (_N):"
-
-#: ../data/rh_register.glade.h:107
-#, fuzzy
-msgctxt "yes"
-msgid ""
-"It appears this system has already been registered with RHN using RHN "
-"Certificate-Based Entitlement technology. This tool requires registration "
-"using RHN Classic technology."
-msgstr ""
-"RHN પ્રમાણપત્ર-આધારિત ઉમેદવારી ટૅકનોલોજિની મદદથી RHN સાથે આ સિસ્ટમ પહેલેથી જ રજીસ્ટર "
-"થયેલ છે તે દેખાય છે. આ સાધનને RHN ક્લાસિક ટૅકનોલોજિની મદદથી રજીસ્ટ્રેશનની જરૂર છે."
-
-#: ../data/rh_register.glade.h:108
-#, fuzzy
-msgctxt "yes"
-msgid "It appears this system has already been set up for software updates:"
-msgstr "એવું દેખાય છે કે આ સિસ્ટમ સોફ્ટવેર સુધારાઓ માટે પહેલાથી જ સુયોજિત થઈ ગયેલ છે:"
-
-#: ../data/rh_register.glade.h:109
-#, fuzzy
-msgctxt "yes"
-msgid ""
-"Log in to http://rhn.redhat.com/ and unentitle an inactive system at Your "
-"RHN > Subscription Management > System Entitlements."
-msgstr ""
-"http://rhn.redhat.com/ માં પ્રવેશ કરો અને તમારું RHN > ઉમેદવારી વ્યવસ્થાપન > સિસ્ટમ "
-"ઉમેદવારીઓ આગળ અસક્રિય સિસ્ટમની ઉમેદવારી દૂર કરો."
-
-#: ../data/rh_register.glade.h:110
-#, fuzzy
-msgctxt "yes"
-msgid "Memory:"
-msgstr "મેમરી:"
-
-#: ../data/rh_register.glade.h:111
-#, fuzzy
-msgctxt "yes"
-msgid "Package Information"
-msgstr "પેકેજ જાણકારી"
-
-#: ../data/rh_register.glade.h:112
-#, fuzzy
-msgctxt "yes"
-msgid ""
-"Please enter your account information for <b>Red Hat Network</b> (http://rhn."
-"redhat.com/)"
-msgstr ""
-"મહેરબાની કરીને <b>Red Hat Network</b> (http://rhn.redhat.com/) માટે તમારી ખાતા "
-"જાણકારી દાખલ કરો"
-
-#: ../data/rh_register.glade.h:113
-#, fuzzy
-msgctxt "yes"
-msgid "Please review the subscription details below:"
-msgstr "મહેરબાની કરીને ઉમેદવારી વિગતો નીચે પ્રમાણે રીવ્યુ કરો:"
-
-#: ../data/rh_register.glade.h:114
-#, fuzzy
-msgctxt "yes"
-msgid "Proxy P_assword:"
-msgstr "પ્રોક્સી પાસવર્ડ (_a):"
-
-#: ../data/rh_register.glade.h:115
-#, fuzzy
-msgctxt "yes"
-msgid "Proxy _Username:"
-msgstr "પ્રોક્સી વપરાશકર્તાનામ (_U):"
-
-#: ../data/rh_register.glade.h:116
-#, fuzzy
-msgctxt "yes"
-msgid ""
-"Purchase an additional Red Hat Enterprise Linux subscription at http://www."
-"redhat.com/store/."
-msgstr ""
-"વધારાની Red Hat Enterprise Linux ઉમેદવારી http://www.redhat.com/store/ આગળ "
-"પૂરી પાડો."
-
-#: ../data/rh_register.glade.h:117
-#, fuzzy
-msgctxt "yes"
-msgid "RHN Classic Mode"
-msgstr "RHN ક્લાસિક સ્થિતિ"
-
-#: ../data/rh_register.glade.h:118
-#, fuzzy
-msgctxt "yes"
-msgid ""
-"Receive the latest software updates, including security updates, keeping "
-"this Red Hat Enterprise Linux system <b>updated</b> and <b>secure</b>."
-msgstr ""
-"તાજેતરના સોફ્ટવેર સુધારાઓ મેળવો, સુરક્ષા સુધારાઓને સમાવીને, આ Red Hat Enterprise Linux "
-"સિસ્ટમ <b>સુધારાયેલ</b> અને <b>સુરક્ષિત</b> રાખીને."
-
-#: ../data/rh_register.glade.h:119
-#, fuzzy
-msgctxt "yes"
-msgid "Red Hat Linux Version:"
-msgstr "Red Hat લિનક્સ આવૃત્તિ:"
-
-#: ../data/rh_register.glade.h:120
-#, fuzzy
-msgctxt "yes"
-msgid "Red Hat Network _Location:"
-msgstr "Red Hat Network સ્થાન (_L):"
-
-#: ../data/rh_register.glade.h:121
-#, fuzzy
-msgctxt "yes"
-msgid "Send _hardware profile"
-msgstr "હાર્ડવેર રૂપરેખા મોકલો (_h)"
-
-#: ../data/rh_register.glade.h:122
-#, fuzzy
-msgctxt "yes"
-msgid "Send _package profile"
-msgstr "પેકેજ રૂપરેખા મોકલો (_p)"
-
-#: ../data/rh_register.glade.h:123
-#, fuzzy
-msgctxt "yes"
-msgid "Software update setup has been completed for this system."
-msgstr "સોફ્ટવેર સુધારા સુયોજન આ સિસ્ટમ માટે પરિપૂર્ણ થઈ ગયેલ છે."
-
-#: ../data/rh_register.glade.h:124
-#, fuzzy
-msgctxt "yes"
-msgid ""
-"Stay in compliance with your subscription agreement and manage subscriptions "
-"for systems connected to your account at http://rhn.redhat.com/."
-msgstr ""
-"તમારા ઉમેદવારી મંજૂરીપત્ર સાથે સુસંગત થયેલ રહો અને http://rhn.redhat.com આગળ તમારા "
-"ખાતા સાથે જોડાયેલ સિસ્ટમો માટે ઉમેદવારીઓની વ્યવસ્થા કરો."
-
-#: ../data/rh_register.glade.h:125
-#, fuzzy
-msgctxt "yes"
-msgid "System _Name:"
-msgstr "સિસ્ટમ નામ (_N):"
-
-#: ../data/rh_register.glade.h:126
-#, fuzzy
-msgctxt "yes"
-msgid ""
-"This assistant will guide you through connecting your system  to Red Hat "
-"Network (RHN) for software updates, such as:"
-msgstr ""
-"આ સહાય તમને તમારી સિસ્ટમ સોફ્ટવેર સુધારાઓ માટે Red Hat Network (RHN) સાથે જોડાવા "
-"માટે સહાય કરશે, જેમ કે:"
-
-#: ../data/rh_register.glade.h:127
-#, fuzzy
-msgctxt "yes"
-msgid "Use Au_thentication with HTTP Proxy:"
-msgstr "HTTP પ્રોક્સી સાથે સત્તાધિકરણ વાપરો (_t):"
-
-#: ../data/rh_register.glade.h:128
-#, fuzzy
-msgctxt "yes"
-msgid "V_iew Package Profile ..."
-msgstr "પેકેજ રૂપરેખા જુઓ (_i) ..."
-
-#: ../data/rh_register.glade.h:129
-#, fuzzy
-msgctxt "yes"
-msgid ""
-"Would you like to register your system at this time? <b>(Strongly "
-"recommended.)</b>"
-msgstr "શું તમે તમારી સિસ્ટમ આ સમયે રજીસ્ટર કરવા ઈચ્છો છો? <b>(ખૂબ આગ્રહણીય.)</b>"
-
-#: ../data/rh_register.glade.h:130
-#, fuzzy
-msgctxt "yes"
-msgid ""
-"You may connect your system to <b>Red Hat Network</b> (https://rhn.redhat."
-"com/) or to a <b>Red Hat Network Satellite</b> or <b>Red Hat Network Proxy</"
-"b> in order to receive software updates."
-msgstr ""
-"સોફ્ટવેર સુધારાઓ મેળવવા માટે તમે તમારી સિસ્ટમને <b>Red Hat Network</b> (https://rhn."
-"redhat.com/) અથવા <b>Red Hat Network સેટેલાઈટ</b> અથવા <b>Red Hat Network "
-"પ્રોક્સી</b> માં જોડી શકશો."
-
-#: ../data/rh_register.glade.h:131
-#, fuzzy
-msgctxt "yes"
-msgid ""
-"You will <b>not</b> be able to take advantage of these subscriptions "
-"privileges without connecting your system to Red Hat Network."
-msgstr ""
-"તમે તમારી સિસ્ટમને Red Hat Network સાથે જોડ્યા વિના આ ઉમેદવારીઓના વિશેષાધિકારોના "
-"લાભો ઉઠાવવા માટે સમર્થ હશો <b>નહિં</b>."
-
-#: ../data/rh_register.glade.h:132
-#, fuzzy
-msgctxt "yes"
-msgid ""
-"You won't be able to receive software updates, including security updates, "
-"for this system."
-msgstr ""
-"આ Red Hat Enterprise Linux સિસ્ટમને સુધારાયેલ અને સુરક્ષિત રાખીને સુરક્ષા સુધારાઓ "
-"સમાવીને, તાજેતરના સોફ્ટવેર સુધારાઓ મેળવી રહ્યા છીએ."
-
-#: ../data/rh_register.glade.h:133
-#, fuzzy
-msgctxt "yes"
-msgid ""
-"You'll need to send us a profile of what packages and hardware are installed "
-"on your system so we can determine what updates are available."
-msgstr ""
-"તમારે કયા પેકેજો અને હાર્ડવેર તમારી સિસ્ટમ પર સ્થાપિત થયેલ છે તેની રૂપરેખા મોકલવાની જરૂર "
-"રહેશે કે જેથી અમે નક્કી કરી શકીએ કે કયા સુધારાઓ ઉપલબ્ધ છે."
-
-#: ../data/rh_register.glade.h:134
-#, fuzzy
-msgctxt "yes"
-msgid ""
-"You'll want to choose a name for this system so you'll be able to identify "
-"it in the Red Hat Network interface."
-msgstr ""
-"તમે આ સિસ્ટમ માટે નામ પસંદ કરવા માંગતા હશો કે જેથી તમે તેને Red Hat Network ઈન્ટરફેસમાં "
-"ઓળખવા સમર્થ થઈ શકશો."
-
-#: ../data/rh_register.glade.h:135
-#, fuzzy
-msgctxt "yes"
-msgid "Your system is not setup for software updates."
-msgstr "તમારી સિસ્ટમ એ સોફ્ટવેર સુધારાઓ માટે સુયોજિત થયેલ નથી."
-
-#: ../data/rh_register.glade.h:136
-#, fuzzy
-msgctxt "yes"
-msgid ""
-"Your system is now ready to receive the software updates that will keep it "
-"secure and supported."
-msgstr ""
-"તમારી સિસ્ટમને ઉમેદવારીના વપરાશની જરૂર રહેશે. આ તમને તમારી સિસ્ટમ સુધારાયેલ, સુરક્ષિત, "
-"અને આધારભૂત રાખવા માટે પરવાનગી આપશે."
-
-#: ../data/rh_register.glade.h:137
-#, fuzzy
-msgctxt "yes"
-msgid ""
-"Your system is ready to receive the software updates that will keep it "
-"secure and supported."
-msgstr ""
-"તમારી સિસ્ટમને ઉમેદવારીના વપરાશની જરૂર રહેશે. આ તમને તમારી સિસ્ટમ સુધારાયેલ, સુરક્ષિત, "
-"અને આધારભૂત રાખવા માટે પરવાનગી આપશે."
-
-#: ../data/rh_register.glade.h:138
-#, fuzzy
-msgctxt "yes"
-msgid ""
-"Your system will need to access a subscription. This will allow you to keep "
-"your system updated, secure, and supported."
-msgstr ""
-"તમારી સિસ્ટમને ઉમેદવારીના વપરાશની જરૂર રહેશે. આ તમને તમારી સિસ્ટમ સુધારાયેલ, સુરક્ષિત, "
-"અને આધારભૂત રાખવા માટે પરવાનગી આપશે."
-
-#: ../data/rh_register.glade.h:139
-#, fuzzy
-msgctxt "yes"
-msgid "_Close"
-msgstr "બંધ કરો (_C)"
-
-#: ../data/rh_register.glade.h:140
-#, fuzzy
-msgctxt "yes"
-msgid "_Login:"
-msgstr "પ્રવેશ (_L):"
-
-#: ../data/rh_register.glade.h:141
-#, fuzzy
-msgctxt "yes"
-msgid "_No thanks, I'll connect later."
-msgstr "વાંધો નહિં, હું પછીથી જોડાઈશ (_N)."
-
-#: ../data/rh_register.glade.h:142
-#, fuzzy
-msgctxt "yes"
-msgid "_No, Cancel"
-msgstr "ના, રદ કરો (_N)"
-
-#: ../data/rh_register.glade.h:143
-#, fuzzy
-msgctxt "yes"
-msgid "_No, I prefer to register at a later time."
-msgstr "ના, હું પછીના સમયે રજીસ્ટર કરવાને પ્રાધાન્ય આપું છું (_N)."
-
-#: ../data/rh_register.glade.h:144
-#, fuzzy
-msgctxt "yes"
-msgid "_Password:"
-msgstr "પાસવર્ડ (_P):"
-
-#: ../data/rh_register.glade.h:145
-#, fuzzy
-msgctxt "yes"
-msgid "_Proxy Location:"
-msgstr "પ્રોક્સી સ્થાન (_P):"
-
-#: ../data/rh_register.glade.h:146
-#, fuzzy
-msgctxt "yes"
-msgid "_Take me back to the registration"
-msgstr "મને પાછા રજીસ્ટ્રેશન પર લઈ જાવ (_T)"
-
-#: ../data/rh_register.glade.h:147
-#, fuzzy
-msgctxt "yes"
-msgid "_Take me back to the setup process."
-msgstr "મને પાછા સુયોજન પ્રક્રિયા પર લઈ જાવ (_T)."
-
-#: ../data/rh_register.glade.h:148
-#, fuzzy
-msgctxt "yes"
-msgid "_View Hardware Profile ..."
-msgstr "હાર્ડવેર રૂપરેખા જુઓ (_V) ..."
-
-#: ../data/rh_register.glade.h:149
-#, fuzzy
-msgctxt "yes"
-msgid "_Why Should I Connect to RHN? ..."
-msgstr "મારે શા માટે RHN સાથે જોડાવાની જરૂર છે? (_W)..."
-
-#: ../data/rh_register.glade.h:150
-#, fuzzy
-msgctxt "yes"
-msgid "_Yes, Continue"
-msgstr "હા, ચાલુ રાખો (_Y)"
-
-#: ../data/rh_register.glade.h:151
-#, fuzzy
-msgctxt "yes"
-msgid "_Yes, I'd like to register now."
-msgstr "હા, હું હમણાં રજીસ્ટર કરવા માંગુ છું (_Y)."
-
-#: ../data/rh_register.glade.h:152
-#, fuzzy
-msgctxt "yes"
-msgid "label"
-msgstr "લેબલ"
-
-#: ../data/rh_register.glade.h:153
-#, fuzzy
-msgctxt "yes"
-msgid "•"
-msgstr "•"
-
-#: ../data/rh_register.glade.h:154
-#, fuzzy
-msgctxt "yes"
-msgid "• A name for your system's Red Hat Network profile"
-msgstr "• તમારી સિસ્ટમની Red Hat Network રૂપરેખાનું નામ"
-
-#: ../data/rh_register.glade.h:155
-#, fuzzy
-msgctxt "yes"
-msgid "• The address to your Red Hat Network Satellite (optional)"
-msgstr "• તમારા Red Hat Network સેટેલાઈટનું નામ (વૈકલ્પિક)"
-
-#: ../data/rh_register.glade.h:156
-#, fuzzy
-msgctxt "yes"
-msgid "• Your Red Hat Network or Red Hat Network Satellite login "
-msgstr "• તમારું Red Hat Network અથવા Red Hat Network સેટેલાઈટ પ્રવેશ "
-
-#: ../rhn_register.desktop.in.h:1
-msgid "RHN Registration"
-msgstr "RHN રજીસ્ટ્રેશન"
-
-#: ../rhn_register.desktop.in.h:2
-msgid "Register for software updates from Spacewalk/Satellite/Red Hat Network"
-msgstr "સ્પેસવૉક/સેટેલાઇટ/Red Hat નેટવર્ક માંથી સોફ્ટવેર સુધારાઓ માટે રજીસ્ટર કરો"
-
-#: ../rhn_register.desktop.in.h:3
-msgid "Register to Spacewalk/Satellite/Red Hat Network."
-msgstr "સ્પેસવૉક/સેટેલાઇટ/Red Hat નેટવર્કમાં રજીસ્ટર કરો."
-
-#~ msgid ""
-#~ "Could not open /etc/yum/pluginconf.d/rhnplugin.conf\n"
-#~ "yum-rhn-plugin is not enable.\n"
-#~ msgstr ""
-#~ "/etc/yum/pluginconf.d/rhnplugin.conf ને ખોલી શક્યા નહિં\n"
-#~ "yum-rhn-plugin સક્રિય નથી.\n"
-
-#~ msgid "Entitlement Platform Registration"
-#~ msgstr "ઉમેદવારી પ્લેટફોર્મ રજીસ્ટ્રેશન"
-
-#~ msgid ""
-#~ "A security certificate compatible with <b>%s</b> was not found on this "
-#~ "system.\n"
-#~ "\n"
-#~ "A security certificate, using SSL technology, is necessary to ensure that "
-#~ "data communicated between this system and Red Hat Network (including your "
-#~ "login and password) is secure."
-#~ msgstr ""
-#~ "<b>%s</b> સાથે સુસંગત સુરક્ષા પ્રમાણપત્ર આ સિસ્ટમ પર મળ્યું નહિં.\n"
-#~ "\n"
-#~ "સુરક્ષા પ્રમાણપત્ર, SSL ટેક્નોલોજીની મદદથી, એ ખાતરી કરવા માટે જરૂરી છે કે આ સિસ્ટમ "
-#~ "અને Red Hat Network (તમારા પ્રવેશ અને પાસવર્ડનો સમાવેશ કરીને) વચ્ચે સંપર્કવ્યવહાર થયેલ "
-#~ "માહિતી સુરક્ષિત છે."
-
-#~ msgid ""
-#~ "You won't be able to receive software updates, including security "
-#~ "updates, for this system.\n"
-#~ "\n"
-#~ "You may access the RHN registration tool by running <b>RHN Registration</"
-#~ "b> or <b>Red Hat Subscription Manager</b> in the <b>System > "
-#~ "Administration</b> menu.\n"
-#~ "You may access the software update tool by running <b>Software Update</b> "
-#~ "in the <b>System > Administration</b> menu."
-#~ msgstr ""
-#~ "આ સિસ્ટમ Red Hat Network સર્વર સાથે જોડાયા વિના Red Hat માંથી સોફ્ટવેર સુધારાઓ, "
-#~ "સુરક્ષા સુધારાઓને સમાવીને, સફળતાપૂર્વક મેળવવા માટે સમર્થ હશે <b>નહિં</b>.\n"
-#~ "\n"
-#~ "તમારી સિસ્ટમ સુધારાયેલ, સુરક્ષિત, અને આધારભૂત રાખવા માટે, મહેરબાની કરીને આ સિસ્ટમને "
-#~ "તમારી વહેલી સુગમતાએ મહેરબાની \n"
-#~ "કરીને રજીસ્ટર કરો. \n"
-#~ "\n"
-#~ "તમે <b>સિસ્ટમ > સંચાલન</b> મેનુમાં <b>RHN રજીસ્ટ્રેશન</b> ચલાવતી વખતે RHN રજીસ્ટ્રેશન "
-#~ "સાધનને વાપરી શકો છો.\n"
-#~ "તમે <b>સિસ્ટમ > સંચાલન</b> મેનુમાં <b>સોફ્ટવેર સુધારા</b> ચલાવતી વખતે સોફ્ટવેર સુધારા "
-#~ "સાધનને વાપરી શકો છો."
-
-#~ msgid ""
-#~ "Your system is now ready to receive the software updates that will keep "
-#~ "it secure and supported.\n"
-#~ "\n"
-#~ "You'll know when software updates are available when a package icon "
-#~ "appears in the notification area of your desktop (usually in the upper-"
-#~ "right corner, circled below.) Clicking on this icon, when available, will "
-#~ "guide you through applying any updates that are available:"
-#~ msgstr ""
-#~ "તમારી સિસ્ટમ હવે સોફ્ટવેર સુધારાઓ મેળવવા માટે તૈયાર છે કે જે તેને સુરક્ષિત અને આધારભૂત "
-#~ "રાખે.\n"
-#~ "\n"
-#~ "તમને ખબર પડી જશે કે ક્યારે સોફ્ટવેર સુધારાઓ ઉપલબ્ધ છે જ્યારે પેકેજ ચિહ્ન તમારી ડેસ્કટોપના "
-#~ "સૂચક વિસ્તારમાં દેખાય (સામાન્ય રીતે ઉપર-જમણા ખૂણે, નીચે વતૃળ કરાયેલ). આ ચિહ્ન પર ક્લિક "
-#~ "કરવાનું, જ્યારે ઉપલબ્ધ હોય, તે તમને કોઈપણ સુધારાઓ લાગુ કરવા મારફતે મદદ કરશે કે જે "
-#~ "ઉપલબ્ધ છે:"
-
-#~ msgid ""
-#~ "Your system is ready to receive the software updates that will keep it "
-#~ "secure and supported.\n"
-#~ "\n"
-#~ "You'll know when software updates are available when a package icon "
-#~ "appears in the notification area of your desktop (usually in the upper-"
-#~ "right corner, circled below.) Clicking on this icon, when available, will "
-#~ "guide you through applying any updates that are available:"
-#~ msgstr ""
-#~ "તમારી સિસ્ટમ હવે સોફ્ટવેર સુધારાઓ મેળવવા માટે તૈયાર છે કે જે તેને સુરક્ષિત અને આધારભૂત "
-#~ "રાખે.\n"
-#~ "\n"
-#~ "તમને ખબર પડી જશે કે ક્યારે સોફ્ટવેર સુધારાઓ ઉપલબ્ધ છે જ્યારે પેકેજ ચિહ્ન તમારી ડેસ્કટોપના "
-#~ "સૂચક વિસ્તારમાં દેખાય (સામાન્ય રીતે ઉપર-જમણા ખૂણે, નીચે વતૃળ કરાયેલ). આ ચિહ્ન પર ક્લિક "
-#~ "કરવાનું, જ્યારે ઉપલબ્ધ હોય, તે તમને કોઈપણ સુધારાઓ લાગુ કરવા મારફતે મદદ કરશે કે જે "
 #~ "ઉપલબ્ધ છે:"