# SOME DESCRIPTIVE TITLE.
# Copyright (C) YEAR THE PACKAGE'S COPYRIGHT HOLDER
# This file is distributed under the same license as the PACKAGE package.
#
# Translators:
# Esa Aaltonen <esa.aaltonen@pp.sonera.net>, 2004
# Juhani Numminen <juhaninumminen0@gmail.com>, 2012
# Lauri Nurmi <lanurmi@iki.fi>, 2003,2005
# Mikko Ikola <ikola@iki.fi>, 2004
# Miroslav Suchý <msuchy@redhat.com>, 2011
# Pekka Harjamäki <pekka@mcfish.org>, 2005
# Toni Willberg, 2014
msgid ""
msgstr ""
"Project-Id-Version: Spacewalk\n"
"Report-Msgid-Bugs-To: \n"
"POT-Creation-Date: 2015-08-21 11:59+0200\n"
"PO-Revision-Date: 2014-07-14 17:08+0000\n"
"Last-Translator: Toni Willberg\n"
"Language-Team: Finnish (http://www.transifex.com/projects/p/spacewalk/"
"language/fi/)\n"
"Language: fi\n"
"MIME-Version: 1.0\n"
"Content-Type: text/plain; charset=UTF-8\n"
"Content-Transfer-Encoding: 8bit\n"
"Plural-Forms: nplurals=2; plural=(n != 1);\n"

#: ../src/up2date_client/capabilities.py:88
#, python-format
msgid ""
"This client requires the server to support %s, which the current server does "
"not support"
msgstr "Asiakas vaatii palvelimen tukevan %s, jota nykyinen palvelin ei tue"

#: ../src/up2date_client/config.py:158
#, python-format
msgid "%s was not found"
msgstr "%s ei löydy"

#: ../src/up2date_client/debUtils.py:56 ../src/up2date_client/rpmUtils.py:112
msgid "Getting list of packages installed on the system"
msgstr "Muodostetaan luetteloa järjestelmään asennetuista paketeista"

#: ../src/up2date_client/gui.py:313
msgid "_Finish"
msgstr "_Lopeta"

#. Finish Window
#: ../src/up2date_client/gui.py:314
#: ../src/up2date_client/rhnreg_constants.py:152
msgid "Updates Configured"
msgstr ""

#: ../src/up2date_client/gui.py:316
msgid "_Exit"
msgstr "_Poistu"

#: ../src/up2date_client/gui.py:317
msgid "Software Updates Not Set Up"
msgstr "Käynnistetään up2date päivitysohjelma uudelleen"

#: ../src/up2date_client/gui.py:327
msgid "You must run rhn_register as root."
msgstr "Ohjelma rhn_register täytyy suorittaa pääkäyytäjänä."

#: ../src/up2date_client/gui.py:352
#, python-format
msgid "There was some sort of I/O error: %s"
msgstr "Tapahtui I/O-virhe: %s"

#: ../src/up2date_client/hardware.py:819
msgid "Error reading cpu information:"
msgstr "Virhe luettaessa cpu tietoa:"

#: ../src/up2date_client/hardware.py:826
msgid "Error reading system memory information:"
msgstr "Virhe luettaessa järjestelmän muistitietoa:"

#: ../src/up2date_client/hardware.py:836
msgid "Error reading networking information:"
msgstr "Virhe luettaessa verkkotietoa:"

#: ../src/up2date_client/hardware.py:857
msgid "Error reading install method information:"
msgstr "Virhe luettaessa asennustapatietoja:"

#: ../src/up2date_client/hardware.py:865
msgid "Error reading network interface information:"
msgstr "Virhe luettaessa verkkoliitännän tietoja:"

#: ../src/up2date_client/messageWindow.py:98
msgid "Error:"
msgstr "Virhe:"

#: ../src/up2date_client/messageWindow.py:105
msgid "Yes/No dialog:"
msgstr "Kyllä/Ei-ikkuna:"

#: ../src/up2date_client/rhnChannel.py:96
msgid "Unable to Locate SystemId"
msgstr "SystemId:tä ei löydetä"

#: ../src/up2date_client/rhnChannel.py:113
msgid "This system may not be updated until it is associated with a channel."
msgstr "Järjestelmää ei voida päivittää ennenkuin se on liitetty kanavaan."

#: ../src/up2date_client/rhncli.py:70
msgid "Show additional output"
msgstr "Näytä ylimääräinen tuloste"

#: ../src/up2date_client/rhncli.py:72
msgid "Specify an http proxy to use"
msgstr "Määrittele käytettävä http-välityspalvelin"

#: ../src/up2date_client/rhncli.py:74
msgid "Specify a username to use with an authenticated http proxy"
msgstr ""
"Määritä käyttäjänimi käytettäväksi todennetun http-välityspalvelimen kanssa"

#: ../src/up2date_client/rhncli.py:76
msgid "Specify a password to use with an authenticated http proxy"
msgstr ""
"Määritä salasana käytettäväksi todennetun http-välityspalvelimen kanssa"

#: ../src/up2date_client/rhncli.py:98
msgid ""
"\n"
"Aborted.\n"
msgstr ""
"\n"
"Keskeytetty.\n"

#: ../src/up2date_client/rhncli.py:101
#, python-format
msgid "An unexpected OS error occurred: %s\n"
msgstr "Odottamaton OS virhe: %s\n"

#: ../src/up2date_client/rhncli.py:106
msgid "A connection was attempted with a malformed URI.\n"
msgstr "Yhteyttä yritettiin väärän muotoisella URI:lla.\n"

#: ../src/up2date_client/rhncli.py:108
#, python-format
msgid "A connection was attempted with a malformed URI: %s.\n"
msgstr "Yhteyttä yritettiin väärän muotoisella URI:lla: %s.\n"

#: ../src/up2date_client/rhncli.py:110
#, python-format
msgid "There was some sort of I/O error: %s\n"
msgstr "I/O-virhe: %s\n"

#: ../src/up2date_client/rhncli.py:113
#, python-format
msgid "There was an SSL error: %s\n"
msgstr "SSL-virhe: %s\n"

#: ../src/up2date_client/rhncli.py:114
msgid ""
"A common cause of this error is the system time being incorrect. Verify that "
"the time on this system is correct.\n"
msgstr ""
"Yleinen syy tähän virheilmoitukseen on väärä järjestelmän aika. Tarkista "
"että aika järjestelmässä on oikein.\n"

#: ../src/up2date_client/rhncli.py:121
#, python-format
msgid "There was a SSL crypto error: %s\n"
msgstr "SSL-salausvirhe: %s\n"

#: ../src/up2date_client/rhncli.py:125
#, python-format
msgid "There was an authentication error: %s\n"
msgstr "Todennusvirhe: %s\n"

#: ../src/up2date_client/rhncli.py:141
#, python-format
msgid "You must be root to run %s"
msgstr "Ohjelma %s täytyy suorittaa pääkäyttäjänä"

#: ../src/up2date_client/rhncli.py:171 ../src/up2date_client/rhncli.py:206
msgid "Unable to open gui. Try `up2date --nox`"
msgstr "Ei voida käyttää graafista tilaa. Kokeile `up2date --nox`"

#: ../src/up2date_client/rhncli.py:213
#, python-format
msgid ""
"%%prog (Spacewalk Client Tools) %s\n"
"Copyright (C) 1999--2014 Red Hat, Inc.\n"
"Licensed under the terms of the GPLv2."
msgstr ""

#: ../src/up2date_client/rhncli.py:228
msgid "An error has occurred:"
msgstr "Virhe on tapahtunut:"

#: ../src/up2date_client/rhncli.py:236
msgid "See /var/log/up2date for more information"
msgstr "Katso lisätietoja tiedostosta /var/log/up2date"

#: ../src/up2date_client/rhnreg_constants.py:16
msgid "Copyright © 2006--2014 Red Hat, Inc. All rights reserved."
msgstr "Copyright © 2006--2014 Red Hat, Inc. Kaikki oikeudet pidätetään."

#. Satellite URL Window
#: ../src/up2date_client/rhnreg_constants.py:19
msgid "Enter your Red Hat Satellite URL."
msgstr ""

#: ../src/up2date_client/rhnreg_constants.py:20
msgid ""
"Please enter the location of your Red Hat Satellite server and of its SSL "
"certificate. The SSL certificate is only required if you will be connecting "
"over https (recommended)."
msgstr ""

#: ../src/up2date_client/rhnreg_constants.py:24
msgid "Satellite URL:"
msgstr ""

#: ../src/up2date_client/rhnreg_constants.py:25
msgid "SSL certificate:"
msgstr ""

#: ../src/up2date_client/rhnreg_constants.py:26
msgid "You must enter a valid Satellite URL."
msgstr ""

#: ../src/up2date_client/rhnreg_constants.py:27
msgid ""
"If you are using https you must enter the location of a valid SSL "
"certificate."
msgstr ""

#. Connect Window
#: ../src/up2date_client/rhnreg_constants.py:31
msgid "Attempting to contact the Spacewalk server."
msgstr ""

#: ../src/up2date_client/rhnreg_constants.py:32
#, python-format
msgid "We are attempting to contact the Red Hat Network server at %s."
msgstr "Yritämme yhdistää Red Hatin verkkopalvelimeen osoitteessa %s."

#: ../src/up2date_client/rhnreg_constants.py:34
#, python-format
msgid "A proxy was specified at %s."
msgstr "Välityspalvelin on määritetty osoitteeseen %s."

#. Start Window
#: ../src/up2date_client/rhnreg_constants.py:37 ../data/gui.glade.h:1
msgid "System Registration"
msgstr "rekisteröintiNumero"

#: ../src/up2date_client/rhnreg_constants.py:38
msgid ""
"This assistant will guide you through connecting your system to Red Hat "
"Satellite to receive software updates, including security updates, to keep "
"your system supported and compliant.  You will need the following at this "
"time:\n"
"\n"
" * A network connection\n"
" * Your Red Hat Login & password\n"
" * The location of a Red Hat Satellite or Proxy\n"
"\n"
msgstr ""

#. Why Register Window
#: ../src/up2date_client/rhnreg_constants.py:51 ../data/rh_register.glade.h:5
msgid "Why Should I Connect to RHN? ..."
msgstr "Miksi yhdistäisin RHN:ään? ..."

#: ../src/up2date_client/rhnreg_constants.py:52 ../data/rh_register.glade.h:69
msgid "Why Register"
msgstr "Miksi rekisteröityä"

#: ../src/up2date_client/rhnreg_constants.py:53
msgid ""
"Connecting your system to Red Hat Satellite allows you to take full "
"advantage of the benefits of a paid subscription, including:"
msgstr ""

#: ../src/up2date_client/rhnreg_constants.py:55
msgid "Security & Updates:"
msgstr "Turvallisuus & päivitykset:"

#: ../src/up2date_client/rhnreg_constants.py:56
msgid "Downloads & Upgrades:"
msgstr "Lataukset & päivitykset:"

#: ../src/up2date_client/rhnreg_constants.py:57
msgid "Support:"
msgstr "Tuki:"

#: ../src/up2date_client/rhnreg_constants.py:58
msgid "Compliance:"
msgstr "Vaatimuksenmukaisuus:"

#: ../src/up2date_client/rhnreg_constants.py:59
msgid ""
"Receive the latest software updates, including security updates, keeping "
"this Red Hat Enterprise Linux system updated and secure."
msgstr ""
"Nouda uusimmat ohjelmistopäivitykset mukaanlukien tietoturvapäivitykset ja "
"pidä tämä Red Hat Enterprise Linux päivitettynä ja turvallisena."

#: ../src/up2date_client/rhnreg_constants.py:61 ../data/rh_register.glade.h:76
msgid ""
"Download installation images for Red Hat Enterprise Linux releases, "
"including new releases."
msgstr ""
"Lataa Red Hat Enterprise Linuxin asennusmediat mukaanlukien uudet versiot."

#: ../src/up2date_client/rhnreg_constants.py:63 ../data/rh_register.glade.h:78
msgid ""
"Access to the technical support experts at Red Hat or Red Hat's partners for "
"help with any issues you might encounter with this system."
msgstr ""
"Voit ottaa yhteyttä Red Hatin tekniseen tukeen tai Red Hatin partnereihin "
"jos sinulla ongelmia tämän järjestelmän kanssa."

#: ../src/up2date_client/rhnreg_constants.py:65
msgid ""
"Stay in compliance with your subscription agreement and manage subscriptions "
"for systems connected to your account."
msgstr ""

#: ../src/up2date_client/rhnreg_constants.py:68
msgid ""
"Tip: Red Hat values your privacy: http://www.redhat.com/legal/"
"privacy_statement.html"
msgstr ""
"Vihje: Red Hat arvostaa yksityisyyttäsi. Lue lisää täältä: http://www.redhat."
"com/legal/privacy_statement.html"

#: ../src/up2date_client/rhnreg_constants.py:70
msgid "Take me back to the registration"
msgstr "Takaisin rekisteröintiin"

#. Confirm Quit Window
#: ../src/up2date_client/rhnreg_constants.py:73
msgid "Software Update Not Set Up"
msgstr "Käynnistetään up2date päivitysohjelma uudelleen"

#: ../src/up2date_client/rhnreg_constants.py:74
msgid ""
"Are you sure you don't want to connect your system to Red Hat Satellite? "
"You'll miss out on the benefits of a Red Hat Enterprise Linux subscription:\n"
msgstr ""

#: ../src/up2date_client/rhnreg_constants.py:76
msgid ""
"You will not be able to take advantage of these subscription privileges "
"without connecting your system to Red Hat Satellite.\n"
msgstr ""

#: ../src/up2date_client/rhnreg_constants.py:78
msgid "Take me back to the setup process."
msgstr "Palaa takaisin asennukseen."

#: ../src/up2date_client/rhnreg_constants.py:79
msgid "I'll register later."
msgstr "Rekisteröin myöhemmin."

#. Info Window
#: ../src/up2date_client/rhnreg_constants.py:82 ../data/gui.glade.h:4
#: ../data/rh_register.glade.h:13
msgid "Red Hat Account"
msgstr "Red Hat tili"

#: ../src/up2date_client/rhnreg_constants.py:83
#, python-format
msgid ""
"Please enter your login information for the %s Red Hat Network Satellite:\n"
"\n"
msgstr "Anna käyttäjätunnuksesi Red Hat Satelliteen '%s':\n"

#: ../src/up2date_client/rhnreg_constants.py:85
msgid "Red Hat Login:"
msgstr "Red Hat käyttäjätunnus:"

#: ../src/up2date_client/rhnreg_constants.py:86
#: ../src/up2date_client/tui.py:137
msgid "Login:"
msgstr "Käyttäjätunnus:"

#: ../src/up2date_client/rhnreg_constants.py:87
msgid "Password:"
msgstr "Salasana:"

#: ../src/up2date_client/rhnreg_constants.py:88
msgid ""
"Tip: Forgot your login or password?  Contact your Satellite's Organization "
"Administrator."
msgstr ""
"Vihje: Unohditko käyttäjätunnuksesi tai salasanasi? Ota yhteyttä Satelliten "
"organisaation pääkäyttäjään."

#: ../src/up2date_client/rhnreg_constants.py:90
msgid "Please enter a desired login."
msgstr "Anna haluamasi käyttäjätunnus:"

#: ../src/up2date_client/rhnreg_constants.py:91
msgid "Please enter and verify a password."
msgstr "Anna salasana ja vahvista se."

#. OS Release Window
#: ../src/up2date_client/rhnreg_constants.py:94 ../data/gui.glade.h:5
#: ../data/rh_register.glade.h:142
msgid "Operating System Release Version"
msgstr ""

#: ../src/up2date_client/rhnreg_constants.py:95
msgid "Operating System version:"
msgstr "Käyttöjärjestelmän versio:"

#: ../src/up2date_client/rhnreg_constants.py:96
msgid " Minor Release: "
msgstr "Minor-versio:"

#: ../src/up2date_client/rhnreg_constants.py:97
msgid "Limited Updates Only"
msgstr "Vain rajoitetut päivitykset"

#: ../src/up2date_client/rhnreg_constants.py:98
#: ../data/rh_register.glade.h:151
msgid "All available updates"
msgstr "Kaikki saatavilla olevat päivitykset"

#: ../src/up2date_client/rhnreg_constants.py:99
msgid "Confirm operating system release selection"
msgstr "Vahvista käyttöjärjestelmäversion valinta"

#: ../src/up2date_client/rhnreg_constants.py:100
msgid ""
"Your system will be subscribed to the base software channel to receive all "
"available updates."
msgstr ""
"Järjestelmäsi liitetään peruskanavaan. Päivitykset tulevat tästä kanavasta."

#. Hardware Window
#: ../src/up2date_client/rhnreg_constants.py:105
msgid "Create Profile - Hardware"
msgstr "Laitteistoprofiili"

#: ../src/up2date_client/rhnreg_constants.py:106
msgid ""
"A Profile Name is a descriptive name that you choose to identify this System "
"Profile on the Red Hat Satellite web pages. Optionally, include a computer "
"serial or identification number."
msgstr ""

#: ../src/up2date_client/rhnreg_constants.py:110
msgid ""
"Additional hardware information including PCI devices, disk sizes and mount "
"points will be included in the profile."
msgstr ""
"Profiiliin liitetään lisätietoja laitteistosta mukaanlukien PCI-laitteet, "
"levyjen koot sekä hakemistojen liitoskohdat."

#: ../src/up2date_client/rhnreg_constants.py:113
msgid "Include the following information about hardware and network:"
msgstr "Lisää seuraavat tiedot laitteistosta ja verkosta:"

#. Packages Window
#: ../src/up2date_client/rhnreg_constants.py:117
msgid "Create Profile - Packages"
msgstr "Laitteistoprofiili"

#: ../src/up2date_client/rhnreg_constants.py:118
msgid ""
"RPM information is important to determine what updated software packages are "
"relevant to this system."
msgstr "RPM tieto on oleellinen määritettäessä päiviettäviä paketteja."

#: ../src/up2date_client/rhnreg_constants.py:121
msgid "Include RPM packages installed on this system in my System Profile"
msgstr "Lisää asennetut RPM paketit järjestelmän profiiliin"

#: ../src/up2date_client/rhnreg_constants.py:123
msgid "You may deselect individual packages by unchecking them below."
msgstr "Voit poistaa paketteja alapuolla."

#: ../src/up2date_client/rhnreg_constants.py:125
msgid "Building Package List"
msgstr "Luodaan pakettiluetteloa"

#. Product Window
#: ../src/up2date_client/rhnreg_constants.py:128
msgid "*Email Address:"
msgstr "*Sähköpostiosoite:"

#: ../src/up2date_client/rhnreg_constants.py:130
#: ../data/rh_register.glade.h:125
msgid "System Already Registered"
msgstr ""
"    --force                    - rekisteröi järjestelmä, vaikka se olisi jo "
"rekisteröity"

#: ../src/up2date_client/rhnreg_constants.py:131
#: ../data/rh_register.glade.h:126
msgid "It appears this system has already been set up for software updates:"
msgstr "Käynnistetään up2date päivitysohjelma uudelleen"

#: ../src/up2date_client/rhnreg_constants.py:132
#: ../data/rh_register.glade.h:131
msgid "Are you sure you would like to continue?"
msgstr "Haluatko varmasti jatkaa?"

#: ../src/up2date_client/rhnreg_constants.py:134
msgid ""
"This system has already been registered using Red Hat Subscription "
"Management.\n"
"\n"
"Your system is being registered again using Red Hat Satellite or Red Hat "
"Satellite Proxy technology. Red Hat recommends that customers only register "
"once.\n"
"\n"
"To learn more about RHN Classic/Red Hat Satellite registration and "
"technologies please consult this Knowledge Base Article: https://access."
"redhat.com/kb/docs/DOC-45563"
msgstr ""

#. Send Window
#: ../src/up2date_client/rhnreg_constants.py:141
msgid "Send Profile Information to Red Hat Satellite"
msgstr ""

#: ../src/up2date_client/rhnreg_constants.py:142
msgid ""
"We are finished collecting information for the System Profile.\n"
"\n"
"Press \"Next\" to send this System Profile to Red Hat Satellite.  Click "
"\"Cancel\" and no information will be sent.  You can run the registration "
"program later by typing `rhn_register` at the command line."
msgstr ""

#. Sending Window
#: ../src/up2date_client/rhnreg_constants.py:149
msgid "Sending Profile to Red Hat Satellite"
msgstr ""

#: ../src/up2date_client/rhnreg_constants.py:153
#, python-format
msgid ""
"You may now run '%s update' from this system's command line to get the "
"latest software updates from Red Hat Satellite. You will need to run this "
"periodically to get the latest updates. Alternatively, you may configure "
"this system for automatic software updates (also known as 'auto errata "
"update') via the Red Hat Satellite web interface.  (Instructions for this "
"are in chapter 6 of the RHN Reference Guide, available from the 'Help' "
"button in the main Red Hat Network Satellite web interface.)"
msgstr ""

#. Review Window
#: ../src/up2date_client/rhnreg_constants.py:164 ../data/gui.glade.h:7
msgid "Review Subscription"
msgstr "Tarkastele subscriptionia"

#: ../src/up2date_client/rhnreg_constants.py:165
#: ../data/rh_register.glade.h:53
msgid "Please review the subscription details below:"
msgstr "Tarkista alla olevat subscription-tiedot:"

#: ../src/up2date_client/rhnreg_constants.py:166
#, python-format
msgid ""
"The installation number %s was activated during this system's initial "
"connection to Red Hat Satellite."
msgstr ""

#: ../src/up2date_client/rhnreg_constants.py:168
msgid ""
"Subscriptions have been activated for the following Red Hat products/"
"services:"
msgstr "Seuraavien tuotteiden tai palveluiden subscriptionit on aktivoitu:"

#: ../src/up2date_client/rhnreg_constants.py:170
msgid "Software Channel Subscriptions:"
msgstr "Tilatut kanavat:"

#: ../src/up2date_client/rhnreg_constants.py:171
msgid "This system will receive updates from the following software channels:"
msgstr ""

#: ../src/up2date_client/rhnreg_constants.py:173
msgid ""
"Warning: Only installed product listed above will receive updates and "
"support. If you would like to receive updates for additional products, "
"please login to your satellite web interface and subscribe this system to "
"the appropriate software channels. See Kbase article for more details. "
"(http://kbase.redhat.com/faq/docs/DOC-11313)"
msgstr ""

#: ../src/up2date_client/rhnreg_constants.py:181
#, fuzzy, python-format
msgid ""
"Warning: %s is not present, could not enable it.\n"
"Automatic updates will not work."
msgstr ""
"Varoitus: yum-rhn-pluginia ei löydä eikä sitä voida enabloida.\n"
"Automaattiset päivitykset eivät toimi."

<<<<<<< HEAD
#: ../src/up2date_client/rhncli.py:70
msgid "Show additional output. Repeat for more detail."
msgstr "Näytä ylimääräinen tuloste"

#: ../src/up2date_client/rhncli.py:72
msgid "Specify an http proxy to use"
msgstr "Määrittele käytettävä http-välityspalvelin"
=======
#: ../src/up2date_client/rhnreg_constants.py:183
#, fuzzy, python-format
msgid "Note: %s has been enabled."
msgstr "Huomio: yum-rhn-plugin on enabloitu."
>>>>>>> 18d28843

#: ../src/up2date_client/rhnreg_constants.py:184
#, fuzzy, python-format
msgid ""
"Warning: An error occurred during enabling %s.\n"
"%s is not enabled.\n"
"Automatic updates will not work."
msgstr ""
"Varoitus: yum-rhn-pluginia ei löydä eikä sitä voida enabloida.\n"
"Automaattiset päivitykset eivät toimi."

#: ../src/up2date_client/rhnreg_constants.py:187
msgid ""
"You were unable to be subscribed to the following software channels because "
"there were insufficient subscriptions available in your account:"
msgstr ""
"Seuraavien kanavien liittäminen epäonnistui koska tililläsi ei ole tarpeeksi "
"subscriptioneita:"

#: ../src/up2date_client/rhnreg_constants.py:191
msgid ""
"This system was unable to subscribe to any software channels. Your system "
"will not receive any software updates to keep it secure and supported. "
"Contact your Satellite administrator about this problem. Once you make the "
"appropriate active subscriptions available in your account, you may browse "
"to this system's profile in the RHN web interface and subscribe this system "
"to software channels via the software > software channels tab."
msgstr ""

#: ../src/up2date_client/rhnreg_constants.py:197
msgid "Service Level:"
msgstr ""

#: ../src/up2date_client/rhnreg_constants.py:198
msgid ""
"Depending on what Red Hat Satellite modules are associated with a system, "
"you'll enjoy different benefits. The following are the Red Hat Satellite "
"modules associated with this system:"
msgstr ""

#: ../src/up2date_client/rhnreg_constants.py:202
msgid ""
"This system was unable to be associated with the following RHN module(s) "
"because there were insufficient subscriptions available in your account:"
msgstr ""
"Järjestelmää ei saatu liitettyä sueraaviin RHN-moduuleihin koska tililläsi "
"ei ollut tarpeeksi subscriptioneita:"

#: ../src/up2date_client/rhnreg_constants.py:205
msgid ""
"Management module: automatic updates, systems grouping, systems permissions, "
"system package profiling, bare-metal provisioning, existing state "
"provisioning, rollbacks, configuration management"
msgstr ""

#: ../src/up2date_client/rhnreg_constants.py:210
msgid ""
"Virtualization module: software updates for a limited number of virtual "
"guests on this system."
msgstr ""

#: ../src/up2date_client/rhnreg_constants.py:214
msgid ""
"<b>Warning:</b> Any guest systems you create on this system and register to "
"RHN will consume Red Hat Enterprise Linux subscriptions beyond this host "
"system's subscription. You will need to: (1) make a virtualization system "
"entitlement available and (2) apply that system entitlement to this system "
"in RHN's web interface if you do not want virtual guests of this system to "
"consume additional subscriptions."
msgstr ""

#: ../src/up2date_client/rhnreg_constants.py:222
msgid ""
"This system was unable to be associated with any RHN service level modules. "
"This system will not receive any software updates to keep it secure and "
"supported. Contace your Satellite administrator about this problem. Once you "
"make the appropriate active subscriptions available in your account, you may "
"browse to this system's profile in the RHN web interface, delete the "
"profile, and re-connect this system to Red Hat Satellite."
msgstr ""

#: ../src/up2date_client/rhnreg_constants.py:229
#, python-format
msgid ""
"Universal default activation key detected\n"
"A universal default activation key was detected in your account. This means "
"that a set of properties (software channel subscriptions, package "
"installations, system group memberships, etc.) for your system's connection "
"to Red Hat Satellite or Red Hat Satellite Proxyhave been determined by the "
"activation key rather than your installation number.  You may also refer to "
"the RHN Reference Guide, section 6.4.6 for more details about activation "
"keys (http://access.redhat.com/knowledge/docs/Red_Hat_Network/)\n"
"Universal Default activation key: %s"
msgstr ""

#. Error Messages.
#: ../src/up2date_client/rhnreg_constants.py:241
msgid "Fatal Error"
msgstr "Vakava virhe"

#: ../src/up2date_client/rhnreg_constants.py:242
#: ../src/up2date_client/rhnregGui.py:156
#: ../src/up2date_client/rhnregGui.py:170
msgid "Warning"
msgstr "Varoitus"

#: ../src/up2date_client/rhnreg_constants.py:243
#, python-format
msgid ""
"We can't contact the Red Hat Satellite.\n"
"\n"
"Double check the location provided - is '%s' correct?\n"
"If not, you can correct it and try again.\n"
"\n"
"Make sure that the network connection on this system is operational.\n"
"\n"
"This system will not be able to successfully receive software updates from "
"Red Hat without connecting to a Red Hat Satellite server"
msgstr ""

#: ../src/up2date_client/rhnreg_constants.py:250
#, python-format
msgid "Architecture: %s, OS Release: %s, OS Version: %s"
msgstr ""
"Arkkitehtuuri: %s, käyttöjärjestelmän julkaisu: %s, käyttöjärjestelmän "
"versio: %s"

#: ../src/up2date_client/rhnreg_constants.py:252
msgid ""
"This server doesn't support functionality needed by this version of the "
"software update setup client. Please try again with a newer server."
msgstr ""

#: ../src/up2date_client/rhnreg_constants.py:258
#, python-format
msgid ""
"<b><span size=\"16000\">Incompatible Certificate File</span></b>\n"
"\n"
"The certificate you provided, <b>%s</b>, is not compatible with  the Red Hat "
"Satellite server at <b>%s</b>. You may want to double-check that you have "
"provided a valid certificate file. Are you sure you have provided the "
"correct certificate, and that the certificate file has not been corrupted?\n"
"\n"
"Please try again with a different certificate file."
msgstr ""

#: ../src/up2date_client/rhnreg_constants.py:266
msgid ""
"<b><span size=\"12000\">Incompatible Certificate File</span></b>\n"
"\n"
" The certificate is expired. Please ensure you have the correct  certificate "
"and your system time is correct."
msgstr ""
"<b><span size=\"12000\">Sertifikaattitiedosto ei ole yhteensopiva</span></"
"b>\n"
"\n"
" Sertifikaatti on vanhentunut. Tarkista että käytit oikeaa tiedostoa ja että "
"järjestelmäsi kello on oikeassa ajassa."

#: ../src/up2date_client/rhnreg_constants.py:270
msgid ""
"Please verify the values of sslCACert and serverURL in /etc/sysconfig/rhn/"
"up2date. You can either make the serverURL use http instead of https, or you "
"can download the SSL cert from your Satellite, place it in /usr/share/rhn, "
"and ensure sslCACert points to it."
msgstr ""

#: ../src/up2date_client/rhnreg_constants.py:276
msgid ""
"Problem registering system.\n"
"\n"
"A universal default activation key limits the number of systems which can "
"connect to the RHN organization associated with your login. To allow this "
"system to connect, please contact your RHN organization administrator to "
"increase the number of systems allowed to connect or to disable this "
"universal default activation key. More details can be found in Red Hat "
"Knowledgebase Article #7924 at http://kbase.redhat.com/faq/FAQ_61_7924.shtm "
msgstr ""
"Järjestelmän rekisteröinti epäonnistui.\n"
"\n"
"Universaali aktivointiavain rajoittaa RHN-tiliisi liitettyjen koneiden "
"määrää. Ota yhteyttä RHN-tilisi pääkäyttäjään ja pyydä nostamaan rajoitusta "
"tai älä käytä aktivointiavainta."

#: ../src/up2date_client/rhnreg_constants.py:289
msgid ""
"\n"
" Tip: Minor releases with a '*' are currently supported by Red Hat.\n"
"\n"
msgstr ""
"\n"
"Vihje: Minor-versiot jotka on merkitty tähdellä ovat tällä hetkellä Red "
"Hatin tukemia.\n"
"\n"

#: ../src/up2date_client/rhnreg_constants.py:292
msgid ""
"Warning:You will not be able to limit this system to minor release that is "
"older than the recent minor release if you select this option.\n"
msgstr ""
"Varoitus: Et voi liittää tätä järjestelmää minor-versioon joka on vanhempi "
"kuin nykyinen versio jos valitset tämän option.\n"

#: ../src/up2date_client/rhnreg_constants.py:297
#, python-format
msgid ""
"Your system will be subscribed to %s \n"
"base software channel. You will not be\n"
"able to move this system to an earlier release\n"
"(you will be able to move to a newer release).\n"
"Are you sure you would like to continue?"
msgstr ""
"Järjestelmä liitetään %s\n"
"peruskanavaan. Järjestelmää\n"
"ei voi myöhemmin liittää minor-versioon\n"
"mutta sen voi päivittää uudempaan versioon.\n"
"Oletko varma että haluat jatkaa?"

#. Navigation
#: ../src/up2date_client/rhnreg_constants.py:306
#: ../src/up2date_client/tui.py:539
msgid "OK"
msgstr "Ok"

#: ../src/up2date_client/rhnreg_constants.py:307
#: ../src/up2date_client/tui.py:539
msgid "Error"
msgstr "Virhe"

#: ../src/up2date_client/rhnreg_constants.py:308
msgid "Next"
msgstr "Seuraava"

#: ../src/up2date_client/rhnreg_constants.py:309
msgid "Back"
msgstr "Takaisin"

#: ../src/up2date_client/rhnreg_constants.py:310
msgid "Cancel"
msgstr "Peru"

#: ../src/up2date_client/rhnreg_constants.py:311
#: ../data/rh_register.glade.h:110
msgid "No, Cancel"
msgstr "Ei, peruuta"

#: ../src/up2date_client/rhnreg_constants.py:312
#: ../data/rh_register.glade.h:112
msgid "Yes, Continue"
msgstr "Kyllä, jatka"

#: ../src/up2date_client/rhnreg_constants.py:313
msgid "Press <space> to deselect the option."
msgstr "Poista valinta painamalla välilyöntiä."

#: ../src/up2date_client/rhnregGui.py:146
#: ../src/up2date_client/rhnregGui.py:163
msgid "Notice"
msgstr "Huomautus"

#: ../src/up2date_client/rhnregGui.py:271
msgid "There was an error while applying your choice."
msgstr "Virhe: valintaasi ei voitu toteuttaa."

#: ../src/up2date_client/rhnregGui.py:290
msgid "You specified an invalid protocol. Only https and http are allowed."
msgstr "Määritit virheellisen protokollan. Vain https ja http ovat sallittuja."

#: ../src/up2date_client/rhnregGui.py:304
msgid ""
"You will not be able to successfully register this system without contacting "
"a Spacewalk server."
msgstr ""

#: ../src/up2date_client/rhnregGui.py:324
msgid "Cannot contact selected server"
msgstr ""

#: ../src/up2date_client/rhnregGui.py:325
#, python-format
msgid "We could not contact the Satellite or Proxy at '%s.'"
msgstr "Satelliteen tai Proxyyn '%s' ei saatu yhteyttä."

#: ../src/up2date_client/rhnregGui.py:327
#, python-format
msgid ""
"Double-check the location - is '%s' correct? If not, you can correct it and "
"try again."
msgstr ""

#: ../src/up2date_client/rhnregGui.py:330
msgid "Make sure the network connection on this system is operational."
msgstr "Varmista että järjestelmän verkkoyhteydet toimivat."

#: ../src/up2date_client/rhnregGui.py:340
msgid "There was an error communicating with Spacewalk server."
msgstr ""

#: ../src/up2date_client/rhnregGui.py:341
msgid "The server may be in outage mode. You may have to try connecting later."
msgstr "Palvelimeen ei saada yhteyttä, yritä myöhemmin uudelleen."

#: ../src/up2date_client/rhnregGui.py:343
msgid "You may be running a client that is incompatible with the server."
msgstr "Asiakasohjelmistosi ei ole yhteensopiva palvelimen kanssa."

#: ../src/up2date_client/rhnregGui.py:376
#, python-format
msgid ""
"Please enter your account information for the <b>%s</b> Spacewalk server:"
msgstr ""

#: ../src/up2date_client/rhnregGui.py:415
msgid "You must enter a login."
msgstr "Käyttäjätunnus on annettava."

#: ../src/up2date_client/rhnregGui.py:421
msgid "You must enter a password."
msgstr "Salasana on annettava."

#: ../src/up2date_client/rhnregGui.py:434
msgid "There was an error while logging in."
msgstr "Sisäänkirjaus epäonnistui."

#: ../src/up2date_client/rhnregGui.py:461
msgid ""
"There was an error communicating with the registration server.  The message "
"was:\n"
msgstr "Virhe kommunikoitaessa rekisteröintipalvelimen kanssa:\n"

#: ../src/up2date_client/rhnregGui.py:599
msgid "There was an error while assembling information for the profile."
msgstr "Profiili-informaation koonti epäonnistui."

#: ../src/up2date_client/rhnregGui.py:620
msgid "Error running hardware profile"
msgstr "Virhe laitteistoprofiilia ajettaessa"

#: ../src/up2date_client/rhnregGui.py:650
msgid "There was an error while populating the profile."
msgstr "Profiilin luonti epäonnistui."

#: ../src/up2date_client/rhnregGui.py:670
msgid "You must choose a name for this profile."
msgstr "Valitse profiilille nimi."

#: ../src/up2date_client/rhnregGui.py:684
msgid "There was an error while creating the profile."
msgstr "Profiilin luonti epäonnistui."

#: ../src/up2date_client/rhnregGui.py:695
msgid "Registering system and sending profile information.  Please wait."
msgstr ""

#: ../src/up2date_client/rhnregGui.py:714
msgid "Registering System"
msgstr "Rekisteröidään järjestelmää"

#: ../src/up2date_client/rhnregGui.py:729
#: ../src/up2date_client/rhnregGui.py:734
#: ../src/up2date_client/rhnregGui.py:739
#: ../src/up2date_client/rhnregGui.py:743 ../src/up2date_client/tui.py:990
#: ../src/up2date_client/tui.py:994 ../src/up2date_client/tui.py:998
#: ../src/up2date_client/tui.py:1002
msgid "Problem registering system:\n"
msgstr "Ongelma järjestelmän rekisteröinnissä:\n"

#: ../src/up2date_client/rhnregGui.py:746
#, python-format
msgid ""
"The installation number [ %s ] provided is not a valid installation number. "
"Please go back to the previous screen and fix it."
msgstr "Kirjautumisnumero [ %s ] ei ole voimassa."

#: ../src/up2date_client/rhnregGui.py:756 ../src/up2date_client/tui.py:1008
msgid "Problem registering system."
msgstr "Ongelma järjestelmän rekisteröimisessä."

#: ../src/up2date_client/rhnregGui.py:766 ../src/up2date_client/tui.py:1013
msgid "Problem writing out system id to disk."
msgstr "Ongelma järjestelmä-id:n kirjoittamisessa levylle."

#: ../src/up2date_client/rhnregGui.py:772
msgid "There was a problem registering this system."
msgstr "Ongelma järjestelmän rekisteröimisessä."

#: ../src/up2date_client/rhnregGui.py:785
msgid "Sending hardware information"
msgstr "Lähetetään laitteistotietoja"

#: ../src/up2date_client/rhnregGui.py:790
msgid "Problem sending hardware information."
msgstr "Ongelma laitteistotietoja lähetettäessä."

#. #            for row in range(self.regPackageArea.n_rows):
#. #                rowData = self.regPackageArea.get_row_data(row)
#. #                if rowData[0] == 1:
#. #                    selection.append(rowData[1])
#. #            print "gh270"
#. #            selectedPackages = []
#. #            for pkg in packageList:
#. #                if pkg[0] in selection:
#. #                    selectedPackages.append(pkg)
#: ../src/up2date_client/rhnregGui.py:814
msgid "Sending package information"
msgstr "Lähetetään pakettitietoja"

#: ../src/up2date_client/rhnregGui.py:819
msgid "Problem sending package information."
msgstr "Ongelma pakettitietoja lähetettäessä."

#: ../src/up2date_client/rhnregGui.py:851 ../src/up2date_client/tui.py:1062
#, python-format
msgid ""
"Could not open %s\n"
"%s is not enabled.\n"
msgstr ""

#: ../src/up2date_client/rhnregGui.py:905
msgid "There was an error while installing the certificate."
msgstr "Sertifikaatin asennus epäonnistui."

#: ../src/up2date_client/rhnregGui.py:931
msgid "You must select a certificate."
msgstr "Sertifikaatti täytyy valita."

#. TODO Modify rhnlib to raise a unique exception for the not a
#. cert file case.
#: ../src/up2date_client/rhnregGui.py:961
msgid ""
"There was an SSL error. This could be because the file you picked was not a "
"certificate file."
msgstr "SSL-virhe: Tiedosto ei ole sertifikaattitiedosto tai se on viallinen."

#. TODO Provide better messages
#: ../src/up2date_client/rhnregGui.py:969
msgid "Something went wrong while installing the new certificate:\n"
msgstr "Sertifikaatin asennus epäonnistui:\n"

#: ../src/up2date_client/rhnregGui.py:1021
#: ../src/up2date_client/rhnregGui.py:1022
#: ../src/up2date_client/rhnregGui.py:1023
msgid "unknown"
msgstr "tuntematon"

#: ../src/up2date_client/rhnregGui.py:1127
msgid "There was an error getting the list of hardware."
msgstr "Laitteistolistauksen haku epäonnistui."

#: ../src/up2date_client/rhnregGui.py:1139 ../src/up2date_client/tui.py:786
#, python-format
msgid "%d MHz"
msgstr "%d MHz"

#: ../src/up2date_client/rhnregGui.py:1143
#, python-format
msgid "%s MB"
msgstr "%s Mt"

#: ../src/up2date_client/rhnregGui.py:1188
msgid "There was an error building the list of packages."
msgstr "Pakettilistan koonti epäonnistui."

#: ../src/up2date_client/rhnregGui.py:1203
msgid "Package"
msgstr "Paketti"

#: ../src/up2date_client/rhnregGui.py:1208
msgid "Arch"
msgstr "Arkkitehtuuri"

#: ../src/up2date_client/rhnregGui.py:1215
msgid "Building a list of RPM packages installed on your system.  Please wait."
msgstr "Luodaan luettelo järjestelmään asennetuista RPM-paketeista.  Odota."

#: ../src/up2date_client/rhnregGui.py:1246
msgid ""
"There was an error loading your configuration.  Make sure that\n"
"you have read access to /etc/sysconfig/rhn."
msgstr ""
"Virhe ladattaessa asetuksia. Varmista, että tiedostoon\n"
"/etc/sysconfig/rhn on lukuoikeudet."

#: ../src/up2date_client/rhnregGui.py:1288
#, python-format
msgid ""
"There was an error saving your configuration. Make sure that\n"
"you own %s."
msgstr ""
"Virhe tallennettaessa asetuksia. Varmistu että sinulle on oikeudet\n"
"tiedostoon %s."

#: ../src/up2date_client/rhnregGui.py:1318
#, python-format
msgid ""
"This error shouldn't have happened. If you'd like to help us improve this "
"program, please file a bug at bugzilla.redhat.com. Including the relevant "
"parts of '%s' would be very helpful. Thanks!"
msgstr ""
"Tätä virhettä ei olisi pitänyt tapahtua. Jos haluat auttaa meitä voisitko "
"tehdä virheraportin osoitteessa bugzilla.redhat.com. Liitä mukaan oleelliset "
"osat '%s':sta. Kiitos!"

#: ../src/up2date_client/rhnreg.py:59
msgid "Warning: unable to enable rhnsd with systemd"
msgstr ""

#: ../src/up2date_client/rhnreg.py:65
msgid "Warning: unable to enable rhnsd with chkconfig"
msgstr "Varoitus: rhnsd:ää ei voitu enabloida chkconfigilla"

#: ../src/up2date_client/rpcServer.py:45
msgid "Error: Server Unavailable. Please try later."
msgstr "Virhe: Palvelin ei ole saatavilla. Yrityä uudelleen myöhemmin."

#: ../src/up2date_client/rpcServer.py:168
msgid "ERROR: can not find RHNS CA file"
msgstr "VIRHE: Certificate Authority -tiedostoa ei löydy"

#: ../src/up2date_client/rpcServer.py:206
msgid "Connection aborted by the user"
msgstr "Käyttäjä katkaisi yhteyden"

#: ../src/up2date_client/rpcServer.py:252
msgid "Server has refused connection due to high load"
msgstr "Palvelin hylkäsi yhteyden koska se on ylikuormittunut"

#: ../src/up2date_client/tui.py:136
msgid "Spacewalk Location:"
msgstr ""

#: ../src/up2date_client/tui.py:138
msgid "System ID:"
msgstr "Järjestelmän ID:"

#: ../src/up2date_client/tui.py:539
msgid "The server indicated an error:\n"
msgstr "Palvelin havaitsi virheen:\n"

#: ../src/up2date_client/tui.py:544
msgid "There was an error communicating with the registration server:\n"
msgstr "Virhe kommunikoitaessa rekisteröintipalvelimen kanssa:\n"

#: ../src/up2date_client/tui.py:735
msgid "Profile name:"
msgstr "Profiilin nimi:"

#: ../src/up2date_client/tui.py:757 ../src/up2date_client/tui.py:758
msgid "Version: "
msgstr "Versio:"

#: ../src/up2date_client/tui.py:764
msgid "CPU model: "
msgstr "CPU:n malli:"

#: ../src/up2date_client/tui.py:770
msgid "Hostname: "
msgstr "Isäntänimi:"

#: ../src/up2date_client/tui.py:782
msgid "CPU speed: "
msgstr "CPU:n nopeus:"

#: ../src/up2date_client/tui.py:788
msgid "IP Address: "
msgstr "IP-osoite: "

#: ../src/up2date_client/tui.py:797
msgid "Memory: "
msgstr "Muisti: "

#: ../src/up2date_client/tui.py:801
#, python-format
msgid "%s megabytes"
msgstr "%s megatavua"

#: ../src/up2date_client/tui.py:1029
msgid "Problem sending hardware profile:\n"
msgstr "Ongelma laitteistoprofiilin lähetyksessä:\n"

#: ../src/up2date_client/tui.py:1033
msgid "Problem sending hardware profile."
msgstr "Ongelma laitteistoprofiilin lähetyksessä."

#: ../src/up2date_client/tui.py:1043
msgid "Problem sending package list:\n"
msgstr "Ongelma pakettiluettelon lähetyksessä:\n"

#: ../src/up2date_client/tui.py:1046
msgid "Problem sending package list."
msgstr "Ongelma pakettiluettelon lähetyksessä."

#: ../src/up2date_client/tui.py:1100
msgid "Finish"
msgstr "Lopeta"

#: ../src/up2date_client/tui.py:1214
#, fuzzy
msgid "You specified an invalid protocol.Only https and http are allowed."
msgstr "Määritit virheellisen protokollan. Vain https ja http ovat sallittuja."

#: ../src/up2date_client/tui.py:1245
msgid ""
"  <Tab>/<Alt-Tab> between elements  |  <Space> selects  |  <F12> next screen"
msgstr ""
"  <Tab>/<Alt-Tab> vaihda kohdetta  |  <Välilyönti> valitse  |  <F12> "
"seuraava ruutu"

#: ../src/up2date_client/tui.py:1349
msgid "You must run the RHN registration program as root."
msgstr "RHN-rekisteröintiohjelma on suoritettava pääkäyttäjänä."

#: ../src/up2date_client/up2dateErrors.py:39
#: ../src/up2date_client/up2dateErrors.py:78
#, python-format
msgid "class %s has no attribute '%s'"
msgstr ""

#: ../src/up2date_client/up2dateErrors.py:104
msgid "RPM error.  The message was:\n"
msgstr "RPM-virhe:\n"

#: ../src/up2date_client/up2dateErrors.py:111
msgid "Password error. The message was:\n"
msgstr "Salasanavirhe:\n"

#: ../src/up2date_client/up2dateErrors.py:115
msgid "RPM dependency error. The message was:\n"
msgstr "RPM-riippuvaisuusvirhe:\n"

#: ../src/up2date_client/up2dateErrors.py:125
msgid "Error communicating with server. The message was:\n"
msgstr "Virhe kommunikoitaessa palvelimeen:\n"

#: ../src/up2date_client/up2dateErrors.py:132
msgid "File Not Found: \n"
msgstr "Tiedostoa ei löydy: \n"

#: ../src/up2date_client/up2dateErrors.py:139
msgid "Delay error from server.  The message was:\n"
msgstr "Aikakatkaisuvirhe palvelimelta:\n"

#: ../src/up2date_client/up2dateErrors.py:177
msgid "Error validating data at server:\n"
msgstr ""

#: ../src/up2date_client/up2dateErrors.py:190
msgid ""
"\n"
"Red Hat Network Classic is not supported.\n"
"To register with Red Hat Subscription Management please run:\n"
"\n"
"    subscription-manager register --auto-attach\n"
"\n"
"Get more information at access.redhat.com/knowledge\n"
"    "
msgstr ""

#: ../src/up2date_client/up2dateErrors.py:201
msgid "The installation number is invalid"
msgstr "Asennusnumero ei kelpaa"

#: ../src/up2date_client/up2dateErrors.py:204
msgid "Error parsing the oemInfo file at field:\n"
msgstr ""

#: ../src/up2date_client/up2dateErrors.py:231
msgid "Network error: "
msgstr ""

#: ../src/up2date_client/up2dateErrors.py:299
msgid ""
"\n"
"    Your organization does not have enough Management entitlements to "
"register this\n"
"    system to Red Hat Satellite. Please notify your organization "
"administrator of this error.\n"
"    You should be able to register this system after your organization frees "
"existing\n"
"    or purchases additional entitlements. Additional entitlements may be "
"purchased by your\n"
"    organization administrator by logging into Red Hat Network Classic and "
"visiting\n"
"    the 'Subscription Management' page in the 'Your RHN' section of RHN.\n"
"\n"
"    A common cause of this error code is due to having mistakenly setup an\n"
"    Activation Key which is set as the universal default.  If an activation "
"key is set\n"
"    on the account as a universal default, you can disable this key and "
"retry to avoid\n"
"    requiring a Management entitlement."
msgstr ""

#: ../src/bin/rhn_check.py:394
msgid "Attempting to run more than one instance of rhn_check. Exiting.\n"
msgstr ""

#: ../src/bin/rhn-profile-sync.py:35
msgid ""
"You need to register this system by running `rhn_register` before using this "
"option"
msgstr ""
"Järjestelmä pitää rekisteröidä komennolla `up2date --register` ennen kuin "
"tätä valitsinta voidaan käyttää."

#: ../src/bin/rhn-profile-sync.py:43
msgid "Updating package profile..."
msgstr "Päivitetään pakettiprofiilia..."

#: ../src/bin/rhn-profile-sync.py:46
msgid "Updating hardware profile..."
msgstr "Päivitetään laitteistoprofiilia..."

#: ../src/bin/rhn-profile-sync.py:50
msgid "Updating virtualization profile..."
msgstr "Päivitetään pakettiprofiilia..."

#: ../src/bin/rhn_register.py:37
msgid "Do not attempt to use X"
msgstr "Älä yritä käyttää X:ää"

#: ../src/bin/rhnreg_ks.py:47
msgid "Specify a profilename"
msgstr ""

#: ../src/bin/rhnreg_ks.py:49
msgid "Specify a username"
msgstr "Määritä käyttäjänimi"

#: ../src/bin/rhnreg_ks.py:51
msgid "Specify a password"
msgstr ""

#: ../src/bin/rhnreg_ks.py:53
msgid "Specify an organizational id for this system"
msgstr ""

#: ../src/bin/rhnreg_ks.py:55
msgid "Specify a url to use as a server"
msgstr "Määrittele käytettävä url-palvelin"

#: ../src/bin/rhnreg_ks.py:57
msgid "Specify a file to use as the ssl CA cert"
msgstr "    --sslCACert=<polku>         - määrittele "

#: ../src/bin/rhnreg_ks.py:59
msgid "Specify an activation key"
msgstr "Määrittele käytettävä http-välityspalvelin"

#: ../src/bin/rhnreg_ks.py:61
msgid ""
"Subscribe this system to the EUS channel tied to the system's redhat-release"
msgstr ""

#: ../src/bin/rhnreg_ks.py:63
msgid "[Deprecated] Read contact info from stdin"
msgstr "    --contactinfo              - lue yhteystiedot stdin:stä "

#: ../src/bin/rhnreg_ks.py:65
msgid "Do not probe or upload any hardware info"
msgstr "    --nohardware        - älä etsi tai siirrä mitään laitteistotietoa "

#: ../src/bin/rhnreg_ks.py:67
msgid "Do not profile or upload any package info"
msgstr "    --nopackages       - älä profiloi tai siirrä mitään pakettitietoja"

#: ../src/bin/rhnreg_ks.py:69
msgid "Do not upload any virtualization info"
msgstr ""

#: ../src/bin/rhnreg_ks.py:71
msgid "Do not start rhnsd after completion"
msgstr ""

#: ../src/bin/rhnreg_ks.py:73
msgid "Register the system even if it is already registered"
msgstr ""
"    --force                    - rekisteröi järjestelmä, vaikka se olisi jo "
"rekisteröity"

#: ../src/bin/rhnreg_ks.py:83
msgid "A username and password are required to register a system."
msgstr ""
"Käyttäjänimi, salasana ja sähköpostiosoite tarvitaan rekisteröitymiseen."

#: ../src/bin/rhnreg_ks.py:88
msgid "This system is already registered. Use --force to override"
msgstr ""
"Tämä järjestelmä on jo rekisteröity. Käytä valitsinta --force uudelleen "
"rekisteröitymiseen."

#: ../src/bin/rhnreg_ks.py:122
msgid ""
"Usage of --use-eus-channel option with --activationkey is not supported. "
"Please use username and password instead."
msgstr ""

#: ../src/bin/rhnreg_ks.py:125
msgid "The server you are registering against does not support EUS."
msgstr ""

#: ../src/bin/rhnreg_ks.py:151
msgid ""
"Warning: --contactinfo option has been deprecated. Please login to the "
"server web user Interface and update your contactinfo. "
msgstr ""

#: ../src/bin/rhnreg_ks.py:175
#, fuzzy, python-format
msgid "Warning: %s is not present, could not enable it."
msgstr ""
"Varoitus: yum-rhn-pluginia ei löydä eikä sitä voida enabloida.\n"
"Automaattiset päivitykset eivät toimi."

#: ../src/bin/rhnreg_ks.py:178
#, python-format
msgid ""
"Warning: Could not open %s\n"
"%s is not enabled.\n"
msgstr ""

#: ../src/bin/rhnreg_ks.py:200
msgid ""
"A profilename was not specified, and hostname and IP address could not be "
"determined to use as a profilename, please specify one."
msgstr ""

#: ../src/bin/spacewalk-channel.py:94
msgid "name of channel you want to (un)subscribe"
msgstr ""

#: ../src/bin/spacewalk-channel.py:96
msgid "subscribe to channel"
msgstr ""

#: ../src/bin/spacewalk-channel.py:98
msgid "unsubscribe from channel"
msgstr ""

#: ../src/bin/spacewalk-channel.py:100
msgid "list channels"
msgstr ""

#: ../src/bin/spacewalk-channel.py:102
msgid "show base channel of a system"
msgstr ""

#: ../src/bin/spacewalk-channel.py:104
msgid "list all available child channels"
msgstr ""

#: ../src/bin/spacewalk-channel.py:106
msgid "verbose output"
msgstr ""

#: ../src/bin/spacewalk-channel.py:108
msgid "your user name"
msgstr ""

#: ../src/bin/spacewalk-channel.py:110
msgid "your password"
msgstr ""

#: ../src/bin/spacewalk-channel.py:117
msgid "ERROR: these arguments make no sense in this context (try --help)"
msgstr ""

#: ../src/bin/spacewalk-channel.py:159
msgid "ERROR: you have to specify at least one channel"
msgstr ""

#: ../src/bin/spacewalk-channel.py:165
msgid "ERROR: this action does not require channel"
msgstr ""

#: ../src/bin/spacewalk-channel.py:172
#, python-format
msgid "Channel(s): %s successfully added"
msgstr ""

#: ../src/bin/spacewalk-channel.py:174
#, python-format
msgid "Error during adding channel(s) %s"
msgstr ""

#: ../src/bin/spacewalk-channel.py:181
#, python-format
msgid "Channel(s): %s successfully removed"
msgstr ""

#: ../src/bin/spacewalk-channel.py:183
#, python-format
msgid "Error during removal of channel(s) %s"
msgstr ""

#: ../src/bin/spacewalk-channel.py:190
msgid "This system is not associated with any channel."
msgstr ""

#: ../src/bin/spacewalk-channel.py:192
msgid "Unable to locate SystemId file. Is this system registered?"
msgstr ""

#: ../src/bin/spacewalk-channel.py:225
msgid "ERROR: you may want to specify --add, --remove or --list"
msgstr ""

#: ../src/bin/spacewalk-channel.py:230
msgid "ERROR: must be root to execute\n"
msgstr ""

#: ../src/bin/spacewalk-channel.py:235
msgid "User interrupted process."
msgstr ""

#: ../data/gui.glade.h:2
msgid "Set Up Software Updates"
msgstr ""

#: ../data/gui.glade.h:3 ../data/rh_register.glade.h:6
msgid "Choose Service"
msgstr ""

#: ../data/gui.glade.h:6
msgid "Create Profile"
msgstr "Luo profiili"

#: ../data/gui.glade.h:8
msgid "Provide a security certificate"
msgstr "Käyttäjänimi on annettava."

#: ../data/progress.glade.h:1
msgid "Sending Information"
msgstr "Lähetetään tietoja"

#: ../data/progress.glade.h:2
msgid "progress bar"
msgstr "Edistymisikkuna"

#: ../data/progress.glade.h:3
msgid "progress status"
msgstr "Edistymisikkuna"

#: ../data/rh_register.glade.h:1
msgid ""
"<b>The network connection on your system is not active. Your system cannot "
"be set up for software updates at this time.</b>"
msgstr ""

#: ../data/rh_register.glade.h:2
msgid ""
"This system will <b>not</b> be able to successfully receive software "
"updates, including security updates, from Red Hat without connecting to a "
"Red Hat Satellite or Red Hat Network Classic.\n"
"\n"
"To keep your system updated, secure, and supported, please register this "
"system at your earliest convenience."
msgstr ""

#: ../data/rh_register.glade.h:7
msgid ""
"I'd like to register with an Red Hat Satellite or Red Hat Satellite Proxy"
msgstr ""

#: ../data/rh_register.glade.h:8
msgid "Location:"
msgstr "Sijainti:"

#: ../data/rh_register.glade.h:9
msgid "Example: https://satellite.example.com/XMLRPC"
msgstr "esimerkki: XXXX-XXXX-XXXX-XXXX (viivat valinnaisia)"

#: ../data/rh_register.glade.h:10
msgid "satellite server location"
msgstr ""

#: ../data/rh_register.glade.h:11
msgid "_Proxy Setup"
msgstr ""

#: ../data/rh_register.glade.h:12
msgid "Proxy Setup Button"
msgstr ""

#: ../data/rh_register.glade.h:14
msgid "Please enter your Red Hat account information:"
msgstr "Syötä Red Hat tilisi tiedot"

#: ../data/rh_register.glade.h:15
msgid "RHN login field"
msgstr "RHN käyttäjätunnus"

#: ../data/rh_register.glade.h:16
msgid "RHN password field"
msgstr "RHN salasana"

#: ../data/rh_register.glade.h:17
msgid "_Password:"
msgstr ""

#: ../data/rh_register.glade.h:18
msgid "_Login:"
msgstr ""

#: ../data/rh_register.glade.h:19
msgid ""
"<small>Tip: Forgot your login or password? Contact your Satellite's "
"<i>Organization Administrator</i>.</small>"
msgstr ""

#: ../data/rh_register.glade.h:20
msgid "Hardware Info"
msgstr "Laitteistotieto"

#: ../data/rh_register.glade.h:21
msgid "Red Hat Linux Version:"
msgstr ""

#: ../data/rh_register.glade.h:22
msgid "Hostname:"
msgstr ""

#: ../data/rh_register.glade.h:23
msgid "IP Address:"
msgstr ""

#: ../data/rh_register.glade.h:24
msgid "ERROR"
msgstr ""

#: ../data/rh_register.glade.h:25
msgid "CPU Model:"
msgstr ""

#: ../data/rh_register.glade.h:26
msgid "CPU Speed:"
msgstr ""

#: ../data/rh_register.glade.h:27
msgid "Memory:"
msgstr ""

#: ../data/rh_register.glade.h:28
msgid "Hardware Profile"
msgstr ""

#: ../data/rh_register.glade.h:29
msgid "Package Information"
msgstr "Pakettitiedot"

#: ../data/rh_register.glade.h:30
msgid "Start Window"
msgstr ""

#: ../data/rh_register.glade.h:31
msgid ""
"This assistant will guide you through the process of registering your system "
"with Red Hat to receive software updates and other benefits. You will need "
"the following to register:"
msgstr ""

#: ../data/rh_register.glade.h:32
msgid "• A network connection"
msgstr ""

#: ../data/rh_register.glade.h:33
msgid "• Your account login"
msgstr ""

#: ../data/rh_register.glade.h:34
msgid "Your account login"
msgstr ""

#: ../data/rh_register.glade.h:35
msgid "• The address of an Red Hat Satellite or Red Hat Satellite Proxy"
msgstr ""

#: ../data/rh_register.glade.h:36
msgid "_Why Should I Register?"
msgstr ""

#: ../data/rh_register.glade.h:37
msgid "Why Should I Register?"
msgstr "Miksi kannattaa rekisteröidä?"

#: ../data/rh_register.glade.h:38
msgid ""
"Would you like to register your system at this time? <b>(Strongly "
"recommended.)</b>"
msgstr ""

#: ../data/rh_register.glade.h:39
msgid "_Yes, I'd like to register now."
msgstr ""

#: ../data/rh_register.glade.h:40
msgid "_No, I prefer to register at a later time."
msgstr ""

#: ../data/rh_register.glade.h:41
msgid "Link To Subscription"
msgstr "Liitä subscriptioniin"

#: ../data/rh_register.glade.h:42
msgid ""
"Your system will need to access a subscription. This will allow you to keep "
"your system updated, secure, and supported."
msgstr ""

#: ../data/rh_register.glade.h:43
msgid ""
"<b>You have no active subscriptions available in your account.</b> You will "
"need to do one of the following to create an active subscription in your "
"account before this system can be registered:"
msgstr ""
"<b>Tililläsi ei ole aktiivisia subscriptioneita.</b> Tee jokin seuraavista "
"jotta saat tämän järjestelmän rekisteröityä:"

#: ../data/rh_register.glade.h:44
msgid ""
"Purchase an additional Red Hat Enterprise Linux subscription at http://www."
"redhat.com/store/."
msgstr ""

#: ../data/rh_register.glade.h:45
msgid ""
"Log in to http://rhn.redhat.com/ and unentitle an inactive system at Your "
"RHN > Subscription Management > System Entitlements."
msgstr ""

#: ../data/rh_register.glade.h:46
msgid ""
"Activate a previously purchased subscription you have not yet activated."
msgstr ""

#: ../data/rh_register.glade.h:47
msgid "•"
msgstr ""

#: ../data/rh_register.glade.h:48
msgid "installation number field"
msgstr "asennusnumero -kenttä"

#: ../data/rh_register.glade.h:49
msgid "Installation _Number:"
msgstr ""

#: ../data/rh_register.glade.h:50
msgid "<small><b>Example</b>: XXXX-XXXX-XXXX-XXXX</small>"
msgstr ""

#: ../data/rh_register.glade.h:51
msgid "_Activate a subscription now..."
msgstr "_Aktivoi subscriptioni nyt"

#: ../data/rh_register.glade.h:52
msgid "Review system..."
msgstr ""

#: ../data/rh_register.glade.h:54
msgid "Create profile"
msgstr "Laitteistoprofiili"

#: ../data/rh_register.glade.h:55
msgid "<big><b>System Name</b></big>"
msgstr ""

#: ../data/rh_register.glade.h:56
msgid ""
"A recognizable name will help you identify this system in a management "
"interface."
msgstr ""

#: ../data/rh_register.glade.h:57
msgid "System _Name:"
msgstr ""

#: ../data/rh_register.glade.h:58
msgid "system name"
msgstr "Sukunimi:"

#: ../data/rh_register.glade.h:59
msgid "<big><b>Profile Data</b></big>"
msgstr ""

#: ../data/rh_register.glade.h:60
msgid ""
"Send us a profile of your current hardware and packages so we can determine "
"what updates are available."
msgstr ""

#: ../data/rh_register.glade.h:61
msgid "_View Hardware Profile ..."
msgstr ""

#: ../data/rh_register.glade.h:62
msgid "View Hardware Profile"
msgstr "Näytä laitteistoprofiili"

#: ../data/rh_register.glade.h:63
msgid "V_iew Package Profile ..."
msgstr ""

#: ../data/rh_register.glade.h:64
msgid "View Package Profile"
msgstr "Näytä pakettiprofiili"

#: ../data/rh_register.glade.h:65
msgid "Send _hardware profile"
msgstr ""

#: ../data/rh_register.glade.h:66
msgid "Send hardware profile checkbox"
msgstr "Lähetä laitteistotiedot -valinta"

#: ../data/rh_register.glade.h:67
msgid "Send _package profile"
msgstr ""

#: ../data/rh_register.glade.h:68
msgid "Send package profile checkbox"
msgstr "Lähetä pakettiprofiili -valinta"

#: ../data/rh_register.glade.h:70
msgid ""
"Registering your system with Red Hat allows you to take full advantage of "
"the benefits of a paid subscription, including:"
msgstr ""
"Rekisteröimällä järjestelmäsi Red Hatille saat tukisopimuksestasi kaiken "
"irti, mm:"

#: ../data/rh_register.glade.h:71
msgid "_Close"
msgstr ""

#: ../data/rh_register.glade.h:72
msgid "Close"
msgstr "Sulje"

#: ../data/rh_register.glade.h:73
msgid "<b>Security &amp; Updates:</b>"
msgstr ""

#: ../data/rh_register.glade.h:74
msgid ""
"Receive the latest software updates, including security updates, keeping "
"this Red Hat Enterprise Linux system <b>updated</b> and <b>secure</b>."
msgstr ""

#: ../data/rh_register.glade.h:75
msgid "<b>Downloads &amp; Upgrades:</b>"
msgstr ""

#: ../data/rh_register.glade.h:77
msgid "<b>Support:</b>"
msgstr ""

#: ../data/rh_register.glade.h:79
msgid "<b>Management:</b>"
msgstr ""

#: ../data/rh_register.glade.h:80
msgid "Management"
msgstr ""

#: ../data/rh_register.glade.h:81
msgid ""
"Manage subscriptions and systems registered to Customer Portal via access."
"redhat.com or through one of our other subscription management services."
msgstr ""
"Hallitse subscriptioneita ja rekisteröityä järjestelmiä Customer Portaalissa "
"osoitteessa access.redhat.com tai muiden hallintapalveluiden kautta."

#: ../data/rh_register.glade.h:82
msgid ""
"<small><b>Tip:</b> Red Hat values your privacy: http://www.redhat.com/legal/"
"privacy_statement.html.</small>"
msgstr ""

#: ../data/rh_register.glade.h:83
msgid "Provide a Security Certificate"
msgstr "Anna sertifikaatti"

#: ../data/rh_register.glade.h:85
#, no-c-format
msgid ""
"A security certificate compatible with <b>%s</b> was not found on this "
"system.\n"
"\n"
"A security certificate, using SSL technology, is necessary to ensure that "
"data communicated between this system and Spacewalk (including your login "
"and password) is secure."
msgstr ""

#: ../data/rh_register.glade.h:88
msgid "I have an <b>_SSL certificate</b> to communicate with Spacewalk:"
msgstr ""

#: ../data/rh_register.glade.h:89
msgid "Certificate _Location:"
msgstr ""

#: ../data/rh_register.glade.h:90
msgid "Select A File"
msgstr "Valitse tiedosto"

#: ../data/rh_register.glade.h:91
msgid ""
"I <b>_don't</b> have an SSL certificate. I will contact my system "
"administrator for assistance and will register at a later time."
msgstr ""

#: ../data/rh_register.glade.h:92
msgid "Your system is not setup for software updates."
msgstr ""

#: ../data/rh_register.glade.h:93
msgid ""
"You won't be able to receive software updates, including security updates, "
"for this system."
msgstr ""

#: ../data/rh_register.glade.h:94
msgid "Proxy Configuration"
msgstr "Verkko konfigurointi"

#: ../data/rh_register.glade.h:95
msgid "<b>HTTP Proxy</b>"
msgstr ""

#: ../data/rh_register.glade.h:96
msgid "I would like to connect via an _HTTP proxy."
msgstr ""

#: ../data/rh_register.glade.h:97
msgid "I would like to connect to Spacewalk via an _HTTP proxy."
msgstr ""

#: ../data/rh_register.glade.h:98
msgid "<small><b>Example:</b> squid.example.com:3128</small>"
msgstr ""

#: ../data/rh_register.glade.h:99
msgid "_Proxy Location:"
msgstr ""

#: ../data/rh_register.glade.h:100
msgid "Enter in the format hostname(:port)"
msgstr "Syötetään muodossa konenimi(:portti)"

#: ../data/rh_register.glade.h:101
msgid "proxy location"
msgstr ""

#: ../data/rh_register.glade.h:102
msgid "Use Au_thentication with HTTP Proxy:"
msgstr ""

#: ../data/rh_register.glade.h:103
msgid "Use Authentication with HTTP Proxy"
msgstr "Käytä todennusta"

#: ../data/rh_register.glade.h:104
msgid "Proxy _Username:"
msgstr ""

#: ../data/rh_register.glade.h:105
msgid "Proxy P_assword:"
msgstr ""

#: ../data/rh_register.glade.h:106
msgid "proxy user field"
msgstr ""

#: ../data/rh_register.glade.h:107
msgid "proxy password field"
msgstr "Salasana:"

#: ../data/rh_register.glade.h:108
msgid "Confirm operation system release selection"
msgstr ""

#: ../data/rh_register.glade.h:109
msgid "_No, Cancel"
msgstr ""

#: ../data/rh_register.glade.h:111
msgid "_Yes, Continue"
msgstr ""

#: ../data/rh_register.glade.h:113
msgid "<big><b>Moving to earlier releases won't be possible</b></big>"
msgstr ""

#: ../data/rh_register.glade.h:114
msgid ""
"Your system will be subscribed to the base software channel.  You will not "
"be able to move this system to an earlier minor release channel if you "
"continue (you will be able to move to a later release.)"
msgstr ""

#: ../data/rh_register.glade.h:115
msgid ""
"\n"
"Are you sure you would like to continue?"
msgstr ""

#: ../data/rh_register.glade.h:117
msgid "Are you Sure?"
msgstr "Oletko varma?"

#: ../data/rh_register.glade.h:118
msgid "_Go Back and Register"
msgstr ""

#: ../data/rh_register.glade.h:119
msgid "Go Back and Register"
msgstr "Palaa takaisin ja rekisteröi"

#: ../data/rh_register.glade.h:120
msgid "Register _Later"
msgstr ""

#: ../data/rh_register.glade.h:121
msgid "Register Later"
msgstr "Rekisteröi myöhemmin"

#: ../data/rh_register.glade.h:122
msgid ""
"Are you sure you don't want to register your system with Red Hat? You'll "
"miss out on the benefits of a Red Hat Enterprise Linux Subscription:"
msgstr ""
"Oletko varma että et halua rekisteröidä palvelintasi Red Hatille? Jäät "
"paitsi seuraavista Red Hat Enterprise Linuxin subscriptioniin kuuluvista "
"ominaisuuksista:"

#: ../data/rh_register.glade.h:123
msgid "Management:"
msgstr ""

#: ../data/rh_register.glade.h:124
msgid ""
"You will not be able to take advantage of these benefits without registering."
msgstr ""

#: ../data/rh_register.glade.h:127
msgid "<b>Spacewalk Location:</b>"
msgstr ""

#: ../data/rh_register.glade.h:128
msgid "<b>Login:</b>"
msgstr ""

#: ../data/rh_register.glade.h:129
msgid "<b>System ID:</b>"
msgstr ""

#: ../data/rh_register.glade.h:130
msgid "label"
msgstr ""

#: ../data/rh_register.glade.h:132
msgid "<b>Warning</b>"
msgstr ""

#: ../data/rh_register.glade.h:133
msgid ""
"This system has already been registered with RHN using RHN certificate-based "
"technology."
msgstr ""

#: ../data/rh_register.glade.h:134
msgid ""
"Your system is being registered again using RHN Classic technology. Red Hat "
"recommends that customers only register once."
msgstr ""

#: ../data/rh_register.glade.h:135
msgid ""
"To learn more about RHN registration and technologies please consult this "
"Knowledge Base Article: <a href=\"https://access.redhat.com/kb/docs/"
"DOC-45563\">https://access.redhat.com/kb/docs/DOC-45563</a>\n"
msgstr ""

#: ../data/rh_register.glade.h:137
msgid "Software update setup has been completed for this system."
msgstr ""

#: ../data/rh_register.glade.h:138
msgid ""
"Your system is now ready to receive the software updates that will keep it "
"secure and supported.\n"
"\n"
"You'll know when software updates are available when a package icon appears "
"in the notification area of your desktop (usually in the upper-right corner, "
"circled below.) Clicking on this icon, when available, will guide you "
"through applying any updates that are available:"
msgstr ""

#: ../data/rh_register.glade.h:141
msgid "Aplet screenshot"
msgstr ""

#: ../data/rh_register.glade.h:143
msgid "Select how your system will receive updates:"
msgstr ""

#: ../data/rh_register.glade.h:144
msgid "Limited updates"
msgstr "Rajoitetut päivitykset"

#: ../data/rh_register.glade.h:145
msgid ""
"<b>_Limited updates</b> will be provided to this system, maintaining "
"compatibility with the selected minor release software channel:"
msgstr ""

#: ../data/rh_register.glade.h:146
msgid ""
"Limited updates will be provided to this system, maintaining compatibility "
"with the selected minor release software channel:"
msgstr ""

#: ../data/rh_register.glade.h:147
msgid "_Minor release:"
msgstr "_Minor-versio:"

#: ../data/rh_register.glade.h:148
msgid "Choose minor release"
msgstr "Versio"

#: ../data/rh_register.glade.h:149
msgid "       "
msgstr "     "

#: ../data/rh_register.glade.h:150
msgid ""
"<b>Tip:</b> Minor releases with a '*' are currently fully supported by Red "
"Hat."
msgstr ""

#: ../data/rh_register.glade.h:152
msgid ""
"<b>_All available updates</b> will be provided to this system. If kept "
"updated, this system will always be equivalent to the latest minor release "
"in the main 'Red Hat Enterprise Linux x' software channel."
msgstr ""

#: ../data/rh_register.glade.h:153
msgid ""
"All available updates will be provided to this system. If kept updated, this "
"system will always be equivalent to the latest minor release in the main "
"'Red Hat Enterprise Linux x' software channel."
msgstr ""

#: ../data/rh_register.glade.h:154
msgid ""
"<b>Warning:</b> Using this option, your system will always be the most "
"recent minor release and <b>cannot</b> be limited to an older release "
"version."
msgstr ""

#: ../data/rh_register.glade.h:155
msgid ""
"Warning: Using this option, your system will always be the most recent minor "
"release and cannot be limited to an older release version."
msgstr ""

#: ../data/rh_register.glade.h:156
msgid "<b>Your system was registered for updates during installation.</b>"
msgstr ""

#: ../data/rh_register.glade.h:157
msgid ""
"Your system is ready to receive the software updates that will keep it "
"secure and supported.\n"
"\n"
"You'll know when software updates are available when a package icon appears "
"in the notification area of your desktop (usually in the upper-right corner, "
"circled below.) Clicking on this icon, when available, will guide you "
"through applying any updates that are available:"
msgstr ""

#: ../data/rh_register.glade.h:160
msgid "icon of aplet"
msgstr ""

#: ../rhn_register.desktop.in.h:1
msgid "RHN Registration"
msgstr "RHN-rekisteröinti"

#: ../rhn_register.desktop.in.h:2
msgid ""
"Register for software updates from Spacewalk/Red Hat Satellite/Red Hat "
"Network Classic"
msgstr ""

#: ../rhn_register.desktop.in.h:3
msgid "Register to Spacewalk/Red Hat Satellite/Red Hat Network Classic."
msgstr ""

#~ msgid "You specified an invalid protocol."
#~ msgstr "Määritit virheellisen protokollan."

#~ msgid "Subscription Activation"
#~ msgstr "Up2date - Aktivoiminen"

#, fuzzy
#~ msgid "We could not contact Red Hat Network (%s)."
#~ msgstr "Lähetä profiilin tiedot Red Hat Networkiin"

#~ msgid "There was an error communicating with Red Hat Network."
#~ msgstr "Virhe kommunikoitaessa rekisteröintipalvelimen kanssa:"

#, fuzzy
#~ msgid ""
#~ "Please enter your account information for the <b>%s</b> Red Hat Network "
#~ "Satellite:"
#~ msgstr "Rekisteröintitiedot kohteelle:"

#~ msgid ""
#~ "Registering system and sending profile information to Red Hat.  Please "
#~ "wait."
#~ msgstr "Lähetetään profiilia Red Hat Networkiin.  Odota."

#~ msgid "Problem registering personal information:\n"
#~ msgstr "Ongelma henkilökohtaisten tietojen rekisteröimisessä:\n"

#~ msgid "Problem registering personal information"
#~ msgstr "Ongelma henkilökohtaisten tietojen rekisteröimisessä"

#~ msgid "Red Hat Network Location:"
#~ msgstr "Red Hatin verkkokirjautuminen"

#~ msgid "Warning: unable to run rhn_check"
#~ msgstr "Varoitus: rhnsd:n käynnistäminen chkconfigilla epäonnistui"

#~ msgid "Warning:"
#~ msgstr "Varoitus:"

#~ msgid "OK dialog:"
#~ msgstr "OK-ikkuna:"

#~ msgid "Question dialog:"
#~ msgstr "Kysymys ikkuna:"

#~ msgid "Attempting to contact the Red Hat Network server."
#~ msgstr "Valitse käytettävä Red Hat Network -palvelin."

#~ msgid ""
#~ "A Profile Name is a descriptive name that you choose to identify this "
#~ "System Profile on the Red Hat Network web pages. Optionally, include a "
#~ "computer serial or identification number."
#~ msgstr ""
#~ "Profiilin nimi on kuvainnollinen nimi, jota käytetään tunnistettaessa "
#~ "tämä järjestelmä Red Hat Networkin sivuilla. Valinnan mukaan sisällytä "
#~ "nimeen tietokoneen sarja- tai identifiointinumero."

#~ msgid "You may deselect individua\tl packages by unchecking them below."
#~ msgstr "Voit poistaa paketteja alapuolla."

#~ msgid ""
#~ "Please enter your login information for Red Hat Network (http://rhn."
#~ "redhat.com/):\n"
#~ "\n"
#~ msgstr "https://rhn.redhat.com/\n"

#~ msgid ""
#~ "Tip: Forgot your login or password? Visit: https://www.redhat.com/wapps/"
#~ "sso/lostPassword.html"
#~ msgstr ""
#~ "Red Hat -käyttäjänimi tai -salasana unohtunut? Lisätietoa\n"
#~ "https://www.redhat.com/wapps/sso/lostPassword.html\n"
#~ " "

#~ msgid "Send Profile Information to Red Hat Network"
#~ msgstr "Lähetä profiilin tiedot Red Hat Networkiin"

#~ msgid ""
#~ "We are finished collecting information for the System Profile.\n"
#~ "\n"
#~ "Press \"Next\" to send this System Profile to Red Hat Network.  Click "
#~ "\"Cancel\" and no information will be sent.  You can run the registration "
#~ "program later by typing `rhn_register` at the command line."
#~ msgstr ""
#~ "Järjestelmäprofiiliin tarvittavat tiedot ovat valmiina.\n"
#~ "\n"
#~ "Valitse \"Seuraava\" lähettääksesi järjestelmän profiili Red Hat "
#~ "Networkiin. Jos et halua lähettää mitään tietoja, valitse \"Peru\". Voit "
#~ "suorittaa rekisteröintiohjelman myöhemmin komennolla `up2date --register` "
#~ "komentoriviltä."

#~ msgid "Sending Profile to Red Hat Network"
#~ msgstr "Lähetetään profiilia Red Hat Networkiin"

#, fuzzy
#~ msgid ""
#~ "The installation number %s was activated during this system's initial "
#~ "connection to Red Hat Network."
#~ msgstr "Yhdistä Red Hat Networkiin"

#~ msgid "There was a fatal error installing the package:\n"
#~ msgstr "Vakava virhe paketin asennuksessa:\n"

#~ msgid "RPM dependency error.  The message was:\n"
#~ msgstr "RPM-riippuvaisuusvirhe:\n"

#~ msgid "Package Skip List error.  The message was:\n"
#~ msgstr "Pakettiohitusluettelo-virhe:\n"

#~ msgid "There was a communication error with the server:"
#~ msgstr "Virhe yhteydessä palvelimeen: %s"

#~ msgid "Would you like to go back and try again?"
#~ msgstr "Haluatko vaihtaa verkkoasetuksia, ja yrittää uudelleen?"

#, fuzzy
#~ msgctxt "yes"
#~ msgid "Red Hat Subscription Management"
#~ msgstr "Aktivoi kirjautuminen"

#~ msgid "Red Hat Subscription Management"
#~ msgstr "Aktivoi kirjautuminen"

#, fuzzy
#~ msgctxt "yes"
#~ msgid "Red Hat Network (RHN) Classic"
#~ msgstr "Red Hatin verkkokirjautuminen"

#~ msgid "Red Hat Network (RHN) Classic"
#~ msgstr "Red Hatin verkkokirjautuminen"

#, fuzzy
#~ msgctxt "yes"
#~ msgid "Location:"
#~ msgstr "Asema:"

#, fuzzy
#~ msgctxt "yes"
#~ msgid "Please enter your Red Hat account information:"
#~ msgstr "Tunnustiedot"

#~ msgid ""
#~ "<small>Tip: Forgot your login or password? Look it up at http://red.ht/"
#~ "lost_password</small>"
#~ msgstr ""
#~ "Red Hat -käyttäjänimi tai -salasana unohtunut? Lisätietoa\n"
#~ "http://www.redhat.com/software/rhn/\n"
#~ " "

#~ msgid ""
#~ "Tip: Forgot your login or password? Look it up at http://red.ht/"
#~ "lost_password"
#~ msgstr ""
#~ "Red Hat -käyttäjänimi tai -salasana unohtunut? Lisätietoa\n"
#~ "http://www.redhat.com/software/rhn/\n"
#~ " "

#, fuzzy
#~ msgctxt "yes"
#~ msgid "Package Information"
#~ msgstr "Pakettitiedot"

#, fuzzy
#~ msgid "• Your Red Hat Network or Red Hat Network Satellite login "
#~ msgstr "Luo uusi Red Hat Network tili"

#, fuzzy
#~ msgid "• Your Red Hat account login"
#~ msgstr "Red Hat Sisäänkirjautuminen"

#~ msgid "Your Red Hat account login"
#~ msgstr "Red Hat Sisäänkirjautuminen"

#~ msgid "_More Info"
#~ msgstr "Laitteistotieto"

#~ msgid "More Info"
#~ msgstr "Laitteistotieto"

#, fuzzy
#~ msgid ""
#~ "I have an <b>_SSL certificate</b> to communicate with Red Hat Network:"
#~ msgstr "Virhe kommunikoitaessa rekisteröintipalvelimen kanssa:"

#, fuzzy
#~ msgctxt "yes"
#~ msgid "It appears this system has already been set up for software updates:"
#~ msgstr "Käynnistetään up2date päivitysohjelma uudelleen"

#, fuzzy
#~ msgid "<b>Red Hat Network Location:</b>"
#~ msgstr "Red Hatin verkkokirjautuminen"

#~ msgid "Register to Spacewalk/Satellite/Red Hat Network."
#~ msgstr "Rekisteröidy Red Hat Networkiin"

#~ msgid "Software updates setup unsuccessful"
#~ msgstr "Rekisteröinti valmis"

#~ msgid "Registering for software updates"
#~ msgstr "Käynnistetään up2date päivitysohjelma uudelleen"

#~ msgid "Enter you account information"
#~ msgstr "Tunnustiedot"

#~ msgid "Create your system profile"
#~ msgstr "Laitteistoprofiili"

#~ msgid "Progress Dialog"
#~ msgstr "Edistymisikkuna"

#~ msgid "<b>Compliance:</b>"
#~ msgstr "Yhtiö:"

#~ msgid "Advanced Network Configuration"
#~ msgstr "Red Hat Networkin asetukset"

#~ msgid "Advanced Network Configuration button"
#~ msgstr "Red Hat Networkin asetukset"

#~ msgid "Advanced _Network Configuration ..."
#~ msgstr "Red Hat Networkin asetukset"

#~ msgid "Choose Channel"
#~ msgstr "Kanava"

#~ msgid "Enter Your Account Information"
#~ msgstr "Tunnustiedot"

#~ msgid ""
#~ "Please enter your account information for <b>Red Hat Network</b> (http://"
#~ "rhn.redhat.com/)"
#~ msgstr "https://rhn.redhat.com/"

#~ msgid "_Take me back to the registration"
#~ msgstr "Up2date - Pakettiluettelo (rekisteröinti)"

#~ msgid "_Take me back to the setup process."
#~ msgstr "Up2date - Pakettiluettelo (rekisteröinti)"

#~ msgid "_Why Should I Connect to RHN? ..."
#~ msgstr "Miksi rekisteröityä?"

#~ msgid "• A name for your system's Red Hat Network profile"
#~ msgstr "Yhdistä Red Hat Networkiin"

#~ msgid "Disk error.  The message was:\n"
#~ msgstr "Levyvirhe:\n"

#~ msgid "RPM package conflict error.  The message was:\n"
#~ msgstr "RPM-paketin ristiriitavirhe:\n"

#~ msgid "RPM file conflict error. The message was:\n"
#~ msgstr "RPM-tiedoston ristiriitavirhe:\n"

#~ msgid "RPM  error. The message was:\n"
#~ msgstr "RPM-virhe:\n"

#~ msgid "GPG is not installed properly."
#~ msgstr "GPG:tä ei ole asennettu oikein."

#~ msgid ""
#~ "GPG keyring does not include the Red Hat, Inc. public package-signing key"
#~ msgstr ""
#~ "GPG avainrengas ei sisällä Red Hat Inc:n julkista pakettien "
#~ "allekirjoitusavainta"

#~ msgid ""
#~ "The package %s failed its gpg signature verification. This means the "
#~ "package is corrupt."
#~ msgstr ""
#~ "Paketin %s GPG-allekirjoitustarkistus epäonnistui. Tämä tarkoittaa, että "
#~ "paketti on viallinen."

#~ msgid "Package %s does not have a GPG signature.\n"
#~ msgstr "Paketilla %s ei ole GPG-allekirjoitusta.\n"

#~ msgid "Package %s has a untrusted GPG signature.\n"
#~ msgstr "Paketilla %s ei ole luotettavaa GPG-allekirjoitusta.\n"

#~ msgid "Package %s has a unknown GPG signature.\n"
#~ msgstr "Paketilla %s on tuntematon GPG-allekirjoitus.\n"

#~ msgid "yes|CPU Model:"
#~ msgstr "CPU-malli:"

#~ msgid "yes|CPU Speed:"
#~ msgstr "CPU-nopeus:"

#~ msgid "yes|Hostname:"
#~ msgstr "Isäntänimi:"

#~ msgid "yes|IP Address:"
#~ msgstr "IP-osoite:"

#~ msgid "yes|Installation _Number:"
#~ msgstr "rekisteröintiNumero"

#~ msgid "yes|Memory:"
#~ msgstr "Muisti:"

#~ msgid "yes|Package Information"
#~ msgstr "Pakettitiedot"

#~ msgid "yes|Red Hat Linux Version:"
#~ msgstr "Red Hat Linux versio:"

#~ msgid "yes|Red Hat Network _Location:"
#~ msgstr "Red Hatin verkkokirjautuminen"

#~ msgid "yes|Use Au_thentication with HTTP Proxy:"
#~ msgstr "Käytä todennusta"

#~ msgid "yes|_Close"
#~ msgstr "Sulje"

#~ msgid "yes|_Login:"
#~ msgstr "_Kirjautuminen:  "

#~ msgid "yes|_No, Cancel"
#~ msgstr "Peru"

#~ msgid "yes|_Password:"
#~ msgstr "Salasana:"

#~ msgid "yes|_Take me back to the registration"
#~ msgstr "Up2date - Pakettiluettelo (rekisteröinti)"

#~ msgid "yes|label"
#~ msgstr "label10"

#~ msgid "Why connect to Red Hat Network?"
#~ msgstr "Yhdistä Red Hat Networkiin"

#~ msgid "Register a System Profile - Hardware"
#~ msgstr "Vaihe 3: Rekisteröi järjestelmän profiili - Laitteisto"

#~ msgid "Register a System Profile - Packages"
#~ msgstr "Vaihe 3: Rekisteröi järjestelmän profiili - Paketit"

#~ msgid "Step 1: Review the Red Hat Privacy Statement"
#~ msgstr "Vaihe 1: Lue Red Hatin Tietosuojalausunto"

#~ msgid "Review the Red Hat Network Terms And Conditions"
#~ msgstr "Lue Red Hat Networkin Ehdot ja määräykset"

#~ msgid "Create a New Login ..."
#~ msgstr "Luo uusi tunnus"

#~ msgid ""
#~ "The two passwords you entered don't match.  Please re-type your passwords."
#~ msgstr ""
#~ "Annetut salasanat eivät täsmää.\n"
#~ "Ole hyvä ja anna salasanat uudestaan."

#~ msgid "Create a new Red Hat login"
#~ msgstr "Luo uusi Red Hat Network tili"

#~ msgid "*Desired Password:"
#~ msgstr "* _Salasana"

#~ msgid "*Confirm Password:"
#~ msgstr "* _Varmista salasana:  "

#~ msgid ""
#~ "Tip: Red Hat values your privacy.  View our privacy policy at: http://"
#~ msgstr "Arvostamme yksityisyyttäsi:"

#~ msgid "Please enter your first name."
#~ msgstr "Etunimi on annettava."

#~ msgid "Please enter your last name."
#~ msgstr "Sukunimi on annettava."

#~ msgid "Please enter your email address."
#~ msgstr "Sähköpostiosoite on annettava."

#~ msgid "Please enter a valid email address."
#~ msgstr "Sähköpostiosoitteen tulee olla oikea."

#~ msgid "Please enter your country."
#~ msgstr "Rekisteröintitiedot kohteelle:"

#~ msgid "Please enter a longer password."
#~ msgstr "Salasana ja sen varmistus on annettava."

#~ msgid "Please enter a shorter password."
#~ msgstr "Salasana ja sen varmistus on annettava."

#~ msgid "You must select an organization."
#~ msgstr "Rekisteröintitunnus on annettava."

#~ msgid "Access a subscription"
#~ msgstr "Aktivoi kirjautuminen"

#~ msgid "Example: XXXX-XXXX-XXXX-XXXX"
#~ msgstr "esimerkki: XXXX-XXXX-XXXX-XXXX (viivat valinnaisia)"

#~ msgid "A installation number was found on disk, but we "
#~ msgstr "Tilausnumero on virheellinen"

#~ msgid ""
#~ "There was a problem logging in:\n"
#~ "%s"
#~ msgstr "Ongelma järjestelmän rekisteröimisessä."

#~ msgid "There was problem logging in."
#~ msgstr "Ongelma järjestelmän rekisteröimisessä."

#~ msgid "There was an error while getting the list of organizations."
#~ msgstr "Vakava virhe paketin asennuksessa:\n"

#~ msgid "You must enter an installation number."
#~ msgstr "Rekisteröintitunnus on annettava."

#~ msgid "There was an error activating your number."
#~ msgstr "Virhe kommunikoitaessa rekisteröintipalvelimen kanssa:\n"

#~ msgid "There was an error retrieving the privacy statement."
#~ msgstr "Vakava virhe tietosuojalausunnon noutamisessa:\n"

#~ msgid "You must enter an Installation Number that "
#~ msgstr "Rekisteröintitunnus on annettava."

#~ msgid "Problem registering login name:\n"
#~ msgstr "Ongelma käyttäjänimen rekisteröinnissä:\n"

#~ msgid "Problem registering login name."
#~ msgstr "Ongelma käyttäjänimen rekisteröinnissä."

#~ msgid ""
#~ "\n"
#~ "\n"
#~ "Red Hat Network Location: "
#~ msgstr "Red Hatin verkkokirjautuminen"

#~ msgid "Access Subscription"
#~ msgstr "Aktivoi kirjautuminen"

#~ msgid "Connect to Red Hat Network"
#~ msgstr "Yhdistä Red Hat Networkiin"

#~ msgid "Choose a Red Hat Network server"
#~ msgstr "Valitse käytettävä Red Hat Network -palvelin."

#~ msgid "Specify an email address"
#~ msgstr "Sähköpostiosoite"

#~ msgid "Specify a installation number to use"
#~ msgstr "Määrittele käytettävä url-palvelin"

#~ msgid "Important Registration Info"
#~ msgstr "Tärkeää rekisteröinti tietoa"

#~ msgid "Registration information"
#~ msgstr "Up2date - Rekisteröintitiedot"

#~ msgid "Select organization"
#~ msgstr "Rekisteröintitunnus on annettava."

#~ msgid "Privacy Statement"
#~ msgstr "Tietosuojalausunto"

#~ msgid "Red Hat Privacy Statement"
#~ msgstr "Red Hat Tietosuojalausunto"

#~ msgid "http://www.redhat.com/apps/support/"
#~ msgstr "https://rhn.redhat.com/"

#~ msgid "activates subscriptions in your account."
#~ msgstr "Aktivoi kirjautuminen"

#~ msgid "Error reading hardware information:"
#~ msgstr "Virhe luettaessa laitteistotietoja:"

#~ msgid "Error reading DMI information:"
#~ msgstr "Virhe luettaessa DMI tietoa:"

#~ msgid "That user account and password is not valid\n"
#~ msgstr "Tämä tili ja salasana eivät ole voimassa\n"

#~ msgid "You must enter a user name."
#~ msgstr "Käyttäjänimi on annettava."

#~ msgid "You must enter and verify a password."
#~ msgstr "Salasana ja sen varmistus on annettava."

#~ msgid ""
#~ "Problem registering login:\n"
#~ "%s"
#~ msgstr "Ongelma käyttäjänimen rekisteröinnissä:\n"

#~ msgid "Problem registering login."
#~ msgstr "Ongelma käyttäjänimen rekisteröinnissä."

#~ msgid "Canada"
#~ msgstr "Kanada"

#~ msgid "Login Information:"
#~ msgstr "Rekisteröintitiedot"

#~ msgid "Account Information:"
#~ msgstr "Tunnustiedot"

#~ msgid "*First Name:"
#~ msgstr "*Etunimi:"

#~ msgid "*Last Name:"
#~ msgstr "*Sukunimi:"

#~ msgid "*Company Name:"
#~ msgstr "Yhtiö:"

#~ msgid "Street Address:"
#~ msgstr "* Osoite:"

#~ msgid "City:"
#~ msgstr "Kaupunki:"

#~ msgid "State/Province:"
#~ msgstr "Osavaltio / lääni:"

#~ msgid "Zip/Post Code:"
#~ msgstr "Postinumero:"

#~ msgid "*Country:"
#~ msgstr "*Maa:"

#~ msgid "  Address 2:"
#~ msgstr "  Osoite 2:"

#~ msgid "  Address:"
#~ msgstr "  Osoite 2:"

#~ msgid "  C_ity:"
#~ msgstr "* Kaupunki:"

#~ msgid "  Co_mpany Name:"
#~ msgstr "  Yhtiö:"

#~ msgid "  _State/Province:"
#~ msgstr "* Osavaltio/maakunta:"

#~ msgid "  _Zip/Postal code:"
#~ msgstr "* Postinumero:"

#~ msgid "* C_onfirm password:  "
#~ msgstr "* _Varmista salasana:  "

#~ msgid "* Co_untry:"
#~ msgstr "* Maa:"

#~ msgid "* Desired _Login:"
#~ msgstr "Red Hat sisäänkirjautuminen:"

#~ msgid "* Desired _Password:"
#~ msgstr "* _Salasana"

#~ msgid "* Last _Name:"
#~ msgstr "*Sukunimi:"

#~ msgid "* _Email Address: "
#~ msgstr "* _Sähköpostiosoite:"

#~ msgid "* _First Name:"
#~ msgstr "*Etunimi:"

#~ msgid "<b>Account Information:</b>"
#~ msgstr "Tunnustiedot"

#~ msgid "<b>Login Information:</b>"
#~ msgstr "Rekisteröintitiedot"

#~ msgid "Afghanistan"
#~ msgstr "Afganistan"

#~ msgid "Albania"
#~ msgstr "Albania"

#~ msgid "Algeria"
#~ msgstr "Algeria"

#~ msgid "American Samoa"
#~ msgstr "Amerikan Samoa"

#~ msgid "Andorra"
#~ msgstr "Andorra"

#~ msgid "Angola"
#~ msgstr "Angola"

#~ msgid "Anguilla"
#~ msgstr "Anguilla"

#~ msgid "Antarctica"
#~ msgstr "Etelämanner"

#~ msgid "Antigua and Barbuda"
#~ msgstr "Antigua ja Barbuda"

#~ msgid "Argentina"
#~ msgstr "Argentiina"

#~ msgid "Armenia"
#~ msgstr "Armenia"

#~ msgid "Aruba"
#~ msgstr "Aruba"

#~ msgid "Australia"
#~ msgstr "Australia"

#~ msgid "Austria"
#~ msgstr "Itävalta"

#~ msgid "Azerbaijan"
#~ msgstr "Azerbaidzan"

#~ msgid "Bahamas"
#~ msgstr "Bahamasaaret"

#~ msgid "Bahrain"
#~ msgstr "Bahrain"

#~ msgid "Bangladesh"
#~ msgstr "Bangladesh"

#~ msgid "Barbados"
#~ msgstr "Barbados"

#~ msgid "Belarus"
#~ msgstr "Valko-Venäjä"

#~ msgid "Belgium"
#~ msgstr "Belgia"

#~ msgid "Belize"
#~ msgstr "Belize"

#~ msgid "Benin"
#~ msgstr "Benin"

#~ msgid "Bermuda"
#~ msgstr "Bermuda"

#~ msgid "Bhutan"
#~ msgstr "Bhutan"

#~ msgid "Bolivia"
#~ msgstr "Bolivia"

#~ msgid "Bosnia and Herzegovina"
#~ msgstr "Bosnia ja Herzegovina"

#~ msgid "Botswana"
#~ msgstr "Botswana"

#~ msgid "Bouvet Island"
#~ msgstr "Bouvet'n saari"

#~ msgid "Brazil"
#~ msgstr "Brasilia"

#~ msgid "British Indian Ocean Territory"
#~ msgstr "Brittiläinen Intian valtameren alue"

#~ msgid "Brunei Darussalam"
#~ msgstr "Brunei"

#~ msgid "Bulgaria"
#~ msgstr "Bulgaria"

#~ msgid "Burkina Faso"
#~ msgstr "Burkina Faso"

#~ msgid "Burundi"
#~ msgstr "Burundi"

#~ msgid "C_reate new login"
#~ msgstr "Luo uusi tunnus"

#~ msgid "Cambodia"
#~ msgstr "Kambodša"

#~ msgid "Cameroon"
#~ msgstr "Kamerun"

#~ msgid "Cape Verde"
#~ msgstr "Kap Verde"

#~ msgid "Cayman Islands"
#~ msgstr "Caymansaaret"

#~ msgid "Central African Republic"
#~ msgstr "Keski-Afrikan tasavalta"

#~ msgid "Chad"
#~ msgstr "Tšad"

#~ msgid "Chile"
#~ msgstr "Chile"

#~ msgid "China"
#~ msgstr "Kiina"

#~ msgid "Christmas Island"
#~ msgstr "Joulusaari"

#~ msgid "Cocos (Keeling) Islands"
#~ msgstr "Kookossaaret"

#~ msgid "Colombia"
#~ msgstr "Kolumbia"

#~ msgid "Comoros"
#~ msgstr "Komorit"

#~ msgid "Congo"
#~ msgstr "Kongo"

#~ msgid "Cook Islands"
#~ msgstr "Cooksaaret"

#~ msgid "Costa Rica"
#~ msgstr "Costa Rica"

#~ msgid "Cote d'Ivoire"
#~ msgstr "Norsunluurannikko"

#~ msgid "Create a _New Login"
#~ msgstr "Luo uusi tunnus"

#~ msgid "Croatia"
#~ msgstr "Kroatia"

#~ msgid "Cuba"
#~ msgstr "Kuuba"

#~ msgid "Cyprus"
#~ msgstr "Kypros"

#~ msgid "Czech Republic"
#~ msgstr "Tšekinmaa"

#~ msgid "Denmark"
#~ msgstr "Tanska"

#~ msgid "Djibouti"
#~ msgstr "Djibouti"

#~ msgid "Dominica"
#~ msgstr "Dominica"

#~ msgid "Dominican Republic"
#~ msgstr "Dominikaaninen tasavalta"

#~ msgid "East Timor"
#~ msgstr "Itä-Timor"

#~ msgid "Ecuador"
#~ msgstr "Ecuador"

#~ msgid "Egypt"
#~ msgstr "Egypti"

#~ msgid "El Salvador"
#~ msgstr "El Salvador"

#~ msgid "Equatorial Guinea"
#~ msgstr "Päiväntasaajan Guinea"

#~ msgid "Eritrea"
#~ msgstr "Eritrea"

#~ msgid "Estonia"
#~ msgstr "Viro"

#~ msgid "Ethiopia"
#~ msgstr "Etiopia"

#~ msgid "Falkland Islands (Malvinas)"
#~ msgstr "Falklandsaaret (Malvinas)"

#~ msgid "Faroe Islands"
#~ msgstr "Färsaaret"

#~ msgid "Fiji"
#~ msgstr "Fidzi"

#~ msgid "Finland"
#~ msgstr "Suomi"

#~ msgid "France"
#~ msgstr "Ranska"

#~ msgid "France, Metropolitan"
#~ msgstr "Ranska, Metropolitan"

#~ msgid "French Guiana"
#~ msgstr "Ranskan Guyana"

#~ msgid "French Polynesia"
#~ msgstr "Ranskan Polynesia"

#~ msgid "French Southern Territories"
#~ msgstr "Ranskan eteläiset maa-alueet"

#~ msgid "Gabon"
#~ msgstr "Gabon"

#~ msgid "Gambia"
#~ msgstr "Gambia"

#~ msgid "Georgia"
#~ msgstr "Georgia"

#~ msgid "Germany"
#~ msgstr "Saksa"

#~ msgid "Ghana"
#~ msgstr "Ghana"

#~ msgid "Gibraltar"
#~ msgstr "Gibraltar"

#~ msgid "Greece"
#~ msgstr "Kreikka"

#~ msgid "Greenland"
#~ msgstr "Grönlanti"

#~ msgid "Grenada"
#~ msgstr "Grenada"

#~ msgid "Guadeloupe"
#~ msgstr "Guadeloupe"

#~ msgid "Guam"
#~ msgstr "Guam"

#~ msgid "Guatemala"
#~ msgstr "Guatemala"

#~ msgid "Guinea"
#~ msgstr "Guinea"

#~ msgid "Guinea-Bissau"
#~ msgstr "Guinea-Bissau"

#~ msgid "Guyana"
#~ msgstr "Guyana"

#~ msgid "Haiti"
#~ msgstr "Haiti"

#~ msgid "Heard Island and McDonald Islands"
#~ msgstr "Heard- ja McDonaldsaaret"

#~ msgid "Honduras"
#~ msgstr "Honduras"

#~ msgid "Hong Kong"
#~ msgstr "Hong Kong"

#~ msgid "Hungary"
#~ msgstr "Unkari"

#~ msgid "Iceland"
#~ msgstr "Islanti"

#~ msgid "India"
#~ msgstr "Intia"

#~ msgid "Indonesia"
#~ msgstr "Indonesia"

#~ msgid "Iraq"
#~ msgstr "Irak"

#~ msgid "Ireland"
#~ msgstr "Irlanti"

#~ msgid "Israel"
#~ msgstr "Israel"

#~ msgid "Italy"
#~ msgstr "Italia"

#~ msgid "Jamaica"
#~ msgstr "Jamaika"

#~ msgid "Japan"
#~ msgstr "Japani"

#~ msgid "Jordan"
#~ msgstr "Jordania"

#~ msgid "Kazakhstan"
#~ msgstr "Kazakstan"

#~ msgid "Kenya"
#~ msgstr "Kenia"

#~ msgid "Kiribati"
#~ msgstr "Kiribati"

#~ msgid "Kuwait"
#~ msgstr "Kuwait"

#~ msgid "Kyrgyzstan"
#~ msgstr "Kirgisia"

#~ msgid "Latin America"
#~ msgstr "Latinalainen Amerikka"

#~ msgid "Latvia"
#~ msgstr "Latvia"

#~ msgid "Lebanon"
#~ msgstr "Libanon"

#~ msgid "Lesotho"
#~ msgstr "Lesotho"

#~ msgid "Liberia"
#~ msgstr "Liberia"

#~ msgid "Liechtenstein"
#~ msgstr "Liechtenstein"

#~ msgid "Lithuania"
#~ msgstr "Liettua"

#~ msgid "Luxembourg"
#~ msgstr "Luxemburg"

#~ msgid "Macau"
#~ msgstr "Macau"

#~ msgid "Macedonia"
#~ msgstr "Makedonia"

#~ msgid "Madagascar"
#~ msgstr "Madagaskar"

#~ msgid "Malawi"
#~ msgstr "Malawi"

#~ msgid "Malaysia"
#~ msgstr "Malesia"

#~ msgid "Maldives"
#~ msgstr "Malediivit"

#~ msgid "Mali"
#~ msgstr "Mali"

#~ msgid "Malta"
#~ msgstr "Malta"

#~ msgid "Marshall Islands"
#~ msgstr "Marshallsaaret"

#~ msgid "Martinique"
#~ msgstr "Martinique"

#~ msgid "Mauritania"
#~ msgstr "Mauritania"

#~ msgid "Mauritius"
#~ msgstr "Mauritius"

#~ msgid "Mayotte"
#~ msgstr "Mahore"

#~ msgid "Mexico"
#~ msgstr "Meksiko"

#~ msgid "Moldova"
#~ msgstr "Moldova"

#~ msgid "Monaco"
#~ msgstr "Monaco"

#~ msgid "Mongolia"
#~ msgstr "Mongolia"

#~ msgid "Montserrat"
#~ msgstr "Montserrat"

#~ msgid "Morocco"
#~ msgstr "Marokko"

#~ msgid "Mozambique"
#~ msgstr "Mosambik"

#~ msgid "Myanmar"
#~ msgstr "Myanmar"

#~ msgid "Namibia"
#~ msgstr "Namibia"

#~ msgid "Nauru"
#~ msgstr "Nauru"

#~ msgid "Nepal"
#~ msgstr "Nepal"

#~ msgid "Netherlands"
#~ msgstr "Alankomaat"

#~ msgid "Netherlands Antilles"
#~ msgstr "Alankomaiden Antillit"

#~ msgid "New Caledonia"
#~ msgstr "Uusi-Kaledonia"

#~ msgid "New Zealand"
#~ msgstr "Uusi-Seelanti"

#~ msgid "Nicaragua"
#~ msgstr "Nicaragua"

#~ msgid "Niger"
#~ msgstr "Niger"

#~ msgid "Nigeria"
#~ msgstr "Nigeria"

#~ msgid "Niue"
#~ msgstr "Niue"

#~ msgid "Norfolk Island"
#~ msgstr "Norfolkin saari"

#~ msgid "Northern Mariana Islands"
#~ msgstr "Pohjois-Mariaanit"

#~ msgid "Norway"
#~ msgstr "Norja"

#~ msgid "Oman"
#~ msgstr "Oman"

#~ msgid "Pakistan"
#~ msgstr "Pakistan"

#~ msgid "Palau"
#~ msgstr "Palau"

#~ msgid "Panama"
#~ msgstr "Panama"

#~ msgid "Papua New Guinea"
#~ msgstr "Papua-Uusi-Guinea"

#~ msgid "Paraguay"
#~ msgstr "Paraguay"

#~ msgid "Peru"
#~ msgstr "Peru"

#~ msgid "Philippines"
#~ msgstr "Filippiinit"

#~ msgid "Pitcairn"
#~ msgstr "Pitcairn"

#~ msgid "Poland"
#~ msgstr "Puola"

#~ msgid "Portugal"
#~ msgstr "Portugali"

#~ msgid "Puerto Rico"
#~ msgstr "Puerto Rico"

#~ msgid "Qatar"
#~ msgstr "Qatar"

#~ msgid ""
#~ "Red Hat Logins and Passwords must be at least 5 alphanumeric characters"
#~ msgstr ""
#~ "Red Hat tunnusten ja salasanojen täytyy sisältää vähintään 5 merkkiä"

#~ msgid "Reunion"
#~ msgstr "Réunion"

#~ msgid "Romania"
#~ msgstr "Romania"

#~ msgid "Russian Federation"
#~ msgstr "Venäjän federaatio"

#~ msgid "Rwanda"
#~ msgstr "Ruanda"

#~ msgid "Saint Helena"
#~ msgstr "Saint Helena"

#~ msgid "Saint Kitts and Nevis"
#~ msgstr "St. Kitts ja Nevis"

#~ msgid "Saint Lucia"
#~ msgstr "Saint Lucia"

#~ msgid "Saint Pierre and Miquelon    "
#~ msgstr "St. Pierre ja Miquelon"

#~ msgid "Saint Vincent and the Grenadines"
#~ msgstr "St. Vincent ja Grenadiinit"

#~ msgid "Samoa"
#~ msgstr "Samoa"

#~ msgid "San Marino"
#~ msgstr "San Marino"

#~ msgid "Sao Tome and Principe"
#~ msgstr "Sao Tome ja Principe"

#~ msgid "Saudi Arabia"
#~ msgstr "Saudi-Arabia"

#~ msgid "Senegal"
#~ msgstr "Senegal"

#~ msgid "Seychelles"
#~ msgstr "Seychellit"

#~ msgid "Sierra Leone"
#~ msgstr "Sierra Leone"

#~ msgid "Singapore"
#~ msgstr "Singapore"

#~ msgid "Slovakia"
#~ msgstr "Slovakia"

#~ msgid "Slovenia"
#~ msgstr "Slovenia"

#~ msgid "Solomon Islands"
#~ msgstr "Salomosaaret"

#~ msgid "Somalia"
#~ msgstr "Somalia"

#~ msgid "South Africa"
#~ msgstr "Etelä-Afrikka"

#~ msgid "South Georgia and the South Sandwich Island"
#~ msgstr "S. Georgia ja S. Sandwich -saaret."

#~ msgid "Spain"
#~ msgstr "Espanja"

#~ msgid "Sri Lanka"
#~ msgstr "Sri Lanka"

#~ msgid "Sudan"
#~ msgstr "Sudan"

#~ msgid "Suriname"
#~ msgstr "Surinam"

#~ msgid "Svalbard and Jan Mayen Islands"
#~ msgstr "Svalbard- ja Jan Mayen -saaret"

#~ msgid "Swaziland"
#~ msgstr "Swasimaa"

#~ msgid "Sweden"
#~ msgstr "Ruotsi"

#~ msgid "Switzerland"
#~ msgstr "Sveitsi"

#~ msgid "Syrian Arab Republic"
#~ msgstr "Keski-Afrikan tasavalta"

#~ msgid "Taiwan"
#~ msgstr "Taiwan"

#~ msgid "Tajikistan"
#~ msgstr "Tadzikistan"

#~ msgid "Tanzania, United Republic of"
#~ msgstr "Tansania"

#~ msgid "Thailand"
#~ msgstr "Thaimaa"

#~ msgid "Togo"
#~ msgstr "Togo"

#~ msgid "Tokelau"
#~ msgstr "Tokelau"

#~ msgid "Tonga"
#~ msgstr "Tonga"

#~ msgid "Trinidad and Tobago"
#~ msgstr "Trinidad ja Tobago"

#~ msgid "Tunisia"
#~ msgstr "Tunisia"

#~ msgid "Turkey"
#~ msgstr "Turkki"

#~ msgid "Turkmenistan"
#~ msgstr "Turkmenistan"

#~ msgid "Turks and Caicos Islands"
#~ msgstr "Turks- ja Cairossaaret"

#~ msgid "Tuvalu"
#~ msgstr "Tuvalu"

#~ msgid "Uganda"
#~ msgstr "Uganda"

#~ msgid "Ukraine"
#~ msgstr "Ukraina"

#~ msgid "United Arab Emirates"
#~ msgstr "Yhdistyneet Arabiemiraatit"

#~ msgid "United Kingdom"
#~ msgstr "Iso-Britannia"

#~ msgid "United States Minor Outlying Islands"
#~ msgstr "Yhdysvaltojen pienet syrjäiset saaret"

#~ msgid "Uruguay"
#~ msgstr "Uruguay"

#~ msgid "Uzbekistan"
#~ msgstr "Uzbekistan"

#~ msgid "Vanuatu"
#~ msgstr "Vanuatu"

#~ msgid "Vatican City State (Holy See)"
#~ msgstr "Vatikaanivaltio"

#~ msgid "Venezuela"
#~ msgstr "Venezuela"

#~ msgid "Viet Nam"
#~ msgstr "Vietnam"

#~ msgid "Virgin Islands (British)"
#~ msgstr "Neitsytsaaret (Britannia)"

#~ msgid "Virgin Islands (U.S.)"
#~ msgstr "Neitsytsaaret (Yhdysvallat)"

#~ msgid "Wallis and Futuna Islands"
#~ msgstr "Wallis- ja Futunasaaret"

#~ msgid "Western Sahara"
#~ msgstr "Länsi-Sahara"

#~ msgid "Yemen"
#~ msgstr "Jemen"

#~ msgid "Yugoslavia"
#~ msgstr "Jugoslavia"

#~ msgid "Zaire"
#~ msgstr "Zaire"

#~ msgid "Zambia"
#~ msgstr "Sambia"

#~ msgid "Zimbabwe"
#~ msgstr "Zimbabwe"

#~ msgid ""
#~ "\n"
#~ "        Your system libraries do not support SSL (secure) connections.\n"
#~ "        Any data that you send or receive from redhat.com will be\n"
#~ "        transmitted in the clear.\n"
#~ "        "
#~ msgstr ""
#~ "\n"
#~ "    Järjestelmä ei tue SSL (suojattu) yhteyttä.\n"
#~ "    Kaikki lähetettävä tai vastaanotettava tieto redhat.comiin\n"
#~ "    siirretään suojaamattomana.\n"
#~ "    "

#~ msgid "Continue anyway?"
#~ msgstr "Jatketaanko tästä huolimatta?"

#~ msgid "reserved."
#~ msgstr "Noudettu."

#~ msgid "We are attempting to contact the Red Hat "
#~ msgstr "Valitse käytettävä Red Hat Network -palvelin."

#~ msgid "and manage subscriptions "
#~ msgstr "Kanavatiedot"

#~ msgid "http://www.rhn.redhat.com/"
#~ msgstr "https://rhn.redhat.com/"

#~ msgid "Compliance:\n"
#~ msgstr "Yhtiö:"

#~ msgid ""
#~ "your system to Red Hat Network.\n"
#~ "\n"
#~ msgstr "Yhdistä Red Hat Networkiin"

#~ msgid ""
#~ "Hat Network (http://rhn.redhat.com):\n"
#~ "\n"
#~ msgstr "https://rhn.redhat.com/"

#~ msgid "You have no active subscriptions available in your "
#~ msgstr "Aktivoi kirjautuminen"

#~ msgid "Red Hat Network:"
#~ msgstr "Red Hatin verkkokirjautuminen"

#~ msgid "http://www.redhat.com/store/."
#~ msgstr "https://rhn.redhat.com/"

#~ msgid "Press \"Next\" to send this System Profile to Red Hat Network.  "
#~ msgstr ""
#~ "päivitä tähän järjestelmäprofiiliin Red Hat Networkissa kytketyt paketit"

#~ msgid "You can run the registration program later by "
#~ msgstr "RHN-rekisteröintiohjelma on suoritettava pääkäyttäjänä."

#~ msgid "subscriptions available in your account:"
#~ msgstr "Aktivoi kirjautuminen"

#~ msgid ""
#~ "http://www.redhat.com/store/.\n"
#~ "(3) Activate a new "
#~ msgstr "https://rhn.redhat.com/"

#~ msgid ""
#~ "appropriate active subscriptions available in your account, you may "
#~ "browse "
#~ msgstr "Aktivoi kirjautuminen"

#~ msgid "This system was unable to be associated with the "
#~ msgstr "Järjestelmää ei voida päivittää ennenkuin se on liitetty kanavaan."

#~ msgid "insufficient subscriptions available in your account:"
#~ msgstr "Aktivoi kirjautuminen"

#~ msgid "This system was unable to be associated with "
#~ msgstr "Järjestelmää ei voida päivittää ennenkuin se on liitetty kanavaan."

#~ msgid "re-connect this system to Red Hat Network."
#~ msgstr "Yhdistä Red Hat Networkiin"

#~ msgid ""
#~ "We can't contact the Red Hat Network Server.\n"
#~ "\n"
#~ msgstr "Valitse käytettävä Red Hat Network -palvelin."

#~ msgid ""
#~ "If not, you can correct it and try again.\n"
#~ "\n"
#~ msgstr ""
#~ "\n"
#~ "Muuta pakettivalintoja ja yritä uudelleen."

#~ msgid "Version: %s"
#~ msgstr "Versio:"

#~ msgid "associated with any subscriptions."
#~ msgstr "Aktivoi kirjautuminen"

#~ msgid "Problem sending packages:\n"
#~ msgstr "Ongelma pakettien lähetyksessä:\n"

#~ msgid "Problem sending packages."
#~ msgstr "Ongelma pakettien lähetyksessä."

#~ msgid "User names must be at least 5 characters long"
#~ msgstr "Käyttäjänimen tulee olla vähintään 5 merkkiä"

#~ msgid "Passwords must be at least 5 characters long"
#~ msgstr "Salasanan tulee olla vähintään 5 merkkiä"

#~ msgid ""
#~ "The two passwords you entered do not match.\n"
#~ "Please re-type the second password."
#~ msgstr ""
#~ "Annetut salasanat eivät täsmää.\n"
#~ "Ole hyvä ja kirjoita varmistus uudestaan."

#~ msgid "Config modified"
#~ msgstr "Asetuksia muutettu"

#~ msgid "Dependencies should have already been resolved, but they are not."
#~ msgstr "Riippuvaisuudet pitäisi olla ratkaistu, mutta ne eivät ole."

#~ msgid "rpm was unable to load the header: %s"
#~ msgstr "rpm ei pystynyt noutamaan otsikkoa: %s"

#~ msgid "rpm was unable to load a header"
#~ msgstr "rpm ei pystynyt noutamaan otsikkoa"

#~ msgid "You must enter a first name."
#~ msgstr "Etunimi on annettava."

#~ msgid "You must a company name."
#~ msgstr "Sukunimi on annettava."

#~ msgid "You must a country."
#~ msgstr "Kaupunki on annettava."

#~ msgid "SSL Warning"
#~ msgstr "SSL-varoitus"

#~ msgid ""
#~ "Your system libraries do not support SSL (secure) connections.  Any data "
#~ "that you send or receive from Red Hat Network will be transmitted in the "
#~ "clear. Continue anyway?"
#~ msgstr ""
#~ "Järjestelmä ei tue SSL (suojattu) yhteyttä. Kaikki lähetettävä ja \n"
#~ "vastaanotettava tieto Red Hat Networkiin siirretään suojaamattomana.\n"
#~ "Jatketaanko tästä huolimatta?"

#~ msgid ""
#~ "\n"
#~ "RHN Username: "
#~ msgstr "Käyttäjänimi:"

#~ msgid "Error opening %s"
#~ msgstr "Virhe avattaessa kohdetta %s"

#~ msgid "Installing"
#~ msgstr "Asennetaan"

#~ msgid "Installing %s"
#~ msgstr "Asennetaan %s"

#~ msgid "Repackaging"
#~ msgstr "Uudelleenpaketoin"

#~ msgid "Preparing"
#~ msgstr "Valmistellaan"

#~ msgid " Done."
#~ msgstr " Valmis."

#~ msgid "Retrieved."
#~ msgstr "Noudettu."

#~ msgid ""
#~ "The following packages were added to your selection to satisfy "
#~ "dependencies:"
#~ msgstr "Seuraavat paketit lisättiin riippuvaisuus syistä:"

#~ msgid ""
#~ "\n"
#~ "Name                                    Version        Release\n"
#~ "--------------------------------------------------------------"
#~ msgstr ""
#~ "\n"
#~ "Nimi                                    Versio         Julk\n"
#~ "--------------------------------------------------------------"

#~ msgid ""
#~ "\n"
#~ "Name                          Version        Rel             "
#~ "Channel     \n"
#~ "----------------------------------------------------------------------"
#~ msgstr ""
#~ "\n"
#~ "Nimi                          Versio         Julk            "
#~ "Kanava      \n"
#~ "----------------------------------------------------------------------"

#~ msgid "No advisory information available\n"
#~ msgstr "Lisätietoa ei ole saatavilla\n"

#~ msgid ""
#~ "\n"
#~ "Name                                    Version        Rel     \n"
#~ "----------------------------------------------------------"
#~ msgstr ""
#~ "\n"
#~ "Nimi                                    Versio        Julk    \n"
#~ "----------------------------------------------------------"

#~ msgid ""
#~ "The following Packages were marked to be skipped by your configuration:"
#~ msgstr "Seuraavat paketit on merkitty ohitettaviksi asetusten mukaisesti:"

#~ msgid ""
#~ "\n"
#~ "Name                                    Version        Rel  Reason\n"
#~ "-------------------------------------------------------------------------------"
#~ msgstr ""
#~ "\n"
#~ "Nimi                                    Versio         Julk    Syy\n"
#~ "-------------------------------------------------------------------------------"

#~ msgid "The following Packages are obsoleted by newer packages:"
#~ msgstr "Seuraavat paketit ovat vanhentuineita uusista paketeista johtuen:"

#~ msgid ""
#~ "\n"
#~ "Name-Version-Release        obsoleted by      Name-Version-Release\n"
#~ "-------------------------------------------------------------------------------"
#~ msgstr ""
#~ "\n"
#~ "Nimi-Versio-Julkaisu        tehnyt vanhaksi   Nimi-Versio-Julkaisu\n"
#~ "-------------------------------------------------------------------------------"

#~ msgid ""
#~ "The following packages were not installed because they are obsoleted by "
#~ "installed packages:"
#~ msgstr ""
#~ "Seuraavia paketteja ei asennettu, koska ne ovat vanhentuineita "
#~ "asennetuista paketeista johtuen:"

#~ msgid ""
#~ "\n"
#~ "Name-Version-Release       obsoleted by      Name-Version-Release\n"
#~ "-------------------------------------------------------------------------------"
#~ msgstr ""
#~ "\n"
#~ "Nimi-Versio-Julkaisu       tehnyt vanhaksi   Nimi-Versio-Julkaisu\n"
#~ "-------------------------------------------------------------------------------"

#~ msgid ""
#~ "The following packages are not installed but available from Red Hat "
#~ "Network:"
#~ msgstr ""
#~ "Seuraavia paketteja ei ole asennettu, mutta ne ovat noudettavissa Red Hat "
#~ "Networkistä:"

#~ msgid ""
#~ "\n"
#~ "Name                                    Version        Release  \n"
#~ "--------------------------------------------------------------"
#~ msgstr ""
#~ "\n"
#~ "Nimi                                    Versio        Julkaisu  \n"
#~ "--------------------------------------------------------------"

#~ msgid "Specify a url for a non ssl server"
#~ msgstr "    --noSSLServerURL=<url>     - määrittele url ei-ssl palvelimelle"

#~ msgid "Don't use ssl to download packages"
#~ msgstr ""
#~ "    --useNoSSLForPackages     - älä käytä ssl:ää pakettien noutamiseen"

#~ msgid "<b>RHN Username:</b>"
#~ msgstr "Käyttäjänimi:"

#~ msgid "Activate a new installation number:"
#~ msgstr "rekisteröintiNumero"

#~ msgid "Create a _New Account"
#~ msgstr "Luo uusi tunnus"

#~ msgid "_Cancel"
#~ msgstr "Peru"

#~ msgid "_Username:"
#~ msgstr "Käyttäjänimi:"

#~ msgid "Red Hat Network Registration (c) 2000-2001 Red Hat, Inc."
#~ msgstr "Red Hat Network Registration (c) 2000-2001 Red Hat, Inc."

#~ msgid "Provide a Red Hat login."
#~ msgstr "Red Hat sisäänkirjautuminen:"

#~ msgid "Read our _Privacy Statement"
#~ msgstr "Lue _Tietosuojalausunto"

#~ msgid "Package Name"
#~ msgstr "Paketin nimi"

#~ msgid "Reason For Skipping"
#~ msgstr "Ohittamisen syy"

#~ msgid "Testing package set / solving RPM inter-dependencies"
#~ msgstr "Testataan pakettia / selvitetään RPM riippuvaisuudet"

#~ msgid ""
#~ "The following packages were added to your selection to satisfy "
#~ "dependencies:\n"
#~ msgstr "Seuraavat riippuvaisuudet lisättiin valintaan:\n"

#~ msgid "Package                                Required by\n"
#~ msgstr "Paketti                                Ohjelma\n"

#~ msgid "Red Hat Update Agent"
#~ msgstr "Red Hatin päivitysohjelma"

#~ msgid ""
#~ "This software is distributed under the GPL\n"
#~ "Please Report bugs to Red Hat's Bug Tracking System: http://bugzilla."
#~ "redhat.com/bugzilla/"
#~ msgstr ""
#~ "Tämä ohjelma on GPL-lisenssin alainen.\n"
#~ "Raportoi ohjelmavioista Red Hatin vianjäljitysjärjestelmään: http://"
#~ "bugzilla.redhat.com/bugzilla/"

#~ msgid "Update Agent - a program for updating packages on Red Hat Linux"
#~ msgstr "Päivitysohjelma - Red Hat Linuxin pakettien päivittämiseen"

#~ msgid ""
#~ "This software is distributed under the GPL.  Please Report bugs to Red "
#~ "Hat's Bug Tracking System: http://bugzilla.redhat.com/bugzilla/"
#~ msgstr ""
#~ "Tämä ohjelma on GPL-lisenssin alainen.  Raportoi ohjelmavioista Red Hatin "
#~ "vikailmoitusjärjestelmään: http://bugzilla.redhat.com/bugzilla/"

#~ msgid "Version"
#~ msgstr "Versio"

#~ msgid "Old Version"
#~ msgstr "Vanha versio"

#~ msgid "Size"
#~ msgstr "Koko"

#~ msgid "Reason Skipped"
#~ msgstr "Ohittamisen syy"

#~ msgid "Up2date - Privacy Information"
#~ msgstr "Up2date - Yksityisyyden suoja"

#~ msgid "Up2date - Terms And Conditions"
#~ msgstr "Up2date - Ehdot ja määräykset"

#~ msgid "Up2date - Login Page"
#~ msgstr "Up2date - Kirjautumissivu"

#~ msgid "Up2date - Red Hat Network Information"
#~ msgstr "Up2date - Red hat Network tietoa"

#~ msgid "Up2date - Create New Account"
#~ msgstr "Up2date - Luo uusi tili"

#~ msgid "Up2date - Product Information Page"
#~ msgstr "Up2date - Tuotteen tietosivu"

#~ msgid "All information is optional."
#~ msgstr "Kaikki tiedot ovat valinnaisia."

#~ msgid ""
#~ "In order to receive communication by mail from Red Hat, you must fill out "
#~ "your\n"
#~ "full name and address."
#~ msgstr ""
#~ "Postin vastaanottamiseksi Red Hatilta täytyy antaa\n"
#~ "koko nimi ja osoite."

#~ msgid ""
#~ "In order to have Red Hat contact you by phone, you must provide\n"
#~ "at least phone number and a name."
#~ msgstr ""
#~ "Voidakseen ottaa yhteyttä puhelimitse, Red Hat tarvitsee vähintään\n"
#~ "puhelinnumeron ja nimen."

#~ msgid ""
#~ "In order to have Red Hat contact you by fax, you must provide\n"
#~ "at least fax number and a name."
#~ msgstr ""
#~ "Voidakseen ottaa yhteyttä faksilla, Red Hat tarvitsee vähintään\n"
#~ "faksinumeron ja nimen."

#~ msgid "Up2date - Hardware Profile"
#~ msgstr "Up2date - Laitteistoprofiili"

#~ msgid ""
#~ "The Registration Wizard is building a list of RPM packages installed on "
#~ "your system.  Please wait."
#~ msgstr ""
#~ "Rekisteröintiohjelma luetteloi järjestelmään asennetut RPM-paketit.  "
#~ "Odota."

#~ msgid "No package selected. Please select a package first."
#~ msgstr "Pakettia ei ole valittuna. Valitse ensin paketti."

#~ msgid "No advisory information available."
#~ msgstr "Lisätietoa ei ole saatavissa."

#~ msgid ""
#~ "Red Hat Update Agent is building a list of updated\n"
#~ "RPM packages installed on your system.  Please wait."
#~ msgstr ""
#~ "Red Hatin päivitysohjelma luetteloi järjestelmään asennettuja paketteja.  "
#~ "Odota."

#~ msgid ""
#~ "There is a new version of up2date available. Install the new version and "
#~ "restart?"
#~ msgstr ""
#~ "Up2date päivitysohjelmasta on saatavilla uusi versio. Asennetaanko uusi "
#~ "versio ja käynnistetään ohjelma uudelleen?"

#~ msgid "There was a fatal RPM error.  The message was:\n"
#~ msgstr "Vakava RPM-virhe:\n"

#~ msgid ""
#~ "There was a fatal error communicating with the server.  The message was:\n"
#~ msgstr "Vakava virhe yhteydessä palvelimeen:\n"

#~ msgid ""
#~ "An unexpected OS error occurred:\n"
#~ "%s"
#~ msgstr ""
#~ "Odottamaton OS-virhe tapahtunut:\n"
#~ "%s"

#~ msgid "Up2date - Skipped Packages"
#~ msgstr "Up2date - Ohitetut paketit"

#~ msgid "Up2date - Channels"
#~ msgstr "Up2date - Kanavat"

#~ msgid "Up2date - Package List"
#~ msgstr "Up2date - Pakettilista"

#~ msgid "There was a fatal RPM error. The message was:\n"
#~ msgstr "Vakava RPM-virhe:\n"

#~ msgid "Your system is fully updated.  No new packages are needed."
#~ msgstr "Järjestelmä on päivitetty."

#~ msgid "There was an RPM error.  The message was:\n"
#~ msgstr "RPM-virhe:\n"

#~ msgid "There was an RPM install error. The message was:\n"
#~ msgstr "Vakava RPM-asennusvirhe:\n"

#~ msgid "There was a package dependency problem.  The message was:\n"
#~ msgstr "Pakettiriippuvaisuus ongelma:\n"

#~ msgid ""
#~ "You must select at least one package.\n"
#~ "If you do not wish to update any packages,\n"
#~ "press the \"Cancel\" button to exit Update Agent."
#~ msgstr ""
#~ "Vähintään yksi paketti on valittava.\n"
#~ "Jos et halua päivittää mitään paketteja,\n"
#~ "valitse \"Peru\" lopettaaksesi päivitysohjelman."

#~ msgid ""
#~ "The total size of selected packages is %d kB, but\n"
#~ "You only have %d kB of free space.\n"
#~ "Please unselect some packages and continue."
#~ msgstr ""
#~ "Pakettien vaatima tila on %d kt, mutta\n"
#~ "vapaata tilaa on vain %d kt.\n"
#~ "Poista joitain paketteja ja jatka."

#~ msgid "Up2date - Available Packages"
#~ msgstr "Up2date - Saatavilla olevat paketit"

#~ msgid "Up2date - Dependencies"
#~ msgstr "Up2date - Riippuvaisuudet"

#~ msgid "Package already downloaded"
#~ msgstr "Paketti on jo noudettu"

#~ msgid ""
#~ "Error while retrieving package %s.\n"
#~ "The message was:\n"
#~ "%s"
#~ msgstr ""
#~ "Virhe paketin %s noutamisessa:\n"
#~ "%s"

#~ msgid ""
#~ "A fatal RPM error has occurred.  The message was:\n"
#~ "%s"
#~ msgstr ""
#~ "Vakava RPM-virhe:\n"
#~ "%s"

#~ msgid "The package %s is not signed with a GPG signature.  Continue?"
#~ msgstr "Pakettia %s ei ole GPG-allekirjoitettu.  Jatketaanko?"

#~ msgid ""
#~ "The package %s does not have a valid GPG signature.\n"
#~ "It has been tampered with or corrupted.  Continue?"
#~ msgstr ""
#~ "Paketilla %s ei ole voimassaolevaa GPG-allekirjoitusta.\n"
#~ "Sitä on käsitelty tai se on viallinen.  Jatketaanko?"

#~ msgid "The package %s is signed with an untrusted GPG signature.  Continue?"
#~ msgstr "Paketilla %s on epäluotettava GPG-allekirjoitus.  Jatketaanko?"

#~ msgid "The package %s is signed with an unknown GPG signature. Continue?"
#~ msgstr "Paketilla %s on tuntematon GPG-allekirjoitus. Jatketaanko?"

#~ msgid "All finished.  Click \"Forward\" to continue."
#~ msgstr "Kaikki valmista. Valitse \"Seuraava\"."

#~ msgid "Up2date - Package Retrieval"
#~ msgstr "Up2date - Pakettien noutaminen"

#~ msgid "Repackaging..."
#~ msgstr "Uudelleenpaketoin..."

#~ msgid "Installing..."
#~ msgstr "Asennetaan..."

#~ msgid "Total Progress (repackaging):"
#~ msgstr "Kokonaisedistyminen:"

#~ msgid "Total Progress:"
#~ msgstr "Kokonaisedistyminen:"

#~ msgid "There was a fatal RPM install error. The message was:\n"
#~ msgstr "Vakava RPM-asennusvirhe:\n"

#~ msgid "Up2date - Package Installation"
#~ msgstr "Up2date - Pakettien asennus"

#~ msgid "Up2date - Finish Page"
#~ msgstr "Up2date - Viimeistely"

#~ msgid "The Red Hat Update Agent has finished "
#~ msgstr "Red Hatin päivitysohjelma on valmis."

#~ msgid ""
#~ "retrieving\n"
#~ " the following packages successfully:\n"
#~ "\n"
#~ msgstr ""
#~ "noutaminen\n"
#~ " seuraavat paketit onnistuneesti:\n"
#~ "\n"

#~ msgid ""
#~ "installing\n"
#~ " the following packages successfully:\n"
#~ "\n"
#~ msgstr ""
#~ "asentaminen\n"
#~ " seuraavat paketit onnistuneesti:\n"
#~ "\n"

#~ msgid ""
#~ "\n"
#~ "Because of your settings, these packages were only downloaded,\n"
#~ "not installed.  If you wish to change your settings, please run the\n"
#~ "\"up2date-config\" program."
#~ msgstr ""
#~ "\n"
#~ "Johtuen asetuksista, nämä paketit ainoastaan noudettiin, mutta niitä ei\n"
#~ "asennettu. Jos haluat muuttaa asetuksia, suorita \"up2date-config\" "
#~ "ohjelma."

#~ msgid "Error installing lilo.conf  The message was:\n"
#~ msgstr "Virhe asennettaessa lilo.conf tiedostoa:\n"

#~ msgid "Error restoring the backup of lilo.conf  The backup was:\n"
#~ msgstr "Virhe palautettaessa lilo.conf varmuuskopiota.  Varmuuskopio on:\n"

#~ msgid "Error installing the new bootloader: \n"
#~ msgstr "Virhe asennettaessa uutta käynnistyslataajaa: \n"

#~ msgid "Error reading lilo.conf: The messages was:\n"
#~ msgstr "Virhe luettaessa lilo.conf tiedostoa:\n"

#~ msgid "Fetching rpm headers"
#~ msgstr "Noudetaan rpm otsikoita"

#~ msgid "Fetching rpm header: %s-%s-%s"
#~ msgstr "Noudetaan rpm otsikkoa: %s-%s-%s"

#~ msgid "Removing packages marked to skip from list"
#~ msgstr "Poistetaan ohitettavaksi merkittyjä paketteja"

#~ msgid "%s is not a valid directory"
#~ msgstr "%s ei ole hyväksyttävä hakemisto"

#~ msgid "Usage: rhn_check [options]"
#~ msgstr "Käyttö: rhn_check [valitsimet]"

#~ msgid "Available command line options:"
#~ msgstr "Käyettävissä olevat komentorivivalitsimet:"

#~ msgid "-h, --help         - this help "
#~ msgstr "-h, --help         - tämä ohje "

#~ msgid "-v, --verbose      - increasing verbosity "
#~ msgstr "-v, --verbose      - lisää tapahtumatietoa "

#~ msgid "Error getting available package list"
#~ msgstr "Virhe noudettaessa saatavilla olevaa pakettiluetteloa"

#~ msgid "Error parsing command list arguments: %s"
#~ msgstr "Virhe tulkittaessa komentorivin argumentteja: %s"

#~ msgid "Fetching package list for channel: %s"
#~ msgstr "Noudan pakettilistaa kanavalle: %s"

#~ msgid "You must enter your address."
#~ msgstr "Osoite on annettava."

#~ msgid "You must enter your zip/postal code."
#~ msgstr "Postinumero on annettava."

#~ msgid "Usage: rhnreg_ks [options]"
#~ msgstr "Käyttö: rhnreg_ks [valitsimet]"

#~ msgid "-h, --help                     - this help "
#~ msgstr "-h, --help                     - tämä ohje "

#~ msgid "    --profilename=<value>      - specify a profilename"
#~ msgstr "    --profilename=<arvo>       - määrittele profiilin nimi"

#~ msgid "    --username=<value>         - specify a username "
#~ msgstr "    --username=<arvo>          - määrittele käyttäjänimi "

#~ msgid "    --password=<value>         - specify a password "
#~ msgstr "    --password=<arvo>          - määrittele salasana "

#~ msgid "    --orgid=<value>            - specify a organizational id "
#~ msgstr "    --orgid=<arvo>            - määrittele organisaation tunnus "

#~ msgid "    --orgpassword=<value>      - specify a organizational password"
#~ msgstr "    --orgpassword=<arvo>       - määrittele organisaation salasana "

#~ msgid "    --serverUrl=<URL>          - specify a url to use as a server"
#~ msgstr "    --serverUrl=<URL>     - määrittele url ei-ssl palvelimelle"

#~ msgid "    --email=<value>            - specify a email address "
#~ msgstr "    --email=<arvo>             - määrittele sähköpostiosoite "

#~ msgid "    --activationkey=<value>    - specify an activation key "
#~ msgstr "    --activationkey=<arvo>         - määrittele aktivointiavain "

#~ msgid ""
#~ "    --subscription=<value>     - specify a subscription number to use "
#~ msgstr "    --subscription=<arvo>         - määrittele kirjautumisnumero "

#~ msgid "    --version                  - display the version "
#~ msgstr "    --version                  - näyttää version "

#~ msgid "    --proxy                    - specify an http proxy to use "
#~ msgstr ""
#~ "    --proxy          - määrittele käytettäväksi http-välityspalvelinta"

#~ msgid ""
#~ "    --proxyUser=<value>        - specify a username to use with an "
#~ "authenticated http proxy"
#~ msgstr ""
#~ "    --proxyUser=<arvo>    - määrittele välityspalvelimen käyttäjänimi "

#~ msgid ""
#~ "    --proxyPassword=<value>    - specify a password to use with an "
#~ "authenticated http proxy"
#~ msgstr ""
#~ "    --proxyPassword=<arvo>    - määrittele välityspalvelimen salasana "

#~ msgid "Licensed under terms of the GPL."
#~ msgstr "Lisenssoitu GPL-lisenssin alle."

#~ msgid "cannot remove %s"
#~ msgstr "ei voida poistaa kohdetta %s"

#~ msgid "Error reading header"
#~ msgstr "Virhe otsikkotietojen lukemisessa"

#~ msgid "Error parsing %s"
#~ msgstr "Virhe avattaessa kohdetta %s"

#~ msgid "at line: %s"
#~ msgstr "rivillä: %s"

#~ msgid "Step 2: Register a User Account"
#~ msgstr "Vaihe 2: Käyttäjätunnuksen rekisteröinti"

#~ msgid "Are you already registered with redhat.com?"
#~ msgstr "Oletko jo rekisteröitynyt redhat.com:iin?"

#~ msgid "Yes: Enter your current user name and password below."
#~ msgstr "Kyllä: Syötä nykyinen käyttäjänimi ja salasana alapuolelle."

#~ msgid "No: Choose a new user and password and enter it below."
#~ msgstr "Ei: Syötä uusi käyttäjä ja salasana alapuolelle."

#~ msgid "User name:"
#~ msgstr "Käyttäjänimi:"

#~ msgid "Again, for verification:"
#~ msgstr "Uudestaan, varmennusta varten:"

#~ msgid "Step 2: Register a User Account (\"*\" Fields Required)"
#~ msgstr "Vaihe 2: Käyttäjätunnuksen rekisteröinti (\"*\"-kohdat pakollisia)"

#~ msgid "Step 2: Register a User Account (All Optional)"
#~ msgstr "Vaihe 2: Käyttäjätunnuksen rekisteröinti (kohdat valinnaisia)"

#~ msgid "*Title:"
#~ msgstr "*Arvonimi:"

#~ msgid "Title:"
#~ msgstr "Arvonimi:"

#~ msgid "First Name:"
#~ msgstr "Etunimi:"

#~ msgid "*Address:"
#~ msgstr "*Osoite:"

#~ msgid "Address:"
#~ msgstr "Osoite:"

#~ msgid "Address 2:"
#~ msgstr "Osoite 2:"

#~ msgid "*City:"
#~ msgstr "*Kaupunki:"

#~ msgid "*State/Prov:"
#~ msgstr "*Osavaltio/maakunta:"

#~ msgid "State/Prov:"
#~ msgstr "Osavaltio/lääni:"

#~ msgid "*Zip/Post Code:"
#~ msgstr "*Postinumero:"

#~ msgid "Country:"
#~ msgstr "Maa:"

#~ msgid "*Phone:"
#~ msgstr "*Puhelin:"

#~ msgid "Phone:"
#~ msgstr "Puhelin:"

#~ msgid "Fax:"
#~ msgstr "Faksi:"

#~ msgid "Contact Preferences:"
#~ msgstr "Yhteystiedot:"

#~ msgid "E-mail"
#~ msgstr "Sähköposti"

#~ msgid "Regular mail"
#~ msgstr "Tavallinen posti"

#~ msgid "Telephone"
#~ msgstr "Puhelin"

#~ msgid "Fax"
#~ msgstr "Faksi"

#~ msgid "Contact me with special offers from Red Hat's partners"
#~ msgstr ""
#~ "Ottakaa minuun yhteyttä erikoistarjousten muodossa Red Hatin "
#~ "yhteistyökumppaneilta"

#~ msgid "Subscribe to Red Hat e-Newsletter"
#~ msgstr "Vastaanota Red Hatin sähköinen uutiskirje"

#~ msgid ""
#~ "In order to receive communication by mail from Red Hat, you must fill out "
#~ "your full name and address."
#~ msgstr ""
#~ "Postin vastaanottamiksi Red Hatilta on syötettävä koko nimi ja osoite."

#~ msgid ""
#~ "In order to have Red Hat contact you by phone, you must provide at least "
#~ "phone number and a name."
#~ msgstr ""
#~ "Voidakseen ottaa yhteyttä puhelimitse, Red Hat tarvitsee vähintään "
#~ "puhelinnumeron ja nimen."

#~ msgid ""
#~ "In order to have Red Hat contact you by fax, you must provide at least "
#~ "fax number and a name."
#~ msgstr ""
#~ "Voidakseen ottaa yhteyttä faksilla, Red Hat tarvitsee vähintään "
#~ "faksinumeron ja nimen."

#~ msgid "Step 3 : Register a System Profile - Packages"
#~ msgstr "Vaihe 3: Rekisteröi järjestelmän profiili - Paketit"

#~ msgid ""
#~ "You have successfully registered this System Profile on Red Hat Network.\n"
#~ "\n"
#~ "Please visit http://www.redhat.com/network to login and access your Red "
#~ "Hat Network benefits.\n"
#~ "\n"
#~ "To upgrade your system with the latest product updates, bug fixes and "
#~ "security enhancements, run up2date at the command line, or choose "
#~ "\"Update Agent\" from the panel."
#~ msgstr ""
#~ "Järjestelmäprofiili on rekisteröity onnistuneesti Red Hat Networkiin.\n"
#~ "\n"
#~ "Ole hyvä ja tutustu http://www.redhat.com/network sivustoon. "
#~ "Kirjautumalla sisään palveluun voit hyödyntää Red Hat Networkin edut.\n"
#~ "\n"
#~ "Järjestelmän päivittämiseksi viimeisimmillä tuotepäivityksillä, "
#~ "parannuksilla ja tietoturvalisäyksillä, suorita up2date komentorivillä "
#~ "tai valitse \"Update Agent\" paneelista."

#~ msgid "This system appears to already be registered.  Continue anyway?"
#~ msgstr "Tämä järjestelmä on jo rekisteröity.  Jatketaanko tästä huolimatta?"

#~ msgid "The package %s is not signed with a GPG signature.  Aborting..."
#~ msgstr "Pakettia %s ei ole GPG-allekirjoitettu. Keskeytetään..."

#~ msgid ""
#~ "The package %s does not have a valid GPG signature.\n"
#~ "It has been tampered with or corrupted.  Aborting..."
#~ msgstr ""
#~ "Pakettilla %s ei ole voimassaolevaa GPG-allekirjoitusta.\n"
#~ "Sitä on käsitelty tai se on viallinen.  Keskeytetään..."

#~ msgid ""
#~ "The package %s is signed with a untrusted GPG signature.  Aborting..."
#~ msgstr "Paketilla %s on epäluotettava GPG-allekirjoitus.  Keskeytetään..."

#~ msgid "The package %s is signed, but with an unknown GPG key. Aborting..."
#~ msgstr "Paketilla %s on tuntematon GPG-avain. Keskeytetään..."

#~ msgid ""
#~ "You are not registered with Red Hat Network.  To use Update Agent,\n"
#~ "You must be registered.\n"
#~ "\n"
#~ "To register, run \"up2date --register\"."
#~ msgstr ""
#~ "Et ole rekisteröitynyt Red Hat Networkiin. Käyttääksesi\n"
#~ "päivitysohjelmaa sinun tulee rekisteröityä.\n"
#~ "\n"
#~ "Suorita \"up2date --register\" rekisteröityäksesi."

#~ msgid ""
#~ "Your GPG keyring does not contain the Red Hat, Inc. public key.\n"
#~ "Without it, you will be unable to verify that packages Update Agent "
#~ "downloads\n"
#~ "are securely signed by Red Hat.\n"
#~ "\n"
#~ "Your Update Agent options specify that you want to use GPG."
#~ msgstr ""
#~ "GPG avainnippusi ei sisällä Red Hat Inc:n julkista avainta.\n"
#~ "Ilman sitä, et voi varmistaa että paketit joita päivitysagentti imuroi\n"
#~ "ovat Red Hat:n allekirjoittamia.\n"
#~ "\n"
#~ "Päivitysagenttisi asetukset määrittelevät, että haluat käyttää GPG:tä."

#~ msgid "Name                                    Version        Release\n"
#~ msgstr "Nimi                                    Versio         Julk\n"

#~ msgid "Test install failed because of package conflicts:\n"
#~ msgstr "Testiasennus epäonnistui pakettiristiriitojen vuoksi:\n"

#~ msgid "Could not find header for %s"
#~ msgstr "Otsikkotietoa ei löydy kohteelle %s"

#~ msgid "Some of the packages in this transaction are not available."
#~ msgstr "Joitain paketteja tässä tapahtumassa ei ole käytettävissä."

#~ msgid "configure Update Agent options"
#~ msgstr "muokkaa päivitysohjelman asetuksia"

#~ msgid "download packages only, even if configuration says to install"
#~ msgstr "nouda vain paketit, vaikka asetuksissa on määritelty asennus"

#~ msgid "install packages, even if configuration says to download only"
#~ msgstr "asenna paketit, vaikka asetuksissa on määritelty vain noutaminen"

#~ msgid "Download src packages as well as binary rpms"
#~ msgstr "Nouda src paketit sekä binääri rpms:t"

#~ msgid "Do not download src packages (overrides config setting if set)"
#~ msgstr "Älä lataa src paketteja (ohita asetus)"

#~ msgid "Specify a path where an alternate rpm db is found"
#~ msgstr "Määrittele hakemisto, josta löytyy vaihtoehtoinen rpm-tietokanta"

#~ msgid "list packages available for retrieval"
#~ msgstr "luettelo noudettavissa olevista paketeista"

#~ msgid ""
#~ "Do everything but download and install packages (show dependencies  "
#~ "needed, etc)"
#~ msgstr ""
#~ "Tee kaikki muu, paitsi pakettien noutaminen ja asentaminen "
#~ "(riippuvaisuuksien näyttäminen ym.)"

#~ msgid "do not use GPG to check package signatures"
#~ msgstr "älä käytä GPG:tä varmistamaan paketin allekirjoitusta"

#~ msgid "register the system (or reregister it, if need be)"
#~ msgstr "rekisteröi järjestelmä (tai rekisteröi tarvittaessa)"

#~ msgid "List all packages available for download"
#~ msgstr "Näytä kaikki noudettavissa olevat paketit"

#~ msgid "List all packages available that are not currently installed"
#~ msgstr "Näytä kaikki saatavilla olevat paketit, joita ei ole asennettu"

#~ msgid ""
#~ "List all packages currently installed that are not in channels the system "
#~ "is subscribed to"
#~ msgstr ""
#~ "Luetteloi kaikki äskettäin asennetut paketit, jotka eivät ole kanavissa\n"
#~ "joihin järjestelmä on kirjautunut"

#~ msgid "List all the install components available to install"
#~ msgstr "Näytä kaikki asennettavissa olevat asennusosat"

#~ msgid ""
#~ "finds, downloads, and installs the packages needed to solve the list of "
#~ "dependencies"
#~ msgstr ""
#~ "etsii, noutaa ja asentaa paketit joita tarvitaan riippuvaisuuksien "
#~ "selvittämiseen"

#~ msgid "where to store temporary files / RPMs"
#~ msgstr "mihin tallennetaan väliaikaiset tiedostot / RPM:t"

#~ msgid "update system with all relevant packages"
#~ msgstr "päivitä järjestelmä kaikilla tarpeellisilla paketeilla"

#~ msgid "show program version information"
#~ msgstr "näytä ohjelman versiotiedot"

#~ msgid ""
#~ "Show the packages which solve the comma separated list of dependencies"
#~ msgstr "etsii, lataa ja asentaa paketit selvittääkseen riippuvuudet"

#~ msgid "Install all available packages. Used with --channel"
#~ msgstr "Asenna kaikki saatavilla olevat paketit. Määritelty --channel"

#~ msgid "List of packages to exlude from being installed or updated"
#~ msgstr "Luettelo paketeista joiden asentaminen ja päivitys on estetty"

#~ msgid "Do not download packages at all. For testing purposes"
#~ msgstr "Älä lataa paketteja ollenkaan. Testausta varten"

#~ msgid "Show the package installation dialog in gui mode"
#~ msgstr "Näytä pakettien asennusikkunna graafisessa tilassa."

#~ msgid "Fetch the package specified without resolving dependencies"
#~ msgstr "Nouda paketti ilman riippuvaisuuksien selvittämistä"

#~ msgid ""
#~ "Fetch the source package for the specified package without resolving "
#~ "dependencies"
#~ msgstr ""
#~ "Nouda määritellyn paketin lähdekoodipaketti ilman riippuvaisuuksien "
#~ "selvittämistä"

#~ msgid ""
#~ "\n"
#~ "\n"
#~ "Install key?"
#~ msgstr ""
#~ "\n"
#~ "\n"
#~ "Asennetaanko avain?"

#~ msgid "Updating transaction history..."
#~ msgstr "Päivitetään tapahtumahistoriaa..."

#~ msgid "No packages were found that satisfy those dependencies."
#~ msgstr "Riippuvaisuuksiin tarvittavia paketteja ei löytynyt."

#~ msgid "A channel name must be specified with --installall"
#~ msgstr "Kanavan nimi on määriteltävä valitsimella --installall"

#~ msgid ""
#~ "There was a fatal error communicating with the server. The message was:\n"
#~ msgstr "Vakava virhe kommunikoitaessa palvelimen kanssa:\n"

#~ msgid "There was a package dependency problem. The message was:\n"
#~ msgstr "Pakettiin liittyvä riippuvaisuusongelma:\n"

#~ msgid "There was an error installing the packages. The message was:\n"
#~ msgstr "Virhe asennettaessa paketteja:\n"

#~ msgid "No interactive mode available"
#~ msgstr "Interaktiivinen tila ei ole käytettävissä"

#~ msgid ""
#~ "Please specify either -l, -u, --nox, or package names as command line "
#~ "arguments."
#~ msgstr ""
#~ "Määrittele joko -l, -u, --nox tai pakettien nimet "
#~ "komentoriviargumentteina."

#~ msgid "Unable to open gui. Try specifying \"--nox\" as an option"
#~ msgstr "Ei voida käyttää graafista tilaa. Kokeile \"--nox\""

#~ msgid "The following packages are not available:"
#~ msgstr "Seuraavia paketteja ei ole saatavissa:"

#~ msgid "All packages are currently up to date"
#~ msgstr "Kaikki paketit ovat tällä hetkellä päivitetty"

#~ msgid "The following packages you requested were not found:"
#~ msgstr "Seuraavia määriteltyjä paketteja ei löytynyt:"

#~ msgid "The following packages you requested are already updated:"
#~ msgstr "Seuraavat määritellyt paketit on jo päivitetty:"

#~ msgid "Activate"
#~ msgstr "Aktivoi"

#~ msgid ""
#~ "You have completed installation and system setup.\n"
#~ "\n"
#~ "Unfortunately, your system was not connected to Red Hat Network. It is\n"
#~ "important to connect your system so that you can receive the updates and\n"
#~ "patches that keep your system secure and supported.\n"
#~ "\n"
#~ "\n"
#~ "To connect your system to Red Hat Network go to:\n"
#~ "Main Menu, select System Tools, then select Red Hat Network or\n"
#~ "From the command line: run /usr/bin/up2date as root in order to register\n"
#~ "\n"
#~ "Need help? To contact a customer service representative near you, visit\n"
#~ "http://www.redhat.com/contact/\n"
#~ "\n"
#~ msgstr ""
#~ "Asennus on suoritettu.\n"
#~ "\n"
#~ "Järjestelmä ei kuitenkaan ollut yhteydessä Red Hat Networkiin.\n"
#~ "On tärkeää yhdistää järjestelmä verkkoon päivitysten ja korjausten\n"
#~ "vastaanottamiseksi. Näin järjestelmä pysyy suojattuna ja toimivana.\n"
#~ "\n"
#~ "\n"
#~ "Järjestelmän yhdistämiseksi Red Hat Networkiin valitse:\n"
#~ "Sovellukset, Järjestelmätyökalut ja Red Hat Network tai\n"
#~ "komentoriviltä pääkäyttäjänä: run /usr/bin/up2date\n"
#~ "\n"
#~ "Tarvitsetko apua? Lähimmän asiakaspalvelun löydät katsomalla\n"
#~ "http://www.redhat.com/contact/\n"
#~ "\n"

#~ msgid ""
#~ "Congratulations!\n"
#~ "You have completed setup and your subscription was successfully "
#~ "activated.\n"
#~ "                                                                                                                                                                              \n"
#~ "You are fully enabled to receive the services included in your Red Hat\n"
#~ "subscription."
#~ msgstr ""
#~ "Onnittelut!\n"
#~ "Asennus on suoritettu ja kirjautuminen hyväksytty.\n"
#~ "                                                                                                                                                                              \n"
#~ "Red Hatin rekisteröitymiseen sisältyvät palvelut ovat nyt käytettävissä."

#~ msgid ""
#~ "You have completed installation and system setup.\n"
#~ "                                                                                                                                                                              \n"
#~ "Unfortunately, your system is not networked, so we were unable to\n"
#~ "activate your subscription.\n"
#~ "                                                                                                                                                                              \n"
#~ "It is important to activate your subscription so you can access the\n"
#~ "services that keep your system secure and supported.\n"
#~ "                                                                                                                                                                              \n"
#~ "Please activate from a networked system now by visiting\n"
#~ "http://www.redhat.com/activate/\n"
#~ "                                                                                                                                                                              \n"
#~ "Need help? To contact a customer service representative near you, visit\n"
#~ "http://www.redhat.com/contact/\n"
#~ "\n"
#~ msgstr ""
#~ "Järjestelmän asennus on suoritettu.\n"
#~ "                                                                                                                                                                              \n"
#~ "Järjestelmä ei kuitenkaan ole yhteydessä verkkoon, ja näinollen\n"
#~ "kirjatumista ei ole suoritettu.\n"
#~ "                                                                                                                                                                              \n"
#~ "Kirjautuminen on tärkeää päivitysten vastaanottamiseksi. Päivityksien\n"
#~ "avulla järjestelmä pysyy suojattuna ja toimivana.\n"
#~ "                                                                                                                                                                              \n"
#~ "Ole hyvä ja kirjaudu verkossa olevasta järjestelmästä osoitteessa\n"
#~ "http://www.redhat.com/activate/\n"
#~ "                                                                                                                                                                              \n"
#~ "Tarvitsetko apua? Lähimmän asiakaspalvelun löydät katsomalla\n"
#~ "http://www.redhat.com/contact/\n"
#~ "\n"

#~ msgid ""
#~ "You have completed installation and system setup.\n"
#~ "                                                                                                                                                                              \n"
#~ "Unfortunately, your subscription was not activated.\n"
#~ "Your system will operate, but you will not be able to access the\n"
#~ "services that keep your system secure and supported.\n"
#~ "                                                                                                                                                                              \n"
#~ "To ensure that you gain access to these important services, please "
#~ "activate\n"
#~ "now by visiting http://www.redhat.com/activate/\n"
#~ "                                                                                                                                                                              \n"
#~ "Need help? To contact a customer service representative near you, visit\n"
#~ "http://www.redhat.com/contact/\n"
#~ msgstr ""
#~ "Asennus on suoritettu.\n"
#~ "                                                                                                                                                                              \n"
#~ "Valitettavasti kirjautumista ei ole aktivoitu.\n"
#~ "Järjestelmä toimii, mutta päivityspalvelu joka pitää järjestelmän\n"
#~ "suojattuna ja toimivana ei ole käytettävissä.\n"
#~ "                                                                                                                                                                              \n"
#~ "Päivityspalvelun käyttöönottamiseksi on syytä aktivoida kirjautuminen\n"
#~ "mahdollisimman pian osoitteessa http://www.redhat.com/activate/\n"
#~ "                                                                                                                                                                              \n"
#~ "Tarvitsetko apua? Lähimmän asiakaspalvelun löydät katsomalla\n"
#~ "http://www.redhat.com/contact/\n"

#~ msgid "*"
#~ msgstr "*"

#~ msgid "..."
#~ msgstr "..."

#~ msgid "6.0"
#~ msgstr "6.0"

#~ msgid "6.1"
#~ msgstr "6.1"

#~ msgid "6.2"
#~ msgstr "6.2"

#~ msgid "7.0"
#~ msgstr "7.0"

#~ msgid "7.1"
#~ msgstr "7.1"

#~ msgid "7.2"
#~ msgstr "7.2"

#~ msgid "7.3"
#~ msgstr "7.3"

#~ msgid "8.0"
#~ msgstr "8.0"

#~ msgid "9"
#~ msgstr "9"

#~ msgid "Add"
#~ msgstr "Lisää"

#~ msgid "Add new:"
#~ msgstr "Lisää uusi:"

#~ msgid "After installation, keep binary packages on disk"
#~ msgstr "Pidä binääripaketit levyllä asennuksen jälkeen"

#~ msgid "Do not install packages after retrieval"
#~ msgstr "Älä asenna paketteja noutamisen jälkeen"

#~ msgid ""
#~ "Do not upgrade packages when local configuration file has been modified"
#~ msgstr "Älä päivitä paketteja jos paikallista asetustiedostoa on muokattu"

#~ msgid ""
#~ "Enable RPM rollbacks  (allows \"undo\" but requires additional storage "
#~ "space)"
#~ msgstr "Käytä RPM-kumoamista (sallii \"kumoamisen\", mutta vie tilaa)"

#~ msgid "Enter a path where you want downloaded packages to be stored."
#~ msgstr "Syötä hakemisto, jonne ladatut paketit tallennetaan."

#~ msgid "File Names to Skip"
#~ msgstr "Ohitettavien tiedostojen nimet"

#~ msgid "General"
#~ msgstr "Yleiset"

#~ msgid ""
#~ "If you need a HTTP proxy, enter it here in the format HOST:PORT\n"
#~ "e.g. squid.mysite.org:3128"
#~ msgstr ""
#~ "Jos tarvitset HTTP-välityspalvelimen, syötä se tähän muodossa KONE:"
#~ "PORTTI\n"
#~ "esim. squid.kone.org:3128"

#~ msgid "Network Settings"
#~ msgstr "Verkkoasetukset"

#~ msgid "Override version stored in System Profile:"
#~ msgstr "Ylikirjoita järjestelmäprofiiliin tallennettu versio:"

#~ msgid "Package Exceptions"
#~ msgstr "Pakettien poikkeukset"

#~ msgid "Package Installation Options"
#~ msgstr "Paketin asennusasetukset"

#~ msgid "Package Names to Skip"
#~ msgstr "Ohitettavien pakettien nimet"

#~ msgid "Package Retrieval Options"
#~ msgstr "Paketin noutamisasetukset"

#~ msgid "Package Verification Options"
#~ msgstr "Paketin varmennusasetukset"

#~ msgid "Package storage directory:"
#~ msgstr "Paketin säilytyshakemisto:"

#~ msgid "Remove"
#~ msgstr "Poista"

#~ msgid "Retrieval / Installation"
#~ msgstr "Nouto / Asennus"

#~ msgid "Retrieve source RPM along with binary package"
#~ msgstr "Nouda lähdekoodi-RPM binääripaketin kanssa"

#~ msgid "Use GPG to verify package integrity"
#~ msgstr "Käytä GPG:tä varmistaaksesi paketin eheys"

#~ msgid ""
#~ "A Profile Name is a descriptive name that you choose to identify this "
#~ "System Profile on\n"
#~ "Red Hat Network web pages.  Optionally, include a computer serial or "
#~ "identification number."
#~ msgstr ""
#~ "Profiilinimi on kuvainnollinen nimi jolla tunnistetaan järjestelmä\n"
#~ "Red Hat Networkin sivilla.  Valinnan mukaan sisällytä nimeen\n"
#~ "tietokoneen sarja tai identifiointinumero."

#~ msgid ""
#~ "According to your preferences you have chosen not to automatically \n"
#~ "update the above packages.  If you would like to override your settings\n"
#~ "and include one of the above packages in the list of packages to "
#~ "retrieve,\n"
#~ "select its checkbox."
#~ msgstr ""
#~ "Asetuksissa on määritelty että ylläolevia paketteja ei automaattisesti \n"
#~ "päivitetä.  Jos asetukset halutaan ohittaa ja sisällyttää yllämainittuja\n"
#~ "paketteja noudettaviin, voidaan ne valita tässä."

#~ msgid "Alabama"
#~ msgstr "Alabama"

#~ msgid "Alaska"
#~ msgstr "Alaska"

#~ msgid "Alberta"
#~ msgstr "Alberta"

#~ msgid "All Finished"
#~ msgstr "Kaikki valmista"

#~ msgid "Arizona"
#~ msgstr "Arizona"

#~ msgid "Arkansas"
#~ msgstr "Arkansas"

#~ msgid ""
#~ "Below is a list of packages present on your system that RPM knows about:"
#~ msgstr "Luettelo järjestelmässä olevista paketeista jotka RPM tunnistaa:"

#~ msgid "British Columbia"
#~ msgstr "Brittiläinen Kolumbia"

#~ msgid ""
#~ "By default, all packages that RPM knows about will be included in your "
#~ "System Profile.\n"
#~ "Uncheck any packages which you do not want to be included."
#~ msgstr ""
#~ "Oletuksena kaikki paketit jotka RPM tunnistaa sisällytetään "
#~ "järjestelmä- \n"
#~ "profiiliin.\n"
#~ "Paketit joiden ei haluta sisältyvän profiiliin voidaan poistaa tässä."

#~ msgid "California"
#~ msgstr "Kalifornia"

#~ msgid "Channels"
#~ msgstr "Kanavat"

#~ msgid ""
#~ "Clicking \"Forward\" indicates understanding and acceptance of these "
#~ "terms and conditions.\n"
#~ " If you do not accept, press \"Cancel\""
#~ msgstr ""
#~ "Valitsemalla \"Seuraava\" hyväksyt nämä Ehdot ja määräykset.\n"
#~ " Jos et hyväksy, valitse \"Peru\""

#~ msgid "Colorado"
#~ msgstr "Colorado"

#~ msgid "Contact preferences"
#~ msgstr "Yhteystiedot"

#~ msgid "Delaware"
#~ msgstr "Delaware"

#~ msgid "District of Columbia"
#~ msgstr "Kolumbian seutu"

#~ msgid "Dr."
#~ msgstr "tri"

#~ msgid "Fields marked in red are required."
#~ msgstr "Punaisella merkityt kentät ovat pakollisia."

#~ msgid "First name:"
#~ msgstr "Etunimi:"

#~ msgid "Florida"
#~ msgstr "Florida"

#~ msgid ""
#~ "Hardware information is important to determine what updated software and "
#~ "drivers\n"
#~ "are relevant to this system.  The minimum set of information you can "
#~ "include will contain\n"
#~ "your system's architecture and Red Hat Linux version."
#~ msgstr ""
#~ "Laitteistotieto on tärkeä määritettäessä mitkä päivitykset ja ajurit\n"
#~ "ovat sopivia järjestelmään.  Vähimmäistieto mitä on annettava sisältää\n"
#~ "järjestelmän kokoonpanon ja Red Hat Linux version."

#~ msgid "Hawaii"
#~ msgstr "Havaiji"

#~ msgid "IP address:"
#~ msgstr "IP-osoite:"

#~ msgid "Idaho"
#~ msgstr "Idaho"

#~ msgid "Illinois"
#~ msgstr "Illinois"

#~ msgid "Include information about hardware and network"
#~ msgstr "Sisällytä tietoa laitteistosta ja verkosta"

#~ msgid "Included information"
#~ msgstr "Sisällytetty tieto"

#~ msgid "Indiana"
#~ msgstr "Indiana"

#~ msgid "Installing Packages"
#~ msgstr "Asennetaan paketteja"

#~ msgid "Installing:"
#~ msgstr "Asennetaan:"

#~ msgid "Kansas"
#~ msgstr "Kansas"

#~ msgid "Kentucky"
#~ msgstr "Kentucky"

#~ msgid "Last name:"
#~ msgstr "Sukunimi:"

#~ msgid "Louisiana"
#~ msgstr "Louisiana"

#~ msgid "Maine"
#~ msgstr "Maine"

#~ msgid "Massachusetts"
#~ msgstr "Massachusetts"

#~ msgid "Micronesia"
#~ msgstr "Mikronesia"

#~ msgid "Minnesota"
#~ msgstr "Minnesota"

#~ msgid "Miss"
#~ msgstr "Neiti"

#~ msgid "Mississippi"
#~ msgstr "Mississippi"

#~ msgid "Missouri"
#~ msgstr "Missouri"

#~ msgid "Mr."
#~ msgstr "Herra"

#~ msgid "Mrs."
#~ msgstr "Rouva"

#~ msgid "Ms."
#~ msgstr "Neiti/rouva"

#~ msgid "Name"
#~ msgstr "Nimi"

#~ msgid "Nebraska"
#~ msgstr "Nebraska"

#~ msgid "New York"
#~ msgstr "New York"

#~ msgid "Northern Marianas"
#~ msgstr "Pohjois-Mariaanit"

#~ msgid "Ontario"
#~ msgstr "Ontario"

#~ msgid "Oregon"
#~ msgstr "Oregon"

#~ msgid "Outside the US/Canada"
#~ msgstr "USA:n/Kanadan ulkopuolella"

#~ msgid "Packages Flagged to be Skipped"
#~ msgstr "Ohitettavaksi merkityt paketit"

#~ msgid "Packages Required to Solve Dependencies"
#~ msgstr "Riippuvaisuuksien selvittämiseen tarvittavat paketit"

#~ msgid "Pennsylvania"
#~ msgstr "Pennsylvania"

#~ msgid "Quebec"
#~ msgstr "Québec"

#~ msgid ""
#~ "RPM information is important to determine what updated software packages "
#~ "are relevant\n"
#~ "to this system."
#~ msgstr ""
#~ "RPM tietoa tarvitaan määrittelemään mitkä päivityspaketit ovat sopivia\n"
#~ "tähän järjestelmään."

#~ msgid "Rel."
#~ msgstr "Julk."

#~ msgid "Retrieving Packages"
#~ msgstr "Noudetaan paketteja"

#~ msgid "Retrieving:"
#~ msgstr "Noudetaan:"

#~ msgid "Saskatchewan"
#~ msgstr "Saskatchewan"

#~ msgid "Select all packages"
#~ msgstr "Valitse kaikki paketit"

#~ msgid "Sir"
#~ msgstr "Sir"

#~ msgid "Special offers from Red Hat partners"
#~ msgstr "Erikoistarjouksia Red Hatin yhteistyökumppaneilta"

#~ msgid "Tennessee"
#~ msgstr "Tenneesee"

#~ msgid "Terms and Conditions"
#~ msgstr "Ehdot ja määräykset"

#~ msgid "Texas"
#~ msgstr "Teksas"

#~ msgid ""
#~ "The following packages are required because some of the packages you\n"
#~ "selected depend on them.  They will be added to your selected package set."
#~ msgstr ""
#~ "Seuraavat paketit tarvitaan koska eräät valitut paketit vaativat\n"
#~ "toimiakseen niitä.  Ne lisätään valittuihin paketteihin."

#~ msgid ""
#~ "This is Red Hat Update Agent.  It will assist you in updating\n"
#~ "your Red Hat Enterprise Linux system with the latest software\n"
#~ "available from Red Hat Network.\n"
#~ "\n"
#~ "\n"
#~ "To continue, click \"Forward.\"  To cancel without updating\n"
#~ "anything, click \"Cancel.\""
#~ msgstr ""
#~ "Tämän päivitysohjelman avulla pidetään Red Hat Linux järjestelmä\n"
#~ "ajantasalla uusimmilla Red Hat Networkin ohjelmistoilla.\n"
#~ "\n"
#~ "\n"
#~ "Jatka valitsemalla \"Seuraava\". Poistu päivitysohjelmasta\n"
#~ "valitsemalla \"Peru\"."

#~ msgid ""
#~ "To subscribe or unsubscribe from channels, or for\n"
#~ "more information about the channels available, see:"
#~ msgstr ""
#~ "Sisään- tai uloskirjautuminen kanavista sekä lisätietoa\n"
#~ "kanavista, katso:"

#~ msgid "Total progress:"
#~ msgstr "Kokonaisedistyminen:"

#~ msgid "Total size of selected packages to download:"
#~ msgstr "Noudettavaksi valittujen pakettien koko yhteensä:"

#~ msgid "Total size of selected packages:"
#~ msgstr "Valittujen pakettien koko yhteensä:"

#~ msgid "Update the Red Hat Network Update Agent if a new one is available"
#~ msgstr "Päivitä Red Hatin päivitysohjelma kun uusi on saatavilla"

#~ msgid "Utah"
#~ msgstr "Utah"

#~ msgid "Virgin Islands"
#~ msgstr "Neitsytsaaret"

#~ msgid "Washington"
#~ msgstr "Washington"

#~ msgid ""
#~ "We are finished collecting information for the System Profile.\n"
#~ "\n"
#~ "Click \"Forward\" to send this System Profile to Red Hat Network.  Click\n"
#~ "\"Cancel\" and no information will be sent.  You can run the "
#~ "registration\n"
#~ "program later by typing rhn_register at the command line."
#~ msgstr ""
#~ "Järjestelmäprofiilia varten tarvittava tieto on valmis.\n"
#~ "\n"
#~ "Valitse \"Seuraava\" järjestelmäprofiilin lähettämiseksi Red Hat\n"
#~ "Networkiin. Valitse \"Peru\" tietojen lähettämisen estämiseksi.\n"
#~ "Rekisteröintiohjelma voidaan suorittaa myöhemmin komennolla\n"
#~ "rhn_register komentoriviltä."

#~ msgid "Welcome to Red Hat Update Agent"
#~ msgstr "Tervetuloa Red Hatin päivitysohjelmaan"

#~ msgid "Wyoming"
#~ msgstr "Wyoming"

#~ msgid ""
#~ "You may press \"Back\" to modify your package selections, or \"Forward\" "
#~ "to continue."
#~ msgstr ""
#~ "Pakettivalintoja voidaan muokata valitsemalla \"Edellinen\" tai jatkaa "
#~ "valitsemalla \"Seuraava\"."

#~ msgid ""
#~ "You will be able to update your hardware profile or create new hardware "
#~ "profiles when you login to\n"
#~ "Red Hat Network at http://www.redhat.com/network."
#~ msgstr ""
#~ "Laitteistoprofiili voidaan päivittää tai luoda uusi kirjautumalla \n"
#~ "Red Hat Networkiin http://www.redhat.com/network."

#~ msgid "ZIP / Postal code:"
#~ msgstr "Postinumero:"

#~ msgid "e-Newsletter"
#~ msgstr "Sähköinen uutiskirje"

#~ msgid "    The _number is: "
#~ msgstr "    _numero on: "

#~ msgid "(example, webserver1)"
#~ msgstr "(esimerkiksi, palvelin1)"

#~ msgid "* First name:"
#~ msgstr "* Etunimi:"

#~ msgid "* Last name:"
#~ msgstr "* Sukunimi:"

#~ msgid "* Required fields"
#~ msgstr "* Pakolliset tiedot"

#~ msgid ""
#~ "Forgot your Red Hat login or password? Find it at \n"
#~ "http://www.redhat.com/software/rhn/\n"
#~ "                                                                                                                                                                              \n"
#~ "Need help? Contact customer service at http://www.redhat.com/contact/\n"
#~ msgstr ""
#~ "Red Hat -käyttäjänimi tai -salasana unohtunut? Lisätietoa\n"
#~ "http://www.redhat.com/software/rhn/\n"
#~ "                                                                                                                                                                              \n"
#~ "Tarvitsetko apua? Ota yhteys asiakaspalveluun http://www.redhat.com/"
#~ "contact/\n"

#~ msgid "I can not complete registration at this time. Remind me later."
#~ msgstr "En voi rekisteröityä tällä kertaa. Muistuta myöhemmin."

#~ msgid ""
#~ "If you purchased directly from Red Hat or activated through our\n"
#~ "website, your subscription is already active."
#~ msgstr ""
#~ "Jos olet ostanut tuotteen suoraan Red Hatin kautta tai aktivoinut\n"
#~ "nettisivustomme kautta, kirjautuminen on jo voimassa."

#~ msgid ""
#~ "Need help? Contact a customer service representative near you at\n"
#~ "http://www.redhat.com/contact/\n"
#~ msgstr ""
#~ "Tarvitsetko apua? Ota yhteys lähimpään asiakapalveluun\n"
#~ "http://www.redhat.com/contact/\n"

#~ msgid ""
#~ "Need help? Contact customer service at http://www.redhat.com/contact/"
#~ msgstr ""
#~ "Tarvitsetko apua? Ota yhteys asiakaspalveluumme\n"
#~ "http://www.redhat.com/contact/"

#~ msgid "Outside US/Canada"
#~ msgstr "USA:n/Kanadan ulkopuolella"

#~ msgid "Please provide a name for the system you are installing"
#~ msgstr "Anna asennettavalle järjestelmälle nimi"

#~ msgid "Tell me why I need to register and provide a Red Hat login."
#~ msgstr "Miksi Red Hatiin tarvitsee rekisteröityä ja kirjautua."

#~ msgid ""
#~ "The system name allows you to identify this system in Red Hat Network for "
#~ "maintenance purposes. If you do not provide one, we will provide a "
#~ "default name."
#~ msgstr ""
#~ "Järjestelmän nimi toimii tunnisteena Red Hat Networkin ylläpitoon. Jos "
#~ "mitään nimeä ei anneta, asetetaan oletusnimi."

#~ msgid "You may terminate this service at any time. See "
#~ msgstr "Tämä palvelu voidaan keskeyttää milloin tahansa. Katso "

#~ msgid ""
#~ "Your subscription number is located in the package that came with your "
#~ "order"
#~ msgstr "Tilausnumerosi sijaitsee paketissa, joka tuli tilauksesi mukana."

#~ msgid "_Details"
#~ msgstr "_Yksityiskohdat"

#~ msgid "_Password:  "
#~ msgstr "_Salasana:  "

#~ msgid "dialog1"
#~ msgstr "dialog1"

#~ msgid "sdfsdfsdfsdfProblem registering personal information"
#~ msgstr "Ongelma henkilökohtaisten tietojen rekisteröimisessä:\n"

#~ msgid "Use Existing Account"
#~ msgstr "Käytä olemassa olevaa tunnusta"

#~ msgid "Password (confirm):"
#~ msgstr "Salasana (vahvistus):"<|MERGE_RESOLUTION|>--- conflicted
+++ resolved
@@ -600,20 +600,10 @@
 "Varoitus: yum-rhn-pluginia ei löydä eikä sitä voida enabloida.\n"
 "Automaattiset päivitykset eivät toimi."
 
-<<<<<<< HEAD
-#: ../src/up2date_client/rhncli.py:70
-msgid "Show additional output. Repeat for more detail."
-msgstr "Näytä ylimääräinen tuloste"
-
-#: ../src/up2date_client/rhncli.py:72
-msgid "Specify an http proxy to use"
-msgstr "Määrittele käytettävä http-välityspalvelin"
-=======
 #: ../src/up2date_client/rhnreg_constants.py:183
 #, fuzzy, python-format
 msgid "Note: %s has been enabled."
 msgstr "Huomio: yum-rhn-plugin on enabloitu."
->>>>>>> 18d28843
 
 #: ../src/up2date_client/rhnreg_constants.py:184
 #, fuzzy, python-format
