--- conflicted
+++ resolved
@@ -9,28 +9,16 @@
 msgstr ""
 "Project-Id-Version: Spacewalk\n"
 "Report-Msgid-Bugs-To: \n"
-<<<<<<< HEAD
-"POT-Creation-Date: 2011-07-19 13:31+0200\n"
-"PO-Revision-Date: 2011-06-15 15:54+0200\n"
-"Last-Translator: Miroslav Suchý <msuchy@redhat.com>\n"
-"Language-Team: Assamese <assam@mm.assam-glug.org>\n"
-=======
 "POT-Creation-Date: 2011-07-19 18:03+0200\n"
 "PO-Revision-Date: 2011-06-15 15:33+0000\n"
 "Last-Translator: msuchy <msuchy@redhat.com>\n"
 "Language-Team: Assamese (http://www.transifex.net/projects/p/fedora/team/"
 "as/)\n"
->>>>>>> 852a28ff
 "Language: as\n"
 "MIME-Version: 1.0\n"
 "Content-Type: text/plain; charset=UTF-8\n"
 "Content-Transfer-Encoding: 8bit\n"
-<<<<<<< HEAD
-"X-Generator: Lokalize 1.2\n"
-"Plural-Forms: nplurals=2; plural=(n!=1)\n"
-=======
 "Plural-Forms: nplurals=2; plural=(n != 1)\n"
->>>>>>> 852a28ff
 
 #: ../src/up2date_client/rhnregGui.py:132
 #: ../src/up2date_client/rhnregGui.py:149
@@ -1266,7 +1254,6 @@
 #: ../src/up2date_client/rhnreg_constants.py:330
 msgid "Next"
 msgstr "আগলৈ"
-<<<<<<< HEAD
 
 #: ../src/up2date_client/rhnreg_constants.py:331
 msgid "Back"
@@ -1642,383 +1629,6 @@
 "এটা আলেখ্যৰ নাম নিৰ্দ্দিষ্ট কৰা হোৱা নাছিল, আৰু গৃহস্থৰনাম আৰু IP ঠিকনা নিৰ্ধাৰিত "
 "কৰিব ৰা ন'গ'ল আলেখ্যৰ নাম হিচাপে ব্যৱহাৰ কৰিব'লৈ, অনুগ্ৰহ কৰি এটা নিৰ্দ্দিষ্ট কৰক ।"
 
-=======
-
-#: ../src/up2date_client/rhnreg_constants.py:331
-msgid "Back"
-msgstr "পিছলৈ"
-
-#: ../src/up2date_client/rhnreg_constants.py:332
-msgid "Cancel"
-msgstr "বাতিল কৰক"
-
-#: ../src/up2date_client/rhnreg_constants.py:333
-#: ../data/rh_register.glade.h:31
-msgid "No, Cancel"
-msgstr "নহয়, বাতিল কৰক"
-
-#: ../src/up2date_client/rhnreg_constants.py:334
-#: ../data/rh_register.glade.h:55
-msgid "Yes, Continue"
-msgstr "হয়, আগবাঢ়ক"
-
-#: ../src/up2date_client/rhnreg_constants.py:335
-msgid "Press <space> to deselect the option."
-msgstr "বিকল্প নিৰ্ব্বাচন কৰিব'লৈ <space> টিপক ।"
-
-#: ../src/up2date_client/up2dateErrors.py:31
-msgid "RPM error.  The message was:\n"
-msgstr "RPM ভুল ।  সম্বাদ আছিল:\n"
-
-#: ../src/up2date_client/up2dateErrors.py:43
-msgid "Password error. The message was:\n"
-msgstr "গুপ্ত শব্দৰ ভুল । সন্দেশ আছিল:\n"
-
-#: ../src/up2date_client/up2dateErrors.py:56
-msgid "RPM dependency error. The message was:\n"
-msgstr "RPM নিৰ্ভৰশীল সংঘাতৰ ভুল ।  সন্দেশ আছিল:\n"
-
-#: ../src/up2date_client/up2dateErrors.py:65
-msgid "Error communicating with server. The message was:\n"
-msgstr "সেৱকৰ সৈতে যোগাযোগ কৰোঁতে ভুল হ'ল । সন্দেশ আছিল:\n"
-
-#: ../src/up2date_client/up2dateErrors.py:76
-msgid "File Not Found: \n"
-msgstr "নথিপত্ৰ বিচাৰি পোৱা ন'গ'ল: \n"
-
-#: ../src/up2date_client/up2dateErrors.py:87
-msgid "Delay error from server.  The message was:\n"
-msgstr "সেৱকৰ পৰা পলম হোৱাৰ ভুল  । সম্বাদ আছিল:\n"
-
-#: ../src/up2date_client/up2dateErrors.py:133
-msgid "Error validating data at server:\n"
-msgstr "সেৱকত তথ্য প্ৰতিপন্ন কৰোঁতে ভুল:\n"
-
-#: ../src/up2date_client/up2dateErrors.py:144
-msgid "The installation number is invalid"
-msgstr "বৰঙনিৰ সংখ্যা অবৈধ"
-
-#: ../src/up2date_client/up2dateErrors.py:151
-msgid "Error parsing the oemInfo file at field:\n"
-msgstr "ক্ষেত্ৰত oemInfo নথিপত্ৰ বিশ্লেষণ কৰোঁতে ভুল:\n"
-
-#: ../src/up2date_client/up2dateErrors.py:282
-msgid ""
-"\n"
-"    Your organization does not have enough Management entitlements to "
-"register this\n"
-"    system to Red Hat Network. Please notify your organization administrator "
-"of this error. \n"
-"    You should be able to register this system after your organization frees "
-"existing \n"
-"    or purchases additional entitlements. Additional entitlements may be "
-"purchased by your\n"
-"    organization administrator by logging into Red Hat Network and visiting\n"
-"    the 'Subscription Management' page in the 'Your RHN' section of RHN.\n"
-"    \n"
-"    A common cause of this error code is due to having mistakenly setup an\n"
-"    Activation Key which is set as the universal default.  If an activation "
-"key is set\n"
-"    on the account as a universal default, you can disable this key and "
-"retry to avoid\n"
-"    requiring a Management entitlement."
-msgstr ""
-"\n"
-"    এইখনক চিস্টেমক Red Hat Network -ত ৰেজিস্টাৰ কৰিবলে\n"
-"    আপোনাৰ সংঅৱস্থানৰ পৰ্যাপ্ত ব্যৱস্থাপক অনুজ্ঞা নাই। অনুগ্ৰহ কৰি আপোনাৰ সংঅৱস্থানৰ "
-"প্ৰশাসকক এই ত্ৰুটিৰ বিষয়ে জনাওক। \n"
-"    আপুনি চিস্টেম ৰেজিস্টাৰ কৰিব পাৰিব লাগে যেতিয়া আপোনাৰ সংস্থাপনে অস্তিত্ব মুক্ত "
-"কৰি দিয়ে \n"
-"    অথবা অতিৰিক্ত অনুজ্ঞা কিনে। অতিৰিক্ত অনুজ্ঞাসমূহ কিনা হ'ব পাৰে\n"
-"    আপোনাৰ সংঅৱস্থানৰ প্ৰশাসকক দ্বাৰা, Red Hat Network -ত লগিন কৰি আৰু RHN -ৰ "
-"'আপোনাৰ RHN' অংশত থকা 'স্বাক্ষৰণ ব্যৱস্থাপনা' পেইজত গৈ।\n"
-"    \n"
-"    এই ত্ৰুটিৰ এটা সাধাৰণ কাৰণ, এনে এটা সক্ৰিয়কৰন চাবিৰ ত্ৰুটি ভাৱে ইনস্টল যাক "
-"সাৰ্বভৈমক অবিকল্প বুলি ৰখা হৈছিল। যদি এটা সক্ৰিয়কৰন চাবিক একাওন্টত সাৰ্বভৈমক "
-"অবিকল্প বুলি ৰখা হৈছে, আপুনি এই চাবিক অসামৰ্থবান কৰি পুনৰ চেষ্টা কৰিব পাৰে\n"
-"    ব্যৱস্থাপক অনুজ্ঞাৰ প্ৰয়োজনীয়তা বাদ দিবলে।"
-
-#: ../src/up2date_client/rhncli.py:48
-msgid "Show additional output"
-msgstr "অতিৰিক্ত নিৰ্গম প্ৰদৰ্শণ কৰক"
-
-#: ../src/up2date_client/rhncli.py:50
-msgid "Specify an http proxy to use"
-msgstr "ব্যৱহাৰ কৰিব'লে এটা http নিযুক্তক নিৰ্দ্দিষ্ট কৰক"
-
-#: ../src/up2date_client/rhncli.py:52
-msgid "Specify a username to use with an authenticated http proxy"
-msgstr ""
-"এটা প্ৰামাণিক http নিযুক্তকৰ সৈতে ব্যৱহাৰ কৰিব'লৈ ব্যৱহাৰকৰ্তাৰ নাম নিৰ্দ্দিষ্ট কৰক"
-
-#: ../src/up2date_client/rhncli.py:54
-msgid "Specify a password to use with an authenticated http proxy"
-msgstr "এটা প্ৰামাণিক http নিযুক্তকৰ সৈতে ব্যৱহাৰ কৰিব'লৈ গুপ্তশব্দ নিৰ্দ্দিষ্ট কৰক"
-
-#: ../src/up2date_client/rhncli.py:76
-msgid ""
-"\n"
-"Aborted.\n"
-msgstr ""
-"\n"
-"নিষ্ফল কৰা হ'ল\n"
-
-#: ../src/up2date_client/rhncli.py:79
-#, python-format
-msgid "An unexpected OS error occurred: %s\n"
-msgstr "এটা অপ্ৰত্যাশিত OS ভুল হ'ল: %s\n"
-
-#: ../src/up2date_client/rhncli.py:83
-msgid "A connection was attempted with a malformed URI.\n"
-msgstr "এটা বিকৃত URI ৰ সৈতে সংযোগৰ চেষ্টা কৰা হৈছিল।\n"
-
-#: ../src/up2date_client/rhncli.py:85
-#, python-format
-msgid "A connection was attempted with a malformed URI: %s.\n"
-msgstr "এটা বিকৃত URI ৰ সৈতে সংযোগৰ চেষ্টা কৰা হৈছিল: %s.\n"
-
-#: ../src/up2date_client/rhncli.py:87
-#, python-format
-msgid "There was some sort of I/O error: %s\n"
-msgstr "কোনো প্ৰকাৰৰ I/O ভুল হৈছিল: %s\n"
-
-#: ../src/up2date_client/rhncli.py:90
-#, python-format
-msgid "There was an SSL error: %s\n"
-msgstr "এটা SSL ভুল হৈছিল: %s\n"
-
-#: ../src/up2date_client/rhncli.py:91
-msgid ""
-"A common cause of this error is the system time being incorrect. Verify that "
-"the time on this system is correct.\n"
-msgstr ""
-"এই ভুলৰ সাধাৰণ কাৰণ হ'ল ব্যৱস্থাপ্ৰণালীৰ সময় অশুদ্ধ হোৱা ।এই ব্যৱস্থাপ্ৰণালীৰ সময় শুদ্ধ "
-"হোৱাতো নিৰ্দ্দিষ্ট কৰক ।\n"
-
-#: ../src/up2date_client/rhncli.py:98
-#, python-format
-msgid "There was a SSL crypto error: %s\n"
-msgstr "SSL ক্ৰিপ্টো ভুল হৈছিল: %s\n"
-
-#: ../src/up2date_client/rhncli.py:102
-#, python-format
-msgid "There was an authentication error: %s\n"
-msgstr "প্ৰমাণীকৰণৰ ভুল এটা হৈছিল: %s\n"
-
-#: ../src/up2date_client/rhncli.py:118
-#, python-format
-msgid "You must be root to run %s"
-msgstr "%s চলাব'লৈ আপুনি ৰূট হ'ব লাগিব"
-
-#: ../src/up2date_client/rhncli.py:148 ../src/up2date_client/rhncli.py:183
-msgid "Unable to open gui. Try `up2date --nox`"
-msgstr "gui খোলিব পৰা ন'গ'ল । `up2date --nox` চেষ্টা কৰক"
-
-#: ../src/up2date_client/rhncli.py:190
-#, python-format
-msgid ""
-"%%prog (Red Hat Network Client Tools) %s\n"
-"Copyright (C) 1999--2010 Red Hat, Inc.\n"
-"Licensed under the terms of the GPLv2."
-msgstr ""
-"%%prog (Red Hat Network ক্লাএন্ট সজুলিসমূহ) %s\n"
-"স্বত্বাধিকাৰ (C) ১৯৯৯-২০০৬ Red Hat, Inc।\n"
-"GPLv2 চুক্তিৰ অধীনত কাৰ্য্যসন্মত।"
-
-#: ../src/up2date_client/rhncli.py:206
-msgid "An error has occurred:"
-msgstr "ভুল এটা হৈছে:"
-
-#: ../src/up2date_client/rhncli.py:214
-msgid "See /var/log/up2date for more information"
-msgstr "অধিক তথ্যৰ বাবে  /var/log/up2date চাওক"
-
-#: ../src/up2date_client/capabilities.py:89
-#, python-format
-msgid ""
-"This client requires the server to support %s, which the current server does "
-"not support"
-msgstr "এই গ্ৰাহকক সেৱকে %s সমৰ্থন কৰাৰ প্ৰয়োজন, যি বৰ্ত্তমানৰ সেৱকে সমৰ্থন নকৰে ।"
-
-#: ../src/up2date_client/gui.py:313
-msgid "_Finish"
-msgstr "অন্ত (_F)"
-
-#: ../src/up2date_client/gui.py:316
-msgid "_Exit"
-msgstr "_Exit"
-
-#: ../src/up2date_client/gui.py:317
-msgid "Software updates setup unsuccessful"
-msgstr "চফ্টওৱেৰ আপডেইটসমূহৰ বাবে সংস্থাপনা ব্যৰ্থ"
-
-#: ../src/up2date_client/gui.py:327
-msgid "You must run rhn_register as root."
-msgstr "আপুনি rhn_register ৰূট হিচাপেহে চলাব লাগে ।"
-
-#: ../src/up2date_client/gui.py:351
-#, python-format
-msgid "There was some sort of I/O error: %s"
-msgstr "কোনো I/O ধৰণৰ বুল হ'ল: %s"
-
-#: ../src/firstboot/rhn_register.py:29 ../src/firstboot/rhn_register.py:30
-#: ../src/firstboot/rhn_start_gui.py:43 ../src/firstboot/rhn_start_gui.py:44
-msgid "Set Up Software Updates"
-msgstr "চালনাজ্ঞান উন্নয়নৰ প্ৰতিষ্ঠাপন"
-
-#: ../src/firstboot/rhn_provide_certificate_gui.py:41
-#: ../src/firstboot/rhn_provide_certificate_gui.py:42
-#: ../src/firstboot/rhn_choose_server_gui.py:69
-msgid "Provide Certificate"
-msgstr "প্ৰমাণপত্ৰৰ যোগান ধৰক"
-
-#. the user doesn't want to provide a cert right now
-#. TODO write a message to disk like the other cases? need to decide
-#. how we want to do error handling in general.
-#: ../src/firstboot/rhn_provide_certificate_gui.py:57
-#: ../src/firstboot/rhn_start_gui.py:61 ../src/firstboot/rhn_finish_gui.py:42
-#: ../src/firstboot/rhn_finish_gui.py:43 ../src/firstboot/rhn_login_gui.py:56
-#: ../src/firstboot/rhn_create_profile_gui.py:58
-msgid "Finish Updates Setup"
-msgstr "উন্নয়ন প্ৰতিষ্ঠা কৰা অন্ত কৰক"
-
-#: ../src/firstboot/rhn_review_gui.py:42 ../src/firstboot/rhn_review_gui.py:43
-msgid "Review Subscription"
-msgstr "বৰঙনি পুনঃ চাওক"
-
-#: ../src/firstboot/rhn_choose_server_gui.py:42
-#: ../src/firstboot/rhn_choose_server_gui.py:43 ../data/rh_register.glade.h:19
-msgid "Choose Server"
-msgstr "সেৱক বাচক"
-
-#: ../src/firstboot/rhn_choose_server_gui.py:64
-#: ../src/firstboot/rhn_login_gui.py:41 ../src/firstboot/rhn_login_gui.py:42
-msgid "Red Hat Login"
-msgstr "Red Hat প্ৰৱেশ"
-
-#: ../src/firstboot/rhn_login_gui.py:71
-#: ../src/firstboot/rhn_create_profile_gui.py:42
-#: ../src/firstboot/rhn_create_profile_gui.py:43
-msgid "Create Profile"
-msgstr "আলেখ্য সৃষ্টি কৰক"
-
-#: ../src/firstboot/rhn_login_gui.py:99
-#: ../src/firstboot/rhn_create_profile_gui.py:87
-msgid "There was a communication error with the server:"
-msgstr "চাৰ্ভাৰৰ সৈতে এটা যোগাযোগৰ ত্ৰুটি হৈছিল:"
-
-#: ../src/firstboot/rhn_login_gui.py:101
-#: ../src/firstboot/rhn_create_profile_gui.py:89
-msgid "Would you like to go back and try again?"
-msgstr "আপুনি উভতি গৈ পুনৰ চেষ্টা কৰিব বিচাৰে নেকি?"
-
-#: ../src/bin/rhnreg_ks.py:46
-msgid "Specify a profilename"
-msgstr "এটা আলেখ্যৰ নাম নিৰ্দ্দিষ্ট কৰক"
-
-#: ../src/bin/rhnreg_ks.py:48
-msgid "Specify a username"
-msgstr "এজন ব্যৱহাৰকৰ্তাৰ নাম নিৰ্দ্দিষ্ট কৰক"
-
-#: ../src/bin/rhnreg_ks.py:50
-msgid "Specify a password"
-msgstr "এটা গুপ্তশব্দ নিৰ্দ্দিষ্ট কৰক"
-
-#: ../src/bin/rhnreg_ks.py:52
-msgid "Specify an organizational id for this system"
-msgstr "এই ব্যৱস্থাপ্ৰণালীৰ বাবে এটা সংগঠনৰ id নিৰ্দ্দিষ্ট কৰক"
-
-#: ../src/bin/rhnreg_ks.py:54
-msgid "Specify a url to use as a server"
-msgstr "এটা url নিৰ্দ্দিষ্ট কৰক সেৱক হিচাপে ব্যৱহাৰ কৰিব'লৈ"
-
-#: ../src/bin/rhnreg_ks.py:56
-msgid "Specify a file to use as the ssl CA cert"
-msgstr " ssl CA cert হিচাপে ব্যৱহাৰ কৰিব'লৈ এখন নথিপত্ৰ নিৰ্দ্দিষ্ট কৰক"
-
-#: ../src/bin/rhnreg_ks.py:58
-msgid "Specify an activation key"
-msgstr "এটা সক্ৰিয় কৰা চাবি নিৰ্দ্দিষ্ট কৰক"
-
-#: ../src/bin/rhnreg_ks.py:60
-msgid ""
-"Subscribe this system to the EUS channel tied to the system's redhat-release"
-msgstr "এই চিস্টেমক চিস্টেমৰ redhat-উন্মোচনৰ লগত সংযুক্ত EUS চেনেললে স্বাক্ষৰ কৰক"
-
-#: ../src/bin/rhnreg_ks.py:62
-msgid "[Deprecated] Read contact info from stdin"
-msgstr "[Deprecated] stdin ৰ পৰা সংযোগ তথ্য পঢ়ক"
-
-#: ../src/bin/rhnreg_ks.py:64
-msgid "Do not probe or upload any hardware info"
-msgstr "কোনো যন্ত্ৰৰ তথ্য সন্ধান বা ওপৰলৈ তুলি নিদিব"
-
-#: ../src/bin/rhnreg_ks.py:66
-msgid "Do not profile or upload any package info"
-msgstr "কোনো সৰঞ্জামৰ তথ্য সন্ধান বা ওপৰলৈ তুলি নিদিব"
-
-#: ../src/bin/rhnreg_ks.py:68
-msgid "Do not upload any virtualization info"
-msgstr "কোনো ভাৰচুৱেলাইজেছনৰ তথ্য ওপৰলৈ তুলি নিদিব"
-
-#: ../src/bin/rhnreg_ks.py:70
-msgid "Do not start rhnsd after completion"
-msgstr "সম্পূৰ্ণ হোৱাৰ পিছত rhnsd আৰম্ভ নকৰিব"
-
-#: ../src/bin/rhnreg_ks.py:72
-msgid "Register the system even if it is already registered"
-msgstr "ইতিমধ্যে পঞ্জিকৃত হ'লেও ব্যৱস্থাপ্ৰণালী পঞ্জিকৃত কৰক"
-
-#: ../src/bin/rhnreg_ks.py:82
-msgid "A username and password are required to register a system."
-msgstr ""
-"এটা ব্যৱহাৰকৰ্তাৰ নাম, গুপ্তশব্দ প্ৰয়োজনীয় হয় এটা ব্যৱস্থাপ্ৰণালী পঞ্জিকৰণ কৰিব'লৈ ।"
-
-#: ../src/bin/rhnreg_ks.py:87
-msgid "This system is already registered. Use --force to override"
-msgstr "ব্যৱস্থাপ্ৰণালী ইতিমধ্যে পঞ্জিকৃত । গৰকি যাবলৈ --force ব্যৱহাৰ কৰক"
-
-#: ../src/bin/rhnreg_ks.py:121
-msgid ""
-"Usage of --use-eus-channel option with --activationkey is not supported. "
-"Please use username and password instead."
-msgstr ""
-"--activationkey -ৰ সৈতে --use-eus-channel বিকল্পৰ ব্যৱহাৰ সমৰ্থিত নহয়। অনুগ্ৰহ "
-"কৰি ব্যৱহাৰকাৰী নাম আৰু পাছওৱাৰ্ড ব্যৱহাৰ কৰক।"
-
-#: ../src/bin/rhnreg_ks.py:124
-msgid "The server you are registering against does not support EUS."
-msgstr "আপুনি ৰেজিস্টাৰ কৰিব বিচৰা চাৰ্ভাৰ EUS সমৰ্থন নকৰে।"
-
-#: ../src/bin/rhnreg_ks.py:154
-msgid ""
-"Warning: --contactinfo option has been deprecated. Please login to the "
-"server web user Interface and update your contactinfo. "
-msgstr ""
-"সতৰ্কবাৰ্তা: --contactinfo বিকল্প ডিপ্ৰিকেইট কৰা হৈছে। অনুগ্ৰহ কৰি চাৰ্ভাৰ ৱেব "
-"ব্যৱহাৰকাৰী আন্তঃপৃষ্টক লগিন কৰা আৰু আপোনাৰ  contactinfo আপডেইট কৰক। "
-
-#: ../src/bin/rhnreg_ks.py:178
-msgid "Warning: yum-rhn-plugin is not present, could not enable it."
-msgstr "সতৰ্কবাৰ্তা: yum-rhn-plugin উপস্থিত নহয়, সামৰ্থবান কৰিব নোৱাৰি।"
-
-#: ../src/bin/rhnreg_ks.py:180
-msgid ""
-"Warning: Could not open /etc/yum/pluginconf.d/rhnplugin.conf\n"
-"yum-rhn-plugin is not enabled.\n"
-msgstr ""
-"সতৰ্কবাৰ্তা: /etc/yum/pluginconf.d/rhnplugin.conf খোলিব নোৱাৰি\n"
-"yum-rhn-plugin সামৰ্থবান নহয়।\n"
-
-#: ../src/bin/rhnreg_ks.py:200
-msgid ""
-"A profilename was not specified, and hostname and IP address could not be "
-"determined to use as a profilename, please specify one."
-msgstr ""
-"এটা আলেখ্যৰ নাম নিৰ্দ্দিষ্ট কৰা হোৱা নাছিল, আৰু গৃহস্থৰনাম আৰু IP ঠিকনা নিৰ্ধাৰিত "
-"কৰিব ৰা ন'গ'ল আলেখ্যৰ নাম হিচাপে ব্যৱহাৰ কৰিব'লৈ, অনুগ্ৰহ কৰি এটা নিৰ্দ্দিষ্ট কৰক ।"
-
->>>>>>> 852a28ff
 #: ../src/bin/rhn_register.py:37
 msgid "Do not attempt to use X"
 msgstr "X ব্যৱহাৰ কৰিব'লৈ চেষ্টা নকৰিব"
@@ -2027,13 +1637,73 @@
 msgid "ERROR: must be root to execute\n"
 msgstr ""
 
-<<<<<<< HEAD
+#: ../src/bin/spacewalk-channel.py:56
+msgid "name of channel you want to (un)subscribe"
+msgstr ""
+
+#: ../src/bin/spacewalk-channel.py:58
+msgid "subscribe to channel"
+msgstr ""
+
+#: ../src/bin/spacewalk-channel.py:60
+msgid "unsubscribe from channel"
+msgstr ""
+
+#: ../src/bin/spacewalk-channel.py:62
+msgid "list channels"
+msgstr ""
+
+#: ../src/bin/spacewalk-channel.py:64
+msgid "list all available child channels"
+msgstr ""
+
+#: ../src/bin/spacewalk-channel.py:66
+msgid "verbose output"
+msgstr ""
+
+#: ../src/bin/spacewalk-channel.py:68
+msgid "your user name"
+msgstr ""
+
+#: ../src/bin/spacewalk-channel.py:70
+msgid "your password"
+msgstr ""
+
+#: ../src/bin/spacewalk-channel.py:78
+msgid "ERROR: these arguments make no sense in this context (try --help)"
+msgstr ""
+
+#: ../src/bin/spacewalk-channel.py:80
+msgid "Username: "
+msgstr ""
+
+#: ../src/bin/spacewalk-channel.py:104
+msgid "ERROR: you have to specify at least one channel"
+msgstr ""
+
+#: ../src/bin/spacewalk-channel.py:112
+#, python-format
+msgid "Channel(s): %s successfully added"
+msgstr ""
+
+#: ../src/bin/spacewalk-channel.py:114
+#, python-format
+msgid "Error during adding channel(s) %s"
+msgstr ""
+
+#: ../src/bin/spacewalk-channel.py:122
+#, python-format
+msgid "Channel(s): %s successfully removed"
+msgstr ""
+
+#: ../src/bin/spacewalk-channel.py:124
+#, python-format
+msgid "Error during removal of channel(s) %s"
+msgstr ""
+
 #: ../src/bin/spacewalk-channel.py:131
-#, fuzzy
 msgid "This system is not associated with any channel."
 msgstr ""
-"কোনো এটা সংযোগপ্ৰণালীৰ সৈতে সহযোগি নোহোৱা লৈকে এই ব্যৱস্থাপ্ৰনালী বৰ্ত্তমানলৈ অনা "
-"ন'হ'ব পাৰে ।"
 
 #: ../src/bin/spacewalk-channel.py:133
 msgid "Unable to locate SystemId file. Is this system registered?"
@@ -3105,1943 +2775,4 @@
 #~ "কেতিয়া চফ্টওৱেৰ আপডেইট পোৱা যাব আপুনি জানিব যেতিয়া এটা পেকেইজ আইকন আপোনাৰ "
 #~ "ডেষ্কট'পৰ জাননিৰ ক্ষেত্ৰত ওলাব (সাধাৰণতে ওপৰৰ সোঁফালৰ কোণত, তলত বৃত্তিয়।) যদি "
 #~ "উপলবদ্ধ আছে, তেনেহলে এই আইকনত ক্লিক কৰিলে, ই আপোনাক পথ প্ৰদৰ্শণ কৰিব কেনেধৰনে "
-#~ "উপলবদ্ধ আপডেইটসমূহ ল'ব পাৰি:"
-
-#~ msgid "Setting up Software updates"
-#~ msgstr "চালনাজ্ঞানৰ উন্নয়ন প্ৰতিষ্ঠা কৰা হৈছে"
-
-#~ msgid "Why connect to Red Hat Network?"
-#~ msgstr "Red Hat Network লৈ কিয় সংযোগ কৰিব লাগে ?"
-
-#~ msgid "Setting up software updates"
-#~ msgstr "চালনাজ্ঞানৰ উন্নয়ন প্ৰতিষ্ঠা কৰা হৈছে"
-
-#~ msgid "Register a System Profile - Hardware"
-#~ msgstr "এটা ব্যৱস্থাপ্ৰণালীৰ আলেখ্যৰ পঞ্জিকৰণ কৰক - যন্ত্ৰ"
-
-#~ msgid "Register a System Profile - Packages"
-#~ msgstr "এটা ব্যৱস্থাপ্ৰণালীৰ আলেখ্য পঞ্জিকৃত কৰক ‌- সৰঞ্জাম"
-
-#, fuzzy
-#~ msgid "registration_number"
-#~ msgstr "সংস্থাপক সংখ্যা (_N):"
-
-#~ msgid "Only https and http are allowed."
-#~ msgstr "অকল https আৰু http ৰ অনুমতি আছে ।"
-
-#~ msgid "Warning:"
-#~ msgstr "সকীয়নি:"
-
-#~ msgid "OK dialog:"
-#~ msgstr "ঠিক হোৱাৰ সংলাপ:"
-
-#~ msgid "Question dialog:"
-#~ msgstr "প্ৰশ্নৰ সংলাপ:"
-
-#~ msgid "Automatic Subscription Activation"
-#~ msgstr "স্বয়ংক্ৰিয়ভাবে বৰঙনিৰ সক্ৰিয় কৰা"
-
-#~ msgid "Subscription Activation"
-#~ msgstr "বৰঙনিৰ সক্ৰিয় কৰা"
-
-#, fuzzy
-#~ msgid "Warning: unable to run rhn_check"
-#~ msgstr "সকীয়নী: chkconfig ৰ সৈতে rhnsd সক্ষম কৰিব'লৈ অক্ষম"
-
-#~ msgid "Disk error.  The message was:\n"
-#~ msgstr "ডিষ্কৰ ভুল । সম্বাদ আছিল:\n"
-
-#~ msgid "There was a fatal error installing the package:\n"
-#~ msgstr "সৰঞ্জাম সংস্থাপন কৰোঁতে ধ্বংসকাৰী ভুল হ'ল:\n"
-
-#~ msgid "RPM package conflict error.  The message was:\n"
-#~ msgstr "RPM সৰঞ্জাম সংঘাতৰ ভুল ।  সন্দেশ আছিল:\n"
-
-#~ msgid "RPM file conflict error. The message was:\n"
-#~ msgstr "RPM নথইপত্ৰ সংঘাতৰ ভুল ।  সন্দেশ আছিল:\n"
-
-#~ msgid "RPM  error. The message was:\n"
-#~ msgstr "RPM ভুল ।  সন্দেশ আছিল:\n"
-
-#~ msgid "RPM dependency error.  The message was:\n"
-#~ msgstr "RPM নিৰ্ভৰশীল সংঘাতৰ ভুল ।  সন্দেশ আছিল:\n"
-
-#~ msgid "Package Skip List error.  The message was:\n"
-#~ msgstr "সৰঞ্জাম তালিকা এৰিযোৱাৰ ভুল । সম্বাদ আছিল:\n"
-
-#~ msgid "File Skip List or config file overwrite error. The message was:\n"
-#~ msgstr "নথিপত্ৰ তালিকা এৰিযোৱা বা নথিপত্ৰ পুনঃ লিখাৰ ভুল । সম্বাদ আছিল:\n"
-
-#~ msgid "Could not remove package \"%s\". It was on the RemoveSkipList"
-#~ msgstr "\"%s\" সৰঞ্জাম আঁতৰাব পৰা ন'গ'ল । RemoveSkipList ত আছিল ।"
-
-#~ msgid "GPG is not installed properly."
-#~ msgstr "GPG সঠিককৈ সংস্থাপন কৰা হোৱা নাই ।"
-
-#~ msgid ""
-#~ "GPG keyring does not include the Red Hat, Inc. public package-signing key"
-#~ msgstr "GPG কীৰিঙত Red Hat, Inc. সাৰ্বজনিন সৰঞ্জাম চহি কৰা চাবি অন্তৰ্ভুক্ত নাই"
-
-#~ msgid ""
-#~ "The package %s failed its gpg signature verification. This means the "
-#~ "package is corrupt."
-#~ msgstr "%s সৰঞ্জাম gpg চহিৰ প্ৰমাণকৰণত বিফল হ'ল ।ইয়াৰ মানে সৰঞ্জাম দূষিত ।"
-
-#~ msgid "Package %s does not have a GPG signature.\n"
-#~ msgstr "%s সৰঞ্জামত GPG চহি নাই ।\n"
-
-#~ msgid "Package %s has a untrusted GPG signature.\n"
-#~ msgstr "%s সৰঞ্জামত অবিশ্বাসী GPG চহি আছে ।\n"
-
-#~ msgid "Package %s has a unknown GPG signature.\n"
-#~ msgstr "%s সৰঞ্জামত অজ্ঞাত GPG চহি আছে ।\n"
-
-#~ msgid "Choose a Red Hat Network server"
-#~ msgstr "এটা Red Hat Network সেৱক বাচি লওক"
-
-#~ msgid "Connect to Red Hat Network"
-#~ msgstr "Red Hat Network লৈ সংযোগ কৰক"
-
-#~ msgid "Register with Red Hat Network"
-#~ msgstr "Red Hat Network ৰ সৈতে পঞ্জিকৰণ কৰক"
-
-#~ msgid "Provide a certificate for this Red Hat Network server"
-#~ msgstr "এই Red Hat Network সেৱকৰ বাবে প্ৰমাণপত্ৰৰ যোগান ধৰক"
-
-#~ msgid "_Exit software update setup"
-#~ msgstr "চালনাজ্ঞান উন্নয়নৰ প্ৰতিষ্ঠাৰ পৰা বাহিৰ হওক (_E)"
-
-#~ msgid "software updates setup unsuccessful"
-#~ msgstr "চালনাজ্ঞানৰ উন্নয়নৰ প্ৰতিষ্ঠা অসফল"
-
-#~ msgid ""
-#~ "If you do not have a Red Hat Login, this assistant will allow you to "
-#~ "create one."
-#~ msgstr ""
-#~ "যদি আপোনাৰ ওচৰত Red Hat Login নাই, এই সহায়কে আপোনাক এটা সৃষ্টি কৰিব'লৈ দিব ।"
-
-#~ msgid "Step 1: Review the Red Hat Privacy Statement"
-#~ msgstr "প্ৰথম খোজ: Red Hat গোপনতাৰ উক্তি পুনৰীক্ষণ কৰক"
-
-#~ msgid "Review the Red Hat Network Terms And Conditions"
-#~ msgstr "Red Hat Network সৰ্ত্ত সাপেক্ষ পুনৰীক্ষণ কৰক"
-
-#~ msgid ""
-#~ "Are you sure you don't want to connect your system to Red Hat Network? "
-#~ "You'll miss out on the benefits of a Red Hat Enterprise Linux "
-#~ "subscription:\n"
-#~ "\n"
-#~ "Security & Updates:\n"
-#~ "Receive the latest software updates, including security updates, keeping "
-#~ "this Red Hat Enterprise Linux system updated and secure.\n"
-#~ "\n"
-#~ "Downloads & Upgrades:\n"
-#~ "Download installation images for Red Hat Enterprise Linux releases, "
-#~ "including new releases.\n"
-#~ "\n"
-#~ "Support:\n"
-#~ "Access to the technical support experts at Red Hat or Red Hat's partners "
-#~ "for help with any issues you might encounter with this system.\n"
-#~ "\n"
-#~ "Compliance:\n"
-#~ "Stay in compliance with your subscription agreement and manage "
-#~ "subscriptions for systems connected to your account at http://rhn.redhat."
-#~ "com/.\n"
-#~ "\n"
-#~ "You will not be able to take advantage of these subscription privileges "
-#~ "without connecting your system to Red Hat Network.\n"
-#~ "\n"
-#~ "Tip: Red Hat values your privacy: http://www.redhat.com/legal/"
-#~ "privacy_statement.html"
-#~ msgstr ""
-#~ "আপুনি নিজৰ ব্যৱস্থাপ্ৰণালী Red Hat Network লৈ সংযোগ নকৰিব'লৈ নিশ্চিত নে ? আপুনি "
-#~ "এটা Red Hat Enterprise Linux বৰঙনিৰ সুযোগ হেৰুৱাব:\n"
-#~ "\n"
-#~ "সুৰক্ষা আৰু উন্নয়ন:\n"
-#~ "এই Red Hat Enterprise Linux ব্যৱস্থাপ্ৰণালী উন্নত আৰু সুৰক্ষিত ৰাখক শেহতীয়া "
-#~ "চালনাজ্ঞানৰ উন্নয়ন গ্ৰহণ কৰি,য'ত অন্তৰ্ভুক্ত আছে সুৰক্ষাৰ উন্নয়ন ।\n"
-#~ "\n"
-#~ "ডাউনল'ড আৰু উন্নয়ন:\n"
-#~ "নতুন মুক্তিৰ সৈতে Red Hat Enterprise Linux ৰ সংস্থাপন প্ৰতিমুৰ্তি ডাউনল'ড কৰক ।\n"
-#~ "\n"
-#~ "সমৰ্থন:\n"
-#~ "আপোনাৰ ব্যৱস্থাপ্ৰণালীৰ লগত থকা যিকোনো বিতৰ্কৰ বাবে  Red Hat or Red Hat ৰ "
-#~ "সহভোগিৰ সৈতে থকা প্ৰায়োগিক সমৰ্থনৰ বিশেষজ্ঞ সকলৰ পৰা সহজলভ্য সহায় পাওক ।\n"
-#~ "\n"
-#~ "আজ্ঞা পালন:\n"
-#~ "আপোনাৰ বৰঙনিৰ চুক্তিৰ আজ্ঞা মানি থাকক আৰু বৰঙনি সমূহৰ পৰিচালনা কৰক যি আপোনাৰ "
-#~ "http://rhn.redhat.com/ ত হিচাপ থকা ব্যৱস্থাপ্ৰণালীসমূহৰ লগত সংযোগ আছে ।\n"
-#~ "\n"
-#~ "আপোনাৰ ব্যৱস্থাপ্ৰণালী Red Hat Network লৈ সংযোগ নকৰিলে আপুনি এই বৰঙনিসমূহৰ "
-#~ "বিশেষাধিকাৰৰ সুবিধা ল'ব নোৱাৰিব ।\n"
-#~ "\n"
-#~ "সঙ্কেত: Red Hat -এ আপোনাৰ গোপনতাৰ আদৰ কৰে: http://www.redhat.com/legal/"
-#~ "privacy_statement.html"
-
-#~ msgid "No thanks.  I'll connect later."
-#~ msgstr "নহয় ধন্যবাদ । মই পিছত সংযোগ কৰিম ।"
-
-#~ msgid "Create a New Login ..."
-#~ msgstr "নতুন প্ৰৱেশ সৃষ্টি কৰক ..."
-
-#~ msgid ""
-#~ "The two passwords you entered don't match.  Please re-type your passwords."
-#~ msgstr ""
-#~ "আপুনি দিয়া দুটা গুপ্তশব্দৰ মাজত মিল নাই । অনুগ্ৰহ কৰি আপোনাৰ গুপ্তশব্দ পুনঃ লিখক ।"
-
-#~ msgid "Create a new Red Hat login"
-#~ msgstr "এটা নতুন Red Hat প্ৰৱেশ সৃষ্টি কৰক"
-
-#~ msgid ""
-#~ "Fill in the form below to create a new Red Hat login for use with Red Hat "
-#~ "Network (http://rhn.redhat.com/).  Required information is marked with a "
-#~ "'*':"
-#~ msgstr ""
-#~ "তলৰ প্ৰপত্ৰ সম্পূৰ্ণ কৰি এটা নতুন Red Hat প্ৰৱেশ সৃষ্টি কৰক Red Hat Network "
-#~ "(http://rhn.redhat.com/) ৰ সৈতে ব্যৱহাৰ কৰিব'লৈ । প্ৰয়োজনীয় তথ্য এটা '*' ৰে "
-#~ "চিন দিয়া হৈছে:"
-
-#~ msgid "*Desired Login:"
-#~ msgstr "*বিচৰা প্ৰৱেশ:"
-
-#~ msgid "Examples: user@domain.com"
-#~ msgstr "উদাহৰণ: user@domain.com"
-
-#~ msgid "*Desired Password:"
-#~ msgstr "*বিচৰা গুপ্তশব্দ:"
-
-#~ msgid "*Confirm Password:"
-#~ msgstr "*গুপ্ত শব্দৰ সন্মতি দিয়ক:"
-
-#~ msgid "Tip: Leave blank if not with a company."
-#~ msgstr ""
-#~ "সঙ্কেত: অনুগ্ৰহ কৰি ৰিক্ত ৰাখক  যদি আপুনি কোনো বাণিজ্যিক সংস্থাৰ সৈতে মিলিত নহয় ।"
-
-#~ msgid ""
-#~ "Tip: Red Hat values your privacy.  View our privacy policy at: http://"
-#~ msgstr ""
-#~ "সঙ্কেত: Red Hat -এ আপোনাৰ গোপনতাৰ আদৰ কৰে । আমাৰ গোপনতাৰ নীতি চাওক: http://"
-
-#~ msgid "Please enter your first name."
-#~ msgstr "আপোনাৰ প্ৰথম নাম দিব লাগিব ।"
-
-#~ msgid "Please enter your last name."
-#~ msgstr "আপোনাৰ উপাধি দিব লাগিব ।"
-
-#~ msgid "Please enter your email address."
-#~ msgstr "এটা ঈ‌-মেল ঠিকনা দিব লাগিব ।"
-
-#~ msgid "Please enter a valid email address."
-#~ msgstr "এটা বৈধ ঈ‌-মেল ঠিকনা দিব লাগিব ।"
-
-#~ msgid "Please enter your country."
-#~ msgstr "অনুগ্ৰহ কৰি আপোনাৰ দেশৰ নাম দিয়ক ।"
-
-#~ msgid "Please enter a longer login."
-#~ msgstr "অনুগ্ৰহ কৰি এটা দীঘল প্ৰৱেশ দিয়ক ।"
-
-#~ msgid "Please enter a longer password."
-#~ msgstr "এট দীঘল গুপ্তশব্দ আপুনি দিব লাগিব ।"
-
-#~ msgid "Please enter a shorter password."
-#~ msgstr "এট সৰু গুপ্তশব্দ দিব লাগিব ।"
-
-#~ msgid ""
-#~ "It appears this system has attempted to register to the Red Hat Network.\n"
-#~ "The system may already be set up for software updates.\n"
-#~ "\n"
-#~ "Are you sure you would like to continue?"
-#~ msgstr ""
-#~ "জ্ঞাত হয় যে এই ব্যৱস্থাপ্ৰণালী Red Hat Network ত পঞ্জীকৰণৰ বাবে চেষ্টা কৰিছে ।\n"
-#~ "ব্যৱস্থাপ্ৰণালী ইতিমধ্যে চালনাজ্ঞানৰ উন্নয়নৰ বাবে পৰতিষ্ঠিত হ'ব পাৰে ।\n"
-#~ "\n"
-#~ "আপুনি আগবাঢ়িব'লৈ নিশ্চিত নে ?"
-
-#~ msgid "Select Organization"
-#~ msgstr "সংগঠন বাচি লওক"
-
-#~ msgid ""
-#~ "Your login, %s, is associated with multiple organizations.  You will need "
-#~ "to select an organization to connect this system to."
-#~ msgstr ""
-#~ "আপোনাৰ হিচাপ, %s, বিভিন্ন সংগঠনৰ সৈতে সংযোগিত আছে । এই ব্যৱস্থাপ্ৰণালী সংযোগ "
-#~ "কৰিব'লৈ আপুনি এটা সংগঠন বাচি ল'ব লাগিব ।"
-
-#~ msgid "Organization:"
-#~ msgstr "সংগঠন:"
-
-#~ msgid "You must select an organization."
-#~ msgstr "আপুনি এটা সংগঠন বাচি ল'ব লাগিব ।"
-
-#~ msgid "Access a subscription"
-#~ msgstr "এটা বৰঙনি উপক্ৰম কৰক"
-
-#~ msgid ""
-#~ "You have no active subscriptions available in your account.  You will "
-#~ "need to do one of the following to create an active subscription in your "
-#~ "account before this system can connect to Red Hat Network:"
-#~ msgstr ""
-#~ "আপোনাৰ হিচাপত কোনো সক্ৰীয় বৰঙনি নাই । Red Hat Network লৈ এই ব্যৱস্থাপ্ৰণালী "
-#~ "সংযোগ কৰাৰ আগতে আপুনি যিকোনো এটা নিম্নলিখিত কৰিব লাগিব যাতে এটা সক্ৰীয় বৰঙনি "
-#~ "আপোনাৰ হিচাপত সৃষ্টি হয়:"
-
-#~ msgid "Activate a new subscription with an installation number:"
-#~ msgstr "এটা সংস্থাপক সংখ্যাৰ সৈতে এটা বৰঙনি সক্ৰিয় কৰক:"
-
-#~ msgid ""
-#~ "You have already activated this installation number during this "
-#~ "registration."
-#~ msgstr "আপুনি এই সংস্থাপক সংখ্যা এই পঞ্জীকৰণৰ সময়ত ইতিমধ্যে সক্ৰীয় কৰিছে ।"
-
-#~ msgid "Installation Number:"
-#~ msgstr "সংস্থাপক সংখ্যা:"
-
-#, fuzzy
-#~ msgid "Example: XXXX-XXXX-XXXX-XXXX"
-#~ msgstr "উদাহৰণ: XXXX-XXXX-XXXX-XXXX-XXXX"
-
-#~ msgid ""
-#~ "Congratulations, you have successfully completed software updates set up "
-#~ "for this system.\n"
-#~ "\n"
-#~ "Your system is now ready to receive the software updates that will keep "
-#~ "it secure and supported.\n"
-#~ "\n"
-#~ "You'll know when software updates are available when a package icon "
-#~ "appears in the notification area of you desktop (usually in the upper-"
-#~ "right corner.) Clicking on this icon, when available, will guide you "
-#~ "through applying any updates that are available."
-#~ msgstr ""
-#~ "অভিনন্দন, আপুনি সফল ভাবে এই ব্যৱস্থাপ্ৰণালীৰ বাবে চালনাজ্ঞানৰ উন্নয়ন প্ৰতিষ্ঠা "
-#~ "কৰিলে ।\n"
-#~ "\n"
-#~ "আপোনাৰ ব্যৱস্থাপ্ৰণালী এতিয়া চালনাজ্ঞানৰ উন্নয়ন গ্ৰহণ কৰিব'লৈ সাজু যিয়ে ইয়াক "
-#~ "সুৰক্ষিত আৰু সমৰ্থিত ৰাখিব ।\n"
-#~ "\n"
-#~ "কেতিয়া উন্নত চালনাজ্ঞান পোৱা হ'ব আপুনি জানিব যেতিয়া এটা সৰঞ্জামৰ প্ৰতিকৃতি "
-#~ "আপোনাৰ ডেষ্কট'পৰ জাননিৰ ক্ষেত্ৰত ওলাব (সাধাৰণতে ওপৰৰ সোঁফালৰ কোণত) পোৱা "
-#~ "যাওঁতে, এই প্ৰতিকৃতিত টিপিলে, কোনো উন্নয়ন প্ৰযোজ্য কৰিব'লৈ আপোনাৰ মাৰ্গদৰ্শণ কৰিব "
-#~ "।"
-
-#~ msgid "Subscriptions Activated:"
-#~ msgstr "সক্ৰিয় কৰা বৰঙনি:"
-
-#~ msgid ""
-#~ "A subscription-activating installation number was found on disk, but we "
-#~ "were not able to activate it (An unknown error occurred.) We used "
-#~ "existing active subscription slots available in the rhn account instead. "
-#~ "You may wish to contact Red Hat customer service regarding this issue: "
-#~ "http://www.redhat.com/apps/support/"
-#~ msgstr ""
-#~ "এটা বৰঙনি সক্ৰীয় কৰা সংস্থাপক সংখ্যা ডিষ্কত পোৱা গ'ল,কিন্তু আমি সক্ৰীয় কৰিব "
-#~ "নোৱাৰিলো (এটা অজ্ঞাত ভুল হ'ল ।) ইয়াৰ পৰিবৰ্তে আমি rhn হিচাপৰ ইতিমধ্যে সক্ৰীয় "
-#~ "থকা বৰঙনিৰ পথ ব্যৱহাৰ কৰিলো । এই বিষয়ে আপুনি Red Hat গ্ৰাহক সেৱা যোগাযোগ "
-#~ "কৰিব বিচাৰিব পাৰে: http://www.redhat.com/apps/support/"
-
-#~ msgid "A installation number was found on disk, but we "
-#~ msgstr "বৰঙনি সক্ৰিয় কৰাৰ সংস্থাপক সংখ্যা ডিষ্কত পোৱা গৈছিল, কিন্তু আমি"
-
-#~ msgid ""
-#~ "The installation number you have provided (%s) is invalid.\n"
-#~ "\n"
-#~ "Please check the number and try again or try another option listed on the "
-#~ "'Access a Subscription' screen."
-#~ msgstr ""
-#~ "আপুনি দিয়া সংস্থাপন সংখ্যা (%s) অবৈধ ।\n"
-#~ "\n"
-#~ "সংখ্যাটো পৰীক্ষা কৰি পুনঃ চেষ্টা কৰক বা 'Access a Subscription' পৰ্দ্দাত থকা "
-#~ "অন্য এটা বিকল্প চেষ্টা কৰক ।"
-
-#~ msgid ""
-#~ "The installation number you provided is valid but was already activated "
-#~ "and the subscriptions have already been used by systems in your "
-#~ "organization or is not usable for this system.\n"
-#~ "\n"
-#~ "Please try a different number or try another option listed on the 'Access "
-#~ "a Subscription' screen."
-#~ msgstr ""
-#~ "আপুনি দিয়া সংস্থাপন সংখ্যা বৈধ কিন্তু ইতিমধ্যে সক্ৰীয় কৰা হ'ল আআৰু বৰঙনিসমূহ "
-#~ "আপোনাৰ সংগঠনৰ ব্যৱস্থাপ্ৰণালীৰ দ্বাৰা ইতিমধ্যে ব্যৱহাৰ কৰা হৈছে বা এই "
-#~ "ব্যৱস্থাপ্ৰণালীৰ বাবে ব্যৱহাৰ কৰিব নোৱাৰি ।\n"
-#~ "\n"
-#~ "অনুগ্ৰহ কৰি এটা অন্য সংখ্যা চেষ্টা কৰক বা 'Access a Subscription' পৰ্দ্দাৰ অন্য "
-#~ "এটা বিকল্প চেষ্টা কৰক ।"
-
-#~ msgid ""
-#~ "The installation number you provided does not have subscriptions "
-#~ "associated with it.\n"
-#~ "\n"
-#~ "Please try a different number or try another option listed in the 'Access "
-#~ "a Subscription' screen."
-#~ msgstr ""
-#~ "আপুনি দিয়া সংস্থাপন সংখ্যাৰ লগত কোনো বৰঙনিৰ সংযোগ নাই ।\n"
-#~ "\n"
-#~ "অনুগ্ৰহ কৰি এটা অন্য সংখ্যা চেষ্টা কৰক বা 'Access a Subscription' পৰ্দ্দাৰ অন্য "
-#~ "এটা বিকল্প চেষ্টা কৰক ।"
-
-#~ msgid ""
-#~ "There was a problem logging in:\n"
-#~ "%s"
-#~ msgstr ""
-#~ "প্ৰৱেশ কৰোঁতে সমস্যা হৈছিল:\n"
-#~ "%s"
-
-#~ msgid "There was problem logging in."
-#~ msgstr "প্ৰৱেশ কৰোঁতে সমস্যা হৈছিল ।"
-
-#, fuzzy
-#~ msgid "There was an error while getting the list of organizations."
-#~ msgstr "আলেখ্য বসতি কৰোঁতে এটা ভুল হৈছে ।"
-
-#, fuzzy
-#~ msgid "You must enter an installation number."
-#~ msgstr "এটা পঞ্জিকৰণৰ সংখ্যা আপুনি দিব'ই লাগিব ।"
-
-#, fuzzy
-#~ msgid "There was an error activating your number."
-#~ msgstr "Red Hat Network ৰ সৈতে যোগাযোগ কৰোঁতে ভুল হ'ল ।"
-
-#~ msgid "This installation number has already been activated."
-#~ msgstr "এই সংস্থাপক সংখ্যা ইতিমধ্যে সক্ৰিয় কৰা হৈছে ।"
-
-#, fuzzy
-#~ msgid "There was an error retrieving the privacy statement."
-#~ msgstr "আলেখ্য বসতি কৰোঁতে এটা ভুল হৈছে ।"
-
-#~ msgid "Unable to access the server. Please check your network settings."
-#~ msgstr "সেৱক উপক্ৰম কৰিব নোৱাৰি । আপোনাৰ নে'টৱৰ্কৰ পটভুমি পৰীক্ষা কৰক ।"
-
-#~ msgid ""
-#~ "The server you are attempting to register against does not support this "
-#~ "version of the client."
-#~ msgstr "আপুনি পঞ্জিকৰণৰ বাবে চেষ্টা কৰা সেৱকে গ্ৰাহকৰ এই সংস্কৰণৰ সমৰ্থন নকৰে ।"
-
-#~ msgid "You must enter an Installation Number that "
-#~ msgstr "আপুনি এটা সংস্থাপন সংখ্যা দিব লাগিব যি"
-
-#~ msgid "Problem registering login name:\n"
-#~ msgstr "প্ৰৱেশ নাম পঞ্জিকৰণ কৰোঁতে সমস্যা হৈছে:\n"
-
-#~ msgid "Problem registering login name."
-#~ msgstr "প্ৰৱেশ নামৰ পঞ্জিকৰণত সমস্যা"
-
-#~ msgid ", quantity:"
-#~ msgstr ", মাত্ৰা:"
-
-#~ msgid ""
-#~ "\n"
-#~ "\n"
-#~ "Red Hat Network Location: "
-#~ msgstr ""
-#~ "\n"
-#~ "\n"
-#~ "Red Hat Network স্থান: "
-
-#~ msgid "Access Subscription"
-#~ msgstr "বৰঙনি উপক্ৰম কৰক"
-
-#~ msgid "Choose Organization"
-#~ msgstr "সংগঠন নিৰ্ব্বাচন কৰক"
-
-#~ msgid "Choose an organization to use with this username"
-#~ msgstr "সংগঠন নিৰ্ব্বাচন কৰক এই ব্যৱহাৰকৰ্তাৰনামৰ সৈতে ব্যৱহাৰ কৰিব'লৈ"
-
-#~ msgid "Specify an email address"
-#~ msgstr "এটা ঈমেল ঠিকনা নিৰ্দ্দিষ্ট কৰক"
-
-#, fuzzy
-#~ msgid "Specify a installation number to use"
-#~ msgstr "ব্যৱহাৰ কৰিব'লৈ এটা বৰঙনিৰ সংখ্যা নিৰ্দ্দিষ্ট কৰক"
-
-#~ msgid "Important Registration Info"
-#~ msgstr "প্ৰয়োজনীয় পঞ্জিকৰণৰ তথ্য"
-
-#~ msgid "Registration information"
-#~ msgstr "পঞ্জিকৰণৰ তথ্য"
-
-#~ msgid "Select organization"
-#~ msgstr "সংগঠন বাচি লওক"
-
-#~ msgid "<small><b>Tip:</b> Red Hat values your privacy.</small>"
-#~ msgstr "<small><b>সঙ্কেত: </b> Red Hat -এ আপোনাৰ গোপনতাৰ আদৰ কৰে ।</small>"
-
-#~ msgid "Privacy Statement"
-#~ msgstr "গোপনতাৰ উক্তি"
-
-#~ msgid "Red Hat Privacy Statement"
-#~ msgstr "Red Hat গোপনতাৰ উক্তি"
-
-#, fuzzy
-#~ msgid ""
-#~ "Your account is associated with multiple <b>organizations</b>. You will "
-#~ "need to select an organization to register this system to."
-#~ msgstr ""
-#~ "আপোনাৰ হিচাপ বিভিন্ন <b>সংগঠন</b>ৰ সৈতে সংযোগিত আছে । এই ব্যৱস্থাপ্ৰণালী "
-#~ "সংযোগ কৰিব'লৈ আপুনি এটা সংগঠন বাচি ল'ব লাগিব ।"
-
-#~ msgid "_Organization:"
-#~ msgstr "সংগঠন (_O):"
-
-#~ msgid ""
-#~ "were not able to activate it (An unknown error occurred.) We used "
-#~ "existing "
-#~ msgstr "সক্ৰিয় কৰিব নোৱাৰিলো(এটা অজ্ঞাত ভুল হৈছে) । আমি ইয়াৰ সলনি rhn হিচাপত"
-
-#~ msgid ""
-#~ "active subscription slots available in the rhn account instead. You may "
-#~ "wish "
-#~ msgstr "ইতিমধ্যে থকা সক্ৰিয় বৰঙনিৰ স্থল ব্যৱহাৰ কৰিলো । এই বিষয়ে আপুনি"
-
-#~ msgid "to contact Red Hat customer service regarding this issue: "
-#~ msgstr "Red Hat গ্ৰাহক সেৱাৰ সৈতে যোগাযোগ কৰিব বিচাৰিব পাৰে:"
-
-#~ msgid "http://www.redhat.com/apps/support/"
-#~ msgstr "http://www.redhat.com/apps/support/"
-
-#~ msgid "activates subscriptions in your account."
-#~ msgstr "আপোনাৰ হিচাপৰ বৰঙনি সক্ৰিয় কৰিব ।"
-
-#~ msgid "Error reading hardware information:"
-#~ msgstr "যন্ত্ৰৰ তথ্য পঢ়োঁতে ভুল হ'ল:"
-
-#~ msgid "Error reading DMI information:"
-#~ msgstr "DMI তথ্য পঢ়োঁতে ভুল হ'ল:"
-
-#~ msgid "That user account and password is not valid\n"
-#~ msgstr "সেই ব্যৱহাৰকৰ্তাৰ হিচাপ আৰু গুপ্তশব্দ অবৈধ\n"
-
-#~ msgid "You must enter and verify a password."
-#~ msgstr "আপুনি এটা গুপ্তশব্দ দি সাব্যস্ত কৰিব লাগিব ।"
-
-#~ msgid ""
-#~ "Problem registering login:\n"
-#~ "%s"
-#~ msgstr ""
-#~ "প্ৰৱেশ পঞ্জিকৰণত সমস্যা:\n"
-#~ "%s"
-
-#~ msgid "Problem registering login."
-#~ msgstr "প্ৰৱেশ পঞ্জিকৰণত সমস্যা ।"
-
-#~ msgid "Canada"
-#~ msgstr "কানাডা"
-
-#~ msgid "Login Information:"
-#~ msgstr "প্ৰৱেশৰ তথ্য:"
-
-#~ msgid "Account Information:"
-#~ msgstr "হিচাপৰ তথ্য:"
-
-#~ msgid "*First Name:"
-#~ msgstr "*প্ৰথম নাম:"
-
-#~ msgid "*Last Name:"
-#~ msgstr "*উপাধি:"
-
-#~ msgid "*Company Name:"
-#~ msgstr "*সংগঠনৰ নাম:"
-
-#~ msgid "Street Address:"
-#~ msgstr "পথৰ ঠিকনা:"
-
-#~ msgid "City:"
-#~ msgstr "চহৰ:"
-
-#~ msgid "State/Province:"
-#~ msgstr "ৰাজ্য/প্ৰান্ত:"
-
-#~ msgid "Zip/Post Code:"
-#~ msgstr "জিপ/ডাক কোড:"
-
-#~ msgid "*Country:"
-#~ msgstr "*দেশ:"
-
-#~ msgid "  Address 2:"
-#~ msgstr "  ঠিকনা ২:"
-
-#~ msgid "  Address:"
-#~ msgstr "  ঠিকনা:"
-
-#~ msgid "  C_ity:"
-#~ msgstr "  চহৰ (_i):"
-
-#~ msgid "  Co_mpany Name:"
-#~ msgstr "সংগঠনৰ নাম (_m):"
-
-#~ msgid "  _State/Province:"
-#~ msgstr "  ৰাজ্য/প্ৰান্ত(_S):"
-
-#~ msgid "  _Zip/Postal code:"
-#~ msgstr "  জিপ/ডাক ঠিকনা (_Z):"
-
-#~ msgid "* C_onfirm password:  "
-#~ msgstr "* গুপ্তশব্দ নিশ্চিত কৰক (_o):  "
-
-#~ msgid "* Co_untry:"
-#~ msgstr "* দেশ (_u):"
-
-#~ msgid "* Desired _Login:"
-#~ msgstr "* বিচৰা প্ৰৱেশ (_L):"
-
-#~ msgid "* Desired _Password:"
-#~ msgstr "*বিচৰা গুপ্ত শব্দ (_P):"
-
-#~ msgid "* Last _Name:"
-#~ msgstr "* উপাধি (_N):"
-
-#~ msgid "* _Email Address: "
-#~ msgstr "*  ঈমেল ঠিকনা(_E): "
-
-#~ msgid "* _First Name:"
-#~ msgstr "* প্ৰথম নাম(_F):"
-
-#~ msgid "<b>Account Information:</b>"
-#~ msgstr "<b>হিচাপৰ তথ্য:</b>"
-
-#~ msgid "<b>Login Information:</b>"
-#~ msgstr "<b>প্ৰৱেশৰ তথ্য:</b>"
-
-#~ msgid "<small><b>Examples:</b> user@domain.com</small>"
-#~ msgstr "<small><b>উদাহৰণ:</b> user@domain.com</small>"
-
-#~ msgid "<small><b>Tip:</b> Leave blank if not with a company.</small>"
-#~ msgstr "<small><b>সঙ্কেত:</b> সংগঠণ ন'হ'লে ৰিক্ত ৰাখক ।</small>"
-
-#~ msgid "Afghanistan"
-#~ msgstr "আফগানিস্থান"
-
-#~ msgid "Albania"
-#~ msgstr "আলবানিয়া"
-
-#~ msgid "Algeria"
-#~ msgstr "আলজেৰিয়া"
-
-#~ msgid "American Samoa"
-#~ msgstr "আমেৰিকান চামোৱা"
-
-#~ msgid "Andorra"
-#~ msgstr "আণ্ডোৰ্ৰা"
-
-#~ msgid "Angola"
-#~ msgstr "অ্যাঙ্গোলা"
-
-#~ msgid "Anguilla"
-#~ msgstr "আঙ্গুইল্লা"
-
-#~ msgid "Antarctica"
-#~ msgstr "অ্যান্টাৰ্কটিকা"
-
-#~ msgid "Antigua and Barbuda"
-#~ msgstr "এনটিগুয়া আৰু বাৰ্বুডা"
-
-#~ msgid "Argentina"
-#~ msgstr "আৰ্জেনটিনা"
-
-#~ msgid "Armenia"
-#~ msgstr "আৰ্মেনীয়া"
-
-#~ msgid "Aruba"
-#~ msgstr "আৰুবা"
-
-#~ msgid "Australia"
-#~ msgstr "অস্ট্ৰেলিয়া"
-
-#~ msgid "Austria"
-#~ msgstr "অস্ট্ৰিয়া"
-
-#~ msgid "Azerbaijan"
-#~ msgstr "আজাৰবাইজান"
-
-#~ msgid "Bahamas"
-#~ msgstr "বাহামাজ্"
-
-#~ msgid "Bahrain"
-#~ msgstr "বাহৰেন"
-
-#~ msgid "Bangladesh"
-#~ msgstr "বাংলাদেশ"
-
-#~ msgid "Barbados"
-#~ msgstr "বাৰবাডোচ্"
-
-#~ msgid "Belarus"
-#~ msgstr "বেলাৰুচ্"
-
-#~ msgid "Belgium"
-#~ msgstr "বেল্জিয়াম"
-
-#~ msgid "Belize"
-#~ msgstr "বেলিজে"
-
-#~ msgid "Benin"
-#~ msgstr "বেনিন"
-
-#~ msgid "Bermuda"
-#~ msgstr "বাৰমুডা"
-
-#~ msgid "Bhutan"
-#~ msgstr "ভূটান"
-
-#~ msgid "Bolivia"
-#~ msgstr "বোলিভিয়া"
-
-#~ msgid "Bosnia and Herzegovina"
-#~ msgstr "ব'ছনিয়া আৰু হাৰ্জেগোভিনা"
-
-#~ msgid "Botswana"
-#~ msgstr "বোত্সৱানা"
-
-#~ msgid "Bouvet Island"
-#~ msgstr "বুভেট দ্বীপ"
-
-#~ msgid "Brazil"
-#~ msgstr "ব্ৰাজিল"
-
-#~ msgid "British Indian Ocean Territory"
-#~ msgstr "ব্ৰিটিশ ইণ্ডিয়ান ওশিয়েন টেৰিটোৰি"
-
-#~ msgid "Brunei Darussalam"
-#~ msgstr "ব্ৰুনেই দাৰুচ্চালাম"
-
-#~ msgid "Bulgaria"
-#~ msgstr "বুলগাৰিয়া"
-
-#~ msgid "Burkina Faso"
-#~ msgstr "বাৰ্কিনা ফাসো"
-
-#~ msgid "Burundi"
-#~ msgstr "বুৰুন্ডি"
-
-#~ msgid "C_reate new login"
-#~ msgstr "নতুন প্ৰৱেশ সৃষ্টি কৰক (_r)"
-
-#~ msgid "Cambodia"
-#~ msgstr "কম্বোডিয়া"
-
-#~ msgid "Cameroon"
-#~ msgstr "ক্যামেৰুন"
-
-#~ msgid "Cape Verde"
-#~ msgstr "কেপ ভাৰ্দে"
-
-#~ msgid "Cayman Islands"
-#~ msgstr "কেম্যান দ্বীপপুঞ্জ"
-
-#~ msgid "Central African Republic"
-#~ msgstr "চেন্ট্ৰাল আফ্ৰিকান ৰিপাবলিক"
-
-#~ msgid "Chad"
-#~ msgstr "চাদ"
-
-#~ msgid "Chile"
-#~ msgstr "চিলি"
-
-#~ msgid "China"
-#~ msgstr "চীন"
-
-#~ msgid "Christmas Island"
-#~ msgstr "ক্ৰিস্টমাস দ্বীপপুঞ্জ"
-
-#~ msgid "Cocos (Keeling) Islands"
-#~ msgstr "ক'ক'ছ(কীলিং)দ্বীপ"
-
-#~ msgid "Colombia"
-#~ msgstr "কোলোম্বিয়া"
-
-#~ msgid "Comoros"
-#~ msgstr "কোমোৰোচ্"
-
-#~ msgid "Congo"
-#~ msgstr "কঙ্গো"
-
-#~ msgid "Cook Islands"
-#~ msgstr "কুক দ্বীপ"
-
-#~ msgid "Costa Rica"
-#~ msgstr "কোস্টা ৰিকা"
-
-#~ msgid "Cote d'Ivoire"
-#~ msgstr "কোটে ডিল্ভোই"
-
-#~ msgid "Create a _New Login"
-#~ msgstr "নতুন প্ৰৱেশ সৃষ্টি কৰক (_N)"
-
-#~ msgid "Create a new Red Hat Network login"
-#~ msgstr "এটা নতুন Red Hat নে'টৱৰ্কৰ প্ৰৱেশ সৃষ্টি কৰক"
-
-#~ msgid "Croatia"
-#~ msgstr "ক্ৰোয়েশিয়া"
-
-#~ msgid "Cuba"
-#~ msgstr "কিউবা"
-
-#~ msgid "Cyprus"
-#~ msgstr "চাইপ্ৰাচ্"
-
-#~ msgid "Czech Republic"
-#~ msgstr "চেখ প্ৰজাতন্ত্ৰ"
-
-#~ msgid "Denmark"
-#~ msgstr "ডেনমাৰ্ক"
-
-#~ msgid "Djibouti"
-#~ msgstr "জিবুতি"
-
-#~ msgid "Dominica"
-#~ msgstr "ড'মিনিকা"
-
-#~ msgid "Dominican Republic"
-#~ msgstr "ডোমিনিকান প্ৰজাতন্ত্ৰ"
-
-#~ msgid "East Timor"
-#~ msgstr "পূব টিমৰ"
-
-#~ msgid "Ecuador"
-#~ msgstr "ইকুয়েডৰ"
-
-#~ msgid "Egypt"
-#~ msgstr "মিশ্ৰ"
-
-#~ msgid "El Salvador"
-#~ msgstr "এল চাল্ভাডোৰ"
-=======
-#: ../src/bin/spacewalk-channel.py:56
-msgid "name of channel you want to (un)subscribe"
-msgstr ""
->>>>>>> 852a28ff
-
-#: ../src/bin/spacewalk-channel.py:58
-msgid "subscribe to channel"
-msgstr ""
-
-#: ../src/bin/spacewalk-channel.py:60
-msgid "unsubscribe from channel"
-msgstr ""
-
-#: ../src/bin/spacewalk-channel.py:62
-msgid "list channels"
-msgstr ""
-
-#: ../src/bin/spacewalk-channel.py:64
-msgid "list all available child channels"
-msgstr ""
-
-#: ../src/bin/spacewalk-channel.py:66
-msgid "verbose output"
-msgstr ""
-
-#: ../src/bin/spacewalk-channel.py:68
-msgid "your user name"
-msgstr ""
-
-#: ../src/bin/spacewalk-channel.py:70
-msgid "your password"
-msgstr ""
-
-#: ../src/bin/spacewalk-channel.py:78
-msgid "ERROR: these arguments make no sense in this context (try --help)"
-msgstr ""
-
-#: ../src/bin/spacewalk-channel.py:80
-msgid "Username: "
-msgstr ""
-
-#: ../src/bin/spacewalk-channel.py:104
-msgid "ERROR: you have to specify at least one channel"
-msgstr ""
-
-#: ../src/bin/spacewalk-channel.py:112
-#, python-format
-msgid "Channel(s): %s successfully added"
-msgstr ""
-
-#: ../src/bin/spacewalk-channel.py:114
-#, python-format
-msgid "Error during adding channel(s) %s"
-msgstr ""
-
-#: ../src/bin/spacewalk-channel.py:122
-#, python-format
-msgid "Channel(s): %s successfully removed"
-msgstr ""
-
-#: ../src/bin/spacewalk-channel.py:124
-#, python-format
-msgid "Error during removal of channel(s) %s"
-msgstr ""
-
-#: ../src/bin/spacewalk-channel.py:131
-msgid "This system is not associated with any channel."
-msgstr ""
-
-#: ../src/bin/spacewalk-channel.py:133
-msgid "Unable to locate SystemId file. Is this system registered?"
-msgstr ""
-
-#: ../src/bin/spacewalk-channel.py:141
-msgid "ERROR: you may want to specify --add, --remove or --list"
-msgstr ""
-
-#: ../src/bin/spacewalk-channel.py:147
-msgid "User interrupted process."
-msgstr ""
-
-#: ../src/bin/rhn-profile-sync.py:35
-msgid ""
-"You need to register this system by running `rhn_register` before using this "
-"option"
-msgstr ""
-"এই বিকল্প ব্যৱহাৰ কৰাৰ পূৰ্বে আপুনি এই ব্যৱস্থাপ্ৰণালী পঞ্জিকৰণ কৰিব লাগিব "
-"`rhn_register` চলাই"
-
-#: ../src/bin/rhn-profile-sync.py:43
-msgid "Updating package profile..."
-msgstr "সৰঞ্জামৰ আলেখ্য উন্নয়ন কৰা হৈছে..."
-
-#: ../src/bin/rhn-profile-sync.py:46
-msgid "Updating hardware profile..."
-msgstr "যন্ত্ৰৰ আলেখ্য উন্নয়ন কৰা হৈছে..."
-
-#: ../src/bin/rhn-profile-sync.py:50
-msgid "Updating virtualization profile..."
-msgstr "ভাৰচুৱেলাইজেছনৰ আলেখ্য উন্নয়ন কৰা হৈছে..."
-
-#: ../data/gui.glade.h:1
-msgid "Choose an update location"
-msgstr "উন্নয়নৰ স্থান নিৰ্ব্বাচন কৰক"
-
-#: ../data/gui.glade.h:2
-msgid "Create your system profile"
-msgstr "আপোনাৰ ব্যৱস্থাপ্ৰণালীৰ আলেখ্য সৃষ্টি কৰক"
-
-#: ../data/gui.glade.h:3
-msgid "Enter your account information"
-msgstr "আপোনাৰ হিচাপৰ তথ্য দিয়ক"
-
-#: ../data/gui.glade.h:4
-msgid "Provide a security certificate"
-msgstr "সুৰক্ষাৰ প্ৰমাণপত্ৰৰ যোগান ধৰক"
-
-#: ../data/progress.glade.h:1
-msgid "Progress Dialog"
-msgstr "আগবঢ়াৰ সম্বাদ"
-
-#: ../data/progress.glade.h:2
-msgid "progress bar"
-msgstr "প্ৰগ্ৰেচ বাৰ"
-
-#: ../data/progress.glade.h:3
-msgid "progress status"
-msgstr "প্ৰগ্ৰেচৰ অৱস্থা"
-
-#: ../data/rh_register.glade.h:1
-msgid ""
-"\n"
-"Are you sure you would like to continue?"
-msgstr ""
-"\n"
-"আপুনি নিশ্চিত নে আপুনি আগবাঢ়িব বিচাৰে?"
-
-#: ../data/rh_register.glade.h:3
-msgid "       "
-msgstr ""
-
-#: ../data/rh_register.glade.h:4
-msgid ""
-"<b>The network connection on your system is not active. Your system cannot "
-"be set up for software updates at this time.</b>"
-msgstr ""
-"<b>এই ব্যৱস্থাপ্ৰণালীৰ নে'টৱৰ্ক যোগাযোগ কাৰ্য্যকৰী নহয় । আপোনাৰ ব্যৱস্থাপ্ৰণালী এই "
-"সময়ত চালনাজ্ঞান উন্নয়নৰ বাবে প্ৰতিষ্ঠা কৰিব নোৱাৰি ।</b>"
-
-#: ../data/rh_register.glade.h:5
-msgid ""
-"<b>Tip:</b> Minor releases with a '*' are currently fully supported by Red "
-"Hat."
-msgstr ""
-"<b>সহায়:</b> এটা '*' থকা গৌণ উন্মোচনসমূহ বৰ্তমানে Red Hat -এ সমপূৰ্ণভাৱে সমৰ্থন "
-"নকৰে।"
-
-#: ../data/rh_register.glade.h:6
-msgid ""
-"<b>Warning:</b> You will <b>not</b> be able to limit this system to a minor "
-"release that is older than the most recent minor release if you select this "
-"option."
-msgstr ""
-"<b>সতৰ্কবাৰ্তা:</b> যদি আপুনি এই বিকল্প বাছি লয় তেনেহলে আপুনি এইখন চিস্টেমক এনে "
-"এটা গৌণ উন্মোচনলে সীমিত কৰিব <b>নোৱাৰিব</b> যিটো সেহতীয়া গৌণ উন্মোচনতকে পুৰনি।"
-
-#: ../data/rh_register.glade.h:7
-msgid ""
-"<b>You have no active subscriptions available in your account.</b> You will "
-"need to do one of the following to create an active subscription in your "
-"account before this system can be registered:"
-msgstr ""
-"<b>আপোনাৰ হিচাপত কোনো সক্ৰীয় বৰঙনি নাই ।</b> আপুনি নিম্নলিখিতৰ যিকোনো এটা কৰিব "
-"লাগিব যাতে এটা সক্ৰীয় বৰঙনি আপোনাৰ হিচাপত সৃষ্টি হয় এই ব্যৱস্থাপ্ৰণালী পঞ্জিকৰণ "
-"কৰাৰ পূৰ্বে:"
-
-#: ../data/rh_register.glade.h:8
-msgid "<b>Your system was registered for updates during installation.</b>"
-msgstr ""
-"<b>আপোনাৰ চিস্টেম ইনস্টল হৈ থকা সময়ত আপডেইটসমূহৰ বাবে ৰেজিস্টাৰ কৰা হৈছিল।</b>"
-
-#: ../data/rh_register.glade.h:9
-msgid ""
-"<b>_All available updates</b> will be provided to this system.  This system, "
-"if kept updated, will always be equivalent to the latest available minor "
-"release of Red Hat Enterprise Linux 6.  It will be registered to the main "
-"'Red Hat Enterprise Linux 6' software channel."
-msgstr ""
-"<b>সকলো উপলবদ্ধ আপডেইটসমূহ</b> এইখন চিস্টেমক যোগান দিয়া হ'ব। এইখন চিস্টেম, যদি "
-"আপডেইট কৰি ৰখা হয়, তেনেহলে ই সদায় Red Hat Enterprise Linux 6 -ৰ শেহতীয়াকে "
-"উপলবদ্ধ গৌণ উন্মোচনৰ সমসাময়িক হই থাকিব। ইয়াক মূখ্য 'Red Hat Enterprise Linux 6' -"
-"ৰ চফ্টওৱেৰ চেনেললে ৰেজিস্টাৰ কৰা হ'ব।"
-
-#: ../data/rh_register.glade.h:10
-msgid ""
-"<b>_Limited updates</b> will be provided to this system to maintain "
-"compatibility with the following eligible Red Hat Enterprise Linux minor "
-"release software channel:"
-msgstr ""
-"<b>সীমিত আপডেইটসমূহ</b> এই চিস্টেমক যোগান দিয়া হ'ব যাতে ই নিম্নলিখিত Red Hat "
-"Enterprise Linux -ৰ যোগ্য গৌণ উন্মোচন চফ্টওৱেৰ চেনেলৰ লগত খাপ খাব পাৰে:"
-
-#: ../data/rh_register.glade.h:11
-msgid "<big><b>Moving to earlier releases won't be possible</b></big>"
-msgstr "<big><b>পূৰ্বৰ উন্মোচনসমূহলে উভতি যোৱাটো সম্ভব নহব</b></big>"
-
-#: ../data/rh_register.glade.h:12
-msgid ""
-"<small>Tip: Forgot your login or password? Look it up at \n"
-"https://www.redhat.com/wapps/sso/rhn/lostPassword.html</small>"
-msgstr ""
-"<small>সঙ্কেত: আপোনাৰ ব্যৱহাৰকৰ্তাৰ নাম বা গুপ্তশব্দ পাহৰিছে ? চাই ল'ব পাৰে \n"
-"https://www.redhat.com/wapps/sso/rhn/lostPassword.html</small>"
-
-#: ../data/rh_register.glade.h:14
-msgid "Advanced Network Configuration"
-msgstr "উন্নত নে'টৱৰ্কৰ বিন্যাস"
-
-#: ../data/rh_register.glade.h:15
-msgid "Advanced Network Configuration button"
-msgstr "আপডেইটেড নেটৱৰ্ক সংৰূপন বুটাম"
-
-#: ../data/rh_register.glade.h:17
-msgid "Aplet screenshot"
-msgstr "Aplet -ৰ স্ক্ৰিনসট"
-
-#: ../data/rh_register.glade.h:18
-msgid "Choose Channel"
-msgstr "চেনেল বাছক"
-
-#: ../data/rh_register.glade.h:20
-msgid "Choose minor release"
-msgstr "গৌণ উন্মোচন বাচক"
-
-#: ../data/rh_register.glade.h:21
-msgid "Close"
-msgstr "বন্ধ কৰক"
-
-#: ../data/rh_register.glade.h:22
-msgid "Confirm operation system release selection"
-msgstr "কাৰ্য্য চিস্টেম উন্মোচন বাছনি নিশ্চিত কৰক"
-
-#: ../data/rh_register.glade.h:23
-msgid "Create profile"
-msgstr "আলেখ্য সৃষ্টি কৰক"
-
-#: ../data/rh_register.glade.h:24
-msgid "Enter Your Account Information"
-msgstr "আপোনাৰ হিচাপৰ তথ্য দিয়ক"
-
-#: ../data/rh_register.glade.h:25
-msgid "Enter in the format hostname(:port)"
-msgstr "hostname(:port) আকৃতিত দিয়ক"
-
-#: ../data/rh_register.glade.h:26
-msgid "Hardware Info"
-msgstr "যন্ত্ৰৰ আলেখ্য"
-
-#: ../data/rh_register.glade.h:27
-msgid "I would like to connect to Red Hat Network via an _HTTP proxy."
-msgstr "Red Hat Network লৈ সংযোগ কৰিব বিচাৰিম এটা _HTTP নিযুক্তকৰ যোগেদি ।"
-
-#: ../data/rh_register.glade.h:28
-msgid "Limited updates"
-msgstr "সীমিত আপডেইটসমূহ"
-
-#: ../data/rh_register.glade.h:29
-msgid "Link To Subscription"
-msgstr "বৰঙনিৰ সংযোগ"
-
-#: ../data/rh_register.glade.h:30
-msgid "No thanks, I'll connect later."
-msgstr "নহয় ধন্যবাদ, মই পিছত সংযোগ কৰিম।"
-
-#: ../data/rh_register.glade.h:32
-msgid "Package Information"
-msgstr "সৰঞ্জামৰ তথ্য"
-
-#: ../data/rh_register.glade.h:33
-msgid "Provide a Security Certificate"
-msgstr "সুৰক্ষাৰ প্ৰমাণপত্ৰৰ যোগান ধৰক"
-
-#: ../data/rh_register.glade.h:34
-msgid "RHN login field"
-msgstr "RHN লগিন ফিল্ড:"
-
-#: ../data/rh_register.glade.h:35
-msgid "RHN password field"
-msgstr "RHN পাছওৱাৰ্ড ফিল্ড"
-
-#: ../data/rh_register.glade.h:36
-msgid "Review system..."
-msgstr "ব্যৱস্থাপ্ৰনালী পুনঃ চাওক..."
-
-#: ../data/rh_register.glade.h:37
-msgid "Select A File"
-msgstr "নথিপত্ৰ নিৰ্ব্বাচন কৰক"
-
-#: ../data/rh_register.glade.h:38
-msgid "Send hardware profile checkbox"
-msgstr "হাৰ্ডওৱেৰ আলেখ্য চেকবক্স পঠাওক"
-
-#: ../data/rh_register.glade.h:39
-msgid "Send package profile checkbox"
-msgstr "পেকেইজ আলেখ্য চেকবক্স পঠাওক"
-
-#: ../data/rh_register.glade.h:40
-msgid "Start Window"
-msgstr "সংযোগক্ষেতৰ আৰম্ভ কৰক"
-
-#: ../data/rh_register.glade.h:44
-msgid ""
-"This system will <b>not</b> be able to successfully receive software "
-"updates, including security updates, from Red Hat without connecting to a "
-"Red Hat Network server.\n"
-"\n"
-"To keep your system updated, secure, and supported, please register this "
-"system at your earliest convenience.\n"
-"\n"
-"You may access the RHN registration tool by running <b>RHN Registration</b> "
-"in the <b>System > Administration</b> menu.\n"
-"You may access the software update tool by running <b>Software Update</b> in "
-"the <b>System > Administration</b> menu."
-msgstr ""
-"এই চিস্টেমে Red Hat Network চাৰ্ভাৰৰ লগত সংযোগ নকৰাকৈ Red Hat ৰ পৰা সফল ভাবে "
-"চফ্টওৱেৰ আপডেইটসমূহ গ্ৰহণ কৰিব <b>নোৱাৰিব।</b> \n"
-"\n"
-"আপোনাৰ চিস্টেমক আপডেইটেড, সুৰক্ষিত আৰু সমৰ্থিত ৰাখিবলৈ, অনুগ্ৰহ কৰি ইয়াক শীঘ্ৰে "
-"ৰেজিস্টাৰ কৰিব।\n"
-"\n"
-"RHN ৰেজিস্ট্ৰেষণ সঁজুলি উপক্ৰম কৰিবলে <b>চিস্টেম > প্ৰশাসন</b> মেনুত থকা <b>RHN "
-"ৰেজিস্ট্ৰেষণ</b> চলাওক।\n"
-"চফ্টওৱেৰ আপডেইট সঁজুলি উপক্ৰম কৰিবলে <b>চিস্টেম > প্ৰশাসন</b> মেনুত থকা <b>চফ্টওৱেৰ "
-"আপডেইট</b> চলাওক।"
-
-#: ../data/rh_register.glade.h:50
-msgid "Use Authentication with HTTP Proxy"
-msgstr "HTTP প্ৰক্সিৰ সৈতে প্ৰমাণীকৰণ ব্যৱহাৰ কৰক"
-
-#: ../data/rh_register.glade.h:51
-msgid "View Hardware Profile"
-msgstr "হাৰ্ডওৱেৰ আলেখ্য চাওক"
-
-#: ../data/rh_register.glade.h:52
-msgid "View Package Profile"
-msgstr "পেকেইজ আলেখ্য চাওক"
-
-#: ../data/rh_register.glade.h:56
-msgid ""
-"Your system will be subscribed to the base software channel.  You will not "
-"be able to move this system to an earlier minor release channel if you "
-"continue (you will be able to move to a later release.)"
-msgstr ""
-"আপোনাৰ চিস্টেমক ভিত্তি চফ্টওৱেৰ চেনেললে স্বাক্ষৰীত কৰা হ'ব। আপুনি এই চিস্টেমক পূৰ্বৰ "
-"গৌণ উন্মোচনলে লৈ যাব নোৱাৰিব যদি আপুনি তথাপিও আগবাঢে (তেনেহলে আপুনি পৰৰ্ৱতী "
-"উন্মোচনলে গুচি যাব পাৰিব।)"
-
-#: ../data/rh_register.glade.h:57
-msgid "_Activate a subscription now..."
-msgstr "এটা বৰঙনি সক্ৰীয় কৰক (_A)..."
-
-#: ../data/rh_register.glade.h:58
-msgid "_Minor release:"
-msgstr "গৌণ উন্মোচন (_M):"
-
-#: ../data/rh_register.glade.h:59
-msgid "_Operating system version:"
-msgstr "অপাৰেটিং চিস্টেম সংস্কৰণ (_O):"
-
-#: ../data/rh_register.glade.h:60
-msgid "icon of aplet"
-msgstr "aplet -ৰ আইকন"
-
-#: ../data/rh_register.glade.h:61
-msgid "installation number field"
-msgstr "ইনস্টল নম্বৰ ফিল্ড"
-
-#: ../data/rh_register.glade.h:62
-msgid "proxy location"
-msgstr "প্ৰক্সি অৱস্থান"
-
-#: ../data/rh_register.glade.h:63
-msgid "proxy password field"
-msgstr "প্ৰক্সি পাছওৱাৰ্ড ফিল্ড"
-
-#: ../data/rh_register.glade.h:64
-msgid "proxy user field"
-msgstr "প্ৰক্সি ব্যৱহাৰকাৰী ফিল্ড"
-
-#: ../data/rh_register.glade.h:65
-msgid "satellite server location"
-msgstr ""
-
-#: ../data/rh_register.glade.h:66
-msgid "system name"
-msgstr "চিস্টেমৰ নাম"
-
-#: ../data/rh_register.glade.h:67
-#, fuzzy
-msgctxt "yes"
-msgid "<b>Compliance:</b>"
-msgstr "<b>আজ্ঞা পালন:</b>"
-
-#: ../data/rh_register.glade.h:68
-#, fuzzy
-msgctxt "yes"
-msgid "<b>Downloads &amp; Upgrades:</b>"
-msgstr "<b>ডাউন'লোড &amp; উন্নয়ন:</b>"
-
-#: ../data/rh_register.glade.h:69
-#, fuzzy
-msgctxt "yes"
-msgid "<b>HTTP Proxy</b>"
-msgstr "<b>HTTP Proxy</b>"
-
-#: ../data/rh_register.glade.h:70
-#, fuzzy
-msgctxt "yes"
-msgid "<b>Login:</b>"
-msgstr "<b>প্ৰৱেশ:</b>"
-
-#: ../data/rh_register.glade.h:71
-#, fuzzy
-msgctxt "yes"
-msgid "<b>Red Hat Network Location:</b>"
-msgstr "<b>Red Hat Network স্থান:</b>"
-
-#: ../data/rh_register.glade.h:72
-#, fuzzy
-msgctxt "yes"
-msgid "<b>Security &amp; Updates:</b>"
-msgstr "<b>সুৰক্ষা &amp; উন্নয়ন</b>"
-
-#: ../data/rh_register.glade.h:73
-#, fuzzy
-msgctxt "yes"
-msgid "<b>Support:</b>"
-msgstr "<b>সমৰ্থন:</b>"
-
-#: ../data/rh_register.glade.h:74
-#, fuzzy
-msgctxt "yes"
-msgid "<b>System ID:</b>"
-msgstr "<b>ব্যৱস্থাপ্ৰণালীৰ ID:</b>"
-
-#: ../data/rh_register.glade.h:75
-#, fuzzy
-msgctxt "yes"
-msgid "<b>Warning</b>"
-msgstr "<b>সতৰ্কবাৰ্তা</b>"
-
-#: ../data/rh_register.glade.h:76
-#, fuzzy
-msgctxt "yes"
-msgid "<big><b>Profile Data</b></big>"
-msgstr "<big><b>আলেখ্যৰ তথ্য</b></big>"
-
-#: ../data/rh_register.glade.h:77
-#, fuzzy
-msgctxt "yes"
-msgid "<big><b>System Name</b></big>"
-msgstr "<big><b>ব্যৱস্থাপ্ৰণালীৰ নাম</b></big>"
-
-#: ../data/rh_register.glade.h:78
-#, fuzzy
-msgctxt "yes"
-msgid "<small><b>Example:</b> https://satellite.example.com</small>"
-msgstr "<small><b>উদাহৰণ:</b> https://satellite.example.com</small>"
-
-#: ../data/rh_register.glade.h:79
-#, fuzzy
-msgctxt "yes"
-msgid "<small><b>Example:</b> squid.example.com:3128</small>"
-msgstr "<small><b>উদাহৰণ:</b> squid.example.com:3128</small>"
-
-#: ../data/rh_register.glade.h:80
-#, fuzzy
-msgctxt "yes"
-msgid "<small><b>Example</b>: XXXX-XXXX-XXXX-XXXX</small>"
-msgstr "<small><b>উদাহৰণ</b>: XXXX-XXXX-XXXX-XXXX</small>"
-
-#: ../data/rh_register.glade.h:81
-#, fuzzy
-msgctxt "yes"
-msgid ""
-"<small><b>Tip:</b> Red Hat values your privacy: http://www.redhat.com/legal/"
-"privacy_statement.html.</small>"
-msgstr ""
-"<small><b>সহায়:</b> Red Hat -এ আপোনাৰ গোপনীয়তাক মান দিয়ে: http://www.redhat."
-"com/legal/privacy_statement.html.</small>"
-
-#: ../data/rh_register.glade.h:82
-#, fuzzy
-msgctxt "yes"
-msgid ""
-"<small>Tip: Forgot your login or password? Contact your Satellite's "
-"<i>Organization Administrator</i>.</small>"
-msgstr ""
-"<small>সঙ্কেত: আপোনাৰ ব্যৱহাৰকৰ্তাৰ নাম বা গুপ্তশব্দ পাহৰিছে ?  আপোনাৰ Satellite ৰ "
-"<i>সংগঠনৰ পৰিচালক</i>ৰ সৈতে যোগাযোগ কৰক । </small>"
-
-#: ../data/rh_register.glade.h:84
-#, no-c-format
-msgctxt "yes"
-msgid ""
-"A security certificate compatible with <b>%s</b> was not found on this "
-"system."
-msgstr ""
-
-#: ../data/rh_register.glade.h:85
-#, fuzzy
-msgctxt "yes"
-msgid ""
-"Access to the technical support experts at Red Hat or Red Hat's partners for "
-"help with any issues you might encounter with this system."
-msgstr ""
-"আপোনাৰ ব্যৱস্থাপ্ৰণালীৰ লগত থকা যিকোনো বিতৰ্কৰ বাবে  Red Hat or Red Hat ৰ "
-"সহভোগিৰ সৈতে থকা প্ৰায়োগিক সমৰ্থনৰ বিশেষজ্ঞ সকলৰ পৰা সহজলভ্য সহায় পাওক ।"
-
-#: ../data/rh_register.glade.h:86
-#, fuzzy
-msgctxt "yes"
-msgid ""
-"Activate a previously purchased subscription you have not yet activated."
-msgstr "সক্ৰীয় নকৰা আগৰ বৰঙনি এটা সক্ৰীয় কৰক ।"
-
-#: ../data/rh_register.glade.h:87
-#, fuzzy
-msgctxt "yes"
-msgid "Advanced _Network Configuration ..."
-msgstr "উন্নত নে'টৱৰ্কৰ বিন্যাস (_N) ..."
-
-#: ../data/rh_register.glade.h:88
-#, fuzzy
-msgctxt "yes"
-msgid ""
-"Are you sure you don't want to connect your system to Red Hat Network? "
-"You'll miss out on the benefits of a Red Hat Enterprise Linux subscription:"
-msgstr ""
-"আপোনাৰ ব্যৱস্থাপ্ৰণালী Red Hat Network লৈ সংযোগ নকৰিব'লৈ আপুনি নিশ্চিত নে ? Red "
-"Hat Enterprise Linux ৰ বৰঙনিৰ লাভ  আপুন হেৰুৱাব :"
-
-#: ../data/rh_register.glade.h:89
-#, fuzzy
-msgctxt "yes"
-msgid "Are you sure you would like to continue?"
-msgstr "আপুনি আগবাঢ়িব'লৈ নিশ্চিত নে ?"
-
-#: ../data/rh_register.glade.h:90
-#, fuzzy
-msgctxt "yes"
-msgid "CPU Model:"
-msgstr "CPU ৰ প্ৰতিৰূপ:"
-
-#: ../data/rh_register.glade.h:91
-#, fuzzy
-msgctxt "yes"
-msgid "CPU Speed:"
-msgstr "CPU গতি:"
-
-#: ../data/rh_register.glade.h:92
-#, fuzzy
-msgctxt "yes"
-msgid "Certificate _Location:"
-msgstr "প্ৰমাণপত্ৰৰ স্থান (_L):"
-
-#: ../data/rh_register.glade.h:93
-#, fuzzy
-msgctxt "yes"
-msgid ""
-"Connecting your system to Red Hat Network allows you to take full advantage "
-"of the benefits of a paid subscription, including:"
-msgstr ""
-"Red Hat Network লৈ আপোনাৰ ব্যৱস্থাপ্ৰণালী সংযোগ কৰিলে  সম্পূৰ্ণ ৰূপে এজনমূল্যযুক্ত "
-"গ্ৰাহকৰ সুবিধাৰ সুযোগল'ব পাৰে, য'ত অন্তৰ্ভুক্ত আছে :"
-
-#: ../data/rh_register.glade.h:94
-#, fuzzy
-msgctxt "yes"
-msgid ""
-"Download installation images for Red Hat Enterprise Linux releases, "
-"including new releases."
-msgstr ""
-"Red Hat Enterprise Linux মুক্তি সমূহ আৰু নতুন মুক্তি সমূহৰ বাবে সংস্থাপক প্ৰতিমুৰ্তি "
-"ডাউনলো'ড কৰক ।"
-
-#: ../data/rh_register.glade.h:95
-#, fuzzy
-msgctxt "yes"
-msgid "ERROR"
-msgstr "ভুল"
-
-#: ../data/rh_register.glade.h:96
-#, fuzzy
-msgctxt "yes"
-msgid ""
-"Except for a few cases, Red Hat recommends customers only register with RHN "
-"once."
-msgstr ""
-"কিছুমান ক্ষেত্ৰক বাদ দি, এনে সাধাৰনতে Red Hat -এ উপভোক্তাসকলক কেৱলমাত্ৰ এবাৰ RHN -"
-"ৰ হৈতে ৰেজিস্টাৰ কৰিবলে পৰামৰ্শ দিয়ে। \n"
-
-#: ../data/rh_register.glade.h:97
-#, fuzzy
-msgctxt "yes"
-msgid ""
-"For more information, including alternate tools, consult this Knowledge Base "
-"Article: <a href=\"https://access.redhat.com/kb/docs/DOC-45563\">https://"
-"access.redhat.com/kb/docs/DOC-45563</a>"
-msgstr ""
-"অধিক জানিবলে, বৈকল্পিক সজুলিৰ হৈতে, এই জ্ঞান ভিত্তিক অধ্যায়ৰ পৰামৰ্শ লওক: <a href="
-"\"https://access.redhat.com/kb/docs/DOC-45563\">https://access.redhat.com/kb/"
-"docs/DOC-45563</a>\n"
-
-#: ../data/rh_register.glade.h:98
-#, fuzzy
-msgctxt "yes"
-msgid "Hardware Profile"
-msgstr "যন্ত্ৰৰ আলেখ্য"
-
-#: ../data/rh_register.glade.h:99
-#, fuzzy
-msgctxt "yes"
-msgid "Hostname:"
-msgstr "গৃহস্থৰনাম:"
-
-#: ../data/rh_register.glade.h:100
-#, fuzzy
-msgctxt "yes"
-msgid ""
-"I <b>_don't</b> have an SSL certificate. I will contact my system "
-"administrator for assistance and will register at a later time."
-msgstr ""
-"মোৰ SSL প্ৰমাণপত্ৰ<b>নাই (_d)</b> . মই ব্যৱস্থাপ্ৰণালীৰ পৰিচালকক সহায়তাৰ বাবে "
-"যোগাযোগ কৰিম আৰু পিছত পঞ্জিকৰণ কৰিম ।"
-
-#: ../data/rh_register.glade.h:101
-#, fuzzy
-msgctxt "yes"
-msgid ""
-"I have access to a <b>Red Hat Network Satellite</b> or <b>Red Hat Network "
-"Proxy</b>. I'd like to receive software updates from the Satellite or Proxy "
-"below:"
-msgstr ""
-"এটা <b>Red Hat Network Satellite</b> বা<b>Red Hat Network Proxy</b>লৈ মোৰ "
-"প্ৰৱেশাধিকাৰ আছে । নিম্নলিখিত ছেটেলাইট্ বা নিযুক্তকৰ পৰা চালনাজ্ঞানৰ উন্নয়ন গ্ৰহণ "
-"কৰিব বিচাৰোঁ:"
-
-#: ../data/rh_register.glade.h:102
-#, fuzzy
-msgctxt "yes"
-msgid "I have an <b>_SSL certificate</b> to communicate with Red Hat Network:"
-msgstr ""
-"মোৰ ওচৰত এখন<b>_SSL certificate</b> আছে Red Hat Network লৈ যোগাযোগ কৰিব'লৈ:"
-
-#: ../data/rh_register.glade.h:103
-#, fuzzy
-msgctxt "yes"
-msgid "I would like to connect to Red Hat Network via an _HTTP proxy."
-msgstr "Red Hat Network লৈ সংযোগ কৰিব বিচাৰিম এটা _HTTP নিযুক্তকৰ যোগেদি ।"
-
-#: ../data/rh_register.glade.h:104
-#, fuzzy
-msgctxt "yes"
-msgid ""
-"I'd like to receive updates from <b>Red Hat Network</b>. (I don't have "
-"access to a Red Hat Network Satellite or Proxy.)"
-msgstr ""
-"চালনাজ্ঞানৰ উন্নয়ন তলৰ <b>Red Hat Network _Satellite</b> পৰা গ্ৰহণ কৰিব বিচাৰিম "
-"। (মই Red Hat Network Satellite বা নিযুক্তক অভিগম কৰিব নোৱাৰো ।)"
-
-#: ../data/rh_register.glade.h:105
-#, fuzzy
-msgctxt "yes"
-msgid "IP Address:"
-msgstr "IP ঠিকনা:"
-
-#: ../data/rh_register.glade.h:106
-#, fuzzy
-msgctxt "yes"
-msgid "Installation _Number:"
-msgstr "সংস্থাপক সংখ্যা (_N):"
-
-#: ../data/rh_register.glade.h:107
-#, fuzzy
-msgctxt "yes"
-msgid ""
-"It appears this system has already been registered with RHN using RHN "
-"Certificate-Based Entitlement technology. This tool requires registration "
-"using RHN Classic technology."
-msgstr ""
-"এইটো উপলবদ্ধ হৈছে যে এইখন চিস্টেম ইতিমধ্যে RHN প্ৰমাণপত্ৰ ভিত্তিয় অনুজ্ঞা "
-"প্ৰযুক্তিবিদ্যা ব্যৱহাৰ কৰি RHN -ৰ লগত ৰেজিস্টাৰ হৈছে। এই সজুলিয়ে RHN কালজয়ী "
-"প্ৰযুক্তিবিদ্যা ব্যৱহৃত ৰেজিস্ট্ৰেষণ বিছাৰে।"
-
-#: ../data/rh_register.glade.h:108
-#, fuzzy
-msgctxt "yes"
-msgid "It appears this system has already been set up for software updates:"
-msgstr ""
-"এই ব্যৱস্থাপ্ৰণালী ইতিমধ্যে চালনাজ্ঞানৰ উন্নয়নৰ বাবে প্ৰতিষ্ঠা কৰা হৈছে যেন লাগিছে :"
-
-#: ../data/rh_register.glade.h:109
-#, fuzzy
-msgctxt "yes"
-msgid ""
-"Log in to http://rhn.redhat.com/ and unentitle an inactive system at Your "
-"RHN > Subscription Management > System Entitlements."
-msgstr ""
-"http://rhn.redhat.com/ ত প্ৰৱেশ কৰক আৰু কোনো নিষ্ক্ৰিয় ব্যৱস্থাপ্ৰণালীক অযোগ্য কৰিব "
-"লাগিব Your RHN > Subscription Management > System Entitlements ত ।"
-
-#: ../data/rh_register.glade.h:110
-#, fuzzy
-msgctxt "yes"
-msgid "Memory:"
-msgstr "স্মৃতিশক্তি:"
-
-#: ../data/rh_register.glade.h:111
-#, fuzzy
-msgctxt "yes"
-msgid "Package Information"
-msgstr "সৰঞ্জামৰ তথ্য"
-
-#: ../data/rh_register.glade.h:112
-#, fuzzy
-msgctxt "yes"
-msgid ""
-"Please enter your account information for <b>Red Hat Network</b> (http://rhn."
-"redhat.com/)"
-msgstr ""
-"অনুগ্ৰহ কৰি আপোনাৰ হিচাপৰ তথ্য <b>Red Hat Network</b> (http://rhn.redhat.com) ৰ "
-"বাবে দিয়ক"
-
-#: ../data/rh_register.glade.h:113
-#, fuzzy
-msgctxt "yes"
-msgid "Please review the subscription details below:"
-msgstr "অনুগ্ৰহ কৰি আপোনাৰ বৰঙনিৰ বিৱৰণ তলত পুনঃ পৰীক্ষা কৰক:"
-
-#: ../data/rh_register.glade.h:114
-#, fuzzy
-msgctxt "yes"
-msgid "Proxy P_assword:"
-msgstr "নিযুক্তকৰ গুপ্তশব্দ (_a):"
-
-#: ../data/rh_register.glade.h:115
-#, fuzzy
-msgctxt "yes"
-msgid "Proxy _Username:"
-msgstr "নিযুক্তকৰ ব্যৱহাৰকৰ্তাৰনাম (_U):"
-
-#: ../data/rh_register.glade.h:116
-#, fuzzy
-msgctxt "yes"
-msgid ""
-"Purchase an additional Red Hat Enterprise Linux subscription at http://www."
-"redhat.com/store/."
-msgstr ""
-" http://www.redhat.com/store/ এটা অতিৰিক্ত Red Hat Enterprise Linux বৰঙনি "
-"কিনক ।"
-
-#: ../data/rh_register.glade.h:117
-#, fuzzy
-msgctxt "yes"
-msgid "RHN Classic Mode"
-msgstr "RHN কালজয়ী অৱস্থা"
-
-#: ../data/rh_register.glade.h:118
-#, fuzzy
-msgctxt "yes"
-msgid ""
-"Receive the latest software updates, including security updates, keeping "
-"this Red Hat Enterprise Linux system <b>updated</b> and <b>secure</b>."
-msgstr ""
-"সুৰক্ষাৰ উন্নয়ন অন্তৰ্ভুক্ত থকা শেহতীয়া চালনাজ্ঞানৰ উন্নয়ন পাওক, যাতে এই Red Hat "
-"Enterprise Linux ব্যৱস্থাপ্ৰণালী <b>উন্নত</b> আৰু <b>সুৰক্ষিত</b> থাকে ।"
-
-#: ../data/rh_register.glade.h:119
-#, fuzzy
-msgctxt "yes"
-msgid "Red Hat Linux Version:"
-msgstr "Red Hat Linux সংস্কৰণ:"
-
-#: ../data/rh_register.glade.h:120
-#, fuzzy
-msgctxt "yes"
-msgid "Red Hat Network _Location:"
-msgstr "Red Hat Network স্থান (_):"
-
-#: ../data/rh_register.glade.h:121
-#, fuzzy
-msgctxt "yes"
-msgid "Send _hardware profile"
-msgstr "যন্ত্ৰৰ আলেখ্য পঠিওৱা হৈছে (_h)"
-
-#: ../data/rh_register.glade.h:122
-#, fuzzy
-msgctxt "yes"
-msgid "Send _package profile"
-msgstr "সৰঞ্জামৰ আলেখ্য পঠিওৱা হৈছে (_p)"
-
-#: ../data/rh_register.glade.h:123
-#, fuzzy
-msgctxt "yes"
-msgid "Software update setup has been completed for this system."
-msgstr "চালনাজ্ঞানৰ উন্নয়নৰ প্ৰতিষ্ঠা এই ব্যৱস্থাপ্ৰণালীৰ বাবে সম্পূৰ্ণ কৰা হ'ল ।"
-
-#: ../data/rh_register.glade.h:124
-#, fuzzy
-msgctxt "yes"
-msgid ""
-"Stay in compliance with your subscription agreement and manage subscriptions "
-"for systems connected to your account at http://rhn.redhat.com/."
-msgstr ""
-"আপোনাৰ বৰঙনিৰ চুক্তিৰ আজ্ঞা মানি থাকক আৰু বৰঙনি সমূহৰ পৰিচালনা কৰক যি আপোনাৰ "
-"http://rhn.redhat.com/ ত হিচাপ থকা ব্যৱস্থাপ্ৰণালীসমূহৰ লগত সংযোগ আছে ।"
-
-#: ../data/rh_register.glade.h:125
-#, fuzzy
-msgctxt "yes"
-msgid "System _Name:"
-msgstr "ব্যৱস্থাপ্ৰণালীৰ নাম (_N):"
-
-#: ../data/rh_register.glade.h:126
-#, fuzzy
-msgctxt "yes"
-msgid ""
-"This assistant will guide you through connecting your system  to Red Hat "
-"Network (RHN) for software updates, such as:"
-msgstr ""
-"চালনাজ্ঞানৰ উন্নয়নৰ বাবে আপোনাৰ ব্যৱস্থাপ্ৰণালী Red Hat Network (RHN)লৈ সংযোগ "
-"কৰিব'লৈ এই সহায়কে আপোনাক পথনিৰ্দেশ দিব যেনে:"
-
-#: ../data/rh_register.glade.h:127
-#, fuzzy
-msgctxt "yes"
-msgid "Use Au_thentication with HTTP Proxy:"
-msgstr "HTTP নিযুক্তকৰ সৈতে প্ৰমাণীকৰণ ব্যৱহাৰ কৰক (_t):"
-
-#: ../data/rh_register.glade.h:128
-#, fuzzy
-msgctxt "yes"
-msgid "V_iew Package Profile ..."
-msgstr "সৰঞ্জাম আলেখ্য চাওক (_i) ..."
-
-#: ../data/rh_register.glade.h:129
-#, fuzzy
-msgctxt "yes"
-msgid ""
-"Would you like to register your system at this time? <b>(Strongly "
-"recommended.)</b>"
-msgstr ""
-"আপোনাৰ ব্যৱস্থাপ্ৰণালী এতিয়া পঞ্জিকৰণ কৰিব খোজে নেকি ? <b>(দৃঢ় ভাবে পৰামৰ্শ দিয়া "
-"হয়)</b>"
-
-#: ../data/rh_register.glade.h:130
-#, fuzzy
-msgctxt "yes"
-msgid ""
-"You may connect your system to <b>Red Hat Network</b> (https://rhn.redhat."
-"com/) or to a <b>Red Hat Network Satellite</b> or <b>Red Hat Network Proxy</"
-"b> in order to receive software updates."
-msgstr ""
-"চালনাজ্ঞানৰ উন্নয়ন গ্ৰহণ কৰিব'লৈ আপোনাৰ ব্যৱস্থাপ্ৰণালী আপুনি <b>Red Hat Network</"
-"b> (https://rhn.redhat.com/) বা এটা <b>Red Hat Network Satellite</b> বা "
-"<b>Red Hat Network Proxy</b> লৈ সংযোগ কৰিব পাৰে ।"
-
-#: ../data/rh_register.glade.h:131
-#, fuzzy
-msgctxt "yes"
-msgid ""
-"You will <b>not</b> be able to take advantage of these subscriptions "
-"privileges without connecting your system to Red Hat Network."
-msgstr ""
-"আপোনাৰ ব্যৱস্থাপ্ৰাণালী Red Hat Network লৈ সংযোগ নকৰিলে আপুনি সম্পূৰ্ণ ৰূপে এজন "
-"মূল্যযুক্ত গ্ৰাহকৰ সুবিধাৰ সুযোগ ল'ব <b>নোৱাৰে</b>"
-
-#: ../data/rh_register.glade.h:132
-#, fuzzy
-msgctxt "yes"
-msgid ""
-"You won't be able to receive software updates, including security updates, "
-"for this system."
-msgstr ""
-"সুৰক্ষাৰ উন্নয়ন অন্তৰ্ভুক্ত থকা শেহতীয়া চালনাজ্ঞানৰ উন্নয়ন পাওক, যাতে এই Red Hat "
-"Enterprise Linux ব্যৱস্থাপ্ৰণালী উন্নত আৰু সুৰক্ষিত থাকে ।"
-
-#: ../data/rh_register.glade.h:133
-#, fuzzy
-msgctxt "yes"
-msgid ""
-"You'll need to send us a profile of what packages and hardware are installed "
-"on your system so we can determine what updates are available."
-msgstr ""
-"আপুনি ব্যৱস্থাপ্ৰণালীত থকা সৰঞ্জাম আৰু যন্ত্ৰৰ এটা আলেখ্য পঠিয়াব লাগিব যাতে আমি "
-"নিৰ্দ্দিষ্ট কৰিব পাৰো কি উন্নয়ন পোৱা যঅব পাৰে ।"
-
-#: ../data/rh_register.glade.h:134
-#, fuzzy
-msgctxt "yes"
-msgid ""
-"You'll want to choose a name for this system so you'll be able to identify "
-"it in the Red Hat Network interface."
-msgstr ""
-"এই ব্যৱস্থাপ্ৰণালীৰ বাবে এটা নাম বাচি ল'ব লাগিব যাতে Red Hat Network সংযোগ "
-"মাধ্যমত আপুনি চিনাক্ত কৰি পাৰে ।"
-
-#: ../data/rh_register.glade.h:135
-#, fuzzy
-msgctxt "yes"
-msgid "Your system is not setup for software updates."
-msgstr "এই ব্যৱস্থাপ্ৰণালী চালনাজ্ঞান উন্নয়নৰ বাবে প্ৰতিষ্ঠা কৰা হোৱা নাই ।"
-
-#: ../data/rh_register.glade.h:136
-#, fuzzy
-msgctxt "yes"
-msgid ""
-"Your system is now ready to receive the software updates that will keep it "
-"secure and supported."
-msgstr ""
-"আপোনাৰ ব্যৱস্থাপ্ৰনালীয়ে এটা বৰঙনি উপক্ৰম কৰিব লাগিব । এইটোৱে আপোনাৰ "
-"ব্যৱস্থাপ্ৰণালী উন্নত,সুৰক্ষিত আৰু সমৰ্থিত ৰাখিব ।"
-
-#: ../data/rh_register.glade.h:137
-#, fuzzy
-msgctxt "yes"
-msgid ""
-"Your system is ready to receive the software updates that will keep it "
-"secure and supported."
-msgstr ""
-"আপোনাৰ ব্যৱস্থাপ্ৰনালীয়ে এটা বৰঙনি উপক্ৰম কৰিব লাগিব । এইটোৱে আপোনাৰ "
-"ব্যৱস্থাপ্ৰণালী উন্নত,সুৰক্ষিত আৰু সমৰ্থিত ৰাখিব ।"
-
-#: ../data/rh_register.glade.h:138
-#, fuzzy
-msgctxt "yes"
-msgid ""
-"Your system will need to access a subscription. This will allow you to keep "
-"your system updated, secure, and supported."
-msgstr ""
-"আপোনাৰ ব্যৱস্থাপ্ৰনালীয়ে এটা বৰঙনি উপক্ৰম কৰিব লাগিব । এইটোৱে আপোনাৰ "
-"ব্যৱস্থাপ্ৰণালী উন্নত,সুৰক্ষিত আৰু সমৰ্থিত ৰাখিব ।"
-
-#: ../data/rh_register.glade.h:139
-#, fuzzy
-msgctxt "yes"
-msgid "_Close"
-msgstr "বন্ধ (_C)"
-
-#: ../data/rh_register.glade.h:140
-#, fuzzy
-msgctxt "yes"
-msgid "_Login:"
-msgstr "প্ৰৱেশ (_L):"
-
-#: ../data/rh_register.glade.h:141
-#, fuzzy
-msgctxt "yes"
-msgid "_No thanks, I'll connect later."
-msgstr "নহয় ধন্যবাদ, মই পিছত পঞ্জীকৃত হ'ম (_N) ।"
-
-#: ../data/rh_register.glade.h:142
-#, fuzzy
-msgctxt "yes"
-msgid "_No, Cancel"
-msgstr "নহয়, বাতিল (_N)"
-
-#: ../data/rh_register.glade.h:143
-#, fuzzy
-msgctxt "yes"
-msgid "_No, I prefer to register at a later time."
-msgstr "নহয়, মই পিছত পঞ্জিকৰণ কৰিব'লৈ পছন্দ কৰিম (_N)।"
-
-#: ../data/rh_register.glade.h:144
-#, fuzzy
-msgctxt "yes"
-msgid "_Password:"
-msgstr "গুপ্তশব্দ (_P):"
-
-#: ../data/rh_register.glade.h:145
-#, fuzzy
-msgctxt "yes"
-msgid "_Proxy Location:"
-msgstr "নিযুক্তকৰ স্থান (_P):"
-
-#: ../data/rh_register.glade.h:146
-#, fuzzy
-msgctxt "yes"
-msgid "_Take me back to the registration"
-msgstr "মোক পঞ্জিকৰণ লৈ ঘুৰাই নিয়ক (_T)"
-
-#: ../data/rh_register.glade.h:147
-#, fuzzy
-msgctxt "yes"
-msgid "_Take me back to the setup process."
-msgstr "প্ৰতিষ্ঠা প্ৰক্ৰিয়ালৈ ঘুৰাই লৈ যাওক (_T) ।"
-
-#: ../data/rh_register.glade.h:148
-#, fuzzy
-msgctxt "yes"
-msgid "_View Hardware Profile ..."
-msgstr "যন্ত্ৰৰ আলেখ্য চাওক (_V) ..."
-
-#: ../data/rh_register.glade.h:149
-#, fuzzy
-msgctxt "yes"
-msgid "_Why Should I Connect to RHN? ..."
-msgstr "মই কিয় RHN লৈ সংযোগ কৰোঁ ? (_W)..."
-
-#: ../data/rh_register.glade.h:150
-#, fuzzy
-msgctxt "yes"
-msgid "_Yes, Continue"
-msgstr "হয়, আগবাঢ়ক (_Y)"
-
-#: ../data/rh_register.glade.h:151
-#, fuzzy
-msgctxt "yes"
-msgid "_Yes, I'd like to register now."
-msgstr "হয়, মই এতিয়া পঞ্জিকৰণ কৰিম (_Y) ।"
-
-#: ../data/rh_register.glade.h:152
-#, fuzzy
-msgctxt "yes"
-msgid "label"
-msgstr "চিহ্ন"
-
-#: ../data/rh_register.glade.h:153
-#, fuzzy
-msgctxt "yes"
-msgid "•"
-msgstr "•"
-
-#: ../data/rh_register.glade.h:154
-#, fuzzy
-msgctxt "yes"
-msgid "• A name for your system's Red Hat Network profile"
-msgstr "• আপেনাৰ ব্যৱস্থাপ্ৰণালীৰ Red Hat Network আলোখ্যৰ বাবে এটা নাম"
-
-#: ../data/rh_register.glade.h:155
-#, fuzzy
-msgctxt "yes"
-msgid "• The address to your Red Hat Network Satellite (optional)"
-msgstr "• আপোনাৰ Red Hat Network Satellite (বিকল্পিত) লৈ ঠিকনা"
-
-#: ../data/rh_register.glade.h:156
-#, fuzzy
-msgctxt "yes"
-msgid "• Your Red Hat Network or Red Hat Network Satellite login "
-msgstr "• আপোনাৰ Red Hat Network or Red Hat Network Satellite ৰ প্ৰৱেশ"
-
-#: ../rhn_register.desktop.in.h:1
-msgid "RHN Registration"
-msgstr "RHN ৰেজিস্ট্ৰেষণ"
-
-#: ../rhn_register.desktop.in.h:2
-msgid "Register for software updates from Spacewalk/Satellite/Red Hat Network"
-msgstr ""
-"Spacewalk/Satellite/Red Hat Network পৰা চফ্টওৱেৰ আপডেইটৰ কাৰণে ৰেজিস্টাৰ কৰক"
-
-#: ../rhn_register.desktop.in.h:3
-msgid "Register to Spacewalk/Satellite/Red Hat Network."
-msgstr "Spacewalk/Satellite/Red Hat Network -ত ৰেজিস্টাৰ কৰক"
-
-#~ msgid ""
-#~ "Could not open /etc/yum/pluginconf.d/rhnplugin.conf\n"
-#~ "yum-rhn-plugin is not enable.\n"
-#~ msgstr ""
-#~ "/etc/yum/pluginconf.d/rhnplugin.conf খুলিব নোৱাৰি\n"
-#~ "yum-rhn-plugin সামৰ্থবান নহয়।\n"
-
-#~ msgid "Entitlement Platform Registration"
-#~ msgstr "অনুজ্ঞা প্লেটফৰ্ম ৰেজিস্ট্ৰেষণ"
-
-#~ msgid ""
-#~ "A security certificate compatible with <b>%s</b> was not found on this "
-#~ "system.\n"
-#~ "\n"
-#~ "A security certificate, using SSL technology, is necessary to ensure that "
-#~ "data communicated between this system and Red Hat Network (including your "
-#~ "login and password) is secure."
-#~ msgstr ""
-#~ "<b>%s</b> ৰ সৈতে মিল থকা সুৰক্ষাৰ প্ৰমাণপত্ৰ এই ব্যৱস্থাপ্ৰনালীত পোৱা ন'গ'ল ।\n"
-#~ "\n"
-#~ "এখন সুৰক্ষাৰ প্ৰমাণপত্ৰ, SSL প্ৰযুক্তিবিদ্যা ব্যৱহাৰ কৰা, এই ব্যৱস্থাপ্ৰণালী আৰু Red "
-#~ "Hat Network ৰ মাজত নিৰাপদ ভাবে তথ্য সংবাদ প্ৰেৰণ কৰা (আপপোনাৰ প্ৰৱেশ আৰু "
-#~ "গুপ্তশব্দৰ সৈতে)  সুনিশ্চিত কৰিব'লৈ প্ৰয়োজনীয় ।"
-
-#~ msgid ""
-#~ "You won't be able to receive software updates, including security "
-#~ "updates, for this system.\n"
-#~ "\n"
-#~ "You may access the RHN registration tool by running <b>RHN Registration</"
-#~ "b> or <b>Red Hat Subscription Manager</b> in the <b>System > "
-#~ "Administration</b> menu.\n"
-#~ "You may access the software update tool by running <b>Software Update</b> "
-#~ "in the <b>System > Administration</b> menu."
-#~ msgstr ""
-#~ "এই চিস্টেমৰ বাবে সুৰক্ষাৰ আপডেইট অন্তৰ্ভুক্ত থকা চফ্টওৱেৰ আপডৈইট গ্ৰহণ কৰিব নোৱাৰে "
-#~ "।\n"
-#~ "\n"
-#~ "RHN ৰেজিস্ট্ৰেষণ সঁজুলি উপক্ৰম কৰিবলে <b>চিস্টেম > প্ৰশাসন</b> মেনুত থকা <b>RHN "
-#~ "ৰেজিস্ট্ৰেষণ</b> অথবা <b>Red Hat স্বাক্ষৰণ ব্যৱস্থাপক</b>চলাওক।\n"
-#~ "চফ্টওৱেৰ আপডেইট সঁজুলি উপক্ৰম কৰিবলে <b>চিস্টেম > প্ৰশাসন</b> মেনুত থকা "
-#~ "<b>চফ্টওৱেৰ আপডেইট</b> চলাওক।"
-
-#~ msgid ""
-#~ "Your system is now ready to receive the software updates that will keep "
-#~ "it secure and supported.\n"
-#~ "\n"
-#~ "You'll know when software updates are available when a package icon "
-#~ "appears in the notification area of your desktop (usually in the upper-"
-#~ "right corner, circled below.) Clicking on this icon, when available, will "
-#~ "guide you through applying any updates that are available:"
-#~ msgstr ""
-#~ "আপোনাৰ ব্যৱস্থাপ্ৰণালী এতিয়া চালনাজ্ঞানৰ উন্নয়ন গ্ৰহণ কৰিব'লৈ সাজু যিয়ে ইয়াক "
-#~ "সুৰক্ষিত আৰু সমৰ্থিত ৰাখিব ।\n"
-#~ "\n"
-#~ "কেতিয়া উন্নত চালনাজ্ঞান পোৱা হ'ব আপুনি জানিব যেতিয়া এটা সৰঞ্জামৰ প্ৰতিকৃতি "
-#~ "আপোনাৰ ডেষ্কট'পৰ জাননিৰ ক্ষেত্ৰত ওলাব (সাধাৰণতে ওপৰৰ সোঁফালৰ কোণত) পোৱা "
-#~ "যাওঁতে, এই প্ৰতিকৃতিত টিপিলে, কোনো উন্নয়ন প্ৰযোজ্য কৰিব'লৈ আপোনাৰ মাৰ্গদৰ্শণ কৰিব "
-#~ "।"
-
-#~ msgid ""
-#~ "Your system is ready to receive the software updates that will keep it "
-#~ "secure and supported.\n"
-#~ "\n"
-#~ "You'll know when software updates are available when a package icon "
-#~ "appears in the notification area of your desktop (usually in the upper-"
-#~ "right corner, circled below.) Clicking on this icon, when available, will "
-#~ "guide you through applying any updates that are available:"
-#~ msgstr ""
-#~ "আপোনাৰ চিস্টেম এতিয়া চফ্টওৱেৰ আপডেইট গ্ৰহণ কৰিব'লৈ সাজু যিয়ে ইয়াক সুৰক্ষিত আৰু "
-#~ "সমৰ্থিত ৰাখিব।\n"
-#~ "\n"
-#~ "কেতিয়া চফ্টওৱেৰ আপডেইট পোৱা যাব আপুনি জানিব যেতিয়া এটা পেকেইজ আইকন আপোনাৰ "
-#~ "ডেষ্কট'পৰ জাননিৰ ক্ষেত্ৰত ওলাব (সাধাৰণতে ওপৰৰ সোঁফালৰ কোণত, তলত বৃত্তিয়।) যদি "
-#~ "উপলবদ্ধ আছে, তেনেহলে এই আইকনত ক্লিক কৰিলে, ই আপোনাক পথ প্ৰদৰ্শণ কৰিব কেনেধৰনে "
 #~ "উপলবদ্ধ আপডেইটসমূহ ল'ব পাৰি:"