--- conflicted
+++ resolved
@@ -540,16 +540,10 @@
 "program later by typing `rhn_register` at the command line."
 msgstr ""
 
-<<<<<<< HEAD
-#: ../src/up2date_client/rhncli.py:70
-msgid "Show additional output. Repeat for more detail."
-msgstr "Покажи допълнителна информация"
-=======
 #. Sending Window
 #: ../src/up2date_client/rhnreg_constants.py:149
 msgid "Sending Profile to Red Hat Satellite"
 msgstr ""
->>>>>>> 18d28843
 
 #: ../src/up2date_client/rhnreg_constants.py:153
 #, python-format
