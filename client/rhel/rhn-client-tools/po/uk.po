--- conflicted
+++ resolved
@@ -576,7 +576,873 @@
 msgstr ""
 "Збирання інформації для профілю системи завершено\n"
 "\n"
-<<<<<<< HEAD
+"Натисніть \"Вперед\" щоб надіслати профіль системи до Red Hat Satellite.  "
+"Щоб відмінити надсилання інформації - натисніть \"Скасувати\". Ви можете "
+"запустити програму реєстрації пізніше, для цього наберіть у командному рядку "
+"rhn_register."
+
+#. Sending Window
+#: ../src/up2date_client/rhnreg_constants.py:149
+msgid "Sending Profile to Red Hat Satellite"
+msgstr "Надсилання профілю до Red Hat Satellite"
+
+#: ../src/up2date_client/rhnreg_constants.py:153
+#, fuzzy, python-format
+msgid ""
+"You may now run '%s update' from this system's command line to get the "
+"latest software updates from Red Hat Satellite. You will need to run this "
+"periodically to get the latest updates. Alternatively, you may configure "
+"this system for automatic software updates (also known as 'auto errata "
+"update') via the Red Hat Satellite web interface.  (Instructions for this "
+"are in chapter 6 of the RHN Reference Guide, available from the 'Help' "
+"button in the main Red Hat Network Satellite web interface.)"
+msgstr ""
+"Ви можете виконати 'yum update' у командному рядку для отримання останніх "
+"оновлень ПЗ з Red Hat Network Satellite. Виконуйте команду регулярно для "
+"підтримки системи у оновленому стані. Також можна налаштувати автоматичне "
+"виконання оновлення ('auto errata update') за допомогою інтерфейсу Red Hat "
+"Satellite (інструкції у главі 6 Довідника з RHN, що доступний через меню "
+"довідки основного інтерфейсу Red Hat Network Satellite)."
+
+#. Review Window
+#: ../src/up2date_client/rhnreg_constants.py:164 ../data/gui.glade.h:7
+msgid "Review Subscription"
+msgstr "Перегляд передплати"
+
+#: ../src/up2date_client/rhnreg_constants.py:165
+#: ../data/rh_register.glade.h:53
+msgid "Please review the subscription details below:"
+msgstr "Нижче перегляньте подробиці системної передплати:"
+
+#: ../src/up2date_client/rhnreg_constants.py:166
+#, python-format
+msgid ""
+"The installation number %s was activated during this system's initial "
+"connection to Red Hat Satellite."
+msgstr ""
+"Код встановлення %s був активований у процесі початкового з’єднання цієї "
+"системи з Red Hat Satellite."
+
+#: ../src/up2date_client/rhnreg_constants.py:168
+msgid ""
+"Subscriptions have been activated for the following Red Hat products/"
+"services:"
+msgstr "Активні передплати для наступних продуктів/сервісів Red Hat:"
+
+#: ../src/up2date_client/rhnreg_constants.py:170
+msgid "Software Channel Subscriptions:"
+msgstr "Передплати каналу ПЗ:"
+
+#: ../src/up2date_client/rhnreg_constants.py:171
+msgid "This system will receive updates from the following software channels:"
+msgstr "Система буде отримувати оновлення через наступні канали ПЗ:"
+
+#: ../src/up2date_client/rhnreg_constants.py:173
+msgid ""
+"Warning: Only installed product listed above will receive updates and "
+"support. If you would like to receive updates for additional products, "
+"please login to your satellite web interface and subscribe this system to "
+"the appropriate software channels. See Kbase article for more details. "
+"(http://kbase.redhat.com/faq/docs/DOC-11313)"
+msgstr ""
+" Попередження: якщо встановленого продукту немає у наведеному вище списку, "
+"ви не зможете скористатися оновленнями та підтримкою. Якщо ви хочете "
+"отримувати оновлення для цього продукту, увійдіть до вашого облікового "
+"запису satellite і підпишіть цю систему на відповідні канали програмного "
+"забезпечення. Подробиці можна знайти у статті 11313 Kbase (http://kbase."
+"redhat.com/faq/docs/DOC-11313)"
+
+#: ../src/up2date_client/rhnreg_constants.py:181
+#, fuzzy, python-format
+msgid ""
+"Warning: %s is not present, could not enable it.\n"
+"Automatic updates will not work."
+msgstr ""
+"Попередження: не виявлено yum-rhn-plugin, увімкнути його неможливо.\n"
+"Оновлення у автоматичному режимі не працюватиме."
+
+#: ../src/up2date_client/rhnreg_constants.py:183
+#, fuzzy, python-format
+msgid "Note: %s has been enabled."
+msgstr "Зауваження: було увімкнено yum-rhn-plugin."
+
+#: ../src/up2date_client/rhnreg_constants.py:184
+#, fuzzy, python-format
+msgid ""
+"Warning: An error occurred during enabling %s.\n"
+"%s is not enabled.\n"
+"Automatic updates will not work."
+msgstr ""
+"Попередження: під час спроби увімкнути yum-rhn-plugin сталася помилка.\n"
+"yum-rhn-plugin не увімкнено.\n"
+"Автоматичне оновлення не працюватиме."
+
+#: ../src/up2date_client/rhnreg_constants.py:187
+msgid ""
+"You were unable to be subscribed to the following software channels because "
+"there were insufficient subscriptions available in your account:"
+msgstr ""
+"Ви не були підключені до наступних каналів внаслідок недостатньої кількості "
+"передплат, що доступні вашому обліковому запису:"
+
+#: ../src/up2date_client/rhnreg_constants.py:191
+msgid ""
+"This system was unable to subscribe to any software channels. Your system "
+"will not receive any software updates to keep it secure and supported. "
+"Contact your Satellite administrator about this problem. Once you make the "
+"appropriate active subscriptions available in your account, you may browse "
+"to this system's profile in the RHN web interface and subscribe this system "
+"to software channels via the software > software channels tab."
+msgstr ""
+"Ця система нездатна отримувати передплатні оновлення з жодного з каналів "
+"програмного забезпечення. Ваша система не отримуватиме жодних оновлень, які "
+"надають змогу підтримувати безпечний та актуальний стан програмного "
+"забезпечення. Щоб вирішити цю проблему, зв’яжіться з вашим адміністратором "
+"Satellite. Щойно до вашого облікового запису буде внесено дані щодо чинних "
+"передплат, ви зможете переглянути профіль цієї системи за допомогою інтернет-"
+"інтерфейсу RHN і оформити передплату на канали програмного забезпечення за "
+"допомогою вкладки «Програмне забезпечення > Канали програмного забезпечення "
+"(software > software channels)."
+
+#: ../src/up2date_client/rhnreg_constants.py:197
+msgid "Service Level:"
+msgstr "Рівень служби:"
+
+#: ../src/up2date_client/rhnreg_constants.py:198
+msgid ""
+"Depending on what Red Hat Satellite modules are associated with a system, "
+"you'll enjoy different benefits. The following are the Red Hat Satellite "
+"modules associated with this system:"
+msgstr ""
+"Залежно від того, які модулі Red Hat Satellite пов'язані із системою, ви "
+"зможете отримати доступ до різних служб. Модулі Red Hat Satellite, що "
+"пов'язані з вашою системою:"
+
+#: ../src/up2date_client/rhnreg_constants.py:202
+msgid ""
+"This system was unable to be associated with the following RHN module(s) "
+"because there were insufficient subscriptions available in your account:"
+msgstr ""
+"Ця система не може бути пов'язана з наступними модулями RHN через "
+"відсутність достатньої передплати:"
+
+#: ../src/up2date_client/rhnreg_constants.py:205
+#, fuzzy
+msgid ""
+"Management module: automatic updates, systems grouping, systems permissions, "
+"system package profiling, bare-metal provisioning, existing state "
+"provisioning, rollbacks, configuration management"
+msgstr ""
+"Модуль керування: автоматичні оновлення, групування систем, права систем, "
+"профілі системних пакетів"
+
+#: ../src/up2date_client/rhnreg_constants.py:210
+msgid ""
+"Virtualization module: software updates for a limited number of virtual "
+"guests on this system."
+msgstr ""
+"Модуль віртуалізації: оновлення ПЗ для обмеженого числа віртуальних гостей "
+"системи."
+
+#: ../src/up2date_client/rhnreg_constants.py:214
+#, fuzzy
+msgid ""
+"<b>Warning:</b> Any guest systems you create on this system and register to "
+"RHN will consume Red Hat Enterprise Linux subscriptions beyond this host "
+"system's subscription. You will need to: (1) make a virtualization system "
+"entitlement available and (2) apply that system entitlement to this system "
+"in RHN's web interface if you do not want virtual guests of this system to "
+"consume additional subscriptions."
+msgstr ""
+"<b>Попередження:</b> Будь-які гостьові системи, які ви створите та "
+"зареєструєте у RHN, будуть використані додаткові передплати Red Hat "
+"Enterprise Linux. Потрібно:\n"
+"1) створити системне повноваження віртуалізації або платформи "
+"віртуалізації;\n"
+"2) застосувати це повноваження до системи через веб-інтерфейс RHN, якщо не "
+"бажаєте, щоб віртуальні гості використовували додаткові передплати."
+
+#: ../src/up2date_client/rhnreg_constants.py:222
+msgid ""
+"This system was unable to be associated with any RHN service level modules. "
+"This system will not receive any software updates to keep it secure and "
+"supported. Contace your Satellite administrator about this problem. Once you "
+"make the appropriate active subscriptions available in your account, you may "
+"browse to this system's profile in the RHN web interface, delete the "
+"profile, and re-connect this system to Red Hat Satellite."
+msgstr ""
+"Цю систему не вдалося пов’язати з жодним модулем рівнів служби RHN. Ваша "
+"система не отримуватиме жодних оновлень, які надають змогу підтримувати "
+"безпечний та актуальний стан програмного забезпечення. Щоб вирішити цю "
+"проблему, зв’яжіться з вашим адміністратором Satellite. Щойно до вашого "
+"облікового запису буде внесено дані щодо чинних передплат, ви зможете "
+"переглянути профіль цієї системи за допомогою інтернет-інтерфейсу RHN, "
+"вилучити профіль системи і повторно встановити зв’язок цієї системи з Red "
+"Hat Satellite."
+
+#: ../src/up2date_client/rhnreg_constants.py:229
+#, python-format
+msgid ""
+"Universal default activation key detected\n"
+"A universal default activation key was detected in your account. This means "
+"that a set of properties (software channel subscriptions, package "
+"installations, system group memberships, etc.) for your system's connection "
+"to Red Hat Satellite or Red Hat Satellite Proxyhave been determined by the "
+"activation key rather than your installation number.  You may also refer to "
+"the RHN Reference Guide, section 6.4.6 for more details about activation "
+"keys (http://access.redhat.com/knowledge/docs/Red_Hat_Network/)\n"
+"Universal Default activation key: %s"
+msgstr ""
+"Виявлено універсальний типовий ключ активації\n"
+"У вашому обліковому записі виявлено універсальний типовий ключ активації. Це "
+"означає, що набір параметрів (передплати каналів програмного забезпечення, "
+"встановлення пакунків, участь у групах системи тощо) для зв’язку вашої "
+"системи з Red Hat Satellite або Red Hat Proxy було визначено на основі даних "
+"ключа активації, а не числового індексу (номеру) встановлення. Докладніші "
+"відомості щодо ключів активації можна отримати з «Довідника з RHN», розділ "
+"6.4.6 (http://access.redhat.com/knowledge/docs/Red_Hat_Network/)\n"
+"Універсальний типовий ключ активації: %s"
+
+#. Error Messages.
+#: ../src/up2date_client/rhnreg_constants.py:241
+msgid "Fatal Error"
+msgstr "Критична помилка"
+
+#: ../src/up2date_client/rhnreg_constants.py:242
+#: ../src/up2date_client/rhnregGui.py:156
+#: ../src/up2date_client/rhnregGui.py:170
+msgid "Warning"
+msgstr "Попередження"
+
+#: ../src/up2date_client/rhnreg_constants.py:243
+#, python-format
+msgid ""
+"We can't contact the Red Hat Satellite.\n"
+"\n"
+"Double check the location provided - is '%s' correct?\n"
+"If not, you can correct it and try again.\n"
+"\n"
+"Make sure that the network connection on this system is operational.\n"
+"\n"
+"This system will not be able to successfully receive software updates from "
+"Red Hat without connecting to a Red Hat Satellite server"
+msgstr ""
+"Неможливо зв'язатись з Red Hat Satellite\n"
+"\n"
+"Перевірте правильність вказаного шлюзу — «%s».\n"
+"Якщо він неправильний, виправте його і спробуйте ще раз.\n"
+"\n"
+"Перевірте підключення до мережі.\n"
+"\n"
+"Ця система не може отримувати оновлення ПЗ Red Hat без з’єднання з сервером "
+"Red Hat Satellite"
+
+#: ../src/up2date_client/rhnreg_constants.py:250
+#, python-format
+msgid "Architecture: %s, OS Release: %s, OS Version: %s"
+msgstr "Архітектура: %s, Випуск ОС: %s, Версія ОС: %s"
+
+#: ../src/up2date_client/rhnreg_constants.py:252
+msgid ""
+"This server doesn't support functionality needed by this version of the "
+"software update setup client. Please try again with a newer server."
+msgstr ""
+"Сервер не підтримує функціональність, необхідні для цієї версії клієнта "
+"параметри оновлення ПЗ. Повторіть спробу з більш старшою версією сервера."
+
+#: ../src/up2date_client/rhnreg_constants.py:258
+#, python-format
+msgid ""
+"<b><span size=\"16000\">Incompatible Certificate File</span></b>\n"
+"\n"
+"The certificate you provided, <b>%s</b>, is not compatible with  the Red Hat "
+"Satellite server at <b>%s</b>. You may want to double-check that you have "
+"provided a valid certificate file. Are you sure you have provided the "
+"correct certificate, and that the certificate file has not been corrupted?\n"
+"\n"
+"Please try again with a different certificate file."
+msgstr ""
+"<b><span size=\"16000\">Несумісний файл сертифікату</span></b>\n"
+"\n"
+"Вказаний сертифікат <b>%s</b> не сумісний з сервером Red Hat Satellite <b>"
+"%s</b>. Переконайтесь у правильності вашого сертифіката. Ви впевнені, що "
+"вказали коректний сертифікат, та файл сертифіката не пошкоджений?\n"
+"\n"
+"Повторіть спробу з іншим файлом сертифіката."
+
+#: ../src/up2date_client/rhnreg_constants.py:266
+msgid ""
+"<b><span size=\"12000\">Incompatible Certificate File</span></b>\n"
+"\n"
+" The certificate is expired. Please ensure you have the correct  certificate "
+"and your system time is correct."
+msgstr ""
+"<b><span size=\"12000\">Несумісний файл сертифіката</span></b>\n"
+"\n"
+" Строк дії сертифіката вичерпано. Будь ласка, переконайтеся, що ви вказали "
+"належний сертифікат і що час у системі встановлено правильно."
+
+#: ../src/up2date_client/rhnreg_constants.py:270
+msgid ""
+"Please verify the values of sslCACert and serverURL in /etc/sysconfig/rhn/"
+"up2date. You can either make the serverURL use http instead of https, or you "
+"can download the SSL cert from your Satellite, place it in /usr/share/rhn, "
+"and ensure sslCACert points to it."
+msgstr ""
+"Будь ласка, перевірте значення параметрів sslCACert і serverURL у /etc/"
+"sysconfig/rhn/up2date. Ви можете скористатися http замість https для "
+"serverURL або отримати сертифікат SSL зі сторінки облікового запису у "
+"Satellite, зберегти його до /usr/share/rhn і зробити так, щоб sslCACert "
+"вказував на збережений сертифікат."
+
+#: ../src/up2date_client/rhnreg_constants.py:276
+msgid ""
+"Problem registering system.\n"
+"\n"
+"A universal default activation key limits the number of systems which can "
+"connect to the RHN organization associated with your login. To allow this "
+"system to connect, please contact your RHN organization administrator to "
+"increase the number of systems allowed to connect or to disable this "
+"universal default activation key. More details can be found in Red Hat "
+"Knowledgebase Article #7924 at http://kbase.redhat.com/faq/FAQ_61_7924.shtm "
+msgstr ""
+"Проблема з реєстрацією системи:\n"
+"\n"
+"Універсальний ключ активації обмежує кількість систем, що підключаються до "
+"організації RHN, що пов'язана з вашим обліковим записом. Щоб дозволити "
+"підключення цієї системи зверніться до адміністратора організації RHN та "
+"попросіть, або збільшити кількість систем, яким дозволено підключення, або "
+"деактивувати універсальний ключ. Докладнішу інформацію можна знайти можна "
+"знайти у статті #7924 Бази знань за адресою http://kbase.redhat.com/faq/"
+"FAQ_61_7924.shtm (англійською)."
+
+#: ../src/up2date_client/rhnreg_constants.py:289
+msgid ""
+"\n"
+" Tip: Minor releases with a '*' are currently supported by Red Hat.\n"
+"\n"
+msgstr ""
+"\n"
+" Підказка: додаткові випуски, які підтримуються Red Hat позначено зірочкою "
+"(«*»).\n"
+"\n"
+
+#: ../src/up2date_client/rhnreg_constants.py:292
+msgid ""
+"Warning:You will not be able to limit this system to minor release that is "
+"older than the recent minor release if you select this option.\n"
+msgstr ""
+"Попередження: при виборі цього варіанта у вас не буде можливості обмежувати "
+"систему допоміжним випуском, версія якого старша за версію останнього "
+"випуску. \n"
+
+#: ../src/up2date_client/rhnreg_constants.py:297
+#, python-format
+msgid ""
+"Your system will be subscribed to %s \n"
+"base software channel. You will not be\n"
+"able to move this system to an earlier release\n"
+"(you will be able to move to a newer release).\n"
+"Are you sure you would like to continue?"
+msgstr ""
+"Ваша система буде підписана на основний програмний канал %s.\n"
+"У вас не буде можливості перепризначити систему попередньому\n"
+"випуску (але можна буде перейти на наступний випуск).\n"
+"Бажаєте продовжити?"
+
+#. Navigation
+#: ../src/up2date_client/rhnreg_constants.py:306
+#: ../src/up2date_client/tui.py:539
+msgid "OK"
+msgstr "Гаразд"
+
+#: ../src/up2date_client/rhnreg_constants.py:307
+#: ../src/up2date_client/tui.py:539
+msgid "Error"
+msgstr "Помилка"
+
+#: ../src/up2date_client/rhnreg_constants.py:308
+msgid "Next"
+msgstr "Вперед"
+
+#: ../src/up2date_client/rhnreg_constants.py:309
+msgid "Back"
+msgstr "Назад"
+
+#: ../src/up2date_client/rhnreg_constants.py:310
+msgid "Cancel"
+msgstr "Скасувати"
+
+#: ../src/up2date_client/rhnreg_constants.py:311
+#: ../data/rh_register.glade.h:110
+msgid "No, Cancel"
+msgstr "Немає, скасувати"
+
+#: ../src/up2date_client/rhnreg_constants.py:312
+#: ../data/rh_register.glade.h:112
+msgid "Yes, Continue"
+msgstr "Так, продовжити"
+
+#: ../src/up2date_client/rhnreg_constants.py:313
+msgid "Press <space> to deselect the option."
+msgstr "Натисніть <пробіл> для скасування виділення."
+
+#: ../src/up2date_client/rhnregGui.py:146
+#: ../src/up2date_client/rhnregGui.py:163
+msgid "Notice"
+msgstr "Примітка"
+
+#: ../src/up2date_client/rhnregGui.py:271
+msgid "There was an error while applying your choice."
+msgstr "Під час застосування вашого вибору сталася помилка."
+
+#: ../src/up2date_client/rhnregGui.py:290
+msgid "You specified an invalid protocol. Only https and http are allowed."
+msgstr "Вказаний неправильний протокол. Можна вказувати лише https та http."
+
+#: ../src/up2date_client/rhnregGui.py:304
+msgid ""
+"You will not be able to successfully register this system without contacting "
+"a Spacewalk server."
+msgstr ""
+"Ви не зможете успішно зареєструвати цю систему без зв’язку з сервером "
+"Spacewalk."
+
+#: ../src/up2date_client/rhnregGui.py:324
+msgid "Cannot contact selected server"
+msgstr "Не вдалося встановити зв’язок з вибраним сервером"
+
+#: ../src/up2date_client/rhnregGui.py:325
+#, python-format
+msgid "We could not contact the Satellite or Proxy at '%s.'"
+msgstr "Не вдається зв'язатися з Satellite чи Proxy на '%s.'"
+
+#: ../src/up2date_client/rhnregGui.py:327
+#, python-format
+msgid ""
+"Double-check the location - is '%s' correct? If not, you can correct it and "
+"try again."
+msgstr ""
+"Перевірте правильність введеного шляху - '%s'. Якщо неправильний, виправте "
+"та спробуйте знову."
+
+#: ../src/up2date_client/rhnregGui.py:330
+msgid "Make sure the network connection on this system is operational."
+msgstr "Перевірте підключення до мережі."
+
+#: ../src/up2date_client/rhnregGui.py:340
+msgid "There was an error communicating with Spacewalk server."
+msgstr "Під час спроби обміну даними зі Spacewalk сталася помилка."
+
+#: ../src/up2date_client/rhnregGui.py:341
+msgid "The server may be in outage mode. You may have to try connecting later."
+msgstr "Можливо, сервер недоступний. Спробуйте підключитись пізніше."
+
+#: ../src/up2date_client/rhnregGui.py:343
+msgid "You may be running a client that is incompatible with the server."
+msgstr "Можливо ваш клієнт несумісний з сервером."
+
+#: ../src/up2date_client/rhnregGui.py:376
+#, python-format
+msgid ""
+"Please enter your account information for the <b>%s</b> Spacewalk server:"
+msgstr ""
+"Будь ласка, введіть дані щодо вашого облікового запису для сервера Spacewalk "
+"<b>%s</b>:"
+
+#: ../src/up2date_client/rhnregGui.py:415
+msgid "You must enter a login."
+msgstr "Необхідно ввести реєстраційне ім'я."
+
+#: ../src/up2date_client/rhnregGui.py:421
+msgid "You must enter a password."
+msgstr "Необхідно ввести пароль."
+
+#: ../src/up2date_client/rhnregGui.py:434
+msgid "There was an error while logging in."
+msgstr "Під час спроби увійти до системи сталася помилка."
+
+#: ../src/up2date_client/rhnregGui.py:461
+msgid ""
+"There was an error communicating with the registration server.  The message "
+"was:\n"
+msgstr "Помилка зв'язку з сервером реєстрацій. Повідомлення про помилку:\n"
+
+#: ../src/up2date_client/rhnregGui.py:599
+msgid "There was an error while assembling information for the profile."
+msgstr "Під час збирання даних для профілю сталася помилка."
+
+#: ../src/up2date_client/rhnregGui.py:620
+msgid "Error running hardware profile"
+msgstr "Помилка виконання апаратного профілю."
+
+#: ../src/up2date_client/rhnregGui.py:650
+msgid "There was an error while populating the profile."
+msgstr "Помилка при заповненні профілю."
+
+#: ../src/up2date_client/rhnregGui.py:670
+msgid "You must choose a name for this profile."
+msgstr "Необхідно вибрати назву для цього профілю."
+
+#: ../src/up2date_client/rhnregGui.py:684
+msgid "There was an error while creating the profile."
+msgstr "Під час спроби створення профілю сталася помилка."
+
+#: ../src/up2date_client/rhnregGui.py:695
+msgid "Registering system and sending profile information.  Please wait."
+msgstr "Реєструємо систему і надсилаємо дані профілю. Будь ласка, зачекайте."
+
+#: ../src/up2date_client/rhnregGui.py:714
+msgid "Registering System"
+msgstr "Система реєструється"
+
+#: ../src/up2date_client/rhnregGui.py:729
+#: ../src/up2date_client/rhnregGui.py:734
+#: ../src/up2date_client/rhnregGui.py:739
+#: ../src/up2date_client/rhnregGui.py:743 ../src/up2date_client/tui.py:990
+#: ../src/up2date_client/tui.py:994 ../src/up2date_client/tui.py:998
+#: ../src/up2date_client/tui.py:1002
+msgid "Problem registering system:\n"
+msgstr "Помилка реєстрацій системи:\n"
+
+#: ../src/up2date_client/rhnregGui.py:746
+#, python-format
+msgid ""
+"The installation number [ %s ] provided is not a valid installation number. "
+"Please go back to the previous screen and fix it."
+msgstr ""
+"Вказаний номер встановлення [ %s ] не є коректним. Поверніться до "
+"попереднього екрану та виправте номер."
+
+#: ../src/up2date_client/rhnregGui.py:756 ../src/up2date_client/tui.py:1008
+msgid "Problem registering system."
+msgstr "Помилка реєстрації системи."
+
+#: ../src/up2date_client/rhnregGui.py:766 ../src/up2date_client/tui.py:1013
+msgid "Problem writing out system id to disk."
+msgstr "Помилка запису на диск ідентифікатора системи."
+
+#: ../src/up2date_client/rhnregGui.py:772
+msgid "There was a problem registering this system."
+msgstr "Помилка при реєстрації цієї системи."
+
+#: ../src/up2date_client/rhnregGui.py:785
+msgid "Sending hardware information"
+msgstr "Надсилається інформація про обладнання"
+
+#: ../src/up2date_client/rhnregGui.py:790
+msgid "Problem sending hardware information."
+msgstr "Помилка надсилання інформації про обладнання."
+
+#. #            for row in range(self.regPackageArea.n_rows):
+#. #                rowData = self.regPackageArea.get_row_data(row)
+#. #                if rowData[0] == 1:
+#. #                    selection.append(rowData[1])
+#. #            print "gh270"
+#. #            selectedPackages = []
+#. #            for pkg in packageList:
+#. #                if pkg[0] in selection:
+#. #                    selectedPackages.append(pkg)
+#: ../src/up2date_client/rhnregGui.py:814
+msgid "Sending package information"
+msgstr "Надсилання інформації про обладнання"
+
+#: ../src/up2date_client/rhnregGui.py:819
+msgid "Problem sending package information."
+msgstr "Помилка надсилання інформації про пакети."
+
+#: ../src/up2date_client/rhnregGui.py:851 ../src/up2date_client/tui.py:1062
+#, python-format
+msgid ""
+"Could not open %s\n"
+"%s is not enabled.\n"
+msgstr ""
+
+#: ../src/up2date_client/rhnregGui.py:905
+msgid "There was an error while installing the certificate."
+msgstr "Під час спроби встановлення сертифіката сталася помилка."
+
+#: ../src/up2date_client/rhnregGui.py:931
+msgid "You must select a certificate."
+msgstr "Необхідно вибрати сертифікат."
+
+#. TODO Modify rhnlib to raise a unique exception for the not a
+#. cert file case.
+#: ../src/up2date_client/rhnregGui.py:961
+msgid ""
+"There was an SSL error. This could be because the file you picked was not a "
+"certificate file."
+msgstr "Помилка SSL. Можлива причина - вибраний файл не є файлом сертифікату."
+
+#. TODO Provide better messages
+#: ../src/up2date_client/rhnregGui.py:969
+msgid "Something went wrong while installing the new certificate:\n"
+msgstr "Проблема при встановленні нового сертифікату:\n"
+
+#: ../src/up2date_client/rhnregGui.py:1021
+#: ../src/up2date_client/rhnregGui.py:1022
+#: ../src/up2date_client/rhnregGui.py:1023
+msgid "unknown"
+msgstr "невідомо"
+
+#: ../src/up2date_client/rhnregGui.py:1127
+msgid "There was an error getting the list of hardware."
+msgstr "Під час отримання списку обладнання сталася помилка."
+
+#: ../src/up2date_client/rhnregGui.py:1139 ../src/up2date_client/tui.py:786
+#, python-format
+msgid "%d MHz"
+msgstr "%d МГц"
+
+#: ../src/up2date_client/rhnregGui.py:1143
+#, python-format
+msgid "%s MB"
+msgstr "%s Мб"
+
+#: ../src/up2date_client/rhnregGui.py:1188
+msgid "There was an error building the list of packages."
+msgstr "Під час спроби побудови списку пакунків сталася помилка."
+
+#: ../src/up2date_client/rhnregGui.py:1203
+msgid "Package"
+msgstr "Пакет"
+
+#: ../src/up2date_client/rhnregGui.py:1208
+msgid "Arch"
+msgstr "Архітектура"
+
+#: ../src/up2date_client/rhnregGui.py:1215
+msgid "Building a list of RPM packages installed on your system.  Please wait."
+msgstr ""
+"Складається список встановлених на вашій системі пакетів. Будь ласка, "
+"зачекайте."
+
+#: ../src/up2date_client/rhnregGui.py:1246
+msgid ""
+"There was an error loading your configuration.  Make sure that\n"
+"you have read access to /etc/sysconfig/rhn."
+msgstr ""
+"Помилка завантаження конфігурації. Перевірте, що ви маєте\n"
+"права читання /etc/sysconfig/rhn."
+
+#: ../src/up2date_client/rhnregGui.py:1288
+#, python-format
+msgid ""
+"There was an error saving your configuration. Make sure that\n"
+"you own %s."
+msgstr ""
+"Помилка збереження конфігурації. Перевірте, що ви є\n"
+"власником %s."
+
+#: ../src/up2date_client/rhnregGui.py:1318
+#, python-format
+msgid ""
+"This error shouldn't have happened. If you'd like to help us improve this "
+"program, please file a bug at bugzilla.redhat.com. Including the relevant "
+"parts of '%s' would be very helpful. Thanks!"
+msgstr ""
+"Непередбачена помилка. Якщо ви хочете допомогти вдосконалити цю програму, "
+"надішліть звіт про помилку через bugzilla.redhat.com. Якщо можливо, включіть "
+"відповідні сегменти '%s'. дякуємо!"
+
+#: ../src/up2date_client/rhnreg.py:59
+msgid "Warning: unable to enable rhnsd with systemd"
+msgstr "Попередження: не вдалося увімкнути rhnsd за допомогою systemd"
+
+#: ../src/up2date_client/rhnreg.py:65
+msgid "Warning: unable to enable rhnsd with chkconfig"
+msgstr "Попередження: неможливо увімкнути rhnsd через chkconfig"
+
+#: ../src/up2date_client/rpcServer.py:45
+msgid "Error: Server Unavailable. Please try later."
+msgstr "Помилка: сервер недоступний. Будь ласка, повторіть спробу пізніше."
+
+#: ../src/up2date_client/rpcServer.py:168
+msgid "ERROR: can not find RHNS CA file"
+msgstr "ПОМИЛКА: не вдається знайти файл RHNS CA"
+
+#: ../src/up2date_client/rpcServer.py:206
+msgid "Connection aborted by the user"
+msgstr "З'єднання розірвано користувачем"
+
+#: ../src/up2date_client/rpcServer.py:252
+msgid "Server has refused connection due to high load"
+msgstr "Сервер відмовив у з'єднанні через високе навантаження"
+
+#: ../src/up2date_client/tui.py:136
+msgid "Spacewalk Location:"
+msgstr "Адреса Spacewalk:"
+
+#: ../src/up2date_client/tui.py:138
+msgid "System ID:"
+msgstr "Ід. системи:"
+
+#: ../src/up2date_client/tui.py:539
+msgid "The server indicated an error:\n"
+msgstr "Сервер повідомив про помилку:\n"
+
+#: ../src/up2date_client/tui.py:544
+msgid "There was an error communicating with the registration server:\n"
+msgstr "Під час спроби обміну даними з сервером реєстрації сталася помилка:\n"
+
+#: ../src/up2date_client/tui.py:735
+msgid "Profile name:"
+msgstr "Назва профілю:"
+
+#: ../src/up2date_client/tui.py:757 ../src/up2date_client/tui.py:758
+msgid "Version: "
+msgstr "Версія: "
+
+#: ../src/up2date_client/tui.py:764
+msgid "CPU model: "
+msgstr "Модель процесора: "
+
+#: ../src/up2date_client/tui.py:770
+msgid "Hostname: "
+msgstr "Назва вузла: "
+
+#: ../src/up2date_client/tui.py:782
+msgid "CPU speed: "
+msgstr "Швидкість процесора: "
+
+#: ../src/up2date_client/tui.py:788
+msgid "IP Address: "
+msgstr "IP адреса: "
+
+#: ../src/up2date_client/tui.py:797
+msgid "Memory: "
+msgstr "Пам'ять: "
+
+#: ../src/up2date_client/tui.py:801
+#, python-format
+msgid "%s megabytes"
+msgstr "%s мегабайт"
+
+#: ../src/up2date_client/tui.py:1029
+msgid "Problem sending hardware profile:\n"
+msgstr "Помилка надсилання апаратного профілю:\n"
+
+#: ../src/up2date_client/tui.py:1033
+msgid "Problem sending hardware profile."
+msgstr "Помилка надсилання апаратного профілю."
+
+#: ../src/up2date_client/tui.py:1043
+msgid "Problem sending package list:\n"
+msgstr "Помилка надсилання списку пакетів:\n"
+
+#: ../src/up2date_client/tui.py:1046
+msgid "Problem sending package list."
+msgstr "Помилка надсилання списку пакетів."
+
+#: ../src/up2date_client/tui.py:1100
+msgid "Finish"
+msgstr "Завершити"
+
+#: ../src/up2date_client/tui.py:1214
+#, fuzzy
+msgid "You specified an invalid protocol.Only https and http are allowed."
+msgstr "Вказаний неправильний протокол. Можна вказувати лише https та http."
+
+#: ../src/up2date_client/tui.py:1245
+msgid ""
+"  <Tab>/<Alt-Tab> between elements  |  <Space> selects  |  <F12> next screen"
+msgstr ""
+"  <Tab>/<Alt-Tab> між елементами  |  <Space> вибір  |  <F12> наступний екран"
+
+#: ../src/up2date_client/tui.py:1349
+msgid "You must run the RHN registration program as root."
+msgstr "Програму реєстрації RHN необхідно запустити з правами root."
+
+#: ../src/up2date_client/up2dateErrors.py:39
+#: ../src/up2date_client/up2dateErrors.py:78
+#, python-format
+msgid "class %s has no attribute '%s'"
+msgstr "клас %s не має атрибута «%s»"
+
+#: ../src/up2date_client/up2dateErrors.py:104
+msgid "RPM error.  The message was:\n"
+msgstr "Помилка RPM. Повідомлення про помилку:\n"
+
+#: ../src/up2date_client/up2dateErrors.py:111
+msgid "Password error. The message was:\n"
+msgstr "Помилка паролю. Повідомлення про помилку:\n"
+
+#: ../src/up2date_client/up2dateErrors.py:115
+msgid "RPM dependency error. The message was:\n"
+msgstr "Помилка залежностей RPM. Повідомлення про помилку:\n"
+
+#: ../src/up2date_client/up2dateErrors.py:125
+msgid "Error communicating with server. The message was:\n"
+msgstr "Фатальна помилка зв'язку з сервером. Повідомлення про помилку:\n"
+
+#: ../src/up2date_client/up2dateErrors.py:132
+msgid "File Not Found: \n"
+msgstr "Файл не знайдено: \n"
+
+#: ../src/up2date_client/up2dateErrors.py:139
+msgid "Delay error from server.  The message was:\n"
+msgstr "Вийшов час очікування зв'язку з сервером. Повідомлення про помилку:\n"
+
+#: ../src/up2date_client/up2dateErrors.py:177
+msgid "Error validating data at server:\n"
+msgstr "Помилка перевірки даних сервера:\n"
+
+#: ../src/up2date_client/up2dateErrors.py:190
+msgid ""
+"\n"
+"Red Hat Network Classic is not supported.\n"
+"To register with Red Hat Subscription Management please run:\n"
+"\n"
+"    subscription-manager register --auto-attach\n"
+"\n"
+"Get more information at access.redhat.com/knowledge\n"
+"    "
+msgstr ""
+"\n"
+"Підтримки Red Hat Network Classic не передбачено.\n"
+"Щоб зареєструватися у системі керування передплатами Red Hat, віддайте "
+"команду\n"
+"\n"
+"    subscription-manager register --auto-attach\n"
+"\n"
+"Докладнішу інформацію можна знайти на сторінці access.redhat.com/knowledge\n"
+"    "
+
+#: ../src/up2date_client/up2dateErrors.py:201
+msgid "The installation number is invalid"
+msgstr "Неправильний номер передплати"
+
+#: ../src/up2date_client/up2dateErrors.py:204
+msgid "Error parsing the oemInfo file at field:\n"
+msgstr "Помилка аналізу файлу oemInfo у полі:\n"
+
+#: ../src/up2date_client/up2dateErrors.py:231
+msgid "Network error: "
+msgstr "Помилка мережі: "
+
+#: ../src/up2date_client/up2dateErrors.py:299
+msgid ""
+"\n"
+"    Your organization does not have enough Management entitlements to "
+"register this\n"
+"    system to Red Hat Satellite. Please notify your organization "
+"administrator of this error.\n"
+"    You should be able to register this system after your organization frees "
+"existing\n"
+"    or purchases additional entitlements. Additional entitlements may be "
+"purchased by your\n"
+"    organization administrator by logging into Red Hat Network Classic and "
+"visiting\n"
+"    the 'Subscription Management' page in the 'Your RHN' section of RHN.\n"
+"\n"
+"    A common cause of this error code is due to having mistakenly setup an\n"
+"    Activation Key which is set as the universal default.  If an activation "
+"key is set\n"
+"    on the account as a universal default, you can disable this key and "
+"retry to avoid\n"
+"    requiring a Management entitlement."
+msgstr ""
+"\n"
 "    Недостатньо повноважень управління для реєстрації системи в Red Hat "
 "Satellite. Повідомте\n"
 "    про це адміністратора вашої організації. Після звільнення організацією "
@@ -591,900 +1457,6 @@
 "можна вимкнути\n"
 "    ключ і повторити спробу уникнути потреби у реєстрації для керування."
 
-#: ../src/up2date_client/rhncli.py:70
-msgid "Show additional output. Repeat for more detail."
-msgstr "Показувати додаткові подробиці"
-
-#: ../src/up2date_client/rhncli.py:72
-msgid "Specify an http proxy to use"
-msgstr "Вказати http проксі"
-
-#: ../src/up2date_client/rhncli.py:74
-msgid "Specify a username to use with an authenticated http proxy"
-msgstr "Вказати ім'я користувача для автентифікації з http проксі"
-=======
-"Натисніть \"Вперед\" щоб надіслати профіль системи до Red Hat Satellite.  "
-"Щоб відмінити надсилання інформації - натисніть \"Скасувати\". Ви можете "
-"запустити програму реєстрації пізніше, для цього наберіть у командному рядку "
-"rhn_register."
->>>>>>> 18d28843
-
-#. Sending Window
-#: ../src/up2date_client/rhnreg_constants.py:149
-msgid "Sending Profile to Red Hat Satellite"
-msgstr "Надсилання профілю до Red Hat Satellite"
-
-#: ../src/up2date_client/rhnreg_constants.py:153
-#, fuzzy, python-format
-msgid ""
-"You may now run '%s update' from this system's command line to get the "
-"latest software updates from Red Hat Satellite. You will need to run this "
-"periodically to get the latest updates. Alternatively, you may configure "
-"this system for automatic software updates (also known as 'auto errata "
-"update') via the Red Hat Satellite web interface.  (Instructions for this "
-"are in chapter 6 of the RHN Reference Guide, available from the 'Help' "
-"button in the main Red Hat Network Satellite web interface.)"
-msgstr ""
-"Ви можете виконати 'yum update' у командному рядку для отримання останніх "
-"оновлень ПЗ з Red Hat Network Satellite. Виконуйте команду регулярно для "
-"підтримки системи у оновленому стані. Також можна налаштувати автоматичне "
-"виконання оновлення ('auto errata update') за допомогою інтерфейсу Red Hat "
-"Satellite (інструкції у главі 6 Довідника з RHN, що доступний через меню "
-"довідки основного інтерфейсу Red Hat Network Satellite)."
-
-#. Review Window
-#: ../src/up2date_client/rhnreg_constants.py:164 ../data/gui.glade.h:7
-msgid "Review Subscription"
-msgstr "Перегляд передплати"
-
-#: ../src/up2date_client/rhnreg_constants.py:165
-#: ../data/rh_register.glade.h:53
-msgid "Please review the subscription details below:"
-msgstr "Нижче перегляньте подробиці системної передплати:"
-
-#: ../src/up2date_client/rhnreg_constants.py:166
-#, python-format
-msgid ""
-"The installation number %s was activated during this system's initial "
-"connection to Red Hat Satellite."
-msgstr ""
-"Код встановлення %s був активований у процесі початкового з’єднання цієї "
-"системи з Red Hat Satellite."
-
-#: ../src/up2date_client/rhnreg_constants.py:168
-msgid ""
-"Subscriptions have been activated for the following Red Hat products/"
-"services:"
-msgstr "Активні передплати для наступних продуктів/сервісів Red Hat:"
-
-#: ../src/up2date_client/rhnreg_constants.py:170
-msgid "Software Channel Subscriptions:"
-msgstr "Передплати каналу ПЗ:"
-
-#: ../src/up2date_client/rhnreg_constants.py:171
-msgid "This system will receive updates from the following software channels:"
-msgstr "Система буде отримувати оновлення через наступні канали ПЗ:"
-
-#: ../src/up2date_client/rhnreg_constants.py:173
-msgid ""
-"Warning: Only installed product listed above will receive updates and "
-"support. If you would like to receive updates for additional products, "
-"please login to your satellite web interface and subscribe this system to "
-"the appropriate software channels. See Kbase article for more details. "
-"(http://kbase.redhat.com/faq/docs/DOC-11313)"
-msgstr ""
-" Попередження: якщо встановленого продукту немає у наведеному вище списку, "
-"ви не зможете скористатися оновленнями та підтримкою. Якщо ви хочете "
-"отримувати оновлення для цього продукту, увійдіть до вашого облікового "
-"запису satellite і підпишіть цю систему на відповідні канали програмного "
-"забезпечення. Подробиці можна знайти у статті 11313 Kbase (http://kbase."
-"redhat.com/faq/docs/DOC-11313)"
-
-#: ../src/up2date_client/rhnreg_constants.py:181
-#, fuzzy, python-format
-msgid ""
-"Warning: %s is not present, could not enable it.\n"
-"Automatic updates will not work."
-msgstr ""
-"Попередження: не виявлено yum-rhn-plugin, увімкнути його неможливо.\n"
-"Оновлення у автоматичному режимі не працюватиме."
-
-#: ../src/up2date_client/rhnreg_constants.py:183
-#, fuzzy, python-format
-msgid "Note: %s has been enabled."
-msgstr "Зауваження: було увімкнено yum-rhn-plugin."
-
-#: ../src/up2date_client/rhnreg_constants.py:184
-#, fuzzy, python-format
-msgid ""
-"Warning: An error occurred during enabling %s.\n"
-"%s is not enabled.\n"
-"Automatic updates will not work."
-msgstr ""
-"Попередження: під час спроби увімкнути yum-rhn-plugin сталася помилка.\n"
-"yum-rhn-plugin не увімкнено.\n"
-"Автоматичне оновлення не працюватиме."
-
-#: ../src/up2date_client/rhnreg_constants.py:187
-msgid ""
-"You were unable to be subscribed to the following software channels because "
-"there were insufficient subscriptions available in your account:"
-msgstr ""
-"Ви не були підключені до наступних каналів внаслідок недостатньої кількості "
-"передплат, що доступні вашому обліковому запису:"
-
-#: ../src/up2date_client/rhnreg_constants.py:191
-msgid ""
-"This system was unable to subscribe to any software channels. Your system "
-"will not receive any software updates to keep it secure and supported. "
-"Contact your Satellite administrator about this problem. Once you make the "
-"appropriate active subscriptions available in your account, you may browse "
-"to this system's profile in the RHN web interface and subscribe this system "
-"to software channels via the software > software channels tab."
-msgstr ""
-"Ця система нездатна отримувати передплатні оновлення з жодного з каналів "
-"програмного забезпечення. Ваша система не отримуватиме жодних оновлень, які "
-"надають змогу підтримувати безпечний та актуальний стан програмного "
-"забезпечення. Щоб вирішити цю проблему, зв’яжіться з вашим адміністратором "
-"Satellite. Щойно до вашого облікового запису буде внесено дані щодо чинних "
-"передплат, ви зможете переглянути профіль цієї системи за допомогою інтернет-"
-"інтерфейсу RHN і оформити передплату на канали програмного забезпечення за "
-"допомогою вкладки «Програмне забезпечення > Канали програмного забезпечення "
-"(software > software channels)."
-
-#: ../src/up2date_client/rhnreg_constants.py:197
-msgid "Service Level:"
-msgstr "Рівень служби:"
-
-#: ../src/up2date_client/rhnreg_constants.py:198
-msgid ""
-"Depending on what Red Hat Satellite modules are associated with a system, "
-"you'll enjoy different benefits. The following are the Red Hat Satellite "
-"modules associated with this system:"
-msgstr ""
-"Залежно від того, які модулі Red Hat Satellite пов'язані із системою, ви "
-"зможете отримати доступ до різних служб. Модулі Red Hat Satellite, що "
-"пов'язані з вашою системою:"
-
-#: ../src/up2date_client/rhnreg_constants.py:202
-msgid ""
-"This system was unable to be associated with the following RHN module(s) "
-"because there were insufficient subscriptions available in your account:"
-msgstr ""
-"Ця система не може бути пов'язана з наступними модулями RHN через "
-"відсутність достатньої передплати:"
-
-#: ../src/up2date_client/rhnreg_constants.py:205
-#, fuzzy
-msgid ""
-"Management module: automatic updates, systems grouping, systems permissions, "
-"system package profiling, bare-metal provisioning, existing state "
-"provisioning, rollbacks, configuration management"
-msgstr ""
-"Модуль керування: автоматичні оновлення, групування систем, права систем, "
-"профілі системних пакетів"
-
-#: ../src/up2date_client/rhnreg_constants.py:210
-msgid ""
-"Virtualization module: software updates for a limited number of virtual "
-"guests on this system."
-msgstr ""
-"Модуль віртуалізації: оновлення ПЗ для обмеженого числа віртуальних гостей "
-"системи."
-
-#: ../src/up2date_client/rhnreg_constants.py:214
-#, fuzzy
-msgid ""
-"<b>Warning:</b> Any guest systems you create on this system and register to "
-"RHN will consume Red Hat Enterprise Linux subscriptions beyond this host "
-"system's subscription. You will need to: (1) make a virtualization system "
-"entitlement available and (2) apply that system entitlement to this system "
-"in RHN's web interface if you do not want virtual guests of this system to "
-"consume additional subscriptions."
-msgstr ""
-"<b>Попередження:</b> Будь-які гостьові системи, які ви створите та "
-"зареєструєте у RHN, будуть використані додаткові передплати Red Hat "
-"Enterprise Linux. Потрібно:\n"
-"1) створити системне повноваження віртуалізації або платформи "
-"віртуалізації;\n"
-"2) застосувати це повноваження до системи через веб-інтерфейс RHN, якщо не "
-"бажаєте, щоб віртуальні гості використовували додаткові передплати."
-
-#: ../src/up2date_client/rhnreg_constants.py:222
-msgid ""
-"This system was unable to be associated with any RHN service level modules. "
-"This system will not receive any software updates to keep it secure and "
-"supported. Contace your Satellite administrator about this problem. Once you "
-"make the appropriate active subscriptions available in your account, you may "
-"browse to this system's profile in the RHN web interface, delete the "
-"profile, and re-connect this system to Red Hat Satellite."
-msgstr ""
-"Цю систему не вдалося пов’язати з жодним модулем рівнів служби RHN. Ваша "
-"система не отримуватиме жодних оновлень, які надають змогу підтримувати "
-"безпечний та актуальний стан програмного забезпечення. Щоб вирішити цю "
-"проблему, зв’яжіться з вашим адміністратором Satellite. Щойно до вашого "
-"облікового запису буде внесено дані щодо чинних передплат, ви зможете "
-"переглянути профіль цієї системи за допомогою інтернет-інтерфейсу RHN, "
-"вилучити профіль системи і повторно встановити зв’язок цієї системи з Red "
-"Hat Satellite."
-
-#: ../src/up2date_client/rhnreg_constants.py:229
-#, python-format
-msgid ""
-"Universal default activation key detected\n"
-"A universal default activation key was detected in your account. This means "
-"that a set of properties (software channel subscriptions, package "
-"installations, system group memberships, etc.) for your system's connection "
-"to Red Hat Satellite or Red Hat Satellite Proxyhave been determined by the "
-"activation key rather than your installation number.  You may also refer to "
-"the RHN Reference Guide, section 6.4.6 for more details about activation "
-"keys (http://access.redhat.com/knowledge/docs/Red_Hat_Network/)\n"
-"Universal Default activation key: %s"
-msgstr ""
-"Виявлено універсальний типовий ключ активації\n"
-"У вашому обліковому записі виявлено універсальний типовий ключ активації. Це "
-"означає, що набір параметрів (передплати каналів програмного забезпечення, "
-"встановлення пакунків, участь у групах системи тощо) для зв’язку вашої "
-"системи з Red Hat Satellite або Red Hat Proxy було визначено на основі даних "
-"ключа активації, а не числового індексу (номеру) встановлення. Докладніші "
-"відомості щодо ключів активації можна отримати з «Довідника з RHN», розділ "
-"6.4.6 (http://access.redhat.com/knowledge/docs/Red_Hat_Network/)\n"
-"Універсальний типовий ключ активації: %s"
-
-#. Error Messages.
-#: ../src/up2date_client/rhnreg_constants.py:241
-msgid "Fatal Error"
-msgstr "Критична помилка"
-
-#: ../src/up2date_client/rhnreg_constants.py:242
-#: ../src/up2date_client/rhnregGui.py:156
-#: ../src/up2date_client/rhnregGui.py:170
-msgid "Warning"
-msgstr "Попередження"
-
-#: ../src/up2date_client/rhnreg_constants.py:243
-#, python-format
-msgid ""
-"We can't contact the Red Hat Satellite.\n"
-"\n"
-"Double check the location provided - is '%s' correct?\n"
-"If not, you can correct it and try again.\n"
-"\n"
-"Make sure that the network connection on this system is operational.\n"
-"\n"
-"This system will not be able to successfully receive software updates from "
-"Red Hat without connecting to a Red Hat Satellite server"
-msgstr ""
-"Неможливо зв'язатись з Red Hat Satellite\n"
-"\n"
-"Перевірте правильність вказаного шлюзу — «%s».\n"
-"Якщо він неправильний, виправте його і спробуйте ще раз.\n"
-"\n"
-"Перевірте підключення до мережі.\n"
-"\n"
-"Ця система не може отримувати оновлення ПЗ Red Hat без з’єднання з сервером "
-"Red Hat Satellite"
-
-#: ../src/up2date_client/rhnreg_constants.py:250
-#, python-format
-msgid "Architecture: %s, OS Release: %s, OS Version: %s"
-msgstr "Архітектура: %s, Випуск ОС: %s, Версія ОС: %s"
-
-#: ../src/up2date_client/rhnreg_constants.py:252
-msgid ""
-"This server doesn't support functionality needed by this version of the "
-"software update setup client. Please try again with a newer server."
-msgstr ""
-"Сервер не підтримує функціональність, необхідні для цієї версії клієнта "
-"параметри оновлення ПЗ. Повторіть спробу з більш старшою версією сервера."
-
-#: ../src/up2date_client/rhnreg_constants.py:258
-#, python-format
-msgid ""
-"<b><span size=\"16000\">Incompatible Certificate File</span></b>\n"
-"\n"
-"The certificate you provided, <b>%s</b>, is not compatible with  the Red Hat "
-"Satellite server at <b>%s</b>. You may want to double-check that you have "
-"provided a valid certificate file. Are you sure you have provided the "
-"correct certificate, and that the certificate file has not been corrupted?\n"
-"\n"
-"Please try again with a different certificate file."
-msgstr ""
-"<b><span size=\"16000\">Несумісний файл сертифікату</span></b>\n"
-"\n"
-"Вказаний сертифікат <b>%s</b> не сумісний з сервером Red Hat Satellite <b>"
-"%s</b>. Переконайтесь у правильності вашого сертифіката. Ви впевнені, що "
-"вказали коректний сертифікат, та файл сертифіката не пошкоджений?\n"
-"\n"
-"Повторіть спробу з іншим файлом сертифіката."
-
-#: ../src/up2date_client/rhnreg_constants.py:266
-msgid ""
-"<b><span size=\"12000\">Incompatible Certificate File</span></b>\n"
-"\n"
-" The certificate is expired. Please ensure you have the correct  certificate "
-"and your system time is correct."
-msgstr ""
-"<b><span size=\"12000\">Несумісний файл сертифіката</span></b>\n"
-"\n"
-" Строк дії сертифіката вичерпано. Будь ласка, переконайтеся, що ви вказали "
-"належний сертифікат і що час у системі встановлено правильно."
-
-#: ../src/up2date_client/rhnreg_constants.py:270
-msgid ""
-"Please verify the values of sslCACert and serverURL in /etc/sysconfig/rhn/"
-"up2date. You can either make the serverURL use http instead of https, or you "
-"can download the SSL cert from your Satellite, place it in /usr/share/rhn, "
-"and ensure sslCACert points to it."
-msgstr ""
-"Будь ласка, перевірте значення параметрів sslCACert і serverURL у /etc/"
-"sysconfig/rhn/up2date. Ви можете скористатися http замість https для "
-"serverURL або отримати сертифікат SSL зі сторінки облікового запису у "
-"Satellite, зберегти його до /usr/share/rhn і зробити так, щоб sslCACert "
-"вказував на збережений сертифікат."
-
-#: ../src/up2date_client/rhnreg_constants.py:276
-msgid ""
-"Problem registering system.\n"
-"\n"
-"A universal default activation key limits the number of systems which can "
-"connect to the RHN organization associated with your login. To allow this "
-"system to connect, please contact your RHN organization administrator to "
-"increase the number of systems allowed to connect or to disable this "
-"universal default activation key. More details can be found in Red Hat "
-"Knowledgebase Article #7924 at http://kbase.redhat.com/faq/FAQ_61_7924.shtm "
-msgstr ""
-"Проблема з реєстрацією системи:\n"
-"\n"
-"Універсальний ключ активації обмежує кількість систем, що підключаються до "
-"організації RHN, що пов'язана з вашим обліковим записом. Щоб дозволити "
-"підключення цієї системи зверніться до адміністратора організації RHN та "
-"попросіть, або збільшити кількість систем, яким дозволено підключення, або "
-"деактивувати універсальний ключ. Докладнішу інформацію можна знайти можна "
-"знайти у статті #7924 Бази знань за адресою http://kbase.redhat.com/faq/"
-"FAQ_61_7924.shtm (англійською)."
-
-#: ../src/up2date_client/rhnreg_constants.py:289
-msgid ""
-"\n"
-" Tip: Minor releases with a '*' are currently supported by Red Hat.\n"
-"\n"
-msgstr ""
-"\n"
-" Підказка: додаткові випуски, які підтримуються Red Hat позначено зірочкою "
-"(«*»).\n"
-"\n"
-
-#: ../src/up2date_client/rhnreg_constants.py:292
-msgid ""
-"Warning:You will not be able to limit this system to minor release that is "
-"older than the recent minor release if you select this option.\n"
-msgstr ""
-"Попередження: при виборі цього варіанта у вас не буде можливості обмежувати "
-"систему допоміжним випуском, версія якого старша за версію останнього "
-"випуску. \n"
-
-#: ../src/up2date_client/rhnreg_constants.py:297
-#, python-format
-msgid ""
-"Your system will be subscribed to %s \n"
-"base software channel. You will not be\n"
-"able to move this system to an earlier release\n"
-"(you will be able to move to a newer release).\n"
-"Are you sure you would like to continue?"
-msgstr ""
-"Ваша система буде підписана на основний програмний канал %s.\n"
-"У вас не буде можливості перепризначити систему попередньому\n"
-"випуску (але можна буде перейти на наступний випуск).\n"
-"Бажаєте продовжити?"
-
-#. Navigation
-#: ../src/up2date_client/rhnreg_constants.py:306
-#: ../src/up2date_client/tui.py:539
-msgid "OK"
-msgstr "Гаразд"
-
-#: ../src/up2date_client/rhnreg_constants.py:307
-#: ../src/up2date_client/tui.py:539
-msgid "Error"
-msgstr "Помилка"
-
-#: ../src/up2date_client/rhnreg_constants.py:308
-msgid "Next"
-msgstr "Вперед"
-
-#: ../src/up2date_client/rhnreg_constants.py:309
-msgid "Back"
-msgstr "Назад"
-
-#: ../src/up2date_client/rhnreg_constants.py:310
-msgid "Cancel"
-msgstr "Скасувати"
-
-#: ../src/up2date_client/rhnreg_constants.py:311
-#: ../data/rh_register.glade.h:110
-msgid "No, Cancel"
-msgstr "Немає, скасувати"
-
-#: ../src/up2date_client/rhnreg_constants.py:312
-#: ../data/rh_register.glade.h:112
-msgid "Yes, Continue"
-msgstr "Так, продовжити"
-
-#: ../src/up2date_client/rhnreg_constants.py:313
-msgid "Press <space> to deselect the option."
-msgstr "Натисніть <пробіл> для скасування виділення."
-
-#: ../src/up2date_client/rhnregGui.py:146
-#: ../src/up2date_client/rhnregGui.py:163
-msgid "Notice"
-msgstr "Примітка"
-
-#: ../src/up2date_client/rhnregGui.py:271
-msgid "There was an error while applying your choice."
-msgstr "Під час застосування вашого вибору сталася помилка."
-
-#: ../src/up2date_client/rhnregGui.py:290
-msgid "You specified an invalid protocol. Only https and http are allowed."
-msgstr "Вказаний неправильний протокол. Можна вказувати лише https та http."
-
-#: ../src/up2date_client/rhnregGui.py:304
-msgid ""
-"You will not be able to successfully register this system without contacting "
-"a Spacewalk server."
-msgstr ""
-"Ви не зможете успішно зареєструвати цю систему без зв’язку з сервером "
-"Spacewalk."
-
-#: ../src/up2date_client/rhnregGui.py:324
-msgid "Cannot contact selected server"
-msgstr "Не вдалося встановити зв’язок з вибраним сервером"
-
-#: ../src/up2date_client/rhnregGui.py:325
-#, python-format
-msgid "We could not contact the Satellite or Proxy at '%s.'"
-msgstr "Не вдається зв'язатися з Satellite чи Proxy на '%s.'"
-
-#: ../src/up2date_client/rhnregGui.py:327
-#, python-format
-msgid ""
-"Double-check the location - is '%s' correct? If not, you can correct it and "
-"try again."
-msgstr ""
-"Перевірте правильність введеного шляху - '%s'. Якщо неправильний, виправте "
-"та спробуйте знову."
-
-#: ../src/up2date_client/rhnregGui.py:330
-msgid "Make sure the network connection on this system is operational."
-msgstr "Перевірте підключення до мережі."
-
-#: ../src/up2date_client/rhnregGui.py:340
-msgid "There was an error communicating with Spacewalk server."
-msgstr "Під час спроби обміну даними зі Spacewalk сталася помилка."
-
-#: ../src/up2date_client/rhnregGui.py:341
-msgid "The server may be in outage mode. You may have to try connecting later."
-msgstr "Можливо, сервер недоступний. Спробуйте підключитись пізніше."
-
-#: ../src/up2date_client/rhnregGui.py:343
-msgid "You may be running a client that is incompatible with the server."
-msgstr "Можливо ваш клієнт несумісний з сервером."
-
-#: ../src/up2date_client/rhnregGui.py:376
-#, python-format
-msgid ""
-"Please enter your account information for the <b>%s</b> Spacewalk server:"
-msgstr ""
-"Будь ласка, введіть дані щодо вашого облікового запису для сервера Spacewalk "
-"<b>%s</b>:"
-
-#: ../src/up2date_client/rhnregGui.py:415
-msgid "You must enter a login."
-msgstr "Необхідно ввести реєстраційне ім'я."
-
-#: ../src/up2date_client/rhnregGui.py:421
-msgid "You must enter a password."
-msgstr "Необхідно ввести пароль."
-
-#: ../src/up2date_client/rhnregGui.py:434
-msgid "There was an error while logging in."
-msgstr "Під час спроби увійти до системи сталася помилка."
-
-#: ../src/up2date_client/rhnregGui.py:461
-msgid ""
-"There was an error communicating with the registration server.  The message "
-"was:\n"
-msgstr "Помилка зв'язку з сервером реєстрацій. Повідомлення про помилку:\n"
-
-#: ../src/up2date_client/rhnregGui.py:599
-msgid "There was an error while assembling information for the profile."
-msgstr "Під час збирання даних для профілю сталася помилка."
-
-#: ../src/up2date_client/rhnregGui.py:620
-msgid "Error running hardware profile"
-msgstr "Помилка виконання апаратного профілю."
-
-#: ../src/up2date_client/rhnregGui.py:650
-msgid "There was an error while populating the profile."
-msgstr "Помилка при заповненні профілю."
-
-#: ../src/up2date_client/rhnregGui.py:670
-msgid "You must choose a name for this profile."
-msgstr "Необхідно вибрати назву для цього профілю."
-
-#: ../src/up2date_client/rhnregGui.py:684
-msgid "There was an error while creating the profile."
-msgstr "Під час спроби створення профілю сталася помилка."
-
-#: ../src/up2date_client/rhnregGui.py:695
-msgid "Registering system and sending profile information.  Please wait."
-msgstr "Реєструємо систему і надсилаємо дані профілю. Будь ласка, зачекайте."
-
-#: ../src/up2date_client/rhnregGui.py:714
-msgid "Registering System"
-msgstr "Система реєструється"
-
-#: ../src/up2date_client/rhnregGui.py:729
-#: ../src/up2date_client/rhnregGui.py:734
-#: ../src/up2date_client/rhnregGui.py:739
-#: ../src/up2date_client/rhnregGui.py:743 ../src/up2date_client/tui.py:990
-#: ../src/up2date_client/tui.py:994 ../src/up2date_client/tui.py:998
-#: ../src/up2date_client/tui.py:1002
-msgid "Problem registering system:\n"
-msgstr "Помилка реєстрацій системи:\n"
-
-#: ../src/up2date_client/rhnregGui.py:746
-#, python-format
-msgid ""
-"The installation number [ %s ] provided is not a valid installation number. "
-"Please go back to the previous screen and fix it."
-msgstr ""
-"Вказаний номер встановлення [ %s ] не є коректним. Поверніться до "
-"попереднього екрану та виправте номер."
-
-#: ../src/up2date_client/rhnregGui.py:756 ../src/up2date_client/tui.py:1008
-msgid "Problem registering system."
-msgstr "Помилка реєстрації системи."
-
-#: ../src/up2date_client/rhnregGui.py:766 ../src/up2date_client/tui.py:1013
-msgid "Problem writing out system id to disk."
-msgstr "Помилка запису на диск ідентифікатора системи."
-
-#: ../src/up2date_client/rhnregGui.py:772
-msgid "There was a problem registering this system."
-msgstr "Помилка при реєстрації цієї системи."
-
-#: ../src/up2date_client/rhnregGui.py:785
-msgid "Sending hardware information"
-msgstr "Надсилається інформація про обладнання"
-
-#: ../src/up2date_client/rhnregGui.py:790
-msgid "Problem sending hardware information."
-msgstr "Помилка надсилання інформації про обладнання."
-
-#. #            for row in range(self.regPackageArea.n_rows):
-#. #                rowData = self.regPackageArea.get_row_data(row)
-#. #                if rowData[0] == 1:
-#. #                    selection.append(rowData[1])
-#. #            print "gh270"
-#. #            selectedPackages = []
-#. #            for pkg in packageList:
-#. #                if pkg[0] in selection:
-#. #                    selectedPackages.append(pkg)
-#: ../src/up2date_client/rhnregGui.py:814
-msgid "Sending package information"
-msgstr "Надсилання інформації про обладнання"
-
-#: ../src/up2date_client/rhnregGui.py:819
-msgid "Problem sending package information."
-msgstr "Помилка надсилання інформації про пакети."
-
-#: ../src/up2date_client/rhnregGui.py:851 ../src/up2date_client/tui.py:1062
-#, python-format
-msgid ""
-"Could not open %s\n"
-"%s is not enabled.\n"
-msgstr ""
-
-#: ../src/up2date_client/rhnregGui.py:905
-msgid "There was an error while installing the certificate."
-msgstr "Під час спроби встановлення сертифіката сталася помилка."
-
-#: ../src/up2date_client/rhnregGui.py:931
-msgid "You must select a certificate."
-msgstr "Необхідно вибрати сертифікат."
-
-#. TODO Modify rhnlib to raise a unique exception for the not a
-#. cert file case.
-#: ../src/up2date_client/rhnregGui.py:961
-msgid ""
-"There was an SSL error. This could be because the file you picked was not a "
-"certificate file."
-msgstr "Помилка SSL. Можлива причина - вибраний файл не є файлом сертифікату."
-
-#. TODO Provide better messages
-#: ../src/up2date_client/rhnregGui.py:969
-msgid "Something went wrong while installing the new certificate:\n"
-msgstr "Проблема при встановленні нового сертифікату:\n"
-
-#: ../src/up2date_client/rhnregGui.py:1021
-#: ../src/up2date_client/rhnregGui.py:1022
-#: ../src/up2date_client/rhnregGui.py:1023
-msgid "unknown"
-msgstr "невідомо"
-
-#: ../src/up2date_client/rhnregGui.py:1127
-msgid "There was an error getting the list of hardware."
-msgstr "Під час отримання списку обладнання сталася помилка."
-
-#: ../src/up2date_client/rhnregGui.py:1139 ../src/up2date_client/tui.py:786
-#, python-format
-msgid "%d MHz"
-msgstr "%d МГц"
-
-#: ../src/up2date_client/rhnregGui.py:1143
-#, python-format
-msgid "%s MB"
-msgstr "%s Мб"
-
-#: ../src/up2date_client/rhnregGui.py:1188
-msgid "There was an error building the list of packages."
-msgstr "Під час спроби побудови списку пакунків сталася помилка."
-
-#: ../src/up2date_client/rhnregGui.py:1203
-msgid "Package"
-msgstr "Пакет"
-
-#: ../src/up2date_client/rhnregGui.py:1208
-msgid "Arch"
-msgstr "Архітектура"
-
-#: ../src/up2date_client/rhnregGui.py:1215
-msgid "Building a list of RPM packages installed on your system.  Please wait."
-msgstr ""
-"Складається список встановлених на вашій системі пакетів. Будь ласка, "
-"зачекайте."
-
-#: ../src/up2date_client/rhnregGui.py:1246
-msgid ""
-"There was an error loading your configuration.  Make sure that\n"
-"you have read access to /etc/sysconfig/rhn."
-msgstr ""
-"Помилка завантаження конфігурації. Перевірте, що ви маєте\n"
-"права читання /etc/sysconfig/rhn."
-
-#: ../src/up2date_client/rhnregGui.py:1288
-#, python-format
-msgid ""
-"There was an error saving your configuration. Make sure that\n"
-"you own %s."
-msgstr ""
-"Помилка збереження конфігурації. Перевірте, що ви є\n"
-"власником %s."
-
-#: ../src/up2date_client/rhnregGui.py:1318
-#, python-format
-msgid ""
-"This error shouldn't have happened. If you'd like to help us improve this "
-"program, please file a bug at bugzilla.redhat.com. Including the relevant "
-"parts of '%s' would be very helpful. Thanks!"
-msgstr ""
-"Непередбачена помилка. Якщо ви хочете допомогти вдосконалити цю програму, "
-"надішліть звіт про помилку через bugzilla.redhat.com. Якщо можливо, включіть "
-"відповідні сегменти '%s'. дякуємо!"
-
-#: ../src/up2date_client/rhnreg.py:59
-msgid "Warning: unable to enable rhnsd with systemd"
-msgstr "Попередження: не вдалося увімкнути rhnsd за допомогою systemd"
-
-#: ../src/up2date_client/rhnreg.py:65
-msgid "Warning: unable to enable rhnsd with chkconfig"
-msgstr "Попередження: неможливо увімкнути rhnsd через chkconfig"
-
-#: ../src/up2date_client/rpcServer.py:45
-msgid "Error: Server Unavailable. Please try later."
-msgstr "Помилка: сервер недоступний. Будь ласка, повторіть спробу пізніше."
-
-#: ../src/up2date_client/rpcServer.py:168
-msgid "ERROR: can not find RHNS CA file"
-msgstr "ПОМИЛКА: не вдається знайти файл RHNS CA"
-
-#: ../src/up2date_client/rpcServer.py:206
-msgid "Connection aborted by the user"
-msgstr "З'єднання розірвано користувачем"
-
-#: ../src/up2date_client/rpcServer.py:252
-msgid "Server has refused connection due to high load"
-msgstr "Сервер відмовив у з'єднанні через високе навантаження"
-
-#: ../src/up2date_client/tui.py:136
-msgid "Spacewalk Location:"
-msgstr "Адреса Spacewalk:"
-
-#: ../src/up2date_client/tui.py:138
-msgid "System ID:"
-msgstr "Ід. системи:"
-
-#: ../src/up2date_client/tui.py:539
-msgid "The server indicated an error:\n"
-msgstr "Сервер повідомив про помилку:\n"
-
-#: ../src/up2date_client/tui.py:544
-msgid "There was an error communicating with the registration server:\n"
-msgstr "Під час спроби обміну даними з сервером реєстрації сталася помилка:\n"
-
-#: ../src/up2date_client/tui.py:735
-msgid "Profile name:"
-msgstr "Назва профілю:"
-
-#: ../src/up2date_client/tui.py:757 ../src/up2date_client/tui.py:758
-msgid "Version: "
-msgstr "Версія: "
-
-#: ../src/up2date_client/tui.py:764
-msgid "CPU model: "
-msgstr "Модель процесора: "
-
-#: ../src/up2date_client/tui.py:770
-msgid "Hostname: "
-msgstr "Назва вузла: "
-
-#: ../src/up2date_client/tui.py:782
-msgid "CPU speed: "
-msgstr "Швидкість процесора: "
-
-#: ../src/up2date_client/tui.py:788
-msgid "IP Address: "
-msgstr "IP адреса: "
-
-#: ../src/up2date_client/tui.py:797
-msgid "Memory: "
-msgstr "Пам'ять: "
-
-#: ../src/up2date_client/tui.py:801
-#, python-format
-msgid "%s megabytes"
-msgstr "%s мегабайт"
-
-#: ../src/up2date_client/tui.py:1029
-msgid "Problem sending hardware profile:\n"
-msgstr "Помилка надсилання апаратного профілю:\n"
-
-#: ../src/up2date_client/tui.py:1033
-msgid "Problem sending hardware profile."
-msgstr "Помилка надсилання апаратного профілю."
-
-#: ../src/up2date_client/tui.py:1043
-msgid "Problem sending package list:\n"
-msgstr "Помилка надсилання списку пакетів:\n"
-
-#: ../src/up2date_client/tui.py:1046
-msgid "Problem sending package list."
-msgstr "Помилка надсилання списку пакетів."
-
-#: ../src/up2date_client/tui.py:1100
-msgid "Finish"
-msgstr "Завершити"
-
-#: ../src/up2date_client/tui.py:1214
-#, fuzzy
-msgid "You specified an invalid protocol.Only https and http are allowed."
-msgstr "Вказаний неправильний протокол. Можна вказувати лише https та http."
-
-#: ../src/up2date_client/tui.py:1245
-msgid ""
-"  <Tab>/<Alt-Tab> between elements  |  <Space> selects  |  <F12> next screen"
-msgstr ""
-"  <Tab>/<Alt-Tab> між елементами  |  <Space> вибір  |  <F12> наступний екран"
-
-#: ../src/up2date_client/tui.py:1349
-msgid "You must run the RHN registration program as root."
-msgstr "Програму реєстрації RHN необхідно запустити з правами root."
-
-#: ../src/up2date_client/up2dateErrors.py:39
-#: ../src/up2date_client/up2dateErrors.py:78
-#, python-format
-msgid "class %s has no attribute '%s'"
-msgstr "клас %s не має атрибута «%s»"
-
-#: ../src/up2date_client/up2dateErrors.py:104
-msgid "RPM error.  The message was:\n"
-msgstr "Помилка RPM. Повідомлення про помилку:\n"
-
-#: ../src/up2date_client/up2dateErrors.py:111
-msgid "Password error. The message was:\n"
-msgstr "Помилка паролю. Повідомлення про помилку:\n"
-
-#: ../src/up2date_client/up2dateErrors.py:115
-msgid "RPM dependency error. The message was:\n"
-msgstr "Помилка залежностей RPM. Повідомлення про помилку:\n"
-
-#: ../src/up2date_client/up2dateErrors.py:125
-msgid "Error communicating with server. The message was:\n"
-msgstr "Фатальна помилка зв'язку з сервером. Повідомлення про помилку:\n"
-
-#: ../src/up2date_client/up2dateErrors.py:132
-msgid "File Not Found: \n"
-msgstr "Файл не знайдено: \n"
-
-#: ../src/up2date_client/up2dateErrors.py:139
-msgid "Delay error from server.  The message was:\n"
-msgstr "Вийшов час очікування зв'язку з сервером. Повідомлення про помилку:\n"
-
-#: ../src/up2date_client/up2dateErrors.py:177
-msgid "Error validating data at server:\n"
-msgstr "Помилка перевірки даних сервера:\n"
-
-#: ../src/up2date_client/up2dateErrors.py:190
-msgid ""
-"\n"
-"Red Hat Network Classic is not supported.\n"
-"To register with Red Hat Subscription Management please run:\n"
-"\n"
-"    subscription-manager register --auto-attach\n"
-"\n"
-"Get more information at access.redhat.com/knowledge\n"
-"    "
-msgstr ""
-"\n"
-"Підтримки Red Hat Network Classic не передбачено.\n"
-"Щоб зареєструватися у системі керування передплатами Red Hat, віддайте "
-"команду\n"
-"\n"
-"    subscription-manager register --auto-attach\n"
-"\n"
-"Докладнішу інформацію можна знайти на сторінці access.redhat.com/knowledge\n"
-"    "
-
-#: ../src/up2date_client/up2dateErrors.py:201
-msgid "The installation number is invalid"
-msgstr "Неправильний номер передплати"
-
-#: ../src/up2date_client/up2dateErrors.py:204
-msgid "Error parsing the oemInfo file at field:\n"
-msgstr "Помилка аналізу файлу oemInfo у полі:\n"
-
-#: ../src/up2date_client/up2dateErrors.py:231
-msgid "Network error: "
-msgstr "Помилка мережі: "
-
-#: ../src/up2date_client/up2dateErrors.py:299
-msgid ""
-"\n"
-"    Your organization does not have enough Management entitlements to "
-"register this\n"
-"    system to Red Hat Satellite. Please notify your organization "
-"administrator of this error.\n"
-"    You should be able to register this system after your organization frees "
-"existing\n"
-"    or purchases additional entitlements. Additional entitlements may be "
-"purchased by your\n"
-"    organization administrator by logging into Red Hat Network Classic and "
-"visiting\n"
-"    the 'Subscription Management' page in the 'Your RHN' section of RHN.\n"
-"\n"
-"    A common cause of this error code is due to having mistakenly setup an\n"
-"    Activation Key which is set as the universal default.  If an activation "
-"key is set\n"
-"    on the account as a universal default, you can disable this key and "
-"retry to avoid\n"
-"    requiring a Management entitlement."
-msgstr ""
-"\n"
-"    Недостатньо повноважень управління для реєстрації системи в Red Hat "
-"Satellite. Повідомте\n"
-"    про це адміністратора вашої організації. Після звільнення організацією "
-"наявних або\n"
-"    додавання нових повноважень Ви матимете змогу зареєструвати систему. "
-"Нові повноваження\n"
-"    адміністратор зможе отримати після авторизації у Red Hat Network "
-"Classic, на сторінці  «Ваша RHN\n"
-"    — Керування передплатами». Звичайно ця помилка виникає при помилковому "
-"налаштуванні ключа\n"
-"    активації, який вказують як універсальний типовий ключ. В цьому випадку "
-"можна вимкнути\n"
-"    ключ і повторити спробу уникнути потреби у реєстрації для керування."
-
 #: ../src/bin/rhn_check.py:394
 msgid "Attempting to run more than one instance of rhn_check. Exiting.\n"
 msgstr ""
