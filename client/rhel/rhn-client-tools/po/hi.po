--- conflicted
+++ resolved
@@ -8,34 +8,15 @@
 msgstr ""
 "Project-Id-Version: Spacewalk\n"
 "Report-Msgid-Bugs-To: \n"
-<<<<<<< HEAD
-"POT-Creation-Date: 2011-07-19 13:31+0200\n"
-"PO-Revision-Date: 2011-06-15 16:33+0200\n"
-"Last-Translator: Miroslav Suchý <msuchy@redhat.com>\n"
-"Language-Team: Hindi <fedora-trans-hi@redhat.com>\n"
-=======
 "POT-Creation-Date: 2011-07-19 18:03+0200\n"
 "PO-Revision-Date: 2011-06-15 15:35+0000\n"
 "Last-Translator: msuchy <msuchy@redhat.com>\n"
 "Language-Team: Hindi <indlinux-hindi@lists.sourceforge.net>\n"
->>>>>>> 852a28ff
 "Language: hi\n"
 "MIME-Version: 1.0\n"
 "Content-Type: text/plain; charset=UTF-8\n"
 "Content-Transfer-Encoding: 8bit\n"
-<<<<<<< HEAD
-"X-Generator: Lokalize 1.2\n"
-"Plural-Forms: nplurals=2; plural=(n!=1);\n"
-"\n"
-"\n"
-"\n"
-"\n"
-"\n"
-"\n"
-"\n"
-=======
 "Plural-Forms: nplurals=2; plural=(n != 1)\n"
->>>>>>> 852a28ff
 
 #: ../src/up2date_client/rhnregGui.py:132
 #: ../src/up2date_client/rhnregGui.py:149
@@ -1335,7 +1316,6 @@
 "    खाता पर बतौर सार्वभौमिक तयशुदा सेटअप किया हुआ है, आप इस कुंजी को निष्क्रिय कर सकते "
 "हैं और प्रबंधन एंटाइटेलमेंट की जरूरत से\n"
 "    से बचने के लिए फिर कोशिश कर सकते हैं."
-<<<<<<< HEAD
 
 #: ../src/up2date_client/rhncli.py:48
 msgid "Show additional output"
@@ -1520,192 +1500,6 @@
 msgid "Specify a username"
 msgstr "एक उपयोक्तानाम निर्दिष्ट करें"
 
-=======
-
-#: ../src/up2date_client/rhncli.py:48
-msgid "Show additional output"
-msgstr "अतिरिक्त आउटपुट दिखाएँ"
-
-#: ../src/up2date_client/rhncli.py:50
-msgid "Specify an http proxy to use"
-msgstr "प्रयोग हेतु एक http प्रॉक्सी निर्दिष्ट करें"
-
-#: ../src/up2date_client/rhncli.py:52
-msgid "Specify a username to use with an authenticated http proxy"
-msgstr "एक प्रामाणिक http प्रॉक्सी के साथ प्रयोग के लिए एक उपयोक्ता नाम निर्दिष्ट करें"
-
-#: ../src/up2date_client/rhncli.py:54
-msgid "Specify a password to use with an authenticated http proxy"
-msgstr "एक प्रामाणिक http प्रॉक्सी के साथ प्रयोग के लिए एक शब्दकूट निर्दिष्ट करें"
-
-#: ../src/up2date_client/rhncli.py:76
-msgid ""
-"\n"
-"Aborted.\n"
-msgstr ""
-"\n"
-"स्थगित.\n"
-
-#: ../src/up2date_client/rhncli.py:79
-#, python-format
-msgid "An unexpected OS error occurred: %s\n"
-msgstr "एक अप्रत्याशित OS त्रुटि घटित हुआ: %s\n"
-
-#: ../src/up2date_client/rhncli.py:83
-msgid "A connection was attempted with a malformed URI.\n"
-msgstr "किसी विरूपित URI से एक कनेक्शन का प्रयास किया गया.\n"
-
-#: ../src/up2date_client/rhncli.py:85
-#, python-format
-msgid "A connection was attempted with a malformed URI: %s.\n"
-msgstr "किसी विरूपित URI से एक कनेक्शन का प्रयास किया गया: %s.\n"
-
-#: ../src/up2date_client/rhncli.py:87
-#, python-format
-msgid "There was some sort of I/O error: %s\n"
-msgstr "किसी प्रकार का I/O त्रुटि था: %s\n"
-
-#: ../src/up2date_client/rhncli.py:90
-#, python-format
-msgid "There was an SSL error: %s\n"
-msgstr "एक SSL त्रुटि था: %s\n"
-
-#: ../src/up2date_client/rhncli.py:91
-msgid ""
-"A common cause of this error is the system time being incorrect. Verify that "
-"the time on this system is correct.\n"
-msgstr ""
-"सिस्टम का समय सही नहीं होने से ही यह त्रुटि आयी है. सत्यापन करें कि इस सिस्टम पर समय "
-"ठीक है.\n"
-
-#: ../src/up2date_client/rhncli.py:98
-#, python-format
-msgid "There was a SSL crypto error: %s\n"
-msgstr "एक SSL गोपन त्रुटि थी: %s\n"
-
-#: ../src/up2date_client/rhncli.py:102
-#, python-format
-msgid "There was an authentication error: %s\n"
-msgstr "एक सत्यापन त्रुटि थी: %s\n"
-
-#: ../src/up2date_client/rhncli.py:118
-#, python-format
-msgid "You must be root to run %s"
-msgstr "आप %s को चलाने के लिये जरूर रूट रहें"
-
-#: ../src/up2date_client/rhncli.py:148 ../src/up2date_client/rhncli.py:183
-msgid "Unable to open gui. Try `up2date --nox`"
-msgstr "gui खोलने में असमर्थ. `up2date --nox` का प्रयोग करके देखें"
-
-#: ../src/up2date_client/rhncli.py:190
-#, python-format
-msgid ""
-"%%prog (Red Hat Network Client Tools) %s\n"
-"Copyright (C) 1999--2010 Red Hat, Inc.\n"
-"Licensed under the terms of the GPLv2."
-msgstr ""
-"%%prog (Red Hat Network क्लाइंट टूल्स) %s\n"
-"कॉपीराइट (C) 1999--2010 Red Hat, Inc.\n"
-"GPLv2 की शर्तों के अंतर्गत लाइसेंस प्राप्त."
-
-#: ../src/up2date_client/rhncli.py:206
-msgid "An error has occurred:"
-msgstr "एक त्रुटि हुई:"
-
-#: ../src/up2date_client/rhncli.py:214
-msgid "See /var/log/up2date for more information"
-msgstr "सूचना के लिये /var/log/up2date देखें"
-
-#: ../src/up2date_client/capabilities.py:89
-#, python-format
-msgid ""
-"This client requires the server to support %s, which the current server does "
-"not support"
-msgstr ""
-"%s के समर्थन के लिए इस क्लाइंट को सर्वर की आवश्यकता है, जिसे मौजूदा सर्वर समर्थन नहीं देता "
-"है."
-
-#: ../src/up2date_client/gui.py:313
-msgid "_Finish"
-msgstr "समाप्त (_F)"
-
-#: ../src/up2date_client/gui.py:316
-msgid "_Exit"
-msgstr "बाहर (_E)"
-
-#: ../src/up2date_client/gui.py:317
-msgid "Software updates setup unsuccessful"
-msgstr "सॉफ्टवेयर अद्यतन सेटअप सफल"
-
-#: ../src/up2date_client/gui.py:327
-msgid "You must run rhn_register as root."
-msgstr "आप जरूर rhn_register बतौर रूट चलायें"
-
-#: ../src/up2date_client/gui.py:351
-#, python-format
-msgid "There was some sort of I/O error: %s"
-msgstr "यहाँ कुछ प्रकार की I/O त्रुटि थी: %s "
-
-#: ../src/firstboot/rhn_register.py:29 ../src/firstboot/rhn_register.py:30
-#: ../src/firstboot/rhn_start_gui.py:43 ../src/firstboot/rhn_start_gui.py:44
-msgid "Set Up Software Updates"
-msgstr "सॉफ्टवेयर अद्यतन सेटअप करें"
-
-#: ../src/firstboot/rhn_provide_certificate_gui.py:41
-#: ../src/firstboot/rhn_provide_certificate_gui.py:42
-#: ../src/firstboot/rhn_choose_server_gui.py:69
-msgid "Provide Certificate"
-msgstr "प्रमाणपत्र दें"
-
-#. the user doesn't want to provide a cert right now
-#. TODO write a message to disk like the other cases? need to decide
-#. how we want to do error handling in general.
-#: ../src/firstboot/rhn_provide_certificate_gui.py:57
-#: ../src/firstboot/rhn_start_gui.py:61 ../src/firstboot/rhn_finish_gui.py:42
-#: ../src/firstboot/rhn_finish_gui.py:43 ../src/firstboot/rhn_login_gui.py:56
-#: ../src/firstboot/rhn_create_profile_gui.py:58
-msgid "Finish Updates Setup"
-msgstr "अद्यतन सेटअप समाप्त करें"
-
-#: ../src/firstboot/rhn_review_gui.py:42 ../src/firstboot/rhn_review_gui.py:43
-msgid "Review Subscription"
-msgstr "सदस्यता की समीक्षा करें"
-
-#: ../src/firstboot/rhn_choose_server_gui.py:42
-#: ../src/firstboot/rhn_choose_server_gui.py:43 ../data/rh_register.glade.h:19
-msgid "Choose Server"
-msgstr "सर्वर चुनें"
-
-#: ../src/firstboot/rhn_choose_server_gui.py:64
-#: ../src/firstboot/rhn_login_gui.py:41 ../src/firstboot/rhn_login_gui.py:42
-msgid "Red Hat Login"
-msgstr "Red Hat लॉगिन"
-
-#: ../src/firstboot/rhn_login_gui.py:71
-#: ../src/firstboot/rhn_create_profile_gui.py:42
-#: ../src/firstboot/rhn_create_profile_gui.py:43
-msgid "Create Profile"
-msgstr "प्रोफाइल बनायें"
-
-#: ../src/firstboot/rhn_login_gui.py:99
-#: ../src/firstboot/rhn_create_profile_gui.py:87
-msgid "There was a communication error with the server:"
-msgstr "सर्वर के साथ संचार त्रुटि था:"
-
-#: ../src/firstboot/rhn_login_gui.py:101
-#: ../src/firstboot/rhn_create_profile_gui.py:89
-msgid "Would you like to go back and try again?"
-msgstr "क्या आप वापस जाना चाहेंगे या फिर कोशिश करेंगे?"
-
-#: ../src/bin/rhnreg_ks.py:46
-msgid "Specify a profilename"
-msgstr "एक प्रोफाइलनाम निर्दिष्ट करें"
-
-#: ../src/bin/rhnreg_ks.py:48
-msgid "Specify a username"
-msgstr "एक उपयोक्तानाम निर्दिष्ट करें"
-
->>>>>>> 852a28ff
 #: ../src/bin/rhnreg_ks.py:50
 msgid "Specify a password"
 msgstr "एक शब्दकूट निर्दिष्ट करें"
@@ -1754,7 +1548,6 @@
 #: ../src/bin/rhnreg_ks.py:72
 msgid "Register the system even if it is already registered"
 msgstr "अगर पहले से पंजीकृत है फिर भी सिस्टम को पंजीकृत करें"
-<<<<<<< HEAD
 
 #: ../src/bin/rhnreg_ks.py:82
 msgid "A username and password are required to register a system."
@@ -1809,9 +1602,8 @@
 msgstr "X प्रयोग करने का प्रयास न करें"
 
 #: ../src/bin/spacewalk-channel.py:42
-#, fuzzy
 msgid "ERROR: must be root to execute\n"
-msgstr "आप %s को चलाने के लिये जरूर रूट रहें"
+msgstr ""
 
 #: ../src/bin/spacewalk-channel.py:56
 msgid "name of channel you want to (un)subscribe"
@@ -1838,23 +1630,20 @@
 msgstr ""
 
 #: ../src/bin/spacewalk-channel.py:68
-#, fuzzy
 msgid "your user name"
-msgstr "आपको एक उपयोक्तानाम अवश्य देना है."
+msgstr ""
 
 #: ../src/bin/spacewalk-channel.py:70
-#, fuzzy
 msgid "your password"
-msgstr "एक शब्दकूट निर्दिष्ट करें"
+msgstr ""
 
 #: ../src/bin/spacewalk-channel.py:78
 msgid "ERROR: these arguments make no sense in this context (try --help)"
 msgstr ""
 
 #: ../src/bin/spacewalk-channel.py:80
-#, fuzzy
 msgid "Username: "
-msgstr "मेजबाननाम: "
+msgstr ""
 
 #: ../src/bin/spacewalk-channel.py:104
 msgid "ERROR: you have to specify at least one channel"
@@ -1881,9 +1670,8 @@
 msgstr ""
 
 #: ../src/bin/spacewalk-channel.py:131
-#, fuzzy
 msgid "This system is not associated with any channel."
-msgstr "यह सिस्टम अद्यतन नहीं होगा जबतक कि यह चैनल से जुड़ता नहीं है."
+msgstr ""
 
 #: ../src/bin/spacewalk-channel.py:133
 msgid "Unable to locate SystemId file. Is this system registered?"
@@ -2931,1940 +2719,4 @@
 #~ "\n"
 #~ "आप जानेंगे कि कब सॉफ्टवेयर अद्यतन उपलब्ध है जब एक संकुल प्रतीक आपके डेस्कटॉप के अधिसूचना "
 #~ "क्षेत्र में (प्रायः ऊपर के दांयें कोने में, नीचे घेरा हुआ) प्रकट होता है. इस प्रतीक पर क्लिक "
-#~ "करना, जब उपलब्ध हो, किसी उपलब्ध अद्यतन के लिये लिये निवेदन करने में गाइड करेगा:"
-
-#~ msgid "Setting up Software updates"
-#~ msgstr "सॉफ्टवेयर अद्यतन का सेटअप कर रहा है"
-
-#~ msgid "Why connect to Red Hat Network?"
-#~ msgstr "क्यों Red Hat Network से जुड़ना चाहिये?"
-
-#~ msgid "Setting up software updates"
-#~ msgstr "सॉफ्टवेयर अद्यतन सेटअप कर रहा है"
-
-#~ msgid "Register a System Profile - Hardware"
-#~ msgstr "एक सिस्टम प्रोफाइल पंजीकृत करें - हार्डवेयर"
-
-#~ msgid "Register a System Profile - Packages"
-#~ msgstr "एक सिस्टम प्रोफाइल पंजीकृत करें - संकुल "
-
-#, fuzzy
-#~ msgid "registration_number"
-#~ msgstr "अधिष्ठापन संख्या (_N):"
-
-#~ msgid "Only https and http are allowed."
-#~ msgstr "सिर्फ https और http अनुमति प्राप्त है."
-
-#~ msgid "Warning:"
-#~ msgstr "चेतावनीः"
-
-#~ msgid "OK dialog:"
-#~ msgstr "ठीक संवाद:"
-
-#~ msgid "Question dialog:"
-#~ msgstr "प्रश्न संवादः"
-
-#~ msgid "Automatic Subscription Activation"
-#~ msgstr "स्वचालित सदस्यता सक्रियकरण"
-
-#~ msgid "Subscription Activation"
-#~ msgstr "सदस्यता सक्रियकरण"
-
-#, fuzzy
-#~ msgid "Warning: unable to run rhn_check"
-#~ msgstr "चेतावनीः chkconfig के साथ rhnsd को समर्थ करने में असमर्थ"
-
-#~ msgid "Disk error.  The message was:\n"
-#~ msgstr "डिस्क त्रुटि. संदेश थाः\n"
-
-#~ msgid "There was a fatal error installing the package:\n"
-#~ msgstr "संकुल के अधिष्ठापन में घातक त्रुटि था:\n"
-
-#~ msgid "RPM package conflict error.  The message was:\n"
-#~ msgstr "RPM संकुल संघर्ष त्रुटि. संदेश था:\n"
-
-#~ msgid "RPM file conflict error. The message was:\n"
-#~ msgstr "RPM फाइल तालमेल त्रुटि. संदेश था:\n"
-
-#~ msgid "RPM  error. The message was:\n"
-#~ msgstr "RPM त्रुटि. संदेश थाः\n"
-
-#~ msgid "RPM dependency error.  The message was:\n"
-#~ msgstr "RPM निर्भरता त्रुटि.संदेश था:\n"
-
-#~ msgid "Package Skip List error.  The message was:\n"
-#~ msgstr "संकुल त्याग सूची त्रुटि. संदेश था:\n"
-
-#~ msgid "File Skip List or config file overwrite error. The message was:\n"
-#~ msgstr "छोड़ी गई फाइल सूची या विन्यास फाइल अधिलेखन त्रुटि. संदेश था:\n"
-
-#~ msgid "Could not remove package \"%s\". It was on the RemoveSkipList"
-#~ msgstr "\"%s\" संकुल हटा नहीं सकते थे. यह RemoveSkipList सूची पर था."
-
-#~ msgid "GPG is not installed properly."
-#~ msgstr "GPG सही तरीके से अधिष्ठापित नहीं है."
-
-#~ msgid ""
-#~ "GPG keyring does not include the Red Hat, Inc. public package-signing key"
-#~ msgstr "GPG कीरिंग में Red Hat, Inc के जन संकुल-चिन्हित कुंजी नहीं है"
-
-#~ msgid ""
-#~ "The package %s failed its gpg signature verification. This means the "
-#~ "package is corrupt."
-#~ msgstr "%s संकुल के gpg हस्ताक्षर सत्यापन असफल हुआ . इसका मतलब संकुल भ्रष्ट है."
-
-#~ msgid "Package %s does not have a GPG signature.\n"
-#~ msgstr "%s संकुल में GPG चिन्ह नहीं है.\n"
-
-#~ msgid "Package %s has a untrusted GPG signature.\n"
-#~ msgstr "%s संकुल में एक अविश्वसनीय GPG हस्ताक्षर है.\n"
-
-#~ msgid "Package %s has a unknown GPG signature.\n"
-#~ msgstr "%s संकुल का एक अज्ञात GPG हस्ताक्षर है.\n"
-
-#~ msgid "Choose a Red Hat Network server"
-#~ msgstr "एक Red Hat नेटवर्क सर्वर चुनें"
-
-#~ msgid "Connect to Red Hat Network"
-#~ msgstr "Red Hat नेटवर्क से जोड़ें"
-
-#~ msgid "Register with Red Hat Network"
-#~ msgstr "Red Hat नेटवर्क के साथ पंजीयन"
-
-#~ msgid "Provide a certificate for this Red Hat Network server"
-#~ msgstr "इस Red Hat Network सर्वर के लिये एक प्रमाणपत्र दें"
-
-#~ msgid "_Exit software update setup"
-#~ msgstr "सॉफ्टवेयर अद्यतन सेटअप से बाहर निकलें (_E)"
-
-#~ msgid "software updates setup unsuccessful"
-#~ msgstr "सॉफ्टवेयर अद्यतन सेटअप विफल"
-
-#~ msgid ""
-#~ "If you do not have a Red Hat Login, this assistant will allow you to "
-#~ "create one."
-#~ msgstr ""
-#~ "अगर आपके पास एक Red Hat लॉगिन नहीं है तो एक सहायक आपको बनाने में मदद करेगा."
-
-#~ msgid "Step 1: Review the Red Hat Privacy Statement"
-#~ msgstr "चरण 1: Red Hat गोपनीय वक्तव्य का पुनरावलोकन करें"
-
-#~ msgid "Review the Red Hat Network Terms And Conditions"
-#~ msgstr "Red Hat नेटवर्क के नियम और शर्तों को पुनः देखें"
-
-#~ msgid ""
-#~ "Are you sure you don't want to connect your system to Red Hat Network? "
-#~ "You'll miss out on the benefits of a Red Hat Enterprise Linux "
-#~ "subscription:\n"
-#~ "\n"
-#~ "Security & Updates:\n"
-#~ "Receive the latest software updates, including security updates, keeping "
-#~ "this Red Hat Enterprise Linux system updated and secure.\n"
-#~ "\n"
-#~ "Downloads & Upgrades:\n"
-#~ "Download installation images for Red Hat Enterprise Linux releases, "
-#~ "including new releases.\n"
-#~ "\n"
-#~ "Support:\n"
-#~ "Access to the technical support experts at Red Hat or Red Hat's partners "
-#~ "for help with any issues you might encounter with this system.\n"
-#~ "\n"
-#~ "Compliance:\n"
-#~ "Stay in compliance with your subscription agreement and manage "
-#~ "subscriptions for systems connected to your account at http://rhn.redhat."
-#~ "com/.\n"
-#~ "\n"
-#~ "You will not be able to take advantage of these subscription privileges "
-#~ "without connecting your system to Red Hat Network.\n"
-#~ "\n"
-#~ "Tip: Red Hat values your privacy: http://www.redhat.com/legal/"
-#~ "privacy_statement.html"
-#~ msgstr ""
-#~ "क्या आप निश्चित हैं कि आप अपने सिस्टम को Red Hat Network से जोड़ना नहीं चाहते हैं? आप "
-#~ "Red Hat Enterprise Linux सदस्यता से वंचित रहेंगे:\n"
-#~ "\n"
-#~ "सुरक्षा व अद्यतन:\n"
-#~ "नवीनतम सॉफ्टवेयर अद्यतन पायें, सुरक्षा अद्यतन के साथ, इस Red Hat Enterprise Linux "
-#~ "सिस्टम को अद्यतन और सुरक्षित रखते हुये.\n"
-#~ "\n"
-#~ "डाउनलोड व अद्यतन:\n"
-#~ "Red Hat Enterprise Linux रिलीज के लिये अधिष्ठापन बिंब डाउनलोड करें, नये रिलीज के "
-#~ "साथ.\n"
-#~ "\n"
-#~ "समर्थन:\n"
-#~ "Red Hat या Red Hat पार्टनर के तकनीकी समर्थन वास्ते मदद के लिये अभिगम किसी मुद्दे के "
-#~ "साथ जो आप इस सिस्टम के साथ सामना करते हैं.\n"
-#~ "\n"
-#~ "संगत:\n"
-#~ "अपने सदस्यता मसौदे के साथ संगत रहें औऱ सिस्मट के लिये सदस्यता प्रबंधित करें http://rhn."
-#~ "redhat.com/ पर अपने खाता में.\n"
-#~ "\n"
-#~ "आप इन सदस्यता सुविधा का लाभ लेने में समर्थ नहीं होंगे अपने सिस्टम को Red Hat Network "
-#~ "में बिना जोड़ें.\n"
-#~ "\n"
-#~ "संकेत: Red Hat के लिये आपकी गोपनीयता महत्वपूर्ण है: http://www.redhat.com/legal/"
-#~ "privacy_statement.html"
-
-#~ msgid "No thanks.  I'll connect later."
-#~ msgstr "नहीं धन्यवाद.  मैं बाद में संबंधित होउंगा."
-
-#~ msgid "Create a New Login ..."
-#~ msgstr "एक नया लॉगिन बनाएं ..."
-
-#~ msgid ""
-#~ "The two passwords you entered don't match.  Please re-type your passwords."
-#~ msgstr ""
-#~ "आपके द्वारा दिया दो शब्दकूट मेल नहीं खा रहा है.\n"
-#~ "कृपया अपने शब्दकूट को फिर टंकित करें."
-
-#~ msgid "Create a new Red Hat login"
-#~ msgstr "एक नया Red Hat लॉगिन बनाएं"
-
-#~ msgid ""
-#~ "Fill in the form below to create a new Red Hat login for use with Red Hat "
-#~ "Network (http://rhn.redhat.com/).  Required information is marked with a "
-#~ "'*':"
-#~ msgstr ""
-#~ "एक नया Red Hat लॉगिन बनाने के लिये Red Hat Network (http://rhn.redhat.com) के "
-#~ "साथ प्रयोग के लिये नीचे फॉर्म भरें. जरूरी सूचना एक '*' से चिह्नित है:"
-
-#~ msgid "*Desired Login:"
-#~ msgstr "*इच्छित लॉगिन:"
-
-#~ msgid "Examples: user@domain.com"
-#~ msgstr "उदाहरण: user@domain.com"
-
-#~ msgid "*Desired Password:"
-#~ msgstr "*इच्छित शब्दकूट:"
-
-#~ msgid "*Confirm Password:"
-#~ msgstr "* शब्दकूट सुनिश्चित करें:"
-
-#~ msgid "Tip: Leave blank if not with a company."
-#~ msgstr "संकेत: कृपया खाली छोड़ें अगर कंपनी के साथ जुड़ा नहीं है."
-
-#~ msgid ""
-#~ "Tip: Red Hat values your privacy.  View our privacy policy at: http://"
-#~ msgstr ""
-#~ "संकेत: Red Hat आपकी गोपनीयता को महत्व देता है.  हमारी गोपनीयता नीति यहां पर "
-#~ "देखें:  http://"
-
-#~ msgid "Please enter your first name."
-#~ msgstr "आप अपना पहला नाम डालें."
-
-#~ msgid "Please enter your last name."
-#~ msgstr "आप अपना अंतिम नाम डालें."
-
-#~ msgid "Please enter your email address."
-#~ msgstr "आप एक ई-डाक पता डालें."
-
-#~ msgid "Please enter a valid email address."
-#~ msgstr "कृपया एक वैध ई-डाक पता डालें."
-
-#~ msgid "Please enter your country."
-#~ msgstr "कृपया अपना देश डालें."
-
-#~ msgid "Please enter a longer login."
-#~ msgstr "कृपया एक लंबा लॉगिन डालें."
-
-#~ msgid "Please enter a longer password."
-#~ msgstr "कृपया एक लंबा शब्दकूट जरूर डालें."
-
-#~ msgid "Please enter a shorter password."
-#~ msgstr "कृपया एक छोटा शब्दकूट डालें."
-
-#~ msgid ""
-#~ "It appears this system has attempted to register to the Red Hat Network.\n"
-#~ "The system may already be set up for software updates.\n"
-#~ "\n"
-#~ "Are you sure you would like to continue?"
-#~ msgstr ""
-#~ "ऐसा लगता है कि यह सिस्टम Red Hat Network में पंजीयन का प्रयास किया है.\n"
-#~ "सिस्टम सॉफ्टवेयर अद्यतन के लिये पहले से तौयार है.\n"
-#~ "\n"
-#~ "क्या आप निश्चित हैं कि आप जारी रखना चाहेंगे?"
-
-#~ msgid "Select Organization"
-#~ msgstr "संगठन चुनें"
-
-#~ msgid ""
-#~ "Your login, %s, is associated with multiple organizations.  You will need "
-#~ "to select an organization to connect this system to."
-#~ msgstr ""
-#~ "आपका लॉगिन %s कई संगठन से जुड़ा है. आपको एक संगठन चुनना होगा इसमें इस सिस्टम को "
-#~ "पंजीकृत करने के लिये."
-
-#~ msgid "Organization:"
-#~ msgstr "संगठन में जुड़ने के लिये:"
-
-#~ msgid "You must select an organization."
-#~ msgstr "आप एक संगठन अवश्य चुनें."
-
-#~ msgid "Access a subscription"
-#~ msgstr "एक सदस्यता का अभिगम करें"
-
-#~ msgid ""
-#~ "You have no active subscriptions available in your account.  You will "
-#~ "need to do one of the following to create an active subscription in your "
-#~ "account before this system can connect to Red Hat Network:"
-#~ msgstr ""
-#~ "आपके पास आपके खाता में कोई सक्रिय सदस्यता उपलब्ध नहीं है.  आपको निम्न में से एक करने की "
-#~ "जरूरत अपने खाता में एक सक्रिय सदस्यता बनाने के लिये होगी इससे पहले कि यह सिस्टम Red "
-#~ "Hat Network में जुड़ सके:"
-
-#~ msgid "Activate a new subscription with an installation number:"
-#~ msgstr "एक अधिष्ठापन संख्या के साथ एक नयी सदस्यता सक्रिय करें:"
-
-#~ msgid ""
-#~ "You have already activated this installation number during this "
-#~ "registration."
-#~ msgstr "आपने इस अधिष्ठापन संख्या को इस पंजीयन के दौरान सक्रिय किया है."
-
-#~ msgid "Installation Number:"
-#~ msgstr "अधिष्ठापन संख्या:"
-
-#, fuzzy
-#~ msgid "Example: XXXX-XXXX-XXXX-XXXX"
-#~ msgstr "उदाहरण: XXXX-XXXX-XXXX-XXXX-XXXX"
-
-#~ msgid ""
-#~ "Congratulations, you have successfully completed software updates set up "
-#~ "for this system.\n"
-#~ "\n"
-#~ "Your system is now ready to receive the software updates that will keep "
-#~ "it secure and supported.\n"
-#~ "\n"
-#~ "You'll know when software updates are available when a package icon "
-#~ "appears in the notification area of you desktop (usually in the upper-"
-#~ "right corner.) Clicking on this icon, when available, will guide you "
-#~ "through applying any updates that are available."
-#~ msgstr ""
-#~ "बधाई, आपने सफलतापूर्वक सॉफ्टवेयर अद्यतन पूर्ण किया है इस सिस्टम के पास.\n"
-#~ "\n"
-#~ "आपका सिस्टम अब सॉफ्टवेयर अद्यतन पाने को तैयार है जो कि इसे सुरक्षित व समर्थित रखेगा.\n"
-#~ "\n"
-#~ "आप जानेंगे कि कब सॉफ्टवेयर अद्यतन उपलब्ध है जब एक संकुल प्रतीक प्रकट होता है आपेक "
-#~ "डेस्कटॉप के अधिसूचना क्षेत्र में (प्रायः ऊपर के दांयें कोने में.) इस आइकन पर क्लिक करना, जब "
-#~ "उपलब्ध हो, किसी उपलब्ध अद्यतन के लिये लिये निवेदन करने में गाइड करेगा:"
-
-#~ msgid "Subscriptions Activated:"
-#~ msgstr "सदस्यता सक्रिय:"
-
-#~ msgid ""
-#~ "A subscription-activating installation number was found on disk, but we "
-#~ "were not able to activate it (An unknown error occurred.) We used "
-#~ "existing active subscription slots available in the rhn account instead. "
-#~ "You may wish to contact Red Hat customer service regarding this issue: "
-#~ "http://www.redhat.com/apps/support/"
-#~ msgstr ""
-#~ "एक सदस्यता सक्रियकरण अधिष्ठापन संख्या डिस्क पर पाया गया, लेकिन हमलोग इसे सक्रिय "
-#~ "करने में समर्थ नहीं थे (एक अनजान त्रुटि हुई.) हमने मौजूदा सक्रिय सदस्यता स्लॉट प्रयोग "
-#~ "किया है बदले में rhn खाता के. आपको Red Hat उपभोक्ता सेवा से इस मुद्दे पर संपर्क करने की "
-#~ "इच्छा हो सकती है: http://www.redhat.com/apps/support/"
-
-#~ msgid "A installation number was found on disk, but we "
-#~ msgstr "डिस्क पर अधिष्ठापन संख्या पायी गयी, लेकिन हम"
-
-#~ msgid ""
-#~ "The installation number you have provided (%s) is invalid.\n"
-#~ "\n"
-#~ "Please check the number and try again or try another option listed on the "
-#~ "'Access a Subscription' screen."
-#~ msgstr ""
-#~ "आपके द्वारा दिया अधिष्ठापन संख्या (%s) अवैध है.\n"
-#~ "\n"
-#~ "कृपया संख्या जांचें और फिर कोशिश करें या फिर 'एक सदस्यता का अभिगम' स्क्रीन पर अन्य "
-#~ "विकल्प के लिये कोशिश करें."
-
-#~ msgid ""
-#~ "The installation number you provided is valid but was already activated "
-#~ "and the subscriptions have already been used by systems in your "
-#~ "organization or is not usable for this system.\n"
-#~ "\n"
-#~ "Please try a different number or try another option listed on the 'Access "
-#~ "a Subscription' screen."
-#~ msgstr ""
-#~ "अधिष्ठापन संख्या जो आपने दी है वह वैध है लेकिन पहले से सक्रियकृत था और सदस्यता अपने "
-#~ "संगठन में प्रयुक्त है या इस सिस्टम के लिये प्रयुक्त नहीं है.\n"
-#~ "\n"
-#~ "कृपया एक अलग संख्या की कोशिश करें या अन्य विकल्प की कोशिश करें 'एक सदस्यता अभिगम "
-#~ "करें' स्क्रीन में."
-
-#~ msgid ""
-#~ "The installation number you provided does not have subscriptions "
-#~ "associated with it.\n"
-#~ "\n"
-#~ "Please try a different number or try another option listed in the 'Access "
-#~ "a Subscription' screen."
-#~ msgstr ""
-#~ "अधिष्ठापन संख्या जो आपने दी है वह अपने साथ सदस्यता जुड़ा नही रखता है.\n"
-#~ "\n"
-#~ "कृपया एक अलग संख्या की कोशिश करें या अन्य विकल्प की कोशिश करें 'एक सदस्यता अभिगम "
-#~ "करें' स्क्रीन में."
-
-#~ msgid ""
-#~ "There was a problem logging in:\n"
-#~ "%s"
-#~ msgstr ""
-#~ "लॉगिग में समस्या थी:\n"
-#~ "%s"
-
-#~ msgid "There was problem logging in."
-#~ msgstr "लॉगिंग में समस्या थी."
-
-#, fuzzy
-#~ msgid "There was an error while getting the list of organizations."
-#~ msgstr "प्रोफाइल के भरने में एक त्रुटि थी."
-
-#, fuzzy
-#~ msgid "You must enter an installation number."
-#~ msgstr "आप एक अधिष्ठापन संख्या अवश्य डालें."
-
-#, fuzzy
-#~ msgid "There was an error activating your number."
-#~ msgstr "Red Hat Network के साथ संचार में त्रुटि हुई."
-
-#~ msgid "This installation number has already been activated."
-#~ msgstr "यह अधिष्ठापन संख्या पहले से सक्रियकृत है."
-
-#, fuzzy
-#~ msgid "There was an error retrieving the privacy statement."
-#~ msgstr "प्रोफाइल के भरने में एक त्रुटि थी."
-
-#~ msgid "Unable to access the server. Please check your network settings."
-#~ msgstr "सर्वर के अभिगम में असमर्थ. कृपया अपना संजाल जमावट जांचें."
-
-#~ msgid ""
-#~ "The server you are attempting to register against does not support this "
-#~ "version of the client."
-#~ msgstr "सर्वर जिसे आप क्लाइंट के इस संस्करण के साथ पंजीयन का प्रयास किया गया है."
-
-#~ msgid "You must enter an Installation Number that "
-#~ msgstr "आप एक अधिष्ठापन संख्या अवश्य डालें जो"
-
-#~ msgid "Problem registering login name:\n"
-#~ msgstr "लॉगिन नाम पंजीयन में समस्या:\n"
-
-#~ msgid "Problem registering login name."
-#~ msgstr "लॉगिन नाम पंजीकरण में समस्या."
-
-#~ msgid ", quantity:"
-#~ msgstr ", मात्रा:"
-
-#~ msgid ""
-#~ "\n"
-#~ "\n"
-#~ "Red Hat Network Location: "
-#~ msgstr ""
-#~ "\n"
-#~ "\n"
-#~ "Red Hat Network स्थान: "
-
-#~ msgid "Access Subscription"
-#~ msgstr "अभिगम सदस्यता"
-
-#~ msgid "Choose Organization"
-#~ msgstr "संगठन चुनें"
-
-#~ msgid "Choose an organization to use with this username"
-#~ msgstr "इस उपयोक्ता नाम के प्रयोग के लिये संगठन चुनें"
-
-#~ msgid "Specify an email address"
-#~ msgstr "एक ई-डाक पता निर्दिष्ट करें."
-
-#, fuzzy
-#~ msgid "Specify a installation number to use"
-#~ msgstr "प्रयोग के लिये सदस्यता संख्या निर्दिष्ट करें"
-
-#~ msgid "Important Registration Info"
-#~ msgstr "महत्वपूर्ण पंजीयन जानकारी"
-
-#~ msgid "Registration information"
-#~ msgstr "पंजीयन जानकारी"
-
-#~ msgid "Select organization"
-#~ msgstr "संगठन चुनें"
-
-#~ msgid "<small><b>Tip:</b> Red Hat values your privacy.</small>"
-#~ msgstr "<small><b>संकेत:</b> Red Hat आपकी गोपनीयता को मान देता है.</small>"
-
-#~ msgid "Privacy Statement"
-#~ msgstr "गोपनीय वक्तव्य"
-
-#~ msgid "Red Hat Privacy Statement"
-#~ msgstr "Red Hat गोपनीयता वक्तव्य"
-
-#, fuzzy
-#~ msgid ""
-#~ "Your account is associated with multiple <b>organizations</b>. You will "
-#~ "need to select an organization to register this system to."
-#~ msgstr ""
-#~ "आपका खाता कई <b>संगठन</b> से जुड़ा है. आपको एक संगठन चुनना होगा इसमें इस सिस्टम को "
-#~ "पंजीकृत करने के लिये."
-
-#~ msgid "_Organization:"
-#~ msgstr "संगठन (_O):"
-
-#~ msgid ""
-#~ "were not able to activate it (An unknown error occurred.) We used "
-#~ "existing "
-#~ msgstr "इसे सक्रिय करने में अक्षम थे (एक अनजान त्रुटि हुई.) हम मौजूदा "
-
-#~ msgid ""
-#~ "active subscription slots available in the rhn account instead. You may "
-#~ "wish "
-#~ msgstr "सक्रिय सदस्यता स्लॉट का प्रयोग किया है rhn खाता में उपस्थित. आप "
-
-#~ msgid "to contact Red Hat customer service regarding this issue: "
-#~ msgstr "Red Hat उपभोक्ता सेवा से इस मुद्दे पर संपर्क करना चाहेंगे: "
-
-#~ msgid "http://www.redhat.com/apps/support/"
-#~ msgstr "http://www.redhat.com/apps/support/"
-
-#~ msgid "activates subscriptions in your account."
-#~ msgstr "सदस्यता आपके खाता में सक्रिय करता है"
-
-#~ msgid "Error reading hardware information:"
-#~ msgstr "हार्डवेयर सूचना पढ़ने में त्रुटि: "
-
-#~ msgid "Error reading DMI information:"
-#~ msgstr "DMI सूचना पढ़ने त्रुटि:"
-
-#~ msgid "That user account and password is not valid\n"
-#~ msgstr "उपयोक्ता खाता और शब्दकूट मान्य नहीं है\n"
-
-#~ msgid "You must enter and verify a password."
-#~ msgstr "आपको एक शब्दकूट देना और सत्यापन करना जरूरी है."
-
-#~ msgid ""
-#~ "Problem registering login:\n"
-#~ "%s"
-#~ msgstr ""
-#~ "लॉगिन पंजीयन में समस्या:\n"
-#~ "%s"
-
-#~ msgid "Problem registering login."
-#~ msgstr "लॉगिन पंजीकरण में समस्या."
-
-#~ msgid "Canada"
-#~ msgstr "कनाडा"
-
-#~ msgid "Login Information:"
-#~ msgstr "लॉगिन जानकारी:"
-
-#~ msgid "Account Information:"
-#~ msgstr "खाता जानकारी:"
-
-#~ msgid "*First Name:"
-#~ msgstr "*प्रथम नामः"
-
-#~ msgid "*Last Name:"
-#~ msgstr "*अन्तिम नामः"
-
-#~ msgid "*Company Name:"
-#~ msgstr "*कंपनी नाम:"
-
-#~ msgid "Street Address:"
-#~ msgstr "गली पता:"
-
-#~ msgid "City:"
-#~ msgstr "शहरः"
-
-#~ msgid "State/Province:"
-#~ msgstr "राज्य/प्रदेश:"
-
-#~ msgid "Zip/Post Code:"
-#~ msgstr "जिप/पिन कोडः"
-
-#~ msgid "*Country:"
-#~ msgstr "*देशः"
-
-#~ msgid "  Address 2:"
-#~ msgstr "  पता 2:"
-
-#~ msgid "  Address:"
-#~ msgstr "  पता:"
-
-#~ msgid "  C_ity:"
-#~ msgstr "  शहर (_i):"
-
-#~ msgid "  Co_mpany Name:"
-#~ msgstr "  कंपनी नाम (_m):"
-
-#~ msgid "  _State/Province:"
-#~ msgstr "* राज्य / प्रदेश (_S):"
-
-#~ msgid "  _Zip/Postal code:"
-#~ msgstr "*जिप/पोस्टल कोड (_Z):"
-
-#~ msgid "* C_onfirm password:  "
-#~ msgstr "* शब्दकूट सुनिश्चित करें (_o):  "
-
-#~ msgid "* Co_untry:"
-#~ msgstr "* देश (_u):"
-
-#~ msgid "* Desired _Login:"
-#~ msgstr "* इच्छित लॉगिन (_L):"
-
-#~ msgid "* Desired _Password:"
-#~ msgstr "* इच्छित शब्दकूट (_P):"
-
-#~ msgid "* Last _Name:"
-#~ msgstr "*अन्तिम नाम (_N):"
-
-#~ msgid "* _Email Address: "
-#~ msgstr "* ई-डाक पता (_E): "
-
-#~ msgid "* _First Name:"
-#~ msgstr "* पहला नाम (_F):"
-
-#~ msgid "<b>Account Information:</b>"
-#~ msgstr "<b>खाता जानकारी:</b>"
-
-#~ msgid "<b>Login Information:</b>"
-#~ msgstr "<b>लॉगिन जानकारी:</b>"
-
-#~ msgid "<small><b>Examples:</b> user@domain.com</small>"
-#~ msgstr "<small><b>उदाहरण:</b> user@domain.com</small>"
-
-#~ msgid "<small><b>Tip:</b> Leave blank if not with a company.</small>"
-#~ msgstr "<small><b>संकेत:</b> खाली छोड़ें अगर कंपनी के साथ नहीं है.</small>"
-
-#~ msgid "Afghanistan"
-#~ msgstr "अफगानिस्तान"
-
-#~ msgid "Albania"
-#~ msgstr "अलबानिया"
-
-#~ msgid "Algeria"
-#~ msgstr "अलजीरिया"
-
-#~ msgid "American Samoa"
-#~ msgstr "अमेरिकन समोआ"
-
-#~ msgid "Andorra"
-#~ msgstr "अंडोरा"
-
-#~ msgid "Angola"
-#~ msgstr "अंगोला"
-
-#~ msgid "Anguilla"
-#~ msgstr "एंगुला"
-
-#~ msgid "Antarctica"
-#~ msgstr "अंटार्कटिका"
-
-#~ msgid "Antigua and Barbuda"
-#~ msgstr "एंटीगुआ और बरबुडा"
-
-#~ msgid "Argentina"
-#~ msgstr "अर्जेंटीना"
-
-#~ msgid "Armenia"
-#~ msgstr "आर्मेनिया"
-
-#~ msgid "Aruba"
-#~ msgstr "अरूबा"
-
-#~ msgid "Australia"
-#~ msgstr "आस्ट्रेलिया"
-
-#~ msgid "Austria"
-#~ msgstr "आस्ट्रिया"
-
-#~ msgid "Azerbaijan"
-#~ msgstr "अज़रबेज़ान"
-
-#~ msgid "Bahamas"
-#~ msgstr "बहामा"
-
-#~ msgid "Bahrain"
-#~ msgstr "बहरीन"
-
-#~ msgid "Bangladesh"
-#~ msgstr "बांग्लादेश"
-
-#~ msgid "Barbados"
-#~ msgstr "बरबादोस"
-
-#~ msgid "Belarus"
-#~ msgstr "बेलारूस"
-
-#~ msgid "Belgium"
-#~ msgstr "बेल्जियम"
-
-#~ msgid "Belize"
-#~ msgstr "बेलिज़"
-
-#~ msgid "Benin"
-#~ msgstr "बेनिन"
-
-#~ msgid "Bermuda"
-#~ msgstr "बरमूडा"
-
-#~ msgid "Bhutan"
-#~ msgstr "भूटान"
-
-#~ msgid "Bolivia"
-#~ msgstr "बोलिविया"
-
-#~ msgid "Bosnia and Herzegovina"
-#~ msgstr "बोस्निया और हरजेगोविना"
-
-#~ msgid "Botswana"
-#~ msgstr "बोत्स्वाना"
-
-#~ msgid "Bouvet Island"
-#~ msgstr "बुवेट द्वीप"
-
-#~ msgid "Brazil"
-#~ msgstr "ब्राजील"
-
-#~ msgid "British Indian Ocean Territory"
-#~ msgstr "ब्रिटिश इंडियन समुद्री क्षेत्र"
-
-#~ msgid "Brunei Darussalam"
-#~ msgstr "ब्रुनेई दारुसलम"
-
-#~ msgid "Bulgaria"
-#~ msgstr "बल्गारिया"
-
-#~ msgid "Burkina Faso"
-#~ msgstr "बुरकिना फासो"
-
-#~ msgid "Burundi"
-#~ msgstr "बुरंडी"
-
-#~ msgid "C_reate new login"
-#~ msgstr "नया लॉगिन बनाएं (_r)"
-
-#~ msgid "Cambodia"
-#~ msgstr "कम्बोडिया"
-
-#~ msgid "Cameroon"
-#~ msgstr "कैमरुन"
-
-#~ msgid "Cape Verde"
-#~ msgstr "केप वर्डे"
-
-#~ msgid "Cayman Islands"
-#~ msgstr "कैमेन द्वीप"
-
-#~ msgid "Central African Republic"
-#~ msgstr "मध्य अफ्रीकी गणराज्य"
-
-#~ msgid "Chad"
-#~ msgstr "चाड"
-
-#~ msgid "Chile"
-#~ msgstr "चिली"
-
-#~ msgid "China"
-#~ msgstr "चीन"
-
-#~ msgid "Christmas Island"
-#~ msgstr "क्रिसमस द्वीप"
-
-#~ msgid "Cocos (Keeling) Islands"
-#~ msgstr "कोकोस (किलिंग) द्वीप"
-
-#~ msgid "Colombia"
-#~ msgstr "कोलंबिया"
-
-#~ msgid "Comoros"
-#~ msgstr "कोमोरोस"
-
-#~ msgid "Congo"
-#~ msgstr "कांगो"
-
-#~ msgid "Cook Islands"
-#~ msgstr "कुक द्वीप"
-
-#~ msgid "Costa Rica"
-#~ msgstr "कोस्टा रिका"
-
-#~ msgid "Cote d'Ivoire"
-#~ msgstr "कोट डी'वोर"
-
-#~ msgid "Create a _New Login"
-#~ msgstr "एक नया लॉगिन बनाएं (_N)"
-
-#~ msgid "Create a new Red Hat Network login"
-#~ msgstr "एक नया Red Hat Network लॉगिन बनाएं"
-
-#~ msgid "Croatia"
-#~ msgstr "क्रोएशिया"
-=======
->>>>>>> 852a28ff
-
-#: ../src/bin/rhnreg_ks.py:82
-msgid "A username and password are required to register a system."
-msgstr "एक सिस्टम को पंजीकृत करने के लिए एक उपयोक्ता नाम और शब्दकूट की आवश्यकता है."
-
-#: ../src/bin/rhnreg_ks.py:87
-msgid "This system is already registered. Use --force to override"
-msgstr "यह सिस्टम पहले से पंजीकृत है. अध्यारोहन के लिए --force प्रयोग करें"
-
-#: ../src/bin/rhnreg_ks.py:121
-msgid ""
-"Usage of --use-eus-channel option with --activationkey is not supported. "
-"Please use username and password instead."
-msgstr ""
-"--use-eus-channel विकल्प का --activationkey के साथ उपयोग समर्थित नहीं है. कृपया "
-"उपयोक्तानाम और कूटशब्द को बदले में उपयोग करें."
-
-#: ../src/bin/rhnreg_ks.py:124
-msgid "The server you are registering against does not support EUS."
-msgstr "सर्वर जिसके बरक्स आप पंजीकृत करते हैं EUS का समर्थन नहीं करता है."
-
-#: ../src/bin/rhnreg_ks.py:154
-msgid ""
-"Warning: --contactinfo option has been deprecated. Please login to the "
-"server web user Interface and update your contactinfo. "
-msgstr ""
-"चेतावनी: --contactinfo विकल्प को पदावनत किया गया है. कृपया सर्वर वेब उपयोक्ता "
-"अंतरफलक में लॉगिन करें और अपनी संपर्क सूचना अद्यतन करें. "
-
-#: ../src/bin/rhnreg_ks.py:178
-msgid "Warning: yum-rhn-plugin is not present, could not enable it."
-msgstr "चेतावनी: yum-rhn-plugin मौजूद नहीं है, इसे सक्रिय नहीं कर सका."
-
-#: ../src/bin/rhnreg_ks.py:180
-msgid ""
-"Warning: Could not open /etc/yum/pluginconf.d/rhnplugin.conf\n"
-"yum-rhn-plugin is not enabled.\n"
-msgstr ""
-"/etc/yum/pluginconf.d/rhnplugin.conf खोल नहीं सका\n"
-"yum-rhn-plugin सक्रिय नहीं है.\n"
-
-#: ../src/bin/rhnreg_ks.py:200
-msgid ""
-"A profilename was not specified, and hostname and IP address could not be "
-"determined to use as a profilename, please specify one."
-msgstr ""
-"प्रोफाइल निर्दिष्ट नहीं था, मेजबान नाम और IP पता को एक प्रोफाइल नाम की तरह प्रयोग के "
-"लिए निश्चित नहीं कर सकता था, कृपया एक निर्दिष्ट करें."
-
-#: ../src/bin/rhn_register.py:37
-msgid "Do not attempt to use X"
-msgstr "X प्रयोग करने का प्रयास न करें"
-
-#: ../src/bin/spacewalk-channel.py:42
-msgid "ERROR: must be root to execute\n"
-msgstr ""
-
-#: ../src/bin/spacewalk-channel.py:56
-msgid "name of channel you want to (un)subscribe"
-msgstr ""
-
-#: ../src/bin/spacewalk-channel.py:58
-msgid "subscribe to channel"
-msgstr ""
-
-#: ../src/bin/spacewalk-channel.py:60
-msgid "unsubscribe from channel"
-msgstr ""
-
-#: ../src/bin/spacewalk-channel.py:62
-msgid "list channels"
-msgstr ""
-
-#: ../src/bin/spacewalk-channel.py:64
-msgid "list all available child channels"
-msgstr ""
-
-#: ../src/bin/spacewalk-channel.py:66
-msgid "verbose output"
-msgstr ""
-
-#: ../src/bin/spacewalk-channel.py:68
-msgid "your user name"
-msgstr ""
-
-#: ../src/bin/spacewalk-channel.py:70
-msgid "your password"
-msgstr ""
-
-#: ../src/bin/spacewalk-channel.py:78
-msgid "ERROR: these arguments make no sense in this context (try --help)"
-msgstr ""
-
-#: ../src/bin/spacewalk-channel.py:80
-msgid "Username: "
-msgstr ""
-
-#: ../src/bin/spacewalk-channel.py:104
-msgid "ERROR: you have to specify at least one channel"
-msgstr ""
-
-#: ../src/bin/spacewalk-channel.py:112
-#, python-format
-msgid "Channel(s): %s successfully added"
-msgstr ""
-
-#: ../src/bin/spacewalk-channel.py:114
-#, python-format
-msgid "Error during adding channel(s) %s"
-msgstr ""
-
-#: ../src/bin/spacewalk-channel.py:122
-#, python-format
-msgid "Channel(s): %s successfully removed"
-msgstr ""
-
-#: ../src/bin/spacewalk-channel.py:124
-#, python-format
-msgid "Error during removal of channel(s) %s"
-msgstr ""
-
-#: ../src/bin/spacewalk-channel.py:131
-msgid "This system is not associated with any channel."
-msgstr ""
-
-#: ../src/bin/spacewalk-channel.py:133
-msgid "Unable to locate SystemId file. Is this system registered?"
-msgstr ""
-
-#: ../src/bin/spacewalk-channel.py:141
-msgid "ERROR: you may want to specify --add, --remove or --list"
-msgstr ""
-
-#: ../src/bin/spacewalk-channel.py:147
-msgid "User interrupted process."
-msgstr ""
-
-#: ../src/bin/rhn-profile-sync.py:35
-msgid ""
-"You need to register this system by running `rhn_register` before using this "
-"option"
-msgstr "आपको इस सिस्टम को पंजीकृत करना है `rhn_register` को इस विकल्प के पहले चलाकर"
-
-#: ../src/bin/rhn-profile-sync.py:43
-msgid "Updating package profile..."
-msgstr "संकुल प्रोफाइल अद्यतन कर रहा है..."
-
-#: ../src/bin/rhn-profile-sync.py:46
-msgid "Updating hardware profile..."
-msgstr "हार्डवेयर प्रोफाइल को अद्यतन कर रहा है..."
-
-#: ../src/bin/rhn-profile-sync.py:50
-msgid "Updating virtualization profile..."
-msgstr "वर्चुअलाइजेश प्रोफाइल अद्यतन कर रहा है..."
-
-#: ../data/gui.glade.h:1
-msgid "Choose an update location"
-msgstr "एक अद्यतन स्थान चुनें"
-
-#: ../data/gui.glade.h:2
-msgid "Create your system profile"
-msgstr "अपना सिस्टम प्रोफाइल बनायें"
-
-#: ../data/gui.glade.h:3
-msgid "Enter your account information"
-msgstr "अपनी खाता जानकारी दें:"
-
-#: ../data/gui.glade.h:4
-msgid "Provide a security certificate"
-msgstr "एक सुरक्षा प्रमाणपत्र दें"
-
-#: ../data/progress.glade.h:1
-msgid "Progress Dialog"
-msgstr "प्रगति संवाद"
-
-#: ../data/progress.glade.h:2
-msgid "progress bar"
-msgstr "प्रगति पट्टीप्रगति पटच"
-
-#: ../data/progress.glade.h:3
-msgid "progress status"
-msgstr "प्रगति स्थितिप्रगति स्तप्रगति स्प्रगति स्थति"
-
-#: ../data/rh_register.glade.h:1
-msgid ""
-"\n"
-"Are you sure you would like to continue?"
-msgstr ""
-"\n"
-"क्या आप जारी रखने के लिए निश्चित हैं?"
-
-#: ../data/rh_register.glade.h:3
-msgid "       "
-msgstr ""
-
-#: ../data/rh_register.glade.h:4
-msgid ""
-"<b>The network connection on your system is not active. Your system cannot "
-"be set up for software updates at this time.</b>"
-msgstr ""
-"<b>आपके सिस्टम पर संजाल संबंधन सक्रिय नहीं है. आपका सिस्टम इस समय सॉफ्टवेयर अद्यतन के लिये "
-"सेटअप नहीं किया जा सकता है.</b>"
-
-#: ../data/rh_register.glade.h:5
-msgid ""
-"<b>Tip:</b> Minor releases with a '*' are currently fully supported by Red "
-"Hat."
-msgstr "<b>संकेत:</b> '*' के साथ गौण रिलीज Red Hat के द्वारा पूर्णतः समर्थित है."
-
-#: ../data/rh_register.glade.h:6
-msgid ""
-"<b>Warning:</b> You will <b>not</b> be able to limit this system to a minor "
-"release that is older than the most recent minor release if you select this "
-"option."
-msgstr ""
-"<b>चेतावनी:</b> आप गौण रिलीज में इस तंत्र को परिसीमित <b>नहीं</b> कर पाएँगे जो कि "
-"सर्वाधिक हालिया गौण रिलीज के अपेक्षाकृत अधिक पुरानी है यदि आप इस विकल्प को चुनते हैं."
-
-#: ../data/rh_register.glade.h:7
-msgid ""
-"<b>You have no active subscriptions available in your account.</b> You will "
-"need to do one of the following to create an active subscription in your "
-"account before this system can be registered:"
-msgstr ""
-"<b> आपके पास आपके खाता में कोई सक्रिय सदस्यता उपलब्ध नहीं है.</b> आपको निम्नलिखित में से "
-"एक काम करने की जरूरत अपने खाता में से एक को सक्रिय सदस्यता बनाने के लिये होगी इससे पहले "
-"कि यह सिस्टम पंजीकृत हो सके:"
-
-#: ../data/rh_register.glade.h:8
-msgid "<b>Your system was registered for updates during installation.</b>"
-msgstr "<b>आपके तंत्र को संस्थापन के दौरान पंजीकृत किया गया था.</b>"
-
-#: ../data/rh_register.glade.h:9
-msgid ""
-"<b>_All available updates</b> will be provided to this system.  This system, "
-"if kept updated, will always be equivalent to the latest available minor "
-"release of Red Hat Enterprise Linux 6.  It will be registered to the main "
-"'Red Hat Enterprise Linux 6' software channel."
-msgstr ""
-"<b>सभी उपलब्ध अद्यतन (_A) </b> इस तंत्र को दिए जाएँगे. यह तंत्र यदि अद्यतित रखा जाता "
-"है तो उसे हमेशा Red Hat Enterprise Linux 6 के नवीनतम उपलब्ध गौण रिलीज के सहवर्ती "
-"रखा जाएगा.  इसे प्रधान 'Red Hat Enterprise Linux 6' सॉफ्टवेयर चैनल में पंजीकृत किया "
-"जाएगा."
-
-#: ../data/rh_register.glade.h:10
-msgid ""
-"<b>_Limited updates</b> will be provided to this system to maintain "
-"compatibility with the following eligible Red Hat Enterprise Linux minor "
-"release software channel:"
-msgstr ""
-"<b>सीमित अद्यतन (_L)</b> इस तंत्र को दिया जाएगा योग्य निम्नलिखित Red Hat "
-"Enterprise Linux गौण रिलीज सॉफ्टवेयर चैनल के साथ सुसंगतता बनाए रखने के लिए:"
-
-#: ../data/rh_register.glade.h:11
-msgid "<big><b>Moving to earlier releases won't be possible</b></big>"
-msgstr "<big><b>किसी पूर्ववर्ती रिलीज में खिसकाना संभव नहीं होगा</b></big>"
-
-#: ../data/rh_register.glade.h:12
-msgid ""
-"<small>Tip: Forgot your login or password? Look it up at \n"
-"https://www.redhat.com/wapps/sso/rhn/lostPassword.html</small>"
-msgstr ""
-"<small>संकेत: अपना लॉगिन या शब्दकूट भूल गये हैं? इसके लिये यहां देखें \n"
-"https://www.redhat.com/wapps/sso/rhn/lostPassword.html</small>"
-
-#: ../data/rh_register.glade.h:14
-msgid "Advanced Network Configuration"
-msgstr "उन्नत संजाल विन्यास"
-
-#: ../data/rh_register.glade.h:15
-msgid "Advanced Network Configuration button"
-msgstr "उन्नत संजाल विन्यास बटन"
-
-#: ../data/rh_register.glade.h:17
-msgid "Aplet screenshot"
-msgstr "एप्लेट स्क्रीनशॉट"
-
-#: ../data/rh_register.glade.h:18
-msgid "Choose Channel"
-msgstr "चैनल चुनें"
-
-#: ../data/rh_register.glade.h:20
-msgid "Choose minor release"
-msgstr "गौण रिलीज चुनें"
-
-#: ../data/rh_register.glade.h:21
-msgid "Close"
-msgstr "बंद करें"
-
-#: ../data/rh_register.glade.h:22
-msgid "Confirm operation system release selection"
-msgstr "ऑपरेशन तंत्र रिलीज चयन की पुष्टि करें"
-
-#: ../data/rh_register.glade.h:23
-msgid "Create profile"
-msgstr "प्रोफाइल बनायें"
-
-#: ../data/rh_register.glade.h:24
-msgid "Enter Your Account Information"
-msgstr "अपनी खाता जानकारी डालें:"
-
-#: ../data/rh_register.glade.h:25
-msgid "Enter in the format hostname(:port)"
-msgstr "मेजबाननाम (:port) प्रारूप में डालें"
-
-#: ../data/rh_register.glade.h:26
-msgid "Hardware Info"
-msgstr "हार्डवेयर सूचना"
-
-#: ../data/rh_register.glade.h:27
-msgid "I would like to connect to Red Hat Network via an _HTTP proxy."
-msgstr "मैं Red Hat Network से एक HTTP प्रॉक्सी से जुड़ना चाहूंगा (_H)."
-
-#: ../data/rh_register.glade.h:28
-msgid "Limited updates"
-msgstr "सीमित अद्यतन"
-
-#: ../data/rh_register.glade.h:29
-msgid "Link To Subscription"
-msgstr "सदस्यता से लिंक करें"
-
-#: ../data/rh_register.glade.h:30
-msgid "No thanks, I'll connect later."
-msgstr "नहीं धन्यवाद,  मैं बाद में संबंधित होऊंगा"
-
-#: ../data/rh_register.glade.h:32
-msgid "Package Information"
-msgstr "संकुल जानकारी"
-
-#: ../data/rh_register.glade.h:33
-msgid "Provide a Security Certificate"
-msgstr "एक सुरक्षा प्रमाणपत्र दें"
-
-#: ../data/rh_register.glade.h:34
-msgid "RHN login field"
-msgstr "RHN लॉगिन क्षेत्र"
-
-#: ../data/rh_register.glade.h:35
-msgid "RHN password field"
-msgstr "RHN कूटशब्द क्षेत्र"
-
-#: ../data/rh_register.glade.h:36
-msgid "Review system..."
-msgstr "सिस्टम की समीक्षा करें..."
-
-#: ../data/rh_register.glade.h:37
-msgid "Select A File"
-msgstr "एक फाइल चुनें"
-
-#: ../data/rh_register.glade.h:38
-msgid "Send hardware profile checkbox"
-msgstr "हार्डवेयर प्रोफाइल जाँचपेटी भेजें"
-
-#: ../data/rh_register.glade.h:39
-msgid "Send package profile checkbox"
-msgstr "संकुल प्रोफाइल जाँचपेटी भेजें"
-
-#: ../data/rh_register.glade.h:40
-msgid "Start Window"
-msgstr "विंडो आरंभ करें"
-
-#: ../data/rh_register.glade.h:44
-msgid ""
-"This system will <b>not</b> be able to successfully receive software "
-"updates, including security updates, from Red Hat without connecting to a "
-"Red Hat Network server.\n"
-"\n"
-"To keep your system updated, secure, and supported, please register this "
-"system at your earliest convenience.\n"
-"\n"
-"You may access the RHN registration tool by running <b>RHN Registration</b> "
-"in the <b>System > Administration</b> menu.\n"
-"You may access the software update tool by running <b>Software Update</b> in "
-"the <b>System > Administration</b> menu."
-msgstr ""
-"यह सिस्टम सफलतापूर्वर सॉफ्टवयेर अद्यतन में सुरक्षा अद्यतन के साथ सफल <b>नहीं</b> होगा Red "
-"Hat Network सर्वर में Red Hat से बिना कनेक्ट हुए .\n"
-"\n"
-"अपने सिस्टम को अद्यतन, सुरक्षित, और समर्थित रखने के लिये, कृपया अपने सिस्टम को यथाशीघ्र "
-"सुविधानुसार पंजीकृत करें.\n"
-"आप इस RHN पंजीयन औजार की पहुँच <b>RHN Registration</b> को <b>तंत्र > प्रशासन</b> "
-"मेनू में चलाकर कर सकते हैं."
-
-#: ../data/rh_register.glade.h:50
-msgid "Use Authentication with HTTP Proxy"
-msgstr "सत्यापन का प्रयोग HTTP प्रॉक्सी के साथ करें"
-
-#: ../data/rh_register.glade.h:51
-msgid "View Hardware Profile"
-msgstr "हार्डवेयर प्रोफाइल देखें"
-
-#: ../data/rh_register.glade.h:52
-msgid "View Package Profile"
-msgstr "संकुल प्रोफाइल देखें"
-
-#: ../data/rh_register.glade.h:56
-msgid ""
-"Your system will be subscribed to the base software channel.  You will not "
-"be able to move this system to an earlier minor release channel if you "
-"continue (you will be able to move to a later release.)"
-msgstr ""
-"आपके तंत्र की बेस सॉफ्टवेयर चैनल से सदस्यता ली जाएगी. आप इस तंत्र को खिसकाने में समर्थ नहीं "
-"होंगेकिसी पहले वाले में (आप किसी नए रिलीज में खिसकाने में समर्थ होंगे.)"
-
-#: ../data/rh_register.glade.h:57
-msgid "_Activate a subscription now..."
-msgstr "एक सदस्यता सक्रिय करें (_A)..."
-
-#: ../data/rh_register.glade.h:58
-msgid "_Minor release:"
-msgstr "गौण रिलीज (_M):"
-
-#: ../data/rh_register.glade.h:59
-msgid "_Operating system version:"
-msgstr "ऑपरेटिंग तंत्र संस्करण (_O):"
-
-#: ../data/rh_register.glade.h:60
-msgid "icon of aplet"
-msgstr "एप्लेट का प्रतीक"
-
-#: ../data/rh_register.glade.h:61
-msgid "installation number field"
-msgstr "संस्थापन संख्या क्षेत्र"
-
-#: ../data/rh_register.glade.h:62
-msgid "proxy location"
-msgstr "प्रॉक्सी स्थान"
-
-#: ../data/rh_register.glade.h:63
-msgid "proxy password field"
-msgstr "प्रॉक्सी शब्दकूट क्षेत्र"
-
-#: ../data/rh_register.glade.h:64
-msgid "proxy user field"
-msgstr "प्रॉक्सी उपयोक्ता क्षेत्र"
-
-#: ../data/rh_register.glade.h:65
-msgid "satellite server location"
-msgstr "सैटेलाइट सर्वर स्थान"
-
-#: ../data/rh_register.glade.h:66
-msgid "system name"
-msgstr "सिस्टम नाम"
-
-#: ../data/rh_register.glade.h:67
-#, fuzzy
-msgctxt "yes"
-msgid "<b>Compliance:</b>"
-msgstr "<b>सुसंगतता:</b>"
-
-#: ../data/rh_register.glade.h:68
-#, fuzzy
-msgctxt "yes"
-msgid "<b>Downloads &amp; Upgrades:</b>"
-msgstr "<b>डाउनलोड &amp; उन्नयन:</b>"
-
-#: ../data/rh_register.glade.h:69
-#, fuzzy
-msgctxt "yes"
-msgid "<b>HTTP Proxy</b>"
-msgstr "<b>HTTP प्रॉक्सी</b>"
-
-#: ../data/rh_register.glade.h:70
-#, fuzzy
-msgctxt "yes"
-msgid "<b>Login:</b>"
-msgstr "<b>लॉगिन:</b>"
-
-#: ../data/rh_register.glade.h:71
-#, fuzzy
-msgctxt "yes"
-msgid "<b>Red Hat Network Location:</b>"
-msgstr "<b>Red Hat Network अवस्थिति:</b>"
-
-#: ../data/rh_register.glade.h:72
-#, fuzzy
-msgctxt "yes"
-msgid "<b>Security &amp; Updates:</b>"
-msgstr "<b>सुरक्षा &amp; अद्यतन:</b>"
-
-#: ../data/rh_register.glade.h:73
-#, fuzzy
-msgctxt "yes"
-msgid "<b>Support:</b>"
-msgstr "<b>समर्थन:</b>"
-
-#: ../data/rh_register.glade.h:74
-#, fuzzy
-msgctxt "yes"
-msgid "<b>System ID:</b>"
-msgstr "<b>सिस्टम ID:</b>"
-
-#: ../data/rh_register.glade.h:75
-#, fuzzy
-msgctxt "yes"
-msgid "<b>Warning</b>"
-msgstr "<b>चेतावनी</b>"
-
-#: ../data/rh_register.glade.h:76
-#, fuzzy
-msgctxt "yes"
-msgid "<big><b>Profile Data</b></big>"
-msgstr "<big><b>प्रोफाइल आंकड़ा</b></big>"
-
-#: ../data/rh_register.glade.h:77
-#, fuzzy
-msgctxt "yes"
-msgid "<big><b>System Name</b></big>"
-msgstr "<big><b>सिस्टम नाम</b></big>"
-
-#: ../data/rh_register.glade.h:78
-#, fuzzy
-msgctxt "yes"
-msgid "<small><b>Example:</b> https://satellite.example.com</small>"
-msgstr "<small><b>उदाहरण:</b> https://satellite.example.com</small>"
-
-#: ../data/rh_register.glade.h:79
-#, fuzzy
-msgctxt "yes"
-msgid "<small><b>Example:</b> squid.example.com:3128</small>"
-msgstr "<small><b>उदाहरण:</b> squid.example.com:3128</small>"
-
-#: ../data/rh_register.glade.h:80
-#, fuzzy
-msgctxt "yes"
-msgid "<small><b>Example</b>: XXXX-XXXX-XXXX-XXXX</small>"
-msgstr "<small><b>उदाहरण</b>: XXXX-XXXX-XXXX-XXXX</small>"
-
-#: ../data/rh_register.glade.h:81
-#, fuzzy
-msgctxt "yes"
-msgid ""
-"<small><b>Tip:</b> Red Hat values your privacy: http://www.redhat.com/legal/"
-"privacy_statement.html.</small>"
-msgstr ""
-"<small><b>संकेत:</b> Red Hat आपकी गोपनीयता को महत्व देता है: http://www.redhat."
-"com/legal/privacy_statement.html.</small>"
-
-#: ../data/rh_register.glade.h:82
-#, fuzzy
-msgctxt "yes"
-msgid ""
-"<small>Tip: Forgot your login or password? Contact your Satellite's "
-"<i>Organization Administrator</i>.</small>"
-msgstr ""
-"<small>संकेत: अपना लॉगिन या शब्दकूट भूल गये हैं? अपने सैटेलाइट के <i>संगठन प्रशासक</i> को "
-"संपर्क करें.</small>"
-
-#: ../data/rh_register.glade.h:84
-#, no-c-format
-msgctxt "yes"
-msgid ""
-"A security certificate compatible with <b>%s</b> was not found on this "
-"system."
-msgstr ""
-
-#: ../data/rh_register.glade.h:85
-#, fuzzy
-msgctxt "yes"
-msgid ""
-"Access to the technical support experts at Red Hat or Red Hat's partners for "
-"help with any issues you might encounter with this system."
-msgstr ""
-"Red Hat या Red Hat के साझेदार से मदद के लिये तकनीकी समर्थन विशेषज्ञ के पास अभिगम जिसे "
-"आप इस सिस्टम के साथ सामना कर सकते हैं."
-
-#: ../data/rh_register.glade.h:86
-#, fuzzy
-msgctxt "yes"
-msgid ""
-"Activate a previously purchased subscription you have not yet activated."
-msgstr "पहले खरीदे गये सदस्यता सक्रिय करें जिसे आपने सक्रिय नहीं किया है."
-
-#: ../data/rh_register.glade.h:87
-#, fuzzy
-msgctxt "yes"
-msgid "Advanced _Network Configuration ..."
-msgstr "उन्नत संजाल विन्यास (_N) ..."
-
-#: ../data/rh_register.glade.h:88
-#, fuzzy
-msgctxt "yes"
-msgid ""
-"Are you sure you don't want to connect your system to Red Hat Network? "
-"You'll miss out on the benefits of a Red Hat Enterprise Linux subscription:"
-msgstr ""
-"क्या आप निश्चित हैं कि आप अपने सिस्टम को Red Hat Network से नहीं जोड़ना चाहते हैं? आप "
-"Red Hat Enterprise Linux सदस्यता के फायदों से वंचित रहेंगे:"
-
-#: ../data/rh_register.glade.h:89
-#, fuzzy
-msgctxt "yes"
-msgid "Are you sure you would like to continue?"
-msgstr "क्या आप जारी रखने के लिये निश्चित हैं?"
-
-#: ../data/rh_register.glade.h:90
-#, fuzzy
-msgctxt "yes"
-msgid "CPU Model:"
-msgstr "CPU मॉडलः"
-
-#: ../data/rh_register.glade.h:91
-#, fuzzy
-msgctxt "yes"
-msgid "CPU Speed:"
-msgstr "CPU गतिः"
-
-#: ../data/rh_register.glade.h:92
-#, fuzzy
-msgctxt "yes"
-msgid "Certificate _Location:"
-msgstr "प्रमाणपत्र अवस्थिति (_L):"
-
-#: ../data/rh_register.glade.h:93
-#, fuzzy
-msgctxt "yes"
-msgid ""
-"Connecting your system to Red Hat Network allows you to take full advantage "
-"of the benefits of a paid subscription, including:"
-msgstr ""
-"अपने सिस्टम को Red Hat Network से जोड़ना आपको अनुमति देगा भुगतान किये सदस्यता के पूर्ण "
-"लाभ की , इसके साथ:"
-
-#: ../data/rh_register.glade.h:94
-#, fuzzy
-msgctxt "yes"
-msgid ""
-"Download installation images for Red Hat Enterprise Linux releases, "
-"including new releases."
-msgstr ""
-"Red Hat Enterprise Linux रिलीज के लिये अधिष्ठापन बिंब डाउनलोड करें, नये रिलीज के साथ."
-
-#: ../data/rh_register.glade.h:95
-#, fuzzy
-msgctxt "yes"
-msgid "ERROR"
-msgstr "त्रुटि"
-
-#: ../data/rh_register.glade.h:96
-#, fuzzy
-msgctxt "yes"
-msgid ""
-"Except for a few cases, Red Hat recommends customers only register with RHN "
-"once."
-msgstr ""
-"कुछ स्थितियों के सिवाय, Red Hat की अनुशंसा है कि केवल ग्राहक RHN के साथ एकबार पंजीकृत कर "
-"सकते हैं.\n"
-
-#: ../data/rh_register.glade.h:97
-#, fuzzy
-msgctxt "yes"
-msgid ""
-"For more information, including alternate tools, consult this Knowledge Base "
-"Article: <a href=\"https://access.redhat.com/kb/docs/DOC-45563\">https://"
-"access.redhat.com/kb/docs/DOC-45563</a>"
-msgstr ""
-"अधिक जानकारी के लिए, वैकल्पिक औज़ार सहित, इस नॉलेजबेस आलेख की सलाह लें: <a href="
-"\"https://access.redhat.com/kb/docs/DOC-45563\">https://access.redhat.com/kb/"
-"docs/DOC-45563</a>\n"
-
-#: ../data/rh_register.glade.h:98
-#, fuzzy
-msgctxt "yes"
-msgid "Hardware Profile"
-msgstr "हार्डवेयर प्रोफाइल"
-
-#: ../data/rh_register.glade.h:99
-#, fuzzy
-msgctxt "yes"
-msgid "Hostname:"
-msgstr "मेजबाननाम:"
-
-#: ../data/rh_register.glade.h:100
-#, fuzzy
-msgctxt "yes"
-msgid ""
-"I <b>_don't</b> have an SSL certificate. I will contact my system "
-"administrator for assistance and will register at a later time."
-msgstr ""
-"मेरे पास <b>नहीं है </b> एक SSL प्रमाणपत्र. मैं अपने सिस्टम प्रशासक को मदद के लिये संपर्क "
-"करूंगा और बाद में पंजीकृत करूंगा (_d)."
-
-#: ../data/rh_register.glade.h:101
-#, fuzzy
-msgctxt "yes"
-msgid ""
-"I have access to a <b>Red Hat Network Satellite</b> or <b>Red Hat Network "
-"Proxy</b>. I'd like to receive software updates from the Satellite or Proxy "
-"below:"
-msgstr ""
-"मेरे पास <b>Red Hat Network सैटेलाइट</b> या <b>Red Hat Network Proxy</b> में अभिगम "
-"है. मैं नीचे से सैटेलाइट या प्रॉक्सी से सॉफ्टवेयर अद्यतन पाना चाहूंगा:"
-
-#: ../data/rh_register.glade.h:102
-#, fuzzy
-msgctxt "yes"
-msgid "I have an <b>_SSL certificate</b> to communicate with Red Hat Network:"
-msgstr "मेरे पास <b>_SSL certificate</b> है Red Hat Network से संचार करने के लिये:"
-
-#: ../data/rh_register.glade.h:103
-#, fuzzy
-msgctxt "yes"
-msgid "I would like to connect to Red Hat Network via an _HTTP proxy."
-msgstr "मैं Red Hat Network से एक HTTP प्रॉक्सी से जुड़ना चाहूंगा (_H)."
-
-#: ../data/rh_register.glade.h:104
-#, fuzzy
-msgctxt "yes"
-msgid ""
-"I'd like to receive updates from <b>Red Hat Network</b>. (I don't have "
-"access to a Red Hat Network Satellite or Proxy.)"
-msgstr ""
-"मैं <b>Red Hat Network</b> से नीचे से सॉफ्टवेयर अद्यतन पाना चाहूंगा (मेरे पास Red Hat "
-"Network सैटेलाइट या प्रॉक्सी में अभिगम नहीं है.)"
-
-#: ../data/rh_register.glade.h:105
-#, fuzzy
-msgctxt "yes"
-msgid "IP Address:"
-msgstr "IP पताः"
-
-#: ../data/rh_register.glade.h:106
-#, fuzzy
-msgctxt "yes"
-msgid "Installation _Number:"
-msgstr "अधिष्ठापन संख्या (_N):"
-
-#: ../data/rh_register.glade.h:107
-#, fuzzy
-msgctxt "yes"
-msgid ""
-"It appears this system has already been registered with RHN using RHN "
-"Certificate-Based Entitlement technology. This tool requires registration "
-"using RHN Classic technology."
-msgstr ""
-"ऐसा लगता है कि सिस्टम पहले से RHN से RHN प्रमाणपत्र आधारित एंटाइटिल तकनीकी के उपयोग से "
-"पंजीकृत है. इस औज़ार के लिए RHN क्लासिक प्रौद्योगिकी की जरूरत है."
-
-#: ../data/rh_register.glade.h:108
-#, fuzzy
-msgctxt "yes"
-msgid "It appears this system has already been set up for software updates:"
-msgstr "ऐसा लगता है कि यह सिस्टम सॉफ्टवेयर अद्यतन के लिये पहले से सेटअप है:"
-
-#: ../data/rh_register.glade.h:109
-#, fuzzy
-msgctxt "yes"
-msgid ""
-"Log in to http://rhn.redhat.com/ and unentitle an inactive system at Your "
-"RHN > Subscription Management > System Entitlements."
-msgstr ""
-"http://rhn.redhat.com/ में लॉगिन हों और अपने Your RHN > Subscription Management "
-"> System Entitlements पर एक निष्क्रिय सिस्टम गैर एंटाइटेल करें."
-
-#: ../data/rh_register.glade.h:110
-#, fuzzy
-msgctxt "yes"
-msgid "Memory:"
-msgstr "स्मृतिः"
-
-#: ../data/rh_register.glade.h:111
-#, fuzzy
-msgctxt "yes"
-msgid "Package Information"
-msgstr "संकुल जानकारी"
-
-#: ../data/rh_register.glade.h:112
-#, fuzzy
-msgctxt "yes"
-msgid ""
-"Please enter your account information for <b>Red Hat Network</b> (http://rhn."
-"redhat.com/)"
-msgstr ""
-"कृपया अपना खाता सूचना <b>Red Hat Network</b> (http://rhn.redhat.com) के लिये डालें"
-
-#: ../data/rh_register.glade.h:113
-#, fuzzy
-msgctxt "yes"
-msgid "Please review the subscription details below:"
-msgstr "कृपया सदस्यता विवरण की नीचे समीक्षा करें:"
-
-#: ../data/rh_register.glade.h:114
-#, fuzzy
-msgctxt "yes"
-msgid "Proxy P_assword:"
-msgstr "प्रॉक्सी शब्दकूट (_a):"
-
-#: ../data/rh_register.glade.h:115
-#, fuzzy
-msgctxt "yes"
-msgid "Proxy _Username:"
-msgstr "प्रॉक्सी उपयोक्तानाम (_U):"
-
-#: ../data/rh_register.glade.h:116
-#, fuzzy
-msgctxt "yes"
-msgid ""
-"Purchase an additional Red Hat Enterprise Linux subscription at http://www."
-"redhat.com/store/."
-msgstr ""
-"एक अतिरिक्त Red Hat Enterprise Linux सदस्यता http://www.redhat.com/store/ पर लें."
-
-#: ../data/rh_register.glade.h:117
-#, fuzzy
-msgctxt "yes"
-msgid "RHN Classic Mode"
-msgstr "RHN क्लासिक विधि"
-
-#: ../data/rh_register.glade.h:118
-#, fuzzy
-msgctxt "yes"
-msgid ""
-"Receive the latest software updates, including security updates, keeping "
-"this Red Hat Enterprise Linux system <b>updated</b> and <b>secure</b>."
-msgstr ""
-"नवीनतम सॉफ्टवेयर अद्यतन पायें, सुरक्षा अद्यतन के साथ, इस Red Hat Enterprise Linux "
-"सिस्टम को <b>अद्यतन</b> और <b>सुरक्षित</b> रखते हुये."
-
-#: ../data/rh_register.glade.h:119
-#, fuzzy
-msgctxt "yes"
-msgid "Red Hat Linux Version:"
-msgstr "Red Hat Linux संस्करणः"
-
-#: ../data/rh_register.glade.h:120
-#, fuzzy
-msgctxt "yes"
-msgid "Red Hat Network _Location:"
-msgstr "Red Hat नेटवर्क लॉगिन (_L):"
-
-#: ../data/rh_register.glade.h:121
-#, fuzzy
-msgctxt "yes"
-msgid "Send _hardware profile"
-msgstr "हार्डवेयर प्रोफाइल भेजें (_h)"
-
-#: ../data/rh_register.glade.h:122
-#, fuzzy
-msgctxt "yes"
-msgid "Send _package profile"
-msgstr "संकुल प्रोफाइल भेजें (_p)"
-
-#: ../data/rh_register.glade.h:123
-#, fuzzy
-msgctxt "yes"
-msgid "Software update setup has been completed for this system."
-msgstr "सॉफ्टवेयर अद्यतन सेटअप को इस सिस्टम के लिये पूरा किया जा रहा है."
-
-#: ../data/rh_register.glade.h:124
-#, fuzzy
-msgctxt "yes"
-msgid ""
-"Stay in compliance with your subscription agreement and manage subscriptions "
-"for systems connected to your account at http://rhn.redhat.com/."
-msgstr ""
-"अपने सदस्यता मसौदे के साथ सुसंगत रहें और आपके खाता से http://rhn.redhat.com पर जुड़े "
-"सिस्टम के लिये सदस्यता प्रबंधित करें."
-
-#: ../data/rh_register.glade.h:125
-#, fuzzy
-msgctxt "yes"
-msgid "System _Name:"
-msgstr "सिस्टम नाम (_N):"
-
-#: ../data/rh_register.glade.h:126
-#, fuzzy
-msgctxt "yes"
-msgid ""
-"This assistant will guide you through connecting your system  to Red Hat "
-"Network (RHN) for software updates, such as:"
-msgstr ""
-"यह सहायक Red Hat Network (RHN) में सॉफ्टवेयर अद्यतन के लिये आपके सिस्टम को जोड़ने में "
-"गाइड करेगा. इसे कुछ सूचना चाहिये जैसे कि:"
-
-#: ../data/rh_register.glade.h:127
-#, fuzzy
-msgctxt "yes"
-msgid "Use Au_thentication with HTTP Proxy:"
-msgstr "सत्यापन का प्रयोग HTTP प्रॉक्सी के साथ करें (_t):"
-
-#: ../data/rh_register.glade.h:128
-#, fuzzy
-msgctxt "yes"
-msgid "V_iew Package Profile ..."
-msgstr "संकुल प्रोफाइल देखें (_i) ..."
-
-#: ../data/rh_register.glade.h:129
-#, fuzzy
-msgctxt "yes"
-msgid ""
-"Would you like to register your system at this time? <b>(Strongly "
-"recommended.)</b>"
-msgstr "क्या आप अपने सिस्टम को अभी पंजीकृत करना चाहेंगे? <b>(उच्च अनुशंसित.)</b>"
-
-#: ../data/rh_register.glade.h:130
-#, fuzzy
-msgctxt "yes"
-msgid ""
-"You may connect your system to <b>Red Hat Network</b> (https://rhn.redhat."
-"com/) or to a <b>Red Hat Network Satellite</b> or <b>Red Hat Network Proxy</"
-"b> in order to receive software updates."
-msgstr ""
-"आप अपने सिस्टम को <b>Red Hat Network </b> (http://rhn.redhat.com/) या <b>Red "
-"Hat Network सैटेलाइट </b> या <b>Red Hat Network प्रॉक्सी </b> से सॉफ्टवेयर अद्यतन के "
-"लिये संबंधित कर सकते हैं."
-
-#: ../data/rh_register.glade.h:131
-#, fuzzy
-msgctxt "yes"
-msgid ""
-"You will <b>not</b> be able to take advantage of these subscriptions "
-"privileges without connecting your system to Red Hat Network."
-msgstr ""
-"आप इन सदस्यता सुविधा का बिना अपने सिस्टम को Red Hat Network में जोड़े लाभ लेने में समर्थ "
-"<b>नहीं</b>हो सकेंगे."
-
-#: ../data/rh_register.glade.h:132
-#, fuzzy
-msgctxt "yes"
-msgid ""
-"You won't be able to receive software updates, including security updates, "
-"for this system."
-msgstr ""
-"नवीनतम सॉफ्टवेयर अद्यतन पायें, सुरक्षा अद्यतन के साथ, इस Red Hat Enterprise Linux "
-"सिस्टम को अद्यतन और सुरक्षित रखते हुये."
-
-#: ../data/rh_register.glade.h:133
-#, fuzzy
-msgctxt "yes"
-msgid ""
-"You'll need to send us a profile of what packages and hardware are installed "
-"on your system so we can determine what updates are available."
-msgstr ""
-"आपको अपने सिस्टम पर अधिष्ठापित संकुल व हार्डवेयर का एक प्रोफाइल भेजने की जरूरत होगी "
-"ताकि हम निर्धारित कर सकें कि कौन सा अद्यतन उपलब्ध है."
-
-#: ../data/rh_register.glade.h:134
-#, fuzzy
-msgctxt "yes"
-msgid ""
-"You'll want to choose a name for this system so you'll be able to identify "
-"it in the Red Hat Network interface."
-msgstr ""
-"आपको इस सिस्टम के लिये एक नाम चुनना होगा ताकि आप इसे Red Hat Network अंतरफलक में "
-"पहचान सकें."
-
-#: ../data/rh_register.glade.h:135
-#, fuzzy
-msgctxt "yes"
-msgid "Your system is not setup for software updates."
-msgstr "आपका सिस्टम सॉफ्टवेयर अद्यतन के लिये सेटअप नहीं है."
-
-#: ../data/rh_register.glade.h:136
-#, fuzzy
-msgctxt "yes"
-msgid ""
-"Your system is now ready to receive the software updates that will keep it "
-"secure and supported."
-msgstr ""
-"आपके सिस्टम के लिये एक सदस्यता का अभिगम जरूरी है. यह आपके सिस्टम को अद्यतन, सुरक्षित, और "
-"समर्थित रखेगा."
-
-#: ../data/rh_register.glade.h:137
-#, fuzzy
-msgctxt "yes"
-msgid ""
-"Your system is ready to receive the software updates that will keep it "
-"secure and supported."
-msgstr ""
-"आपके सिस्टम के लिये एक सदस्यता का अभिगम जरूरी है. यह आपके सिस्टम को अद्यतन, सुरक्षित, और "
-"समर्थित रखेगा."
-
-#: ../data/rh_register.glade.h:138
-#, fuzzy
-msgctxt "yes"
-msgid ""
-"Your system will need to access a subscription. This will allow you to keep "
-"your system updated, secure, and supported."
-msgstr ""
-"आपके सिस्टम के लिये एक सदस्यता का अभिगम जरूरी है. यह आपके सिस्टम को अद्यतन, सुरक्षित, और "
-"समर्थित रखेगा."
-
-#: ../data/rh_register.glade.h:139
-#, fuzzy
-msgctxt "yes"
-msgid "_Close"
-msgstr "बंद करें (_C)"
-
-#: ../data/rh_register.glade.h:140
-#, fuzzy
-msgctxt "yes"
-msgid "_Login:"
-msgstr "लॉगिन (_L):"
-
-#: ../data/rh_register.glade.h:141
-#, fuzzy
-msgctxt "yes"
-msgid "_No thanks, I'll connect later."
-msgstr "नहीं धन्यवाद.  मैं बाद में संबंधित होऊंगा (_N)"
-
-#: ../data/rh_register.glade.h:142
-#, fuzzy
-msgctxt "yes"
-msgid "_No, Cancel"
-msgstr "नहीं रद्द करें (_N)"
-
-#: ../data/rh_register.glade.h:143
-#, fuzzy
-msgctxt "yes"
-msgid "_No, I prefer to register at a later time."
-msgstr "नहीं , मैं बाद में पंजीयन करना पसंद करूंगा (_N)."
-
-#: ../data/rh_register.glade.h:144
-#, fuzzy
-msgctxt "yes"
-msgid "_Password:"
-msgstr "शब्दकूट (_P):"
-
-#: ../data/rh_register.glade.h:145
-#, fuzzy
-msgctxt "yes"
-msgid "_Proxy Location:"
-msgstr "प्रॉक्सी स्थान (_P):"
-
-#: ../data/rh_register.glade.h:146
-#, fuzzy
-msgctxt "yes"
-msgid "_Take me back to the registration"
-msgstr "पंजीयन के लिये मुझे पीछे ले जायें (_T)."
-
-#: ../data/rh_register.glade.h:147
-#, fuzzy
-msgctxt "yes"
-msgid "_Take me back to the setup process."
-msgstr "सेटअप प्रक्रिया में मुझे पीछे ले जायें (_T)."
-
-#: ../data/rh_register.glade.h:148
-#, fuzzy
-msgctxt "yes"
-msgid "_View Hardware Profile ..."
-msgstr "हार्डवेयर प्रोफाइल देखें (_V) ..."
-
-#: ../data/rh_register.glade.h:149
-#, fuzzy
-msgctxt "yes"
-msgid "_Why Should I Connect to RHN? ..."
-msgstr "क्यों मुझे RHN से जुड़ना चाहिये? (_W)..."
-
-#: ../data/rh_register.glade.h:150
-#, fuzzy
-msgctxt "yes"
-msgid "_Yes, Continue"
-msgstr "हां, जारी रखें (_Y)"
-
-#: ../data/rh_register.glade.h:151
-#, fuzzy
-msgctxt "yes"
-msgid "_Yes, I'd like to register now."
-msgstr "हां अब मैं पंजीकृत होना चाहूंगा (_Y)."
-
-#: ../data/rh_register.glade.h:152
-#, fuzzy
-msgctxt "yes"
-msgid "label"
-msgstr "लेबल"
-
-#: ../data/rh_register.glade.h:153
-#, fuzzy
-msgctxt "yes"
-msgid "•"
-msgstr "•"
-
-#: ../data/rh_register.glade.h:154
-#, fuzzy
-msgctxt "yes"
-msgid "• A name for your system's Red Hat Network profile"
-msgstr "• आपके सिस्टम के Red Hat Network प्रोफाइल के लिये एक नाम"
-
-#: ../data/rh_register.glade.h:155
-#, fuzzy
-msgctxt "yes"
-msgid "• The address to your Red Hat Network Satellite (optional)"
-msgstr "• आपके Red Hat Network सैटेलाइट (वैकल्पिक) का पता"
-
-#: ../data/rh_register.glade.h:156
-#, fuzzy
-msgctxt "yes"
-msgid "• Your Red Hat Network or Red Hat Network Satellite login "
-msgstr "• आपका Red Hat Network या Red Hat Network सैटेलाइट लॉगिन"
-
-#: ../rhn_register.desktop.in.h:1
-msgid "RHN Registration"
-msgstr "RHN पंजीयन"
-
-#: ../rhn_register.desktop.in.h:2
-msgid "Register for software updates from Spacewalk/Satellite/Red Hat Network"
-msgstr "Spacewalk/Satellite/Red Hat Network से सॉफ्टवेयर अद्यतनों के लिए पंजीकृत करें"
-
-#: ../rhn_register.desktop.in.h:3
-msgid "Register to Spacewalk/Satellite/Red Hat Network."
-msgstr "Spacewalk/Satellite/Red Hat Network में पंजीकृत करें."
-
-#~ msgid ""
-#~ "Could not open /etc/yum/pluginconf.d/rhnplugin.conf\n"
-#~ "yum-rhn-plugin is not enable.\n"
-#~ msgstr ""
-#~ "/etc/yum/pluginconf.d/rhnplugin.conf को खोल नहीं सका\n"
-#~ "yum-rhn-plugin सक्रिय नहीं है.\n"
-
-#~ msgid "Entitlement Platform Registration"
-#~ msgstr "एंटाइटेलमेंट प्लैटफ़ॉर्म पंजीयनएंटाइटेलमेंट प्लैटफ"
-
-#~ msgid ""
-#~ "A security certificate compatible with <b>%s</b> was not found on this "
-#~ "system.\n"
-#~ "\n"
-#~ "A security certificate, using SSL technology, is necessary to ensure that "
-#~ "data communicated between this system and Red Hat Network (including your "
-#~ "login and password) is secure."
-#~ msgstr ""
-#~ "<b>%s</b> के साथ संगत सुरक्षा प्रमाणपत्र इस सिस्टम पर नहीं पाया गया.\n"
-#~ "\n"
-#~ "SSL तकनीक का प्रयोग करता सुरक्षा प्रमाणपत्र सुनिश्चित करता है कि इस सिस्टम और Red "
-#~ "Hat Network (लॉगिन व शब्दकूट के साथ) के बीच आंकड़ा संचार सुरक्षित है."
-
-#~ msgid ""
-#~ "You won't be able to receive software updates, including security "
-#~ "updates, for this system.\n"
-#~ "\n"
-#~ "You may access the RHN registration tool by running <b>RHN Registration</"
-#~ "b> or <b>Red Hat Subscription Manager</b> in the <b>System > "
-#~ "Administration</b> menu.\n"
-#~ "You may access the software update tool by running <b>Software Update</b> "
-#~ "in the <b>System > Administration</b> menu."
-#~ msgstr ""
-#~ "सुरक्षा अद्यतन के साथ, इस सिस्टम के लिये आप सॉफ्टवयेर अद्यतन प्राप्त करने में समर्थ नहीं "
-#~ "होंगे.\n"
-#~ "\n"
-#~ "<b>RHN पंजीयन</b> और <b>Red Hat Subscription Manager</b> को चलाकर आप RHN "
-#~ "पंजीयन औज़ार की पहुँच ले सकते हैं<b>तंत्र > प्रशासन</b> मेन्यू में.\n"
-#~ "<b>सॉफ्टवेयर अद्यतन</b> को <b>तंत्र > प्रशासन</b> मेन्यू में चलाकर सॉफ्टवेयर अद्यतन की "
-#~ "पहुँच ले सकते हैं."
-
-#~ msgid ""
-#~ "Your system is now ready to receive the software updates that will keep "
-#~ "it secure and supported.\n"
-#~ "\n"
-#~ "You'll know when software updates are available when a package icon "
-#~ "appears in the notification area of your desktop (usually in the upper-"
-#~ "right corner, circled below.) Clicking on this icon, when available, will "
-#~ "guide you through applying any updates that are available:"
-#~ msgstr ""
-#~ "आपका सिस्टम अब सॉफ्टवेयर अद्यतन पाने को तैयार है जो कि इसे सुरक्षित व समर्थित रखेगा.\n"
-#~ "\n"
-#~ "आप जानेंगे कि कब सॉफ्टवेयर अद्यतन उपलब्ध है जब एक संकुल प्रतीक प्रकट होता है आपेक "
-#~ "डेस्कटॉप के अधिसूचना क्षेत्र में (प्रायः ऊपर के दांयें कोने में, नीचे घेरा हुआ.) इस आइकन पर "
-#~ "क्लिक करना, जब उपलब्ध हो, किसी उपलब्ध अद्यतन के लिये लिये निवेदन करने में गाइड करेगा:"
-
-#~ msgid ""
-#~ "Your system is ready to receive the software updates that will keep it "
-#~ "secure and supported.\n"
-#~ "\n"
-#~ "You'll know when software updates are available when a package icon "
-#~ "appears in the notification area of your desktop (usually in the upper-"
-#~ "right corner, circled below.) Clicking on this icon, when available, will "
-#~ "guide you through applying any updates that are available:"
-#~ msgstr ""
-#~ "आपका सिस्टम अब सॉफ्टवेयर अद्यतन पाने को तैयार है जो कि इसे सुरक्षित व समर्थित रखेगा.\n"
-#~ "\n"
-#~ "आप जानेंगे कि कब सॉफ्टवेयर अद्यतन उपलब्ध है जब एक संकुल प्रतीक आपके डेस्कटॉप के अधिसूचना "
-#~ "क्षेत्र में (प्रायः ऊपर के दांयें कोने में, नीचे घेरा हुआ) प्रकट होता है. इस प्रतीक पर क्लिक "
 #~ "करना, जब उपलब्ध हो, किसी उपलब्ध अद्यतन के लिये लिये निवेदन करने में गाइड करेगा:"