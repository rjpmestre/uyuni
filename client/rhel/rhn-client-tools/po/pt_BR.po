--- conflicted
+++ resolved
@@ -12,18 +12,6 @@
 msgstr ""
 "Project-Id-Version: Spacewalk\n"
 "Report-Msgid-Bugs-To: \n"
-<<<<<<< HEAD
-"POT-Creation-Date: 2011-07-19 13:31+0200\n"
-"PO-Revision-Date: 2011-06-15 17:03+0200\n"
-"Last-Translator: Miroslav Suchý <msuchy@redhat.com>\n"
-"Language-Team: American English <spacewalk-devel@redhat.com>\n"
-"Language: en_US\n"
-"MIME-Version: 1.0\n"
-"Content-Type: text/plain; charset=UTF-8\n"
-"Content-Transfer-Encoding: 8bit\n"
-"X-Generator: Lokalize 1.2\n"
-"Plural-Forms: nplurals=2; plural=(n != 1);\n"
-=======
 "POT-Creation-Date: 2011-07-19 18:03+0200\n"
 "PO-Revision-Date: 2011-06-15 15:34+0000\n"
 "Last-Translator: msuchy <msuchy@redhat.com>\n"
@@ -33,7 +21,6 @@
 "Content-Type: text/plain; charset=UTF-8\n"
 "Content-Transfer-Encoding: 8bit\n"
 "Plural-Forms: nplurals=2; plural=(n > 1)\n"
->>>>>>> 852a28ff
 
 #: ../src/up2date_client/rhnregGui.py:132
 #: ../src/up2date_client/rhnregGui.py:149
@@ -256,7 +243,6 @@
 msgstr ""
 "Houve um erro SSL. Isto pode ser devido ao arquivo que você escolheu não ser "
 "um certificado."
-<<<<<<< HEAD
 
 #. TODO Provide better messages
 #: ../src/up2date_client/rhnregGui.py:1020
@@ -274,256 +260,6 @@
 msgstr "Houve um erro ao obter a lista de hardware."
 
 #: ../src/up2date_client/rhnregGui.py:1178 ../src/up2date_client/tui.py:678
-=======
-
-#. TODO Provide better messages
-#: ../src/up2date_client/rhnregGui.py:1020
-msgid "Something went wrong while installing the new certificate:\n"
-msgstr "Algo saiu errado durante a instalação do novo certificado:\n"
-
-#: ../src/up2date_client/rhnregGui.py:1072
-#: ../src/up2date_client/rhnregGui.py:1073
-#: ../src/up2date_client/rhnregGui.py:1074
-msgid "unknown"
-msgstr "desconhecido"
-
-#: ../src/up2date_client/rhnregGui.py:1166
-msgid "There was an error getting the list of hardware."
-msgstr "Houve um erro ao obter a lista de hardware."
-
-#: ../src/up2date_client/rhnregGui.py:1178 ../src/up2date_client/tui.py:678
-#, python-format
-msgid "%d MHz"
-msgstr "%d MHz"
-
-#: ../src/up2date_client/rhnregGui.py:1182
-#, python-format
-msgid "%s MB"
-msgstr "%s MB"
-
-#: ../src/up2date_client/rhnregGui.py:1226
-msgid "There was an error building the list of packages."
-msgstr "Houve um erro ao construir a lista de pacotes."
-
-#: ../src/up2date_client/rhnregGui.py:1241
-msgid "Package"
-msgstr "Pacote"
-
-#: ../src/up2date_client/rhnregGui.py:1246
-msgid "Arch"
-msgstr "Arquitetura"
-
-#: ../src/up2date_client/rhnregGui.py:1253
-msgid "Building a list of RPM packages installed on your system.  Please wait."
-msgstr ""
-"Criando uma lista dos pacotes RPM instalados em seu sistema.  Por favor "
-"aguarde."
-
-#: ../src/up2date_client/rhnregGui.py:1284
-msgid ""
-"There was an error loading your configuration.  Make sure that\n"
-"you have read access to /etc/sysconfig/rhn."
-msgstr ""
-"Ocorreu um erro ao ler a sua configuração.  Certifique-se de ter acesso de\n"
-"leitura ao arquivo /etc/sysconfig/rhn."
-
-#: ../src/up2date_client/rhnregGui.py:1326
-#, python-format
-msgid ""
-"There was an error saving your configuration. Make sure that\n"
-"you own %s."
-msgstr ""
-"Ocorreu um erro a salvar a sua configuração. Certifique-se de\n"
-"possuir %s."
-
-#: ../src/up2date_client/rhnregGui.py:1356
-#, python-format
-msgid ""
-"This error shouldn't have happened. If you'd like to help us improve this "
-"program, please file a bug at bugzilla.redhat.com. Including the relevant "
-"parts of '%s' would be very helpful. Thanks!"
-msgstr ""
-"Este erro não deveria ter acontecido. Se você gostaria de nos ajudar a "
-"melhorar este programa, por favor relate um erro em bugzilla.redhat.com. "
-"Incluir as partes relevantes de '%s' ajudaria bastante. Obrigado!"
-
-#: ../src/up2date_client/rpcServer.py:45
-msgid "Error: Server Unavailable. Please try later."
-msgstr "Erro: Servidor indisponível. Por favor tente novamente mais tarde."
-
-#: ../src/up2date_client/rpcServer.py:160
-msgid "ERROR: can not find RHNS CA file"
-msgstr "ERRO: não foi possível encontrar o arquivo CA da RHNS"
-
-#: ../src/up2date_client/rpcServer.py:198
-msgid "Connection aborted by the user"
-msgstr "Conexão interrompida pelo usuário"
-
-#: ../src/up2date_client/rpcServer.py:243
-msgid "Server has refused connection due to high load"
-msgstr "O servidor recusou a conexão devido a carga elevada"
-
-#: ../src/up2date_client/rhnChannel.py:96
-msgid "Unable to Locate SystemId"
-msgstr "Incapaz de Localizar o SystemID"
-
-#: ../src/up2date_client/rhnChannel.py:113
-msgid "This system may not be updated until it is associated with a channel."
-msgstr ""
-"Este sistema não poderá ser atualizado até que seja associado a um canal."
-
-#: ../src/up2date_client/rpmUtils.py:112 ../src/up2date_client/debUtils.py:53
-msgid "Getting list of packages installed on the system"
-msgstr "Obtendo a lista de pacotes instalados no sistema"
-
-#: ../src/up2date_client/tui.py:127
-msgid "Red Hat Network Location:"
-msgstr "Localização do Red Hat Network:"
-
-#: ../src/up2date_client/tui.py:128
-#: ../src/up2date_client/rhnreg_constants.py:73
-msgid "Login:"
-msgstr "Login:"
-
-#: ../src/up2date_client/tui.py:129
-msgid "System ID:"
-msgstr "ID do Sistema: "
-
-#: ../src/up2date_client/tui.py:423
-#: ../src/up2date_client/rhnreg_constants.py:329
-msgid "Error"
-msgstr "Erro"
-
-#: ../src/up2date_client/tui.py:423
-msgid "The server indicated an error:\n"
-msgstr "O servidor indicou um erro:\n"
-
-#. Navigation
-#: ../src/up2date_client/tui.py:423
-#: ../src/up2date_client/rhnreg_constants.py:328
-msgid "OK"
-msgstr "OK"
-
-#: ../src/up2date_client/tui.py:427
-msgid "There was an error communicating with the registration server:\n"
-msgstr "Ocorreu um erro ao comunicar com o servidor de registro:\n"
-
-#: ../src/up2date_client/tui.py:627
-msgid "Profile name:"
-msgstr "Nome do perfil:"
-
-#: ../src/up2date_client/tui.py:649 ../src/up2date_client/tui.py:650
-msgid "Version: "
-msgstr "Versão: "
-
-#: ../src/up2date_client/tui.py:656
-msgid "CPU model: "
-msgstr "Modelo da CPU: "
-
-#: ../src/up2date_client/tui.py:662
-msgid "Hostname: "
-msgstr "Nome de host: "
-
-#: ../src/up2date_client/tui.py:674
-msgid "CPU speed: "
-msgstr "Velocidade da CPU: "
-
-#: ../src/up2date_client/tui.py:680
-msgid "IP Address: "
-msgstr "Endereço IP: "
-
-#: ../src/up2date_client/tui.py:686
-msgid "Memory: "
-msgstr "Memória: "
-
-#: ../src/up2date_client/tui.py:690
-#, python-format
-msgid "%s megabytes"
-msgstr "%s megabytes"
-
-#: ../src/up2date_client/tui.py:937
-msgid "Problem sending hardware profile:\n"
-msgstr "Problema ao enviar perfil do hardware:\n"
-
-#: ../src/up2date_client/tui.py:941
-msgid "Problem sending hardware profile."
-msgstr "Problema ao enviar perfil do hardware."
-
-#: ../src/up2date_client/tui.py:950
-msgid "Problem sending package list:\n"
-msgstr "Erro ao enviar a lista de pacotes:\n"
-
-#: ../src/up2date_client/tui.py:953
-msgid "Problem sending package list."
-msgstr "Problema ao enviar a lista de pacotes."
-
-#: ../src/up2date_client/tui.py:1003
-msgid "Finish"
-msgstr "Concluir"
-
-#: ../src/up2date_client/tui.py:1129
-msgid "You specified an invalid protocol."
-msgstr "Você especificou um protocolo inválido."
-
-#: ../src/up2date_client/tui.py:1163
-msgid ""
-"  <Tab>/<Alt-Tab> between elements  |  <Space> selects  |  <F12> next screen"
-msgstr ""
-"  <Tab>/<Alt-Tab> entre elementos  |  <Espaço> seleciona  |  <F12> próxima "
-"tela"
-
-#: ../src/up2date_client/tui.py:1260
-msgid "You must run the RHN registration program as root."
-msgstr "Você deve executar o programa de registro RHN como root."
-
-#: ../src/up2date_client/rhnreg.py:55
-msgid "Warning: unable to enable rhnsd with chkconfig"
-msgstr "Aviso: impossível ativar o rhnsd com o chkconfig"
-
-#: ../src/up2date_client/hardware.py:706
-msgid "Error reading cpu information:"
-msgstr "Erro ao ler as informações da cpu:"
-
-#: ../src/up2date_client/hardware.py:713
-msgid "Error reading system memory information:"
-msgstr "Erro ao ler as informações de memória do sistema:"
-
-#: ../src/up2date_client/hardware.py:723
-msgid "Error reading networking information:"
-msgstr "Erro ao ler as informações de rede:"
-
-#: ../src/up2date_client/hardware.py:744
-msgid "Error reading install method information:"
-msgstr "Erro ao ler as informações do método de instalação:"
-
-#: ../src/up2date_client/hardware.py:752
-msgid "Error reading network interface information:"
-msgstr "Erro ao ler as informações da interface de rede:"
-
-#: ../src/up2date_client/messageWindow.py:98
-msgid "Error:"
-msgstr "Erro:"
-
-#: ../src/up2date_client/messageWindow.py:105
-msgid "Yes/No dialog:"
-msgstr "Diálogo Sim/Não:"
-
-#: ../src/up2date_client/config.py:142
-#, python-format
-msgid "%s was not found"
-msgstr "%s não foi encontrado"
-
-#: ../src/up2date_client/rhnreg_constants.py:14
-msgid "Copyright © 2006--2010 Red Hat, Inc. All rights reserved."
-msgstr "Copyright Â© 2006--2010  Red Hat, Inc. Todos os direitos reservados."
-
-#. Connect Window
-#: ../src/up2date_client/rhnreg_constants.py:17
-msgid "Attempting to contact the Red Hat Network server."
-msgstr "Tentando contatar o servidor do Red Hat Network."
-
-#: ../src/up2date_client/rhnreg_constants.py:18
->>>>>>> 852a28ff
 #, python-format
 msgid "%d MHz"
 msgstr "%d MHz"
@@ -1685,7 +1421,6 @@
 #, python-format
 msgid "A connection was attempted with a malformed URI: %s.\n"
 msgstr "Uma conexão foi tentada com uma URI mal formada: %s.\n"
-<<<<<<< HEAD
 
 #: ../src/up2date_client/rhncli.py:87
 #, python-format
@@ -1697,19 +1432,6 @@
 msgid "There was an SSL error: %s\n"
 msgstr "Ocorreu um erro no SSL: %s\n"
 
-=======
-
-#: ../src/up2date_client/rhncli.py:87
-#, python-format
-msgid "There was some sort of I/O error: %s\n"
-msgstr "Ocorreu algum tipo de erro de E/S: %s\n"
-
-#: ../src/up2date_client/rhncli.py:90
-#, python-format
-msgid "There was an SSL error: %s\n"
-msgstr "Ocorreu um erro no SSL: %s\n"
-
->>>>>>> 852a28ff
 #: ../src/up2date_client/rhncli.py:91
 msgid ""
 "A common cause of this error is the system time being incorrect. Verify that "
@@ -1791,7 +1513,6 @@
 #: ../src/firstboot/rhn_start_gui.py:43 ../src/firstboot/rhn_start_gui.py:44
 msgid "Set Up Software Updates"
 msgstr "Configurar Atualizações"
-<<<<<<< HEAD
 
 #: ../src/firstboot/rhn_provide_certificate_gui.py:41
 #: ../src/firstboot/rhn_provide_certificate_gui.py:42
@@ -1951,9 +1672,8 @@
 msgstr "Não tentar usar o X"
 
 #: ../src/bin/spacewalk-channel.py:42
-#, fuzzy
 msgid "ERROR: must be root to execute\n"
-msgstr "Você deve ser root para poder rodar %s"
+msgstr ""
 
 #: ../src/bin/spacewalk-channel.py:56
 msgid "name of channel you want to (un)subscribe"
@@ -1980,23 +1700,20 @@
 msgstr ""
 
 #: ../src/bin/spacewalk-channel.py:68
-#, fuzzy
 msgid "your user name"
-msgstr "Você deve indicar um nome de usuário."
+msgstr ""
 
 #: ../src/bin/spacewalk-channel.py:70
-#, fuzzy
 msgid "your password"
-msgstr "Especifique uma senha"
+msgstr ""
 
 #: ../src/bin/spacewalk-channel.py:78
 msgid "ERROR: these arguments make no sense in this context (try --help)"
 msgstr ""
 
 #: ../src/bin/spacewalk-channel.py:80
-#, fuzzy
 msgid "Username: "
-msgstr "Nome de host: "
+msgstr ""
 
 #: ../src/bin/spacewalk-channel.py:104
 msgid "ERROR: you have to specify at least one channel"
@@ -2023,10 +1740,8 @@
 msgstr ""
 
 #: ../src/bin/spacewalk-channel.py:131
-#, fuzzy
 msgid "This system is not associated with any channel."
 msgstr ""
-"Este sistema não poderá ser atualizado até que seja associado a um canal."
 
 #: ../src/bin/spacewalk-channel.py:133
 msgid "Unable to locate SystemId file. Is this system registered?"
@@ -3113,2048 +2828,4 @@
 #~ "um ícone aparecer na área de notificação de seu desktop (normalmente no "
 #~ "quanto direito superior, circulado abaixo.) O clicamento neste ícone, "
 #~ "quando disponível, o levará à aplicar em todas as atualizações "
-#~ "disponíveis: "
-
-#~ msgid "Setting up Software updates"
-#~ msgstr "Configurando Atualizações de Software"
-
-#~ msgid "Why connect to Red Hat Network?"
-#~ msgstr "Por que conectar ao Red Hat Network?"
-
-#~ msgid "Setting up software updates"
-#~ msgstr "Configurando atualizações de software"
-
-#~ msgid "Register a System Profile - Hardware"
-#~ msgstr "Registrar um Perfil de Sistema - Hardware"
-
-#~ msgid "Register a System Profile - Packages"
-#~ msgstr "Registrar um Perfil de Sistema - Pacotes"
-
-#, fuzzy
-#~ msgid "registration_number"
-#~ msgstr "_Número de Instalação:"
-
-#~ msgid "Only https and http are allowed."
-#~ msgstr "Apenas https e http são permitidos."
-
-#~ msgid "Warning:"
-#~ msgstr "Aviso:"
-
-#~ msgid "OK dialog:"
-#~ msgstr "Diálogo OK:"
-
-#~ msgid "Question dialog:"
-#~ msgstr "Diálogo de perguntas:"
-
-#~ msgid "Automatic Subscription Activation"
-#~ msgstr "Ativação Automática da Subscrição"
-
-#~ msgid "Subscription Activation"
-#~ msgstr "Ativação da Subscrição"
-
-#, fuzzy
-#~ msgid "Warning: unable to run rhn_check"
-#~ msgstr "Aviso: impossível ativar o rhnsd com o chkconfig"
-
-#~ msgid "Disk error.  The message was:\n"
-#~ msgstr "Erro no disco.  A mensagem foi:\n"
-
-#~ msgid "There was a fatal error installing the package:\n"
-#~ msgstr "Ocorreu um erro fatal ao instalar o pacote:\n"
-
-#~ msgid "RPM package conflict error.  The message was:\n"
-#~ msgstr "Erro de conflito entre pacotes RPM.  A mensagem foi:\n"
-
-#~ msgid "RPM file conflict error. The message was:\n"
-#~ msgstr "Erro de conflito entre arquivos do RPM. A mensagem foi:\n"
-
-#~ msgid "RPM  error. The message was:\n"
-#~ msgstr "Erro no RPM. A mensagem foi:\n"
-
-#~ msgid "RPM dependency error.  The message was:\n"
-#~ msgstr "Erro de dependência no RPM.  A mensagem foi:\n"
-
-#~ msgid "Package Skip List error.  The message was:\n"
-#~ msgstr "Erro na Lista de Pacotes a Ignorar.  A mensagem foi:\n"
-
-#~ msgid "File Skip List or config file overwrite error. The message was:\n"
-#~ msgstr ""
-#~ "Erro na Lista de Arquivos a Ignorar ou na sobreposição de arquivos de "
-#~ "configuração. A mensagem foi:\n"
-
-#~ msgid "Could not remove package \"%s\". It was on the RemoveSkipList"
-#~ msgstr ""
-#~ "Não foi possível remover o pacote \"%s\". Estava na Lista a Ignorar na "
-#~ "Remoção"
-
-#~ msgid "GPG is not installed properly."
-#~ msgstr "O GPG não está instalado corretamente."
-
-#~ msgid ""
-#~ "GPG keyring does not include the Red Hat, Inc. public package-signing key"
-#~ msgstr ""
-#~ "O chaveiro GPG não inclui a chave pública de assinatura de pacotes da Red "
-#~ "Hat, Inc."
-
-#~ msgid ""
-#~ "The package %s failed its gpg signature verification. This means the "
-#~ "package is corrupt."
-#~ msgstr ""
-#~ "A verificação da assinatura GPG do pacote %s falhou. Isto significa que o "
-#~ "pacote está danificado."
-
-#~ msgid "Package %s does not have a GPG signature.\n"
-#~ msgstr "O pacote %s não tem uma assinatura GPG.\n"
-
-#~ msgid "Package %s has a untrusted GPG signature.\n"
-#~ msgstr "O pacote %s tem uma assinatura GPG não confiável.\n"
-
-#~ msgid "Package %s has a unknown GPG signature.\n"
-#~ msgstr "O pacote %s tem uma assinatura GPG desconhecida.\n"
-
-#~ msgid "Choose a Red Hat Network server"
-#~ msgstr "Escolha um servidor do Red Hat Network"
-
-#~ msgid "Connect to Red Hat Network"
-#~ msgstr "Conectar ao Red Hat Network"
-
-#~ msgid "Register with Red Hat Network"
-#~ msgstr "Registrar no Red Hat Network"
-
-#~ msgid "Provide a certificate for this Red Hat Network server"
-#~ msgstr "Forneça um certificado para este servidor do Red Hat Network"
-
-#~ msgid "_Exit software update setup"
-#~ msgstr "_Sair da configuração de atualização de software"
-
-#~ msgid "software updates setup unsuccessful"
-#~ msgstr "configuração de atualização de software malsucedida"
-
-#~ msgid ""
-#~ "If you do not have a Red Hat Login, this assistant will allow you to "
-#~ "create one."
-#~ msgstr ""
-#~ "Se você não tiver um login da Red Hat, este assistente lhe ajudará a "
-#~ "criar um."
-
-#~ msgid "Step 1: Review the Red Hat Privacy Statement"
-#~ msgstr "Passo 1: Reveja a Declaração de Privacidade da Red Hat"
-
-#~ msgid "Review the Red Hat Network Terms And Conditions"
-#~ msgstr "Reveja os Termos e Condições do Red Hat Network"
-
-#~ msgid ""
-#~ "Are you sure you don't want to connect your system to Red Hat Network? "
-#~ "You'll miss out on the benefits of a Red Hat Enterprise Linux "
-#~ "subscription:\n"
-#~ "\n"
-#~ "Security & Updates:\n"
-#~ "Receive the latest software updates, including security updates, keeping "
-#~ "this Red Hat Enterprise Linux system updated and secure.\n"
-#~ "\n"
-#~ "Downloads & Upgrades:\n"
-#~ "Download installation images for Red Hat Enterprise Linux releases, "
-#~ "including new releases.\n"
-#~ "\n"
-#~ "Support:\n"
-#~ "Access to the technical support experts at Red Hat or Red Hat's partners "
-#~ "for help with any issues you might encounter with this system.\n"
-#~ "\n"
-#~ "Compliance:\n"
-#~ "Stay in compliance with your subscription agreement and manage "
-#~ "subscriptions for systems connected to your account at http://rhn.redhat."
-#~ "com/.\n"
-#~ "\n"
-#~ "You will not be able to take advantage of these subscription privileges "
-#~ "without connecting your system to Red Hat Network.\n"
-#~ "\n"
-#~ "Tip: Red Hat values your privacy: http://www.redhat.com/legal/"
-#~ "privacy_statement.html"
-#~ msgstr ""
-#~ "Tem certeza que você não quer conectar seu sistema ao Red Hat Network? "
-#~ "Você deixará de obter os benefícios de uma "
-#~ "subscrição do Red Hat Enterprise Linux:\n"
-#~ "\n"
-#~ "Segurança & Atualizações:\n"
-#~ "Receba as últimas atualizações de software, incluindo atualizações de segurança, mantendo este "
-#~ "sistema Red Hat Enterprise Linux atualizado e seguro.\n"
-#~ "\n"
-#~ "Downloads & Atualizações:\n"
-#~ "Baixe imagens de instalação para lançamentos do Red Hat Enterprise Linux, "
-#~ "incluindo novos lançamentos.\n"
-#~ "\n"
-#~ "Suporte:\n"
-#~ "Acesso aos peritos em suporte técnico da Red Hat ou de parceiros da Red Hat para ajuda "
-#~ "com quaisquer questões que você venha a encontrar com este sistema.\n"
-#~ "\n"
-#~ "Conformidade:\n"
-#~ "Fique em conformidade com seu contrato de subscrição e "
-#~ " gerencie subscrições para sistemas conectados a sua conta em http://rhn."
-#~ "redhat.com/.\n"
-#~ "\n"
-#~ "Você não poderá aproveitar estes privilégios de subscrição sem conectar  "
-#~ "o seu sistema ao Red Hat Network.\n"
-#~ "\n"
-#~ "Dica: A Red Hat respeita a sua privacidade: http://www.redhat.com/legal/"
-#~ "privacy_statement.html"
-
-#~ msgid "No thanks.  I'll connect later."
-#~ msgstr "Não, obrigado.  Eu conectarei depois."
-
-#~ msgid "Create a New Login ..."
-#~ msgstr "Criar um novo Login ..."
-
-#~ msgid ""
-#~ "The two passwords you entered don't match.  Please re-type your passwords."
-#~ msgstr ""
-#~ "As duas senhas digitadas não coincidem.  Por favor redigite suas senhas."
-
-#~ msgid "Create a new Red Hat login"
-#~ msgstr "Criar um novo login da Red Hat"
-
-#~ msgid ""
-#~ "Fill in the form below to create a new Red Hat login for use with Red Hat "
-#~ "Network (http://rhn.redhat.com/).  Required information is marked with a "
-#~ "'*':"
-#~ msgstr ""
-#~ "Preencha o formulário abaixo para criar um novo login da Red Hat a ser "
-#~ "usado no Red Hat Network (http://rhn.redhat.com/).  Campos com '*' devem "
-#~ "ser preenchidos:"
-
-#~ msgid "*Desired Login:"
-#~ msgstr "*Login Desejado:"
-
-#~ msgid "Examples: user@domain.com"
-#~ msgstr "Exemplos: usuario@dominio.com"
-
-#~ msgid "*Desired Password:"
-#~ msgstr "*Senha Desejada:"
-
-#~ msgid "*Confirm Password:"
-#~ msgstr "*Confirmar Senha:"
-
-#~ msgid "Tip: Leave blank if not with a company."
-#~ msgstr "Dica: Deixe em branco se você não está associado a uma empresa."
-
-#~ msgid ""
-#~ "Tip: Red Hat values your privacy.  View our privacy policy at: http://"
-#~ msgstr ""
-#~ "Dica: A Red Hat valoriza a sua privacidade.  Veja nossa política de "
-#~ "privacidade em: http:// "
-
-#~ msgid "Please enter your first name."
-#~ msgstr "Por favor digite o seu nome."
-
-#~ msgid "Please enter your last name."
-#~ msgstr "Por favor digite o seu sobrenome."
-
-#~ msgid "Please enter your email address."
-#~ msgstr "Por favor digite o seu endereço de e-mail."
-
-#~ msgid "Please enter a valid email address."
-#~ msgstr "Por favor digite um endereço de e-mail válido."
-
-#~ msgid "Please enter your country."
-#~ msgstr "Por favor indique o seu país."
-
-#~ msgid "Please enter a longer login."
-#~ msgstr "Por favor digite um login mais longo."
-
-#~ msgid "Please enter a longer password."
-#~ msgstr "Por favor digite uma senha mais longa."
-
-#~ msgid "Please enter a shorter password."
-#~ msgstr "Por favor digite uma senha mais curta."
-
-#~ msgid ""
-#~ "It appears this system has attempted to register to the Red Hat Network.\n"
-#~ "The system may already be set up for software updates.\n"
-#~ "\n"
-#~ "Are you sure you would like to continue?"
-#~ msgstr ""
-#~ "Parece que este sistema já tentou registrar-se ao Red Hat Network.\n"
-#~ "O sistema pode já estar configurado para a atualização de software.\n"
-#~ "\n"
-#~ "Tem certeza que você gostaria de prosseguir?"
-
-#~ msgid "Select Organization"
-#~ msgstr "Selecione Organização"
-
-#~ msgid ""
-#~ "Your login, %s, is associated with multiple organizations.  You will need "
-#~ "to select an organization to connect this system to."
-#~ msgstr ""
-#~ "O seu login, %s, está associado à múltiplas organizações.  Você precisará "
-#~ "selecionar uma organização à qual conectar este sistema."
-
-#~ msgid "Organization:"
-#~ msgstr "Organização:"
-
-#~ msgid "You must select an organization."
-#~ msgstr "Você deve selecionar uma organização."
-
-#~ msgid "Access a subscription"
-#~ msgstr "Acesse uma subscrição"
-
-#~ msgid ""
-#~ "You have no active subscriptions available in your account.  You will "
-#~ "need to do one of the following to create an active subscription in your "
-#~ "account before this system can connect to Red Hat Network:"
-#~ msgstr ""
-#~ "Você não tem nenhuma subscrição ativa na sua conta.  Você precisará "
-#~ "executar uma das seguintes ações para criar um subscrição ativa na sua "
-#~ "conta antes que este sistema possa conectar-se ao Red Hat Network:"
-
-#~ msgid "Activate a new subscription with an installation number:"
-#~ msgstr "Ative uma nova subscrição com um número de instalação:"
-
-#~ msgid ""
-#~ "You have already activated this installation number during this "
-#~ "registration."
-#~ msgstr ""
-#~ "Pode ser que você já tenha ativado este número de instalação durante este "
-#~ "processo de registro."
-
-#~ msgid "Installation Number:"
-#~ msgstr "Número de Instalação:"
-
-#, fuzzy
-#~ msgid "Example: XXXX-XXXX-XXXX-XXXX"
-#~ msgstr "Exemplo: XXXX-XXXX-XXXX-XXXX-XXXX"
-
-#~ msgid ""
-#~ "Congratulations, you have successfully completed software updates set up "
-#~ "for this system.\n"
-#~ "\n"
-#~ "Your system is now ready to receive the software updates that will keep "
-#~ "it secure and supported.\n"
-#~ "\n"
-#~ "You'll know when software updates are available when a package icon "
-#~ "appears in the notification area of you desktop (usually in the upper-"
-#~ "right corner.) Clicking on this icon, when available, will guide you "
-#~ "through applying any updates that are available."
-#~ msgstr ""
-#~ "Parabéns, você completou a configuração de atualização de software para "
-#~ "este sistema com sucesso.\n"
-#~ "\n"
-#~ "O seu sistema agora está pronto para receber as atualizações de software "
-#~ "que o manterão seguro e suportado.\n"
-#~ "\n"
-#~ "Você saberá que atualizações de software estão disponíveis quando um "
-#~ "ícone de pacote aparecer na área de notificação da sua área de trabalho "
-#~ "(normalmente no canto superior direito). Clicar neste ícone, quando o "
-#~ "mesmo estiver visível, vai lhe guiar através da aplicação de quaisquer "
-#~ "atualizações que estejam disponíveis."
-
-#~ msgid "Subscriptions Activated:"
-#~ msgstr "Subscrições Ativadas:"
-
-#~ msgid ""
-#~ "A subscription-activating installation number was found on disk, but we "
-#~ "were not able to activate it (An unknown error occurred.) We used "
-#~ "existing active subscription slots available in the rhn account instead. "
-#~ "You may wish to contact Red Hat customer service regarding this issue: "
-#~ "http://www.redhat.com/apps/support/"
-#~ msgstr ""
-#~ "Um número de instalação para ativação de subscrições foi encontrado em "
-#~ "disco, mas nós não pudemos ativá-lo (ocorreu um erro desconhecido). Ao "
-#~ "invés disso, nós usamos slots de subscrições ativas existentes "
-#~ "disponíveis na conta do RHN. "
-#~ "Talvez você queira contatar o atendimento a clientes da Red Hat "
-#~ "para discutir esta questão: http://www.redhat.com/apps/support/"
-
-#~ msgid "A installation number was found on disk, but we "
-#~ msgstr "Um número de instalação foi encontrado em disco, mas nós "
-
-#~ msgid ""
-#~ "The installation number you have provided (%s) is invalid.\n"
-#~ "\n"
-#~ "Please check the number and try again or try another option listed on the "
-#~ "'Access a Subscription' screen."
-#~ msgstr ""
-#~ "O número de instalação que você forneceu (%s) é inválido.\n"
-#~ "\n"
-#~ "Por favor verifique o número e tente novamente ou tente outra opção "
-#~ "listada na tela 'Acesse uma Subscrição'."
-
-#~ msgid ""
-#~ "The installation number you provided is valid but was already activated "
-#~ "and the subscriptions have already been used by systems in your "
-#~ "organization or is not usable for this system.\n"
-#~ "\n"
-#~ "Please try a different number or try another option listed on the 'Access "
-#~ "a Subscription' screen."
-#~ msgstr ""
-#~ "O número de instalação que você forneceu é válido mas já foi ativado e as "
-#~ "subscrições já foram usadas por sistemas na sua organização ou "
-#~ "não é utilizável por este sistema.\n"
-#~ "\n"
-#~ "Por favor tente um número diferente ou tente outra opção listada na tela "
-#~ "'Acesse uma Subscrição'."
-
-#~ msgid ""
-#~ "The installation number you provided does not have subscriptions "
-#~ "associated with it.\n"
-#~ "\n"
-#~ "Please try a different number or try another option listed in the 'Access "
-#~ "a Subscription' screen."
-#~ msgstr ""
-#~ "O número de instalação que você forneceu não tem subscrições associadas a "
-#~ "ele.\n"
-#~ "\n"
-#~ "Por favor tente um número diferente ou tente outra opção listada na tela "
-#~ "'Acesse uma Subscrição'."
-
-#~ msgid ""
-#~ "There was a problem logging in:\n"
-#~ "%s"
-#~ msgstr ""
-#~ "Houve um problema ao tentar autenticação:\n"
-#~ "%s"
-
-#~ msgid "There was problem logging in."
-#~ msgstr "Houve um problema ao autenticar."
-
-#, fuzzy
-#~ msgid "There was an error while getting the list of organizations."
-#~ msgstr "Houve um erro ao povoar o perfil."
-
-#, fuzzy
-#~ msgid "You must enter an installation number."
-#~ msgstr "Você deve indicar um número de instalação."
-
-#, fuzzy
-#~ msgid "There was an error activating your number."
-#~ msgstr "Ocorreu um erro ao comunicar com o Red Hat Network."
-
-#~ msgid "This installation number has already been activated."
-#~ msgstr "Este número de instalação já foi ativado."
-
-#, fuzzy
-#~ msgid "There was an error retrieving the privacy statement."
-#~ msgstr "Houve um erro ao povoar o perfil."
-
-#~ msgid "Unable to access the server. Please check your network settings."
-#~ msgstr ""
-#~ "Não foi possível acessar o servidor. Por favor verifique sua configuração "
-#~ "de rede."
-
-#~ msgid ""
-#~ "The server you are attempting to register against does not support this "
-#~ "version of the client."
-#~ msgstr ""
-#~ "O servidor ao qual você está tentando "
-#~ "se registrar não suporta esta versão do cliente."
-
-#~ msgid "You must enter an Installation Number that "
-#~ msgstr "Você deve indicar um Número de Instalação que "
-
-#~ msgid "Problem registering login name:\n"
-#~ msgstr "Problema ao registrar nome de usuário:\n"
-
-#~ msgid "Problem registering login name."
-#~ msgstr "Problema ao registrar nome de usuário."
-
-#~ msgid ", quantity:"
-#~ msgstr ", quantidade:"
-
-#~ msgid ""
-#~ "\n"
-#~ "\n"
-#~ "Red Hat Network Location: "
-#~ msgstr ""
-#~ "\n"
-#~ "\n"
-#~ "Localização do Red Hat Network: "
-
-#~ msgid "Access Subscription"
-#~ msgstr "Acessar Subscrição"
-
-#~ msgid "Choose Organization"
-#~ msgstr "Escolher Organização"
-
-#~ msgid "Choose an organization to use with this username"
-#~ msgstr "Escolha uma organização para usar com este nome de usuário"
-
-#~ msgid "Specify an email address"
-#~ msgstr "Especifique um endereço de e-mail"
-
-#, fuzzy
-#~ msgid "Specify a installation number to use"
-#~ msgstr "Especifique um número de subscrição a ser usado"
-
-#~ msgid "Important Registration Info"
-#~ msgstr "Informações Importantes de Registro"
-
-#~ msgid "Registration information"
-#~ msgstr "Informação de registro"
-
-#~ msgid "Select organization"
-#~ msgstr "Selecionar organização"
-
-#~ msgid "<small><b>Tip:</b> Red Hat values your privacy.</small>"
-#~ msgstr "<small><b>Dica:</b> A Red Hat respeita a sua privacidade.</small>"
-
-#~ msgid "Privacy Statement"
-#~ msgstr "Declaração de Privacidade"
-
-#~ msgid "Red Hat Privacy Statement"
-#~ msgstr "Declaração de Privacidade da Red Hat"
-
-#, fuzzy
-#~ msgid ""
-#~ "Your account is associated with multiple <b>organizations</b>. You will "
-#~ "need to select an organization to register this system to."
-#~ msgstr ""
-#~ "Sua conta está associada a múltiplas <b>organizações</b>. Você precisará "
-#~ "selecionar uma organização para registrar este sistema."
-
-#~ msgid "_Organization:"
-#~ msgstr "_Organização:"
-
-#~ msgid ""
-#~ "were not able to activate it (An unknown error occurred.) We used "
-#~ "existing "
-#~ msgstr "não pudemos ativá-lo (ocorreu um erro desconhecido). Ao invés "
-
-#~ msgid ""
-#~ "active subscription slots available in the rhn account instead. You may "
-#~ "wish "
-#~ msgstr ""
-#~ "disto, nós usamos slots de subscrições ativas existentes disponíveis na "
-#~ "conta "
-
-#~ msgid "to contact Red Hat customer service regarding this issue: "
-#~ msgstr "do RHN. Talvez você queira contatar o atendimento a clientes "
-
-#~ msgid "http://www.redhat.com/apps/support/"
-#~ msgstr ""
-#~ "da Red Hat para discutir esta questão: http://www.redhat.com/apps/support/"
-
-#~ msgid "activates subscriptions in your account."
-#~ msgstr "ative subscrições em sua conta."
-
-#~ msgid "Error reading hardware information:"
-#~ msgstr "Erro ao ler as informações de hardware:"
-
-#~ msgid "Error reading DMI information:"
-#~ msgstr "Erro ao ler as informações do DMI:"
-
-#~ msgid "That user account and password is not valid\n"
-#~ msgstr "Esta conta e senha não são válidos\n"
-
-#~ msgid "You must enter and verify a password."
-#~ msgstr "Você deve inserir e confirmar uma senha."
-
-#~ msgid ""
-#~ "Problem registering login:\n"
-#~ "%s"
-#~ msgstr ""
-#~ "Problema ao registrar login:\n"
-#~ "%s"
-
-#~ msgid "Problem registering login."
-#~ msgstr "Problema ao registrar login."
-
-#~ msgid "Canada"
-#~ msgstr "Canadá"
-
-#~ msgid "Login Information:"
-#~ msgstr "Informação de Login:"
-
-#~ msgid "Account Information:"
-#~ msgstr "Informação da Conta:"
-
-#~ msgid "*First Name:"
-#~ msgstr "*Primeiro Nome:"
-
-#~ msgid "*Last Name:"
-#~ msgstr "*Sobrenome:"
-
-#~ msgid "*Company Name:"
-#~ msgstr "*Nome da Empresa:"
-
-#~ msgid "Street Address:"
-#~ msgstr "Endereço:"
-
-#~ msgid "City:"
-#~ msgstr "Cidade:"
-
-#~ msgid "State/Province:"
-#~ msgstr "Estado/Província:"
-
-#~ msgid "Zip/Post Code:"
-#~ msgstr "CEP/Código Postal:"
-
-#~ msgid "*Country:"
-#~ msgstr "*País:"
-
-#~ msgid "  Address 2:"
-#~ msgstr "  Endereço 2:"
-
-#~ msgid "  Address:"
-#~ msgstr "  Endereço:"
-
-#~ msgid "  C_ity:"
-#~ msgstr "  C_idade:"
-
-#~ msgid "  Co_mpany Name:"
-#~ msgstr "  No_me da Empresa:"
-
-#~ msgid "  _State/Province:"
-#~ msgstr "  E_stado/Província:"
-
-#~ msgid "  _Zip/Postal code:"
-#~ msgstr "  _CEP/Código Postal:"
-
-#~ msgid "* C_onfirm password:  "
-#~ msgstr "* C_onfirmar senha:  "
-
-#~ msgid "* Co_untry:"
-#~ msgstr "* Paí_s:"
-
-#~ msgid "* Desired _Login:"
-#~ msgstr "* _Login Desejado:"
-
-#~ msgid "* Desired _Password:"
-#~ msgstr "* _Senha Desejada:"
-
-#~ msgid "* Last _Name:"
-#~ msgstr "* Sobre_nome:"
-
-#~ msgid "* _Email Address: "
-#~ msgstr "* _Endereço de Email: "
-
-#~ msgid "* _First Name:"
-#~ msgstr "* _Nome:"
-
-#~ msgid "<b>Account Information:</b>"
-#~ msgstr "<b>Informação da Conta:</b>"
-
-#~ msgid "<b>Login Information:</b>"
-#~ msgstr "<b>Informação de Login:</b>"
-
-#~ msgid "<small><b>Examples:</b> user@domain.com</small>"
-#~ msgstr "<small><b>Exemplos:</b> usuario@dominio.com</small>"
-
-#~ msgid "<small><b>Tip:</b> Leave blank if not with a company.</small>"
-#~ msgstr ""
-#~ "<small><b>Dica:</b> Deixe em branco se você não está associado a uma "
-#~ "empresa.</small>"
-
-#~ msgid "Afghanistan"
-#~ msgstr "Afeganistão"
-
-#~ msgid "Albania"
-#~ msgstr "Albânia"
-
-#~ msgid "Algeria"
-#~ msgstr "Argélia"
-
-#~ msgid "American Samoa"
-#~ msgstr "Samoa Americana"
-
-#~ msgid "Andorra"
-#~ msgstr "Andorra"
-
-#~ msgid "Angola"
-#~ msgstr "Angola"
-
-#~ msgid "Anguilla"
-#~ msgstr "Anguilla"
-
-#~ msgid "Antarctica"
-#~ msgstr "Antártica"
-
-#~ msgid "Antigua and Barbuda"
-#~ msgstr "Antígua e Barbuda"
-
-#~ msgid "Argentina"
-#~ msgstr "Argentina"
-
-#~ msgid "Armenia"
-#~ msgstr "Armênia"
-
-#~ msgid "Aruba"
-#~ msgstr "Aruba"
-
-#~ msgid "Australia"
-#~ msgstr "Austrália"
-
-#~ msgid "Austria"
-#~ msgstr "Áustria"
-
-#~ msgid "Azerbaijan"
-#~ msgstr "Azerbaijão"
-
-#~ msgid "Bahamas"
-#~ msgstr "Bahamas"
-
-#~ msgid "Bahrain"
-#~ msgstr "Bahrein"
-
-#~ msgid "Bangladesh"
-#~ msgstr "Bangladesh"
-
-#~ msgid "Barbados"
-#~ msgstr "Barbados"
-
-#~ msgid "Belarus"
-#~ msgstr "Bielorússia"
-
-#~ msgid "Belgium"
-#~ msgstr "Bélgica"
-
-#~ msgid "Belize"
-#~ msgstr "Belize"
-
-#~ msgid "Benin"
-#~ msgstr "Benin"
-
-#~ msgid "Bermuda"
-#~ msgstr "Bermuda"
-
-#~ msgid "Bhutan"
-#~ msgstr "Butão"
-
-#~ msgid "Bolivia"
-#~ msgstr "Bolívia"
-
-#~ msgid "Bosnia and Herzegovina"
-#~ msgstr "Bósnia-Herzegovina"
-
-#~ msgid "Botswana"
-#~ msgstr "Botswana"
-
-#~ msgid "Bouvet Island"
-#~ msgstr "Ilha Bouvet"
-
-#~ msgid "Brazil"
-#~ msgstr "Brasil"
-
-#~ msgid "British Indian Ocean Territory"
-#~ msgstr "Território Britânico do Oceano Índico"
-
-#~ msgid "Brunei Darussalam"
-#~ msgstr "Brunei Darussalam"
-
-#~ msgid "Bulgaria"
-#~ msgstr "Bulgária"
-=======
->>>>>>> 852a28ff
-
-#: ../src/firstboot/rhn_provide_certificate_gui.py:41
-#: ../src/firstboot/rhn_provide_certificate_gui.py:42
-#: ../src/firstboot/rhn_choose_server_gui.py:69
-msgid "Provide Certificate"
-msgstr "Fornecer Certificado"
-
-#. the user doesn't want to provide a cert right now
-#. TODO write a message to disk like the other cases? need to decide
-#. how we want to do error handling in general.
-#: ../src/firstboot/rhn_provide_certificate_gui.py:57
-#: ../src/firstboot/rhn_start_gui.py:61 ../src/firstboot/rhn_finish_gui.py:42
-#: ../src/firstboot/rhn_finish_gui.py:43 ../src/firstboot/rhn_login_gui.py:56
-#: ../src/firstboot/rhn_create_profile_gui.py:58
-msgid "Finish Updates Setup"
-msgstr "Concluir Configuração"
-
-#: ../src/firstboot/rhn_review_gui.py:42 ../src/firstboot/rhn_review_gui.py:43
-msgid "Review Subscription"
-msgstr "Revisar Subscrição"
-
-#: ../src/firstboot/rhn_choose_server_gui.py:42
-#: ../src/firstboot/rhn_choose_server_gui.py:43 ../data/rh_register.glade.h:19
-msgid "Choose Server"
-msgstr "Escolher Servidor"
-
-#: ../src/firstboot/rhn_choose_server_gui.py:64
-#: ../src/firstboot/rhn_login_gui.py:41 ../src/firstboot/rhn_login_gui.py:42
-msgid "Red Hat Login"
-msgstr "Login da Red Hat"
-
-#: ../src/firstboot/rhn_login_gui.py:71
-#: ../src/firstboot/rhn_create_profile_gui.py:42
-#: ../src/firstboot/rhn_create_profile_gui.py:43
-msgid "Create Profile"
-msgstr "Criar Perfil"
-
-#: ../src/firstboot/rhn_login_gui.py:99
-#: ../src/firstboot/rhn_create_profile_gui.py:87
-msgid "There was a communication error with the server:"
-msgstr "Ocorreu um erro ao comunicar com o servidor:"
-
-#: ../src/firstboot/rhn_login_gui.py:101
-#: ../src/firstboot/rhn_create_profile_gui.py:89
-msgid "Would you like to go back and try again?"
-msgstr "Você gostaria de retornar e tentar novamente?"
-
-#: ../src/bin/rhnreg_ks.py:46
-msgid "Specify a profilename"
-msgstr "Especifique um nome de perfil (profilename)"
-
-#: ../src/bin/rhnreg_ks.py:48
-msgid "Specify a username"
-msgstr "Especifique um nome de usuário (username)"
-
-#: ../src/bin/rhnreg_ks.py:50
-msgid "Specify a password"
-msgstr "Especifique uma senha"
-
-#: ../src/bin/rhnreg_ks.py:52
-msgid "Specify an organizational id for this system"
-msgstr "Especifique um id organizacional para este sistema"
-
-#: ../src/bin/rhnreg_ks.py:54
-msgid "Specify a url to use as a server"
-msgstr "Especifique uma URL para usar como servidor"
-
-#: ../src/bin/rhnreg_ks.py:56
-msgid "Specify a file to use as the ssl CA cert"
-msgstr "Especifique um arquivo para usar como certificado CA SSL"
-
-#: ../src/bin/rhnreg_ks.py:58
-msgid "Specify an activation key"
-msgstr "Especifique uma chave de ativação"
-
-#: ../src/bin/rhnreg_ks.py:60
-msgid ""
-"Subscribe this system to the EUS channel tied to the system's redhat-release"
-msgstr "Subscreva o sistema ao canal EUS ligado ao sistema de versão redhat"
-
-#: ../src/bin/rhnreg_ks.py:62
-msgid "[Deprecated] Read contact info from stdin"
-msgstr "Leia informação de contato a partir do stdin"
-
-#: ../src/bin/rhnreg_ks.py:64
-msgid "Do not probe or upload any hardware info"
-msgstr "Não detectar ou carregar quaisquer informações de hardware"
-
-#: ../src/bin/rhnreg_ks.py:66
-msgid "Do not profile or upload any package info"
-msgstr "Não carregar informações ou criar perfil de quaisquer pacotes"
-
-#: ../src/bin/rhnreg_ks.py:68
-msgid "Do not upload any virtualization info"
-msgstr "Não carregar quaisquer informações de virtualização"
-
-#: ../src/bin/rhnreg_ks.py:70
-msgid "Do not start rhnsd after completion"
-msgstr "Não iniciar o rhnsd após o término"
-
-#: ../src/bin/rhnreg_ks.py:72
-msgid "Register the system even if it is already registered"
-msgstr "Registrar o sistema mesmo que já esteja registrado"
-
-#: ../src/bin/rhnreg_ks.py:82
-msgid "A username and password are required to register a system."
-msgstr ""
-"São necessários um nome de usuário e uma senha para registrar um sistema."
-
-#: ../src/bin/rhnreg_ks.py:87
-msgid "This system is already registered. Use --force to override"
-msgstr "Este sistema já está registrado. Use --force para sobrescrever"
-
-#: ../src/bin/rhnreg_ks.py:121
-msgid ""
-"Usage of --use-eus-channel option with --activationkey is not supported. "
-"Please use username and password instead."
-msgstr ""
-"O uso da opção --use-eus-channel com --activationkey não é suportado. Por "
-"favor use o nome de usuário e senha."
-
-#: ../src/bin/rhnreg_ks.py:124
-msgid "The server you are registering against does not support EUS."
-msgstr "O servidor que você está tentando se registrar não suporta EUS."
-
-#: ../src/bin/rhnreg_ks.py:154
-msgid ""
-"Warning: --contactinfo option has been deprecated. Please login to the "
-"server web user Interface and update your contactinfo. "
-msgstr ""
-"Aviso: a opção --contactinfo está depreciada. Por favor faça login na "
-"interface de usuário do servidor web e atualize sua contactinfo."
-
-#: ../src/bin/rhnreg_ks.py:178
-msgid "Warning: yum-rhn-plugin is not present, could not enable it."
-msgstr "Aviso: yum-rhn-plugin não está presente, não foi possivel habilita-lo."
-
-#: ../src/bin/rhnreg_ks.py:180
-msgid ""
-"Warning: Could not open /etc/yum/pluginconf.d/rhnplugin.conf\n"
-"yum-rhn-plugin is not enabled.\n"
-msgstr ""
-"Aviso: Não foi possível abrir /etc/yum/pluginconf.d/rhnplugin.conf\n"
-"yum-rhn-plugin não está habilitado.\n"
-
-#: ../src/bin/rhnreg_ks.py:200
-msgid ""
-"A profilename was not specified, and hostname and IP address could not be "
-"determined to use as a profilename, please specify one."
-msgstr ""
-"Não foi especificado um nome de perfil. Não foi possível determinar o nome "
-"da máquina e endereço IP para usá-los como um nome de perfil. Por favor "
-"especifique um nome de perfil."
-
-#: ../src/bin/rhn_register.py:37
-msgid "Do not attempt to use X"
-msgstr "Não tentar usar o X"
-
-#: ../src/bin/spacewalk-channel.py:42
-msgid "ERROR: must be root to execute\n"
-msgstr ""
-
-#: ../src/bin/spacewalk-channel.py:56
-msgid "name of channel you want to (un)subscribe"
-msgstr ""
-
-#: ../src/bin/spacewalk-channel.py:58
-msgid "subscribe to channel"
-msgstr ""
-
-#: ../src/bin/spacewalk-channel.py:60
-msgid "unsubscribe from channel"
-msgstr ""
-
-#: ../src/bin/spacewalk-channel.py:62
-msgid "list channels"
-msgstr ""
-
-#: ../src/bin/spacewalk-channel.py:64
-msgid "list all available child channels"
-msgstr ""
-
-#: ../src/bin/spacewalk-channel.py:66
-msgid "verbose output"
-msgstr ""
-
-#: ../src/bin/spacewalk-channel.py:68
-msgid "your user name"
-msgstr ""
-
-#: ../src/bin/spacewalk-channel.py:70
-msgid "your password"
-msgstr ""
-
-#: ../src/bin/spacewalk-channel.py:78
-msgid "ERROR: these arguments make no sense in this context (try --help)"
-msgstr ""
-
-#: ../src/bin/spacewalk-channel.py:80
-msgid "Username: "
-msgstr ""
-
-#: ../src/bin/spacewalk-channel.py:104
-msgid "ERROR: you have to specify at least one channel"
-msgstr ""
-
-#: ../src/bin/spacewalk-channel.py:112
-#, python-format
-msgid "Channel(s): %s successfully added"
-msgstr ""
-
-#: ../src/bin/spacewalk-channel.py:114
-#, python-format
-msgid "Error during adding channel(s) %s"
-msgstr ""
-
-#: ../src/bin/spacewalk-channel.py:122
-#, python-format
-msgid "Channel(s): %s successfully removed"
-msgstr ""
-
-#: ../src/bin/spacewalk-channel.py:124
-#, python-format
-msgid "Error during removal of channel(s) %s"
-msgstr ""
-
-#: ../src/bin/spacewalk-channel.py:131
-msgid "This system is not associated with any channel."
-msgstr ""
-
-#: ../src/bin/spacewalk-channel.py:133
-msgid "Unable to locate SystemId file. Is this system registered?"
-msgstr ""
-
-#: ../src/bin/spacewalk-channel.py:141
-msgid "ERROR: you may want to specify --add, --remove or --list"
-msgstr ""
-
-#: ../src/bin/spacewalk-channel.py:147
-msgid "User interrupted process."
-msgstr ""
-
-#: ../src/bin/rhn-profile-sync.py:35
-msgid ""
-"You need to register this system by running `rhn_register` before using this "
-"option"
-msgstr ""
-"Você precisa registrar este sistema executando `rhn_register` antes de usar "
-"esta opção"
-
-#: ../src/bin/rhn-profile-sync.py:43
-msgid "Updating package profile..."
-msgstr "Atualizando perfil de pacotes..."
-
-#: ../src/bin/rhn-profile-sync.py:46
-msgid "Updating hardware profile..."
-msgstr "Atualizando perfil do hardware..."
-
-#: ../src/bin/rhn-profile-sync.py:50
-msgid "Updating virtualization profile..."
-msgstr "Atualizando perfil de virtualização..."
-
-#: ../data/gui.glade.h:1
-msgid "Choose an update location"
-msgstr "Escolher localização para atualização"
-
-#: ../data/gui.glade.h:2
-msgid "Create your system profile"
-msgstr "Criar perfil do sistema"
-
-#: ../data/gui.glade.h:3
-msgid "Enter your account information"
-msgstr "Fornecer informações da sua conta"
-
-#: ../data/gui.glade.h:4
-msgid "Provide a security certificate"
-msgstr "Fornecer certificado de segurança"
-
-#: ../data/progress.glade.h:1
-msgid "Progress Dialog"
-msgstr "Diálogo de Progresso"
-
-#: ../data/progress.glade.h:2
-msgid "progress bar"
-msgstr "Diálogo de Progresso "
-
-#: ../data/progress.glade.h:3
-msgid "progress status"
-msgstr "Status de Progresso"
-
-#: ../data/rh_register.glade.h:1
-msgid ""
-"\n"
-"Are you sure you would like to continue?"
-msgstr ""
-"\n"
-"Tem certeza que gostaria de continuar?"
-
-#: ../data/rh_register.glade.h:3
-msgid "       "
-msgstr ""
-
-#: ../data/rh_register.glade.h:4
-msgid ""
-"<b>The network connection on your system is not active. Your system cannot "
-"be set up for software updates at this time.</b>"
-msgstr ""
-"<b>A conexão de rede do seu sistema não está ativa. Seu sistema não pode ser "
-"configurado para atualizações nesta ocasião.</b>"
-
-#: ../data/rh_register.glade.h:5
-msgid ""
-"<b>Tip:</b> Minor releases with a '*' are currently fully supported by Red "
-"Hat."
-msgstr ""
-"<b>Dica:</b>Versões menores com um '*' são atualmente suportadas pela Red "
-"Hat."
-
-#: ../data/rh_register.glade.h:6
-msgid ""
-"<b>Warning:</b> You will <b>not</b> be able to limit this system to a minor "
-"release that is older than the most recent minor release if you select this "
-"option."
-msgstr ""
-"<b>Aviso</b>: Você <b>não</b> será capaz de limitar esse sistema a uma "
-"versão menor que é mais antiga do que a mais recente versão menor se você "
-"selecionar esta opção."
-
-#: ../data/rh_register.glade.h:7
-msgid ""
-"<b>You have no active subscriptions available in your account.</b> You will "
-"need to do one of the following to create an active subscription in your "
-"account before this system can be registered:"
-msgstr ""
-"<b>Você não tem nenhuma subscrição ativa na sua conta.</b> Você precisará "
-"executar uma das seguintes ações para criar uma subscrição ativa na sua "
-"conta antes que este sistema possa ser registrado:"
-
-#: ../data/rh_register.glade.h:8
-msgid "<b>Your system was registered for updates during installation.</b>"
-msgstr ""
-"<b>Seu sistema foi registrado para atualizações durante a instalação.</b>"
-
-#: ../data/rh_register.glade.h:9
-msgid ""
-"<b>_All available updates</b> will be provided to this system.  This system, "
-"if kept updated, will always be equivalent to the latest available minor "
-"release of Red Hat Enterprise Linux 6.  It will be registered to the main "
-"'Red Hat Enterprise Linux 6' software channel."
-msgstr ""
-"<b>Tod_as atualizações disponíveis</b> serão fornecidas a este sistema.  "
-"Este sistema, se mantido atualizado, será sempre equivalente à última versão "
-"menor do Red Hat Enterprise Linux 6. Ele será registrado ao principal canal "
-"de software 'Red Hat Enterprise Linux 6'."
-
-#: ../data/rh_register.glade.h:10
-msgid ""
-"<b>_Limited updates</b> will be provided to this system to maintain "
-"compatibility with the following eligible Red Hat Enterprise Linux minor "
-"release software channel:"
-msgstr ""
-"<b>Atualizações _limitadas</b> serão fornecidas ao sistema para manter "
-"compatibilidade com o seguinte canal elegível de software da versão menor do "
-"Red Hat Enterprise Linux:"
-
-#: ../data/rh_register.glade.h:11
-msgid "<big><b>Moving to earlier releases won't be possible</b></big>"
-msgstr ""
-"<big><b>A mudança para lançamentos anteriores não será possível</b></big>"
-
-#: ../data/rh_register.glade.h:12
-msgid ""
-"<small>Tip: Forgot your login or password? Look it up at \n"
-"https://www.redhat.com/wapps/sso/rhn/lostPassword.html</small>"
-msgstr ""
-"<small>Dica: Esqueceu seu nome de usuário ou senha? Procure por eles em \n"
-"https://www.redhat.com/wapps/sso/rhn/lostPassword.html</small>"
-
-#: ../data/rh_register.glade.h:14
-msgid "Advanced Network Configuration"
-msgstr "Configuração de Rede Avançada"
-
-#: ../data/rh_register.glade.h:15
-msgid "Advanced Network Configuration button"
-msgstr "Botão de Configuração de Rede Avançada"
-
-#: ../data/rh_register.glade.h:17
-msgid "Aplet screenshot"
-msgstr "Aplet screenshot"
-
-#: ../data/rh_register.glade.h:18
-msgid "Choose Channel"
-msgstr "Escolher Canal"
-
-#: ../data/rh_register.glade.h:20
-msgid "Choose minor release"
-msgstr "Escolher Lançamento menor"
-
-#: ../data/rh_register.glade.h:21
-msgid "Close"
-msgstr "Fechar"
-
-#: ../data/rh_register.glade.h:22
-msgid "Confirm operation system release selection"
-msgstr "Confirme a seleção de versão do sistema operacional"
-
-#: ../data/rh_register.glade.h:23
-msgid "Create profile"
-msgstr "Criar perfil"
-
-#: ../data/rh_register.glade.h:24
-msgid "Enter Your Account Information"
-msgstr "Fornecer Informações da sua Conta:"
-
-#: ../data/rh_register.glade.h:25
-msgid "Enter in the format hostname(:port)"
-msgstr "Indique no formato nome de host(:porta)"
-
-#: ../data/rh_register.glade.h:26
-msgid "Hardware Info"
-msgstr "Perfil do Hardware"
-
-#: ../data/rh_register.glade.h:27
-msgid "I would like to connect to Red Hat Network via an _HTTP proxy."
-msgstr "Eu gostaria de conectar ao Red Hat Network através de um _HTTP proxy."
-
-#: ../data/rh_register.glade.h:28
-msgid "Limited updates"
-msgstr "Atualizações Limitatas"
-
-#: ../data/rh_register.glade.h:29
-msgid "Link To Subscription"
-msgstr "Vincular à Subscrição"
-
-#: ../data/rh_register.glade.h:30
-msgid "No thanks, I'll connect later."
-msgstr "Não, obrigado. Eu conectarei depois."
-
-#: ../data/rh_register.glade.h:32
-msgid "Package Information"
-msgstr "Informações do Pacote"
-
-#: ../data/rh_register.glade.h:33
-msgid "Provide a Security Certificate"
-msgstr "Fornecer Certificado de Segurança"
-
-#: ../data/rh_register.glade.h:34
-msgid "RHN login field"
-msgstr "Campo de login do RHN"
-
-#: ../data/rh_register.glade.h:35
-msgid "RHN password field"
-msgstr "Campo de senha do RHN"
-
-#: ../data/rh_register.glade.h:36
-msgid "Review system..."
-msgstr "Revisar sistema..."
-
-#: ../data/rh_register.glade.h:37
-msgid "Select A File"
-msgstr "Selecione um Arquivo"
-
-#: ../data/rh_register.glade.h:38
-msgid "Send hardware profile checkbox"
-msgstr "Enviar caixa de seleção do perfil de hardaware"
-
-#: ../data/rh_register.glade.h:39
-msgid "Send package profile checkbox"
-msgstr "Enviar caixa de seleção do perfil de pacotes"
-
-#: ../data/rh_register.glade.h:40
-msgid "Start Window"
-msgstr "Iniciar Janela"
-
-#: ../data/rh_register.glade.h:44
-msgid ""
-"This system will <b>not</b> be able to successfully receive software "
-"updates, including security updates, from Red Hat without connecting to a "
-"Red Hat Network server.\n"
-"\n"
-"To keep your system updated, secure, and supported, please register this "
-"system at your earliest convenience.\n"
-"\n"
-"You may access the RHN registration tool by running <b>RHN Registration</b> "
-"in the <b>System > Administration</b> menu.\n"
-"You may access the software update tool by running <b>Software Update</b> in "
-"the <b>System > Administration</b> menu."
-msgstr ""
-"Este sistema <b>não</b> poderá receber atualizações de software da Red Hat, "
-"incluindo atualizações de segurança, com sucesso sem se conectar a um "
-"servidor do Red Hat Network.\n"
-"\n"
-"Para manter o seu sistema atualizado, seguro, e suportado, por favor "
-"registre este sistema assim que for conveniente.\n"
-"\n"
-"Você pode acessar esta ferramenta de registro rodando o <b>Registro do RHN</"
-"b> no menu <b>Sistemas > Administração</b>.\n"
-"Você pode acessar a ferramenta de atualização do software rodando "
-"<b>Atualização de Software</b> no menu <b>Sistemas> Administração</b>."
-
-#: ../data/rh_register.glade.h:50
-msgid "Use Authentication with HTTP Proxy"
-msgstr "Usar Autenticação com o HTTP Proxy:"
-
-#: ../data/rh_register.glade.h:51
-msgid "View Hardware Profile"
-msgstr "Visualizar Perfil de Hardware"
-
-#: ../data/rh_register.glade.h:52
-msgid "View Package Profile"
-msgstr "Visualizar Perfil de Pacotes"
-
-#: ../data/rh_register.glade.h:56
-msgid ""
-"Your system will be subscribed to the base software channel.  You will not "
-"be able to move this system to an earlier minor release channel if you "
-"continue (you will be able to move to a later release.)"
-msgstr ""
-"Seus sistema está subscrito ao canal base de software.  Você não será capaz "
-"de mover este sistema para um canal de versão menor anterior se você "
-"continuar (você será capaz de mover para uma versão posterior.)"
-
-#: ../data/rh_register.glade.h:57
-msgid "_Activate a subscription now..."
-msgstr "_Ativar uma subscrição agora..."
-
-#: ../data/rh_register.glade.h:58
-msgid "_Minor release:"
-msgstr "Versão _menor:"
-
-#: ../data/rh_register.glade.h:59
-msgid "_Operating system version:"
-msgstr "Versão do Sistema _operacional:"
-
-#: ../data/rh_register.glade.h:60
-msgid "icon of aplet"
-msgstr "Ícone do aplet"
-
-#: ../data/rh_register.glade.h:61
-msgid "installation number field"
-msgstr "Campo do número de instalação"
-
-#: ../data/rh_register.glade.h:62
-msgid "proxy location"
-msgstr "Localização do Proxy"
-
-#: ../data/rh_register.glade.h:63
-msgid "proxy password field"
-msgstr "Campo da Senha do Proxy"
-
-#: ../data/rh_register.glade.h:64
-msgid "proxy user field"
-msgstr "Campo de usuário do proxy"
-
-#: ../data/rh_register.glade.h:65
-msgid "satellite server location"
-msgstr "local de servidor do satellite"
-
-#: ../data/rh_register.glade.h:66
-msgid "system name"
-msgstr "Nome do Sistema"
-
-#: ../data/rh_register.glade.h:67
-#, fuzzy
-msgctxt "yes"
-msgid "<b>Compliance:</b>"
-msgstr "<b>Conformidade:</b>"
-
-#: ../data/rh_register.glade.h:68
-#, fuzzy
-msgctxt "yes"
-msgid "<b>Downloads &amp; Upgrades:</b>"
-msgstr "<b>Downloads &amp; Atualizações:</b>"
-
-#: ../data/rh_register.glade.h:69
-#, fuzzy
-msgctxt "yes"
-msgid "<b>HTTP Proxy</b>"
-msgstr "<b>HTTP Proxy</b>"
-
-#: ../data/rh_register.glade.h:70
-#, fuzzy
-msgctxt "yes"
-msgid "<b>Login:</b>"
-msgstr "<b>Login:</b>"
-
-#: ../data/rh_register.glade.h:71
-#, fuzzy
-msgctxt "yes"
-msgid "<b>Red Hat Network Location:</b>"
-msgstr "<b>Localização do Red Hat Network:</b>"
-
-#: ../data/rh_register.glade.h:72
-#, fuzzy
-msgctxt "yes"
-msgid "<b>Security &amp; Updates:</b>"
-msgstr "<b>Segurança &amp; Atualizações:</b>"
-
-#: ../data/rh_register.glade.h:73
-#, fuzzy
-msgctxt "yes"
-msgid "<b>Support:</b>"
-msgstr "<b>Suporte:</b>"
-
-#: ../data/rh_register.glade.h:74
-#, fuzzy
-msgctxt "yes"
-msgid "<b>System ID:</b>"
-msgstr "<b>ID do Sistema:</b>"
-
-#: ../data/rh_register.glade.h:75
-#, fuzzy
-msgctxt "yes"
-msgid "<b>Warning</b>"
-msgstr "<b>Aviso</b>"
-
-#: ../data/rh_register.glade.h:76
-#, fuzzy
-msgctxt "yes"
-msgid "<big><b>Profile Data</b></big>"
-msgstr "<big><b>Dados de Perfil</b></big>"
-
-#: ../data/rh_register.glade.h:77
-#, fuzzy
-msgctxt "yes"
-msgid "<big><b>System Name</b></big>"
-msgstr "<big><b>Nome do Sistema</b></big>"
-
-#: ../data/rh_register.glade.h:78
-#, fuzzy
-msgctxt "yes"
-msgid "<small><b>Example:</b> https://satellite.example.com</small>"
-msgstr "<small><b>Exemplo:</b> https://satellite.example.com</small>"
-
-#: ../data/rh_register.glade.h:79
-#, fuzzy
-msgctxt "yes"
-msgid "<small><b>Example:</b> squid.example.com:3128</small>"
-msgstr "<small><b>Exemplo:</b> squid.example.com:3128</small>"
-
-#: ../data/rh_register.glade.h:80
-#, fuzzy
-msgctxt "yes"
-msgid "<small><b>Example</b>: XXXX-XXXX-XXXX-XXXX</small>"
-msgstr "<small><b>Exemplo</b>: XXXX-XXXX-XXXX-XXXX</small>"
-
-#: ../data/rh_register.glade.h:81
-#, fuzzy
-msgctxt "yes"
-msgid ""
-"<small><b>Tip:</b> Red Hat values your privacy: http://www.redhat.com/legal/"
-"privacy_statement.html.</small>"
-msgstr ""
-"<small><b>Dica:</b> A Red Hat respeita a sua privacidade: http://www.redhat."
-"com/legal/privacy_statement.html.</small>"
-
-#: ../data/rh_register.glade.h:82
-#, fuzzy
-msgctxt "yes"
-msgid ""
-"<small>Tip: Forgot your login or password? Contact your Satellite's "
-"<i>Organization Administrator</i>.</small>"
-msgstr ""
-"<small>Dica: Esqueceu seu login ou senha? Contate o <i>Administrador da "
-"Organização</i> do seu Satellite.</small>"
-
-#: ../data/rh_register.glade.h:84
-#, no-c-format
-msgctxt "yes"
-msgid ""
-"A security certificate compatible with <b>%s</b> was not found on this "
-"system."
-msgstr ""
-
-#: ../data/rh_register.glade.h:85
-#, fuzzy
-msgctxt "yes"
-msgid ""
-"Access to the technical support experts at Red Hat or Red Hat's partners for "
-"help with any issues you might encounter with this system."
-msgstr ""
-"Acesso aos peritos em suporte técnico da Red Hat ou de parceiros da Red Hat "
-"para ajuda com quaisquer questões que você venha a encontrar com este "
-"sistema."
-
-#: ../data/rh_register.glade.h:86
-#, fuzzy
-msgctxt "yes"
-msgid ""
-"Activate a previously purchased subscription you have not yet activated."
-msgstr ""
-"Ative uma subscrição adquirida anteriormente que você ainda não tenha "
-"ativado."
-
-#: ../data/rh_register.glade.h:87
-#, fuzzy
-msgctxt "yes"
-msgid "Advanced _Network Configuration ..."
-msgstr "Co_nfiguração de Rede Avançada ..."
-
-#: ../data/rh_register.glade.h:88
-#, fuzzy
-msgctxt "yes"
-msgid ""
-"Are you sure you don't want to connect your system to Red Hat Network? "
-"You'll miss out on the benefits of a Red Hat Enterprise Linux subscription:"
-msgstr ""
-"Tem certeza que você não quer conectar seu sistema ao Red Hat Network? Você "
-"deixará de obter os benefícios de uma subscrição do Red Hat Enterprise Linux:"
-
-#: ../data/rh_register.glade.h:89
-#, fuzzy
-msgctxt "yes"
-msgid "Are you sure you would like to continue?"
-msgstr "Tem certeza que gostaria de continuar?"
-
-#: ../data/rh_register.glade.h:90
-#, fuzzy
-msgctxt "yes"
-msgid "CPU Model:"
-msgstr "Modelo da CPU:"
-
-#: ../data/rh_register.glade.h:91
-#, fuzzy
-msgctxt "yes"
-msgid "CPU Speed:"
-msgstr "Velocidade da CPU:"
-
-#: ../data/rh_register.glade.h:92
-#, fuzzy
-msgctxt "yes"
-msgid "Certificate _Location:"
-msgstr "_Localização do Certificado:"
-
-#: ../data/rh_register.glade.h:93
-#, fuzzy
-msgctxt "yes"
-msgid ""
-"Connecting your system to Red Hat Network allows you to take full advantage "
-"of the benefits of a paid subscription, including:"
-msgstr ""
-"Conectar o seu sistema ao Red Hat Network permite que você faça total "
-"proveito dos benefícios de uma subscrição paga, incluindo:"
-
-#: ../data/rh_register.glade.h:94
-#, fuzzy
-msgctxt "yes"
-msgid ""
-"Download installation images for Red Hat Enterprise Linux releases, "
-"including new releases."
-msgstr ""
-"Baixar imagens de instalação para lançamentos do Red Hat Enterprise Linux, "
-"incluindo novos lançamentos."
-
-#: ../data/rh_register.glade.h:95
-#, fuzzy
-msgctxt "yes"
-msgid "ERROR"
-msgstr "ERRO"
-
-#: ../data/rh_register.glade.h:96
-#, fuzzy
-msgctxt "yes"
-msgid ""
-"Except for a few cases, Red Hat recommends customers only register with RHN "
-"once."
-msgstr ""
-"Exceto em poucos casos, a Red Hat recomenda que clientes somente se "
-"registrem com o RHN uma vez.\n"
-
-#: ../data/rh_register.glade.h:97
-#, fuzzy
-msgctxt "yes"
-msgid ""
-"For more information, including alternate tools, consult this Knowledge Base "
-"Article: <a href=\"https://access.redhat.com/kb/docs/DOC-45563\">https://"
-"access.redhat.com/kb/docs/DOC-45563</a>"
-msgstr ""
-"Para mais informações, incluindo ferramentas alternadas, consulte este "
-"Artigo da Base de Conhecimento: <a href=\"https://access.redhat.com/kb/docs/"
-"DOC-45563\">https://access.redhat.com/kb/docs/DOC-45563</a>\n"
-
-#: ../data/rh_register.glade.h:98
-#, fuzzy
-msgctxt "yes"
-msgid "Hardware Profile"
-msgstr "Perfil do Hardware"
-
-#: ../data/rh_register.glade.h:99
-#, fuzzy
-msgctxt "yes"
-msgid "Hostname:"
-msgstr "Nome de host:"
-
-#: ../data/rh_register.glade.h:100
-#, fuzzy
-msgctxt "yes"
-msgid ""
-"I <b>_don't</b> have an SSL certificate. I will contact my system "
-"administrator for assistance and will register at a later time."
-msgstr ""
-"Eu <b>_não</b> tenho um certificado SSL. Vou pedir ajuda ao meu "
-"administrador de sistemas e registrarei mais tarde."
-
-#: ../data/rh_register.glade.h:101
-#, fuzzy
-msgctxt "yes"
-msgid ""
-"I have access to a <b>Red Hat Network Satellite</b> or <b>Red Hat Network "
-"Proxy</b>. I'd like to receive software updates from the Satellite or Proxy "
-"below:"
-msgstr ""
-"Eu tenho acesso a um <b>Red Hat Network Satellite</b> ou <b>Red Hat Network "
-"Proxy</b>. Gostaria de receber atualizações de software do Satellite ou "
-"Proxy abaixo:"
-
-#: ../data/rh_register.glade.h:102
-#, fuzzy
-msgctxt "yes"
-msgid "I have an <b>_SSL certificate</b> to communicate with Red Hat Network:"
-msgstr ""
-"Eu tenho um <b>certificado _SSL</b> para comunicar com o Red Hat Network:"
-
-#: ../data/rh_register.glade.h:103
-#, fuzzy
-msgctxt "yes"
-msgid "I would like to connect to Red Hat Network via an _HTTP proxy."
-msgstr "Eu gostaria de conectar ao Red Hat Network através de um _HTTP proxy."
-
-#: ../data/rh_register.glade.h:104
-#, fuzzy
-msgctxt "yes"
-msgid ""
-"I'd like to receive updates from <b>Red Hat Network</b>. (I don't have "
-"access to a Red Hat Network Satellite or Proxy.)"
-msgstr ""
-"Eu gostaria de receber atualizações de software do <b>Red Hat Network</b>. "
-"Eu não tenho acesso a um Red Hat Network Satellite ou Proxy."
-
-#: ../data/rh_register.glade.h:105
-#, fuzzy
-msgctxt "yes"
-msgid "IP Address:"
-msgstr "Endereço IP:"
-
-#: ../data/rh_register.glade.h:106
-#, fuzzy
-msgctxt "yes"
-msgid "Installation _Number:"
-msgstr "_Número de Instalação:"
-
-#: ../data/rh_register.glade.h:107
-#, fuzzy
-msgctxt "yes"
-msgid ""
-"It appears this system has already been registered with RHN using RHN "
-"Certificate-Based Entitlement technology. This tool requires registration "
-"using RHN Classic technology."
-msgstr ""
-"Aparentemente este sistema já está registrado com o RHN usando a tecnologia "
-"RHN de direitos com base em certificados. Esta ferramenta requer registro "
-"usando a tecnologia RHN Classic."
-
-#: ../data/rh_register.glade.h:108
-#, fuzzy
-msgctxt "yes"
-msgid "It appears this system has already been set up for software updates:"
-msgstr ""
-"Parece que este sistema já foi configurado para atualizações de software:"
-
-#: ../data/rh_register.glade.h:109
-#, fuzzy
-msgctxt "yes"
-msgid ""
-"Log in to http://rhn.redhat.com/ and unentitle an inactive system at Your "
-"RHN > Subscription Management > System Entitlements."
-msgstr ""
-"Autentique-se ao http://rhn.redhat.com/ e retire os direitos a serviços de "
-"um sistema inativo em Seu RHN > Gerenciamento de Subscrições > "
-"Direitos do Sistema."
-
-#: ../data/rh_register.glade.h:110
-#, fuzzy
-msgctxt "yes"
-msgid "Memory:"
-msgstr "Memória:"
-
-#: ../data/rh_register.glade.h:111
-#, fuzzy
-msgctxt "yes"
-msgid "Package Information"
-msgstr "Informações do Pacote"
-
-#: ../data/rh_register.glade.h:112
-#, fuzzy
-msgctxt "yes"
-msgid ""
-"Please enter your account information for <b>Red Hat Network</b> (http://rhn."
-"redhat.com/)"
-msgstr ""
-"Por favor digite as informações da sua conta no <b>Red Hat Network</b> "
-"(http://rhn.redhat.com/)"
-
-#: ../data/rh_register.glade.h:113
-#, fuzzy
-msgctxt "yes"
-msgid "Please review the subscription details below:"
-msgstr "Por favor revise os detalhes da subscrição listados abaixo:"
-
-#: ../data/rh_register.glade.h:114
-#, fuzzy
-msgctxt "yes"
-msgid "Proxy P_assword:"
-msgstr "Senh_a do Proxy:"
-
-#: ../data/rh_register.glade.h:115
-#, fuzzy
-msgctxt "yes"
-msgid "Proxy _Username:"
-msgstr "Nome de _Usuário do Proxy:"
-
-#: ../data/rh_register.glade.h:116
-#, fuzzy
-msgctxt "yes"
-msgid ""
-"Purchase an additional Red Hat Enterprise Linux subscription at http://www."
-"redhat.com/store/."
-msgstr ""
-"Adquira uma subscrição adicional do Red Hat Enterprise Linux em http://www."
-"redhat.com/store/."
-
-#: ../data/rh_register.glade.h:117
-#, fuzzy
-msgctxt "yes"
-msgid "RHN Classic Mode"
-msgstr "RHN Classic Mode"
-
-#: ../data/rh_register.glade.h:118
-#, fuzzy
-msgctxt "yes"
-msgid ""
-"Receive the latest software updates, including security updates, keeping "
-"this Red Hat Enterprise Linux system <b>updated</b> and <b>secure</b>."
-msgstr ""
-"Receba as últimas atualizações de software, incluindo atualizações de "
-"segurança, mantendo este sistema Red Hat Enterprise Linux <b>atualizado</b> "
-"e <b>seguro</b>."
-
-#: ../data/rh_register.glade.h:119
-#, fuzzy
-msgctxt "yes"
-msgid "Red Hat Linux Version:"
-msgstr "Versão do Red Hat Linux:"
-
-#: ../data/rh_register.glade.h:120
-#, fuzzy
-msgctxt "yes"
-msgid "Red Hat Network _Location:"
-msgstr "_Localização do Red Hat Network:"
-
-#: ../data/rh_register.glade.h:121
-#, fuzzy
-msgctxt "yes"
-msgid "Send _hardware profile"
-msgstr "Enviar perfil de _hardaware"
-
-#: ../data/rh_register.glade.h:122
-#, fuzzy
-msgctxt "yes"
-msgid "Send _package profile"
-msgstr "Enviar _perfil de pacotes"
-
-#: ../data/rh_register.glade.h:123
-#, fuzzy
-msgctxt "yes"
-msgid "Software update setup has been completed for this system."
-msgstr ""
-"Configuração de atualização de software foi concluída para este sistema."
-
-#: ../data/rh_register.glade.h:124
-#, fuzzy
-msgctxt "yes"
-msgid ""
-"Stay in compliance with your subscription agreement and manage subscriptions "
-"for systems connected to your account at http://rhn.redhat.com/."
-msgstr ""
-"Fique em conformidade com seu contrato de subscrição e gerencie subscrições "
-"para sistemas conectados à sua conta em http://rhn.redhat.com."
-
-#: ../data/rh_register.glade.h:125
-#, fuzzy
-msgctxt "yes"
-msgid "System _Name:"
-msgstr "_Nome do Sistema:"
-
-#: ../data/rh_register.glade.h:126
-#, fuzzy
-msgctxt "yes"
-msgid ""
-"This assistant will guide you through connecting your system  to Red Hat "
-"Network (RHN) for software updates, such as:"
-msgstr ""
-"Este assistente vai lhe ajudar a conectar o seu sistema ao Red Hat Network "
-"(RHN) para atualizações de software, tais como:"
-
-#: ../data/rh_register.glade.h:127
-#, fuzzy
-msgctxt "yes"
-msgid "Use Au_thentication with HTTP Proxy:"
-msgstr "Usar Au_tenticação com o HTTP Proxy:"
-
-#: ../data/rh_register.glade.h:128
-#, fuzzy
-msgctxt "yes"
-msgid "V_iew Package Profile ..."
-msgstr "V_isualizar Perfil de Pacotes ..."
-
-#: ../data/rh_register.glade.h:129
-#, fuzzy
-msgctxt "yes"
-msgid ""
-"Would you like to register your system at this time? <b>(Strongly "
-"recommended.)</b>"
-msgstr ""
-"Gostaria de registrar seu sistema nesta ocasião? <b>Altamente Recomendável.</"
-"b>"
-
-#: ../data/rh_register.glade.h:130
-#, fuzzy
-msgctxt "yes"
-msgid ""
-"You may connect your system to <b>Red Hat Network</b> (https://rhn.redhat."
-"com/) or to a <b>Red Hat Network Satellite</b> or <b>Red Hat Network Proxy</"
-"b> in order to receive software updates."
-msgstr ""
-"Você pode registrar seu sistema ao <b>Red Hat Network</b> (https://rhn."
-"redhat.com/) ou a um <b>Red Hat Network Satellite</b> ou <b>Red Hat Network "
-"Proxy</b> para receber atualizações de software."
-
-#: ../data/rh_register.glade.h:131
-#, fuzzy
-msgctxt "yes"
-msgid ""
-"You will <b>not</b> be able to take advantage of these subscriptions "
-"privileges without connecting your system to Red Hat Network."
-msgstr ""
-"Você <b>não</b> poderá usufruir destes privilégios de subscrição sem "
-"conectar o seu sistema ao Red Hat Network."
-
-#: ../data/rh_register.glade.h:132
-#, fuzzy
-msgctxt "yes"
-msgid ""
-"You won't be able to receive software updates, including security updates, "
-"for this system."
-msgstr ""
-"Receba as últimas atualizações de software, incluindo atualizações de "
-"segurança, mantendo este sistema Red Hat Enterprise Linux atualizado e "
-"seguro."
-
-#: ../data/rh_register.glade.h:133
-#, fuzzy
-msgctxt "yes"
-msgid ""
-"You'll need to send us a profile of what packages and hardware are installed "
-"on your system so we can determine what updates are available."
-msgstr ""
-"Você precisará nos enviar um perfil de quais pacotes e hardware estão "
-"instalados no seu sistema para que possamos determinar quais atualizações "
-"estão disponíveis."
-
-#: ../data/rh_register.glade.h:134
-#, fuzzy
-msgctxt "yes"
-msgid ""
-"You'll want to choose a name for this system so you'll be able to identify "
-"it in the Red Hat Network interface."
-msgstr ""
-"Você deve escolher um nome para este sistema para que você possa identificá-"
-"lo na interface do Red Hat Network."
-
-#: ../data/rh_register.glade.h:135
-#, fuzzy
-msgctxt "yes"
-msgid "Your system is not setup for software updates."
-msgstr "O seu sistema não está configurado para atualizações de software."
-
-#: ../data/rh_register.glade.h:136
-#, fuzzy
-msgctxt "yes"
-msgid ""
-"Your system is now ready to receive the software updates that will keep it "
-"secure and supported."
-msgstr ""
-"Seu sistema precisará acessar uma subscrição. Isto permitirá que você "
-"mantenha seu sistema atualizado, seguro, e suportado."
-
-#: ../data/rh_register.glade.h:137
-#, fuzzy
-msgctxt "yes"
-msgid ""
-"Your system is ready to receive the software updates that will keep it "
-"secure and supported."
-msgstr ""
-"Seu sistema precisará acessar uma subscrição. Isto permitirá que você "
-"mantenha seu sistema atualizado, seguro, e suportado."
-
-#: ../data/rh_register.glade.h:138
-#, fuzzy
-msgctxt "yes"
-msgid ""
-"Your system will need to access a subscription. This will allow you to keep "
-"your system updated, secure, and supported."
-msgstr ""
-"Seu sistema precisará acessar uma subscrição. Isto permitirá que você "
-"mantenha seu sistema atualizado, seguro, e suportado."
-
-#: ../data/rh_register.glade.h:139
-#, fuzzy
-msgctxt "yes"
-msgid "_Close"
-msgstr "Fe_char"
-
-#: ../data/rh_register.glade.h:140
-#, fuzzy
-msgctxt "yes"
-msgid "_Login:"
-msgstr "_Login:"
-
-#: ../data/rh_register.glade.h:141
-#, fuzzy
-msgctxt "yes"
-msgid "_No thanks, I'll connect later."
-msgstr "_Não, obrigado. Eu conectarei depois."
-
-#: ../data/rh_register.glade.h:142
-#, fuzzy
-msgctxt "yes"
-msgid "_No, Cancel"
-msgstr "_Não, Cancelar"
-
-#: ../data/rh_register.glade.h:143
-#, fuzzy
-msgctxt "yes"
-msgid "_No, I prefer to register at a later time."
-msgstr "_Não, Prefiro registrar depois."
-
-#: ../data/rh_register.glade.h:144
-#, fuzzy
-msgctxt "yes"
-msgid "_Password:"
-msgstr "_Senha:"
-
-#: ../data/rh_register.glade.h:145
-#, fuzzy
-msgctxt "yes"
-msgid "_Proxy Location:"
-msgstr "Localização do _Proxy:"
-
-#: ../data/rh_register.glade.h:146
-#, fuzzy
-msgctxt "yes"
-msgid "_Take me back to the registration"
-msgstr "_Leve-me de volta para o processo de registro"
-
-#: ../data/rh_register.glade.h:147
-#, fuzzy
-msgctxt "yes"
-msgid "_Take me back to the setup process."
-msgstr "Leve-me de volta ao processo de configuração."
-
-#: ../data/rh_register.glade.h:148
-#, fuzzy
-msgctxt "yes"
-msgid "_View Hardware Profile ..."
-msgstr "_Visualizar Perfil de Hardware ..."
-
-#: ../data/rh_register.glade.h:149
-#, fuzzy
-msgctxt "yes"
-msgid "_Why Should I Connect to RHN? ..."
-msgstr "_Por que Eu Devo Conectar ao RHN? ..."
-
-#: ../data/rh_register.glade.h:150
-#, fuzzy
-msgctxt "yes"
-msgid "_Yes, Continue"
-msgstr "_Sim, Continuar"
-
-#: ../data/rh_register.glade.h:151
-#, fuzzy
-msgctxt "yes"
-msgid "_Yes, I'd like to register now."
-msgstr "_Sim, Eu gostaria de registrar agora."
-
-#: ../data/rh_register.glade.h:152
-#, fuzzy
-msgctxt "yes"
-msgid "label"
-msgstr "etiqueta"
-
-#: ../data/rh_register.glade.h:153
-#, fuzzy
-msgctxt "yes"
-msgid "•"
-msgstr "•"
-
-#: ../data/rh_register.glade.h:154
-#, fuzzy
-msgctxt "yes"
-msgid "• A name for your system's Red Hat Network profile"
-msgstr "• Um nome para o perfil do Red Hat Network do seu sistema"
-
-#: ../data/rh_register.glade.h:155
-#, fuzzy
-msgctxt "yes"
-msgid "• The address to your Red Hat Network Satellite (optional)"
-msgstr "• O endereço do seu Red Hat Network Satellite (opcional)"
-
-#: ../data/rh_register.glade.h:156
-#, fuzzy
-msgctxt "yes"
-msgid "• Your Red Hat Network or Red Hat Network Satellite login "
-msgstr "• Seu login do Red Hat Network ou Red Hat Network Satellite"
-
-#: ../rhn_register.desktop.in.h:1
-msgid "RHN Registration"
-msgstr "Registro RHN"
-
-#: ../rhn_register.desktop.in.h:2
-msgid "Register for software updates from Spacewalk/Satellite/Red Hat Network"
-msgstr ""
-"Registre para atualizações de software do Spacewalk/Satellite/Red Hat Network"
-
-#: ../rhn_register.desktop.in.h:3
-msgid "Register to Spacewalk/Satellite/Red Hat Network."
-msgstr "Registrar no Spacewalk/Satellite/Red Hat Network."
-
-#~ msgid ""
-#~ "Could not open /etc/yum/pluginconf.d/rhnplugin.conf\n"
-#~ "yum-rhn-plugin is not enable.\n"
-#~ msgstr ""
-#~ "Não foi possível abrir /etc/yum/pluginconf.d/rhnplugin.conf\n"
-#~ "yum-rhn-plugin não está habilitado.\n"
-
-#~ msgid "Entitlement Platform Registration"
-#~ msgstr "Registro de Plataforma de Serviços"
-
-#~ msgid ""
-#~ "A security certificate compatible with <b>%s</b> was not found on this "
-#~ "system.\n"
-#~ "\n"
-#~ "A security certificate, using SSL technology, is necessary to ensure that "
-#~ "data communicated between this system and Red Hat Network (including your "
-#~ "login and password) is secure."
-#~ msgstr ""
-#~ "Um certificado de segurança compatível com <b>%s</b> não foi encontrado "
-#~ "neste sistema.\n"
-#~ "\n"
-#~ "Um certificado de segurança, usando tecnologia SSL, é necessário para ter "
-#~ "certeza de que dados comunicados entre este sistema e o Red Hat Network "
-#~ "(incluindo seu login e senha) estejam seguros."
-
-#~ msgid ""
-#~ "You won't be able to receive software updates, including security "
-#~ "updates, for this system.\n"
-#~ "\n"
-#~ "You may access the RHN registration tool by running <b>RHN Registration</"
-#~ "b> or <b>Red Hat Subscription Manager</b> in the <b>System > "
-#~ "Administration</b> menu.\n"
-#~ "You may access the software update tool by running <b>Software Update</b> "
-#~ "in the <b>System > Administration</b> menu."
-#~ msgstr ""
-#~ "Este sistema não poderá receber atualizações de software, incluindo "
-#~ "atualizações de segurança, para este sistema.\n"
-#~ "\n"
-#~ "Você pode acessar esta ferramenta de registro RHN rodando o <b>Registro "
-#~ "do RHN</b> no menu <b>Sistemas > Administração</b>.\n"
-#~ "Você pode acessar a ferramenta de atualização do software rodando "
-#~ "<b>Atualização de Software</b> no menu <b>Sistemas> Administração</b>."
-
-#~ msgid ""
-#~ "Your system is now ready to receive the software updates that will keep "
-#~ "it secure and supported.\n"
-#~ "\n"
-#~ "You'll know when software updates are available when a package icon "
-#~ "appears in the notification area of your desktop (usually in the upper-"
-#~ "right corner, circled below.) Clicking on this icon, when available, will "
-#~ "guide you through applying any updates that are available:"
-#~ msgstr ""
-#~ "Seu sistema está agora pronto para receber as atualizações de software "
-#~ "que o manterão seguro e suportado.\n"
-#~ "\n"
-#~ "Você saberá que atualizações de software estão disponíveis quando um "
-#~ "ícone de pacote aparecer na área de notificação da sua área de trabalho "
-#~ "(normalmente no canto superior direito, circulado abaixo). Clicar neste "
-#~ "ícone, quando o mesmo estiver visível, vai lhe guiar através da aplicação "
-#~ "de quaisquer atualizações que estejam disponíveis:"
-
-#~ msgid ""
-#~ "Your system is ready to receive the software updates that will keep it "
-#~ "secure and supported.\n"
-#~ "\n"
-#~ "You'll know when software updates are available when a package icon "
-#~ "appears in the notification area of your desktop (usually in the upper-"
-#~ "right corner, circled below.) Clicking on this icon, when available, will "
-#~ "guide you through applying any updates that are available:"
-#~ msgstr ""
-#~ "O seu sistema está pronto para receber as atualizações do software que "
-#~ "manterão isto seguro e suportado.\n"
-#~ "\n"
-#~ "Você saberá quando as atualizações do software estarão disponíveis quando "
-#~ "um ícone aparecer na área de notificação de seu desktop (normalmente no "
-#~ "quanto direito superior, circulado abaixo.) O clicamento neste ícone, "
-#~ "quando disponível, o levará à aplicar em todas as atualizações "
 #~ "disponíveis: "