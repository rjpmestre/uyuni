--- conflicted
+++ resolved
@@ -216,14 +216,6 @@
 msgstr ""
 
 #. Why Register Window
-<<<<<<< HEAD
-#: ../src/up2date_client/rhnreg_constants.py:36 ../data/rh_register.glade.h:94
-msgid "Why Should I Connect to NCC? ..."
-msgstr ""
-
-#: ../src/up2date_client/rhnreg_constants.py:37
-msgid "Why connect to NCC?"
-=======
 #: ../src/up2date_client/rhnreg_constants.py:36
 #: ../data/rh_register.glade.h:118
 msgid "Why Should I Connect to RHN? ..."
@@ -232,7 +224,6 @@
 #: ../src/up2date_client/rhnreg_constants.py:37
 #: ../data/rh_register.glade.h:117
 msgid "Why Register"
->>>>>>> ec89b999
 msgstr ""
 
 #: ../src/up2date_client/rhnreg_constants.py:38 ../data/rh_register.glade.h:51
@@ -482,13 +473,8 @@
 msgstr ""
 
 #. Send Window
-<<<<<<< HEAD
-#: ../src/up2date_client/rhnreg_constants.py:125
-msgid "Send Profile Information to NCC"
-=======
 #: ../src/up2date_client/rhnreg_constants.py:133
 msgid "Send Profile Information to Red Hat Network"
->>>>>>> ec89b999
 msgstr ""
 
 #: ../src/up2date_client/rhnreg_constants.py:134
@@ -501,13 +487,8 @@
 msgstr ""
 
 #. Sending Window
-<<<<<<< HEAD
-#: ../src/up2date_client/rhnreg_constants.py:133
-msgid "Sending Profile to NCC"
-=======
 #: ../src/up2date_client/rhnreg_constants.py:141
 msgid "Sending Profile to Red Hat Network"
->>>>>>> ec89b999
 msgstr ""
 
 #: ../src/up2date_client/rhnreg_constants.py:145
@@ -610,13 +591,8 @@
 "this system to software channels via the software > software channels tab."
 msgstr ""
 
-<<<<<<< HEAD
-#: ../src/up2date_client/rhnreg_constants.py:194
-msgid "NCC service level:"
-=======
 #: ../src/up2date_client/rhnreg_constants.py:208
 msgid "RHN service level:"
->>>>>>> ec89b999
 msgstr ""
 
 #: ../src/up2date_client/rhnreg_constants.py:209
@@ -886,13 +862,8 @@
 "try again."
 msgstr ""
 
-<<<<<<< HEAD
-#: ../src/up2date_client/rhnregGui.py:327
-msgid "There was an error communicating with NCC."
-=======
 #: ../src/up2date_client/rhnregGui.py:365
 msgid "There was an error communicating with Red Hat Network."
->>>>>>> ec89b999
 msgstr ""
 
 #: ../src/up2date_client/rhnregGui.py:366
@@ -948,13 +919,8 @@
 msgid "There was an error while creating the profile."
 msgstr ""
 
-<<<<<<< HEAD
-#: ../src/up2date_client/rhnregGui.py:703
-msgid "Sending your profile information to NCC.  Please wait."
-=======
 #: ../src/up2date_client/rhnregGui.py:741
 msgid "Sending your profile information to Red Hat Network.  Please wait."
->>>>>>> ec89b999
 msgstr ""
 
 #: ../src/up2date_client/rhnregGui.py:760
@@ -1116,13 +1082,8 @@
 msgid "Error: Server Unavailable. Please try later."
 msgstr ""
 
-<<<<<<< HEAD
-#: ../src/up2date_client/rpcServer.py:167
-msgid "ERROR: can not find NCC CA file"
-=======
 #: ../src/up2date_client/rpcServer.py:165
 msgid "ERROR: can not find RHNS CA file"
->>>>>>> ec89b999
 msgstr ""
 
 #: ../src/up2date_client/rpcServer.py:203
@@ -1137,13 +1098,8 @@
 msgid "Getting list of packages installed on the system"
 msgstr ""
 
-<<<<<<< HEAD
-#: ../src/up2date_client/tui.py:120
-msgid "NCC Location:"
-=======
 #: ../src/up2date_client/tui.py:126
 msgid "Red Hat Network Location:"
->>>>>>> ec89b999
 msgstr ""
 
 #: ../src/up2date_client/tui.py:128
@@ -1226,13 +1182,8 @@
 "  <Tab>/<Alt-Tab> between elements  |  <Space> selects  |  <F12> next screen"
 msgstr ""
 
-<<<<<<< HEAD
-#: ../src/up2date_client/tui.py:1190
-msgid "You must run the NCC registration program as root."
-=======
 #: ../src/up2date_client/tui.py:1269
 msgid "You must run the RHN registration program as root."
->>>>>>> ec89b999
 msgstr ""
 
 #: ../src/up2date_client/up2dateErrors.py:29
@@ -1298,11 +1249,6 @@
 msgid "Choose Server"
 msgstr ""
 
-<<<<<<< HEAD
-#: ../src/firstboot/rhn_choose_server_gui.py:54
-#: ../src/firstboot/rhn_login_gui.py:42 ../src/firstboot/rhn_login_gui.py:43
-msgid "NCC Login"
-=======
 #: ../src/firstboot/rhn_choose_server_gui.py:56
 msgid "Entitlement Platform Registration"
 msgstr ""
@@ -1310,7 +1256,6 @@
 #: ../src/firstboot/rhn_choose_server_gui.py:61
 #: ../src/firstboot/rhn_login_gui.py:41 ../src/firstboot/rhn_login_gui.py:42
 msgid "Red Hat Login"
->>>>>>> ec89b999
 msgstr ""
 
 #: ../src/firstboot/rhn_choose_server_gui.py:66
@@ -1839,21 +1784,12 @@
 "below:"
 msgstr ""
 
-<<<<<<< HEAD
-#: ../data/rh_register.glade.h:56
-msgid "I have an <b>_SSL certificate</b> to communicate with NCC:"
-msgstr ""
-
-#: ../data/rh_register.glade.h:57
-msgid "I would like to connect to NCC via an _HTTP proxy."
-=======
 #: ../data/rh_register.glade.h:66
 msgid "I have an <b>_SSL certificate</b> to communicate with Red Hat Network:"
 msgstr ""
 
 #: ../data/rh_register.glade.h:67
 msgid "I would like to connect to Red Hat Network via an _HTTP proxy."
->>>>>>> ec89b999
 msgstr ""
 
 #: ../data/rh_register.glade.h:68
@@ -1945,21 +1881,12 @@
 "this SUSE Linux Enterprise system <b>updated</b> and <b>secure</b>."
 msgstr ""
 
-<<<<<<< HEAD
-#: ../data/rh_register.glade.h:73
-msgid "SUSE Linux Enterprise Version:"
-msgstr ""
-
-#: ../data/rh_register.glade.h:74
-msgid "NCC _Location:"
-=======
 #: ../data/rh_register.glade.h:90
 msgid "Red Hat Linux Version:"
 msgstr ""
 
 #: ../data/rh_register.glade.h:91
 msgid "Red Hat Network _Location:"
->>>>>>> ec89b999
 msgstr ""
 
 #: ../data/rh_register.glade.h:92
@@ -2063,14 +1990,9 @@
 "You won't be able to receive software updates, including security updates, "
 "for this system.\n"
 "\n"
-<<<<<<< HEAD
-"You may access the NCC registration tool by running <b>NCC Registration</b> "
-"in the <b>System > Administration</b> menu.\n"
-=======
 "You may access the RHN registration tool by running <b>RHN Registration</b> "
 "or <b>Red Hat Subscription Manager</b> in the <b>System > Administration</b> "
 "menu.\n"
->>>>>>> ec89b999
 "You may access the software update tool by running <b>Software Update</b> in "
 "the <b>System > Administration</b> menu."
 msgstr ""
@@ -2178,13 +2100,8 @@
 msgid "_View Hardware Profile ..."
 msgstr ""
 
-<<<<<<< HEAD
-#: ../data/rh_register.glade.h:126
-msgid "_Why Should I Connect to NCC? ..."
-=======
 #: ../data/rh_register.glade.h:151
 msgid "_Why Should I Connect to RHN? ..."
->>>>>>> ec89b999
 msgstr ""
 
 #: ../data/rh_register.glade.h:152
@@ -2231,18 +2148,6 @@
 msgid "•"
 msgstr ""
 
-<<<<<<< HEAD
-#: ../data/rh_register.glade.h:131
-msgid "• A name for your system's NCC profile"
-msgstr ""
-
-#: ../data/rh_register.glade.h:132
-msgid "• The address to your SUSE Manager Server (optional)"
-msgstr ""
-
-#: ../data/rh_register.glade.h:133
-msgid "• Your NCC or SUSE Manager Server login "
-=======
 #: ../data/rh_register.glade.h:163
 msgid "• A name for your system's Red Hat Network profile"
 msgstr ""
@@ -2253,7 +2158,6 @@
 
 #: ../data/rh_register.glade.h:165
 msgid "• Your Red Hat Network or Red Hat Network Satellite login "
->>>>>>> ec89b999
 msgstr ""
 
 #: ../rhn_register.desktop.in.h:1
