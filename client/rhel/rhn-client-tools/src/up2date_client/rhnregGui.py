#
# Copyright (c) 1999--2012 Red Hat, Inc.
#
# This software is licensed to you under the GNU General Public License,
# version 2 (GPLv2). There is NO WARRANTY for this software, express or
# implied, including the implied warranties of MERCHANTABILITY or FITNESS
# FOR A PARTICULAR PURPOSE. You should have received a copy of GPLv2
# along with this software; if not, see
# http://www.gnu.org/licenses/old-licenses/gpl-2.0.txt.
#
# Red Hat trademarks are not licensed under GPLv2. No permission is
# granted to use or replicate Red Hat trademarks that are incorporated
# in this software or its documentation.
#
# In addition, as a special exception, the copyright holders give
# permission to link the code of portions of this program with the
# OpenSSL library under certain conditions as described in each
# individual source file, and distribute linked combinations
# including the two.
# You must obey the GNU General Public License in all respects
# for all of the code used other than OpenSSL.  If you modify
# file(s) with this exception, you may extend this exception to your
# version of the file(s), but you are not obligated to do so.  If you
# do not wish to do so, delete this exception statement from your
# version.  If you delete this exception statement from all source
# files in the program, then also delete it here.



# this is a module containing classes for the registration related windows in
# gui.py. The code is split up so we can reuse it in the firstboot modules
"""
Explanation of the RHN registration gui and how it is used from both
rhn_register and firstboot (from alikins):
Most of the "work" happens in rhnregGui.py. Thats where the
logic for the screens is.
gui.py has Gui which is the big monster class (using druid) that makes up the
main gui wizard for up2date/rhn_register. Gui implements showing the pages for
up2date/rhn_register. For up2date/rhnreg, it has methods that load the classes
from rhnregGui (by multiple inheritance...), but it's not too bad, it's all
mixin stuff, nothing wacky, no overridden methods or anything.
firstboot/* does more or less the same thing, but with a different style of
wrapper just to present the firstboot style api's. (Each "page" in firstboot is
a module with a class that inherits FirstBootGuiWindow.)
"""

import urlparse
import gtk
# Need to import gtk.glade to make this file work alone even though we always
# access it as gtk.glade. Not sure why. Maybe gtk's got weird hackish stuff
# going on?
import gtk.glade
import gobject
import sys
import os
import gettext
t = gettext.translation('rhn-client-tools', fallback=True)
_ = t.ugettext
gtk.glade.bindtextdomain("rhn-client-tools")

import rhnreg
from rhnreg import ActivationResult
import up2dateErrors
import hardware
import messageWindow
import progress
from up2date_client import pkgUtils
import up2dateAuth
import up2dateUtils
import config
import OpenSSL
import up2dateLog
from rhn import rpclib
from rhn.connections import idn_pune_to_unicode
import rhnreg_constants

cfg = config.initUp2dateConfig()
log = up2dateLog.initLog()

gladefile = "/usr/share/rhn/up2date_client/rh_register.glade"

# we need to carry these values between screen, so stash at module scope
username = None
password = None
productInfo = None
hw_activation_code = None
serverType = None
chosen_channel = None

# _hasBaseChannelAndUpdates gets set by the code in create profile which
# registers the system and used by hasBaseChannelAndUpdates()
_hasBaseChannelAndUpdates = False
_autoActivatedNumbers = False # used by autoActivateNumbersOnce()

class ReviewLog:
    def __init__(self):
        self._text = gtk.TextBuffer()
        self._boldTag = self._text.create_tag(weight=700)

    def prependBoldText(self, text):
        """Adds a blob of bolded text to the beggining specified section. Adds a newline
        after the text.
        """
        self.prependText(text)
        # Make it bold
        startOfText = self._text.get_start_iter()
        endOfText = self._text.get_start_iter()
        endOfText.forward_chars(len(text) +1 )
        self._text.apply_tag(self._boldTag, startOfText, endOfText)

    def addBoldText(self, text):
        """Adds a blob of bolded text to the specified section. Adds a newline
        after the text.

        """
        self.addText(text)
        # Make it bold
        startOfText = self._text.get_end_iter()
        startOfText.backward_chars(len(text) +1 )
        end = self._text.get_end_iter()
        self._text.apply_tag(self._boldTag, startOfText, end)

    def prependText(self, text):
        """ Insert a blob of text at the beggining of section. Adds a newline
            after the text.
        """
        start = self._text.get_start_iter()
        self._text.insert(start, text + '\n')

    def addText(self, text):
        """Adds a blob of text to the specified section. Adds a newline after
        the text.

        """
        end = self._text.get_end_iter()
        self._text.insert(end, text + '\n')

    def addBulletedText(self, text):
        self.addText(u'\u2022' + ' ' + text)

    def getTextBuffer(self):
        return self._text

    def usedUniversalActivationKey(self, keyName):
        self.addBoldText(_("Notice"))
        keys = ', '.join(keyName)
        self.addText(rhnreg_constants.ACTIVATION_KEY % (keys))
        self.addText('') # adds newline

    def yum_plugin_warning(self):
        """ Add to review screen warning that yum-rhn-plugin is not installed """
        # prepending -> reverse order
        self.prependText('') # adds newline
        self.prependText(rhnreg_constants.YUM_PLUGIN_WARNING)
        self.prependBoldText(_("Warning"))

    def yum_plugin_conf_changed(self):
        """ Add to review screen warning that yum-rhn-plugin config file has been changed """
        # prepending -> reverse order
        self.prependText('') # adds newline
        self.prependText(rhnreg_constants.YUM_PLUGIN_CONF_CHANGED)
        self.prependBoldText(_("Notice"))

    def yum_plugin_conf_error(self):
        """ Add to review screen warning that yum-rhn-plugin config file can not be open """
        # prepending -> reverse order
        self.prependText('') # adds newline
        self.prependText(rhnreg_constants.YUM_PLUGIN_CONF_ERROR)
        self.prependBoldText(_("Warning"))

    def channels(self, subscribedChannels, failedChannels):
        self.addBoldText(rhnreg_constants.CHANNELS_TITLE)
        if len(subscribedChannels) > 0:
            self.addText(rhnreg_constants.OK_CHANNELS)
            for channel in subscribedChannels:
                self.addBulletedText(channel)

            self.addText(rhnreg_constants.CHANNELS_SAT_WARNING)
        else:
            self.addText(rhnreg_constants.NO_BASE_CHANNEL)
        if len(failedChannels) > 0:
            self.addText(rhnreg_constants.FAILED_CHANNELS)
            for channel in failedChannels:
                self.addBulletedText(channel)
        self.addText('') # adds newline

    def systemSlots(self, slots, failedSlots):
        self.addBoldText(rhnreg_constants.SLOTS_TITLE)
        self.addText(rhnreg_constants.OK_SLOTS)
        if len(slots) > 0:
            for slot in slots:
                self.addBulletedText(slot)
        else:
            self.addText(rhnreg_constants.NO_SYS_ENTITLEMENT)
        if len(failedSlots) > 0:
            self.addText(rhnreg_constants.FAILED_SLOTS)
            for slot in failedSlots:
                self.addBulletedText(slot)
        self.addText('') # adds newline

reviewLog = ReviewLog()


class StartPage:
    """There is a section of this page which asks if the user wants to register,
    which will only be shown in firstboot. This is specified by the arg to the
    constructor.

    """
    def __init__(self, firstboot=False):
        self.startXml = gtk.glade.XML(gladefile, "startWindowVbox",
                                                    domain="rhn-client-tools")
        self.startXml.signal_autoconnect({
            "onWhyRegisterButtonClicked" : self.startPageWhyRegisterButton,
            "onMoreInfoButtonClicked" : self.startPageMoreInfoButton,
        })
        self.registerNowButton = self.startXml.get_widget("registerNowButton")
        if not firstboot:
            startWindowVbox = self.startXml.get_widget("startWindowVbox")
            chooseToRegisterVbox = self.startXml.get_widget('chooseToRegisterVbox')
            startWindowVbox.remove(chooseToRegisterVbox)

    def startPageVbox(self):
        return self.startXml.get_widget("startWindowVbox")

    def startPageWhyRegisterButton(self, button):
        WhyRegisterDialog()

    def startPageMoreInfoButton(self, button):
        MoreInfoDialog()

    def startPageRegisterNow(self):
        """Returns True if the user has selected to register now. False if
        they've selected to register later.
        """
        return self.registerNowButton.get_active()


class ChooseServerPage:
    def __init__(self):
        self.chooseServerXml = gtk.glade.XML(gladefile,
                                             "chooseServerWindowVbox",
                                             domain="rhn-client-tools")
        self.chooseServerXml.signal_autoconnect ({
            "onAdvancedNetworkConfigurationButtonClicked" : self.showNetworkConfigDialog
        })
        self.customServerEntry = self.chooseServerXml.get_widget('satelliteServerEntry')

        self.customServerBox = self.chooseServerXml.get_widget('customServerTable')

    def chooseServerPagePrepare(self):
        self.server = config.getServerlURL()[0]
        log.log_debug("server is %s" % self.server)
        self.customServerEntry.set_text(self.server)

    def chooseServerPageVbox(self):
        return self.chooseServerXml.get_widget("chooseServerWindowVbox")

    def showNetworkConfigDialog(self, button):
        NetworkConfigDialog()

    def chooseServerPageApply(self):
        """Returns True if an error happened so we shouldn't advance to the next
        screen, but it was already dealt with. False if everything is peachy.
        Can raise an SSLCertificateVerifyFailedError.
        """
        status = callAndFilterExceptions(
                self._chooseServerPageApply,
                [up2dateErrors.SSLCertificateVerifyFailedError, up2dateErrors.SSLCertificateFileNotFound],
                _("There was an error while applying your choice.")
        )
        if status is False:
            return False
        else:
            return True

    def _chooseServerPageApply(self):
        """Returns True if an error happened so we shouldn't advance to the next
        screen, but it was already dealt with. False if everything is peachy.
        Can probably raise all sorts of exceptions, but I wish it only raised
        SSLCertificateVerifyFailedError.
        """
        global serverType
        up2dateConfig = config.initUp2dateConfig()
        customServer = self.customServerEntry.get_text()
        try:
            customServer = rhnreg.makeNiceServerUrl(customServer)
        except up2dateErrors.InvalidProtocolError:
            errorWindow(_('You specified an invalid protocol. Only '
                          'https and http are allowed.'))
            return True

        # If they changed the value, write it back to the config file.
        if customServer != self.server:
            config.setServerURL(customServer)
        if not cfg['sslCACert']:
            up2dateConfig.set('sslCACert',
                              '/usr/share/rhn/RHN-ORG-TRUSTED-SSL-CERT')

        serverType = rhnreg.getServerType()

        NEED_SERVER_MESSAGE = _("You will not be able to successfully register "
                                "this system without contacting a Red Hat Network server.")

        # Try to contact the server to see if we have a good cert
        try:
            setBusyCursor()
            # get the caps info before we show the activastion page which needs the
            # caps. _but_ we need to do this after we configure the network...
            rhnreg.getCaps()
            setArrowCursor()
        except up2dateErrors.SSLCertificateVerifyFailedError:
            setArrowCursor()
            raise
        except up2dateErrors.SSLCertificateFileNotFound:
            setArrowCursor()
            raise
        except up2dateErrors.CommunicationError:
            setArrowCursor()
            log.log_exception(*sys.exc_info())
            protocol, host, path, parameters, query, fragmentIdentifier = urlparse.urlparse(config.getServerlURL()[0])
            dialog = messageWindow.BulletedOkDialog(_("Cannot contact selected server"))
<<<<<<< HEAD
            if serverType == 'hosted':
                dialog.add_text(_("We could not contact Red Hat Network (%s).")
                                  % host)
                dialog.add_bullet(_("Make sure the network connection on this "
                                    "system is operational."))
                dialog.add_bullet(_("Did you mean to register to a Red Hat "
                                    "Network Satellite or Proxy? If so, you can "
                                    "enter a Satellite or Proxy location "
                                    "instead."))
                dialog.add_text(NEED_SERVER_MESSAGE)
            else:
                dialog.add_text(_("We could not contact the Satellite or Proxy "
                                  "at '%s.'") % host)
                dialog.add_bullet(_("Double-check the location - is '%s' "
                                    "correct? If not, you can correct it and "
                                    "try again.") % host)
                dialog.add_bullet(_("Make sure the network connection on this "
                                    "system is operational."))
                dialog.add_text(NEED_SERVER_MESSAGE)
=======
            dialog.add_text(_("We could not contact the Satellite or Proxy "
                              "at '%s.'") % host)
            dialog.add_bullet(_("Double-check the location - is '%s' "
                                "correct? If not, you can correct it and "
                                "try again.") % host)
            dialog.add_bullet(_("Make sure the network connection on this "
                                "system is operational."))
            dialog.add_text(NEED_SERVER_MESSAGE)
>>>>>>> 4869bc83
            dialog.run()
            return True
        except up2dateErrors.RhnServerException:
            setArrowCursor()
            log.log_exception(*sys.exc_info())
            dialog = messageWindow.BulletedOkDialog()

            dialog.add_text(_("There was an error communicating with Red Hat Network."))
            dialog.add_bullet(_("The server may be in outage mode. You may have to try "
                "connecting later."))
            dialog.add_bullet(_("You may be running a client that is incompatible with "
                "the server."))

            dialog.add_text(NEED_SERVER_MESSAGE)
            dialog.run()
            return True

        return False


class LoginPage:
    def __init__(self):
        # Derived classes must implement a function called goToPageAfterLogin
        # which the create account dialog will use.
        assert hasattr(self, "goToPageAfterLogin"), \
               "LoginPage must be derived from, by a class that implements goToPageAfterLogin."
        self.loginXml = gtk.glade.XML(gladefile,
                                      "initialLoginWindowVbox", domain="rhn-client-tools")
        self.loginXml.signal_autoconnect ({
              "onLoginUserEntryActivate" : self.loginPageAccountInfoActivate,
              "onLoginPasswordEntryActivate" : self.loginPageAccountInfoActivate,
              })
        instructionsLabel = self.loginXml.get_widget('instructionsLabel')
        self.loginPageHostedLabelText = instructionsLabel.get_label()

    def loginPagePrepare(self):
        """Changes the screen slightly for satellite.
        """
        assert serverType in ['satellite']
        instructionsLabel = self.loginXml.get_widget('instructionsLabel')
        tipIconSatellite = self.loginXml.get_widget('tipIconSatellite')
        server = config.getServerlURL()[0]
        protocol, host, path, parameters, query, fragmentIdentifier = urlparse.urlparse(server)
        satelliteText = _("Please enter your account information for the <b>%s</b> Red Hat Network Satellite:") % host
        instructionsLabel.set_label(satelliteText)
        #forgotInfoSatellite.show()
        #tipIconSatellite.show()

    def loginPageVbox(self):
        return self.loginXml.get_widget("initialLoginWindowVbox")

    def loginPageAccountInfoActivate(self, entry):
        """Handles activation (hitting enter) in the username and password fields.

        If a password was entered or the focus is already in the password field,
        tries to advance the screen if possible. If focus in elsewhere and
        nothing is in the password field, puts the focus in there.

        """
        passwordEntry = self.loginXml.get_widget("loginPasswordEntry")
        if entry == passwordEntry or len(passwordEntry.get_text()) > 0:
            # Automatically advance on enter if possible
            if hasattr(self, "onLoginPageNext"):
                self.onLoginPageNext(None, None)
        else:
            passwordEntry.grab_focus()

    def loginPageVerify(self):
        """Returns True if there's an error with the user input, False
        otherwise.
        """
        self.loginPw = self.loginXml.get_widget("loginPasswordEntry")
        self.loginUname = self.loginXml.get_widget("loginUserEntry")

        global username, password
        username = self.loginUname.get_text()
        password = self.loginPw.get_text()

        # validate / check user name
        if self.loginUname.get_text() == "":
            # we assume someone else creates this method...
            setArrowCursor()
            errorWindow(_("You must enter a login."))
            self.loginUname.grab_focus()
            return True

        if self.loginPw.get_text() == "":
            setArrowCursor()
            errorWindow(_("You must enter a password."))
            self.loginPw.grab_focus()
            return True

        return False

    def loginPageApply(self):
        """Returns True if an error happened (the user will have gotten an error
        message) or False if everything was ok.
        """
        status = callAndFilterExceptions(
                self._loginPageApply,
                [],
                _("There was an error while logging in.")
        )
        if status is False:
            return False
        else:
            return True

    def _loginPageApply(self):
        """Returns False if everything's ok, True if there was a problem."""
        try:
            setBusyCursor()
            self.alreadyRegistered = 1
            self.alreadyRegistered = rhnreg.reserveUser(self.loginUname.get_text(),
                                                        self.loginPw.get_text())
        except up2dateErrors.ValidationError, e:
            setArrowCursor()
            self.alreadyRegistered = 0
            log.log_me("An exception was raised causing login to fail. This is "
                       "usually correct. Exception information:")
            log.log_exception(*sys.exc_info())
            errorWindow(e.errmsg)
            return True
        except up2dateErrors.CommunicationError, e:
            setArrowCursor()
            print e.errmsg
            self.fatalError(_("There was an error communicating with the registration server.  The message was:\n") + e.errmsg)
            return True # fatalError in firstboot will return to here

        setArrowCursor()
        return False


class ReviewSubscriptionPage:
    def __init__(self):
        self.reviewSubscriptionXml = gtk.glade.XML(gladefile,
                                                "reviewSubscriptionWindowVbox",
                                                domain="rhn-client-tools")
        self.reviewTextView = \
                        self.reviewSubscriptionXml.get_widget("reviewTextView")

    def reviewSubscriptionPagePrepare(self):
        self.reviewTextView.set_buffer(reviewLog.getTextBuffer())

    def reviewSubscriptionPageVbox(self):
        return self.reviewSubscriptionXml.get_widget("reviewSubscriptionWindowVbox")


class ConfirmAllUpdatesDialog:
    def __init__(self):
        self.xml = gtk.glade.XML(gladefile, "confirmAllUpdatesDialog",
                                 domain="rhn-client-tools")
        self.dialog = self.xml.get_widget("confirmAllUpdatesDialog")

        self.rc = self.dialog.run()
        if self.rc != 1:
            self.rc = 0
        self.dialog.destroy()


class ChooseChannelPage:
    def __init__(self):
        self.chooseChannelXml = gtk.glade.XML(gladefile,
                                              "chooseChannelWindowVbox",
                                              domain = "rhn-client-tools")
        self.chooseChannelList = self.chooseChannelXml.get_widget("chooseChannelList")
        self.chooseChannelList.appears_as_list = True
        self.limited_updates_button = self.chooseChannelXml.get_widget("limited_updates_button")
        self.all_updates_button = self.chooseChannelXml.get_widget("all_updates_button")
        self.chose_all_updates = False
        self.chose_default_channel = True

    def chooseChannelPageVbox(self):
        return self.chooseChannelXml.get_widget("chooseChannelWindowVbox")

    def channel_changed_cb(self, combobox):
        self.limited_updates_button.set_active(True)

    def chooseChannelPagePrepare(self):

        global username, password

        # The self.eus_channels was populated in chooseChannelShouldBeShown

        self.channels = self.eus_channels['channels']
        self.receiving_updates = self.eus_channels['receiving_updates']

        list_entry = gtk.ListStore(gobject.TYPE_STRING)
        self.chooseChannelList.set_model(list_entry)
        cell = gtk.CellRendererText()
        self.chooseChannelList.pack_start(cell, False)

        self.chooseChannelList.connect('changed', self.channel_changed_cb)

        self.chooseChannelList.remove_text(0)

        for label, name in self.channels.items():
            if label in self.receiving_updates:
                self.channels[label] = name + ' *'

        channel_values = self.channels.values()
        channel_values.sort()
        for name in channel_values:
            self.chooseChannelList.append_text(name)

        self.chooseChannelList.set_active(0)
        self.all_updates_button.set_active(True)

        setArrowCursor()

    def chooseChannelPageApply(self):
        if self.limited_updates_button.get_active():
            global chosen_channel
            self.chose_all_updates = False
            # Save the label of the chosen channel
            for key, value in self.channels.items():
                if value == self.chooseChannelList.get_active_text():
                    chosen_channel = key

            if chosen_channel != self.eus_channels['default_channel']:
                self.chose_default_channel = False
            else:
                self.chose_default_channel = True

            return True
        else:
            self.chose_all_updates = True

    def chooseChannelShouldBeShown(self):
        '''
        Returns True if the choose channel window should be shown, else
        returns False.
        '''
        # does the server support eus?
        if rhnreg.server_supports_eus():

            global username, password

            self.eus_channels = rhnreg.getAvailableChannels(username, password)

            if len(self.eus_channels['channels']) > 0:
                return True
        else:
            return False


class CreateProfilePage:
    def __init__(self):
        self.createProfileXml = gtk.glade.XML(gladefile,
                                                "createProfileWindowVbox",
                                                domain="rhn-client-tools")
        self.createProfileXml.signal_autoconnect({
            "onViewHardwareButtonClicked" : self.createProfilePageShowHardwareDialog,
            "onViewPackageListButtonClicked" : self.createProfilePageShowPackageDialog
        })
        self.initProfile = None # TODO Is this still needed?
        self.activationNoPackages = None # used by fb
        self.noChannels = None # used by fb
        self.serviceNotEnabled = None # used by fb

    def createProfilePagePrepare(self):
        callAndFilterExceptions(
                self._createProfilePagePrepare,
                [],
                _("There was an error while assembling information for the profile.")
        )

    def _createProfilePagePrepare(self):
        # There was a comment by these calls that said "part of fix for #144704"
        # I don't understand how the code fixed that bug. It might be that
        # they had originally been run at screen initialization which would
        # break stuff and it was changed to only run them when the user got
        # to this screen.
        self.getHardware()
        self.populateProfile()

    def createProfilePageVbox(self):
        return self.createProfileXml.get_widget("createProfileWindowVbox")

    # we cant do this on module load because there might be a valid interface
    # but zero connectivity
    def getHardware(self):
        try:
            self.hardware = hardware.Hardware()
        except:
            print _("Error running hardware profile")

    def populateProfile(self):
        try:
            if not self.initProfile:
                profileName = None
                hostname = None
                ipaddr = None
                if self.hardware:
                    for hw in self.hardware:
                        if hw.has_key('class'):
                            if hw['class'] == 'NETINFO':
                                hostname = hw.get('hostname')
                                ipaddr = hw.get('ipaddr')
                                ip6addr = hw.get('ip6addr')
            # the check against "unknown" is a bit lame, but it's
            # the minimal change to fix #144704
                if hostname and (hostname != "unknown"):
                    profileName = hostname
                elif ipaddr:
                    profileName = ipaddr
                elif ip6addr:
                    profileName = ip6addr

                if profileName:
                    self.createProfileXml.get_widget("systemNameEntry").set_text(profileName)
                else:
                    profileName = "unknown"
                self.initProfile = True
        except:
            unexpectedError(_("There was an error while populating the profile."), sys.exc_info())
        setArrowCursor()

    def createProfilePageShowHardwareDialog(self, button):
        HardwareDialog()

    def createProfilePageShowPackageDialog(self, button):
        PackageDialog()

    def createProfilePageVerify(self):
        """Returns True if an error happened (the user will have gotten an error
        message) or False if everything was ok.

        """
        systemNameEntry = self.createProfileXml.get_widget("systemNameEntry")
        sendHardwareButton = self.createProfileXml.get_widget("sendHardwareButton")
        sendPackageListButton = self.createProfileXml.get_widget("sendPackageListButton")
        self.sendHardware = sendHardwareButton.get_active()
        self.sendPackages = sendPackageListButton.get_active()
        if systemNameEntry.get_text() == "":
            errorWindow(_("You must choose a name for this profile."))
            systemNameEntry.grab_focus()
            return True
        if not self.sendPackages:
            self.activationNoPackages = 1
        return False

    def createProfilePageApply(self):
        """Returns True if an error happened (the user will have gotten an error
        message) or False if everything was ok.
        """
        status = callAndFilterExceptions(
                self._createProfilePageApply,
                [],
                _("There was an error while creating the profile.")
        )
        if status is False:
            return False
        else:
            return True

    def _createProfilePageApply(self):
        """Returns False if everything's ok or True if something's wrong."""
        setBusyCursor()
        pwin = progress.Progress()
        pwin.setLabel(_("Registering system and sending profile information.  Please wait."))
        self.systemId = None
        global username, password, hw_activation_code, \
               _hasBaseChannelAndUpdates, chosen_channel
        other = {}
        if hw_activation_code:
            other['registration_number'] = hw_activation_code
        if chosen_channel is not None:
            other['channel'] = chosen_channel

        (virt_uuid, virt_type) = rhnreg.get_virt_info()
        if not virt_uuid is None:
            other['virt_uuid'] = virt_uuid
            other['virt_type'] = virt_type

        profileName  = self.createProfileXml.get_widget("systemNameEntry").get_text()

        pwin.setProgress(1, 6)

        pwin.setStatusLabel(_("Registering System"))
        try:
            reg_info = rhnreg.registerSystem2(username, password, profileName, other=other)
            log.log_me("Registered system.")
            self.systemId = reg_info.getSystemId()
            _hasBaseChannelAndUpdates = reg_info.hasBaseAndUpdates()
            if reg_info.getUniversalActivationKey():
                reviewLog.usedUniversalActivationKey(
                        reg_info.getUniversalActivationKey())
            reviewLog.channels(reg_info.getChannels(), reg_info.getFailedChannels())
            reviewLog.systemSlots(reg_info.getSystemSlotDescriptions(),
                                  reg_info.getFailedSystemSlotDescriptions())
        except up2dateErrors.CommunicationError, e:
            pwin.hide()
            self.fatalError(_("Problem registering system:\n") + e.errmsg)
            return True # fatalError in firstboot will return to here
        except up2dateErrors.RhnUuidUniquenessError, e:
            pwin.hide()
            self.fatalError(_("Problem registering system:\n") + e.errmsg)
            return True # fatalError in firstboot will return to here
        except up2dateErrors.InsuffMgmntEntsError, e:
            pwin.hide()
            self.fatalError(_("Problem registering system:\n") + e.errmsg)
        except up2dateErrors.InvalidProductRegistrationError, e:
            pwin.hide()
            errorWindow(_("The installation number [ %s ] provided is not a valid installation number. Please go back to the previous screen and fix it." %
                                              other['registration_number']))
            return True
        except up2dateErrors.ActivationKeyUsageLimitError, e:
            pwin.hide()
            self.fatalError(rhnreg_constants.ACT_KEY_USAGE_LIMIT_ERROR)
            return True # fatalError in firstboot will return to here
        except:
            setArrowCursor()
            pwin.hide()
            errorWindow(_("Problem registering system."))
            log.log_exception(*sys.exc_info())
            return True
        pwin.setProgress(2,6)

        # write the system id out.
        if self.systemId:
            if not rhnreg.writeSystemId(self.systemId):
                setArrowCursor()
                pwin.hide()
                errorWindow(_("Problem writing out system id to disk."))
                return True
            log.log_me("Wrote system id to disk.")
        else:
            setArrowCursor()
            pwin.hide()
            errorWindow(_("There was a problem registering this system."))
            return True
        global productInfo # Contains the user's info (name, e-mail, etc)
        if cfg['supportsUpdateContactInfo']:
            ret = self.__updateContactInfo(productInfo, username, password, pwin)
        else:
            ret = self.__registerProduct(productInfo, pwin)
        if ret:
            return ret
        pwin.setProgress(3, 6)

        # maybe upload hardware profile
        if self.sendHardware:
            pwin.setStatusLabel(_("Sending hardware information"))
            try:
                rhnreg.sendHardware(self.systemId, self.hardware)
                log.log_me("Sent hardware profile.")
            except:
                pwin.setStatusLabel(_("Problem sending hardware information."))
                import time
                time.sleep(1)
        pwin.setProgress(4, 6)

        if self.sendPackages:
            getArch = 0
            if cfg['supportsExtendedPackageProfile']:
                getArch = 1
            packageList = pkgUtils.getInstalledPackageList(progressCallback = lambda amount,
                                                           total: gtk.main_iteration(False),
                                                           getArch=getArch)
##            selection = []
            # FIXME
            selectedPackages = packageList
##            for row in range(self.regPackageArea.n_rows):
##                rowData = self.regPackageArea.get_row_data(row)
##                if rowData[0] == 1:
##                    selection.append(rowData[1])
##            print "gh270"
##            selectedPackages = []
##            for pkg in packageList:
##                if pkg[0] in selection:
##                    selectedPackages.append(pkg)
            pwin.setStatusLabel(_("Sending package information"))
            try:
                rhnreg.sendPackages(self.systemId, selectedPackages)
                log.log_me("Sent package list.")
            except:
                pwin.setStatusLabel(_("Problem sending package information."))
                import time
                time.sleep(1)

            # Send virtualization information to the server.
            rhnreg.sendVirtInfo(self.systemId)

        li = None
        try:
            li = up2dateAuth.updateLoginInfo()
        except up2dateErrors.InsuffMgmntEntsError, e:
            self.serviceNotEnabled = 1
            self.fatalError(str(e), wrap=0)
        except up2dateErrors.RhnServerException, e:
            self.fatalError(str(e), wrap=0)
            return True # fatalError in firstboot will return to here

        if li:
            # see if we have any active channels
            if li['X-RHN-Auth-Channels'] == []:
                # no channels subscribe
                self.noChannels = 1

        # enable yum-rhn-plugin
        try:
            present, conf_changed = rhnreg.pluginEnable()
            if not present:
                reviewLog.yum_plugin_warning()
            if conf_changed:
                reviewLog.yum_plugin_conf_changed()
        except IOError, e:
            errorWindow(_("Could not open /etc/yum/pluginconf.d/rhnplugin.conf\nyum-rhn-plugin is not enabled.\n") + e.errmsg)
            reviewLog.yum_plugin_conf_error()
        rhnreg.spawnRhnCheckForUI()
        pwin.setProgress(6,6)
        pwin.hide()

        setArrowCursor()
        return False


    def __updateContactInfo(self, productInfo, uname, password, pwin):
        return False

    def __registerProduct(self, productInfo, pwin):
        return False


class ProvideCertificatePage:
    def __init__(self):
        self.provideCertificateXml = gtk.glade.XML(gladefile,
                                                "provideCertificateWindowVbox",
                                                domain="rhn-client-tools")

        self.orig_cert_label_template = self.provideCertificateXml.get_widget("SecurityCertLabel").get_text()

    def provideCertificatePageVbox(self):
        return self.provideCertificateXml.get_widget("provideCertificateWindowVbox")

    def setUrlInWidget(self):
        """
        sets the security cert label's server url at runtime
        """
        securityCertlabel = self.provideCertificateXml.get_widget("SecurityCertLabel")
        securityCertlabel.set_text(self.orig_cert_label_template % config.getServerlURL()[0] )

    def provideCertificatePageApply(self):
        """If the 'I have a cert' radio button is selected, this function will
        copy the cert to /usr/share/rhn. It will name it
        RHN-ORG-TRUSTED-SSL-CERT. It will
        change the owner to root and the perms to 644. If a file with
        that name already exists it will add a '.save<lowest available integer>' to
        the end of the old file's name. It will update the config file to point
        to the new cert.
        Returns:
            0- cert was installed
            1- the user doesn't want to provide a cert right now
            2- an error occurred and the user was notified
            3- the cert was installed ok, but the server doesn't support needed
               calls
        Doesn't raise any exceptions.
        """
        status = callAndFilterExceptions(
                self._provideCertificatePageApply,
                [],
                _("There was an error while installing the certificate.")
        )
        if status == 0 or status == 1 or status == 3:
            return status
        else:
            return 2

    def _provideCertificatePageApply(self):
        """Does what the comment for provideCertificatePageApply says, but might
        raise various exceptions.

        """
        CERT_INSTALLED = 0
        NOT_INSTALLING_CERT = 1
        ERROR_WAS_HANDLED = 2
        SERVER_TOO_OLD = 3

        assert serverType in ['satellite']
        try:
            provideCertButton = self.provideCertificateXml.get_widget("provideCertificateButton")
            provideCert = provideCertButton.get_active()
            if not provideCert:
                return NOT_INSTALLING_CERT
            fileChooser = self.provideCertificateXml.get_widget("certificateChooserButton")
            certFile = fileChooser.get_filename()
            if certFile is None:
                errorWindow(_("You must select a certificate."))
                return ERROR_WAS_HANDLED
            up2dateConfig = config.initUp2dateConfig()
            destinationName = '/usr/share/rhn/RHN-ORG-TRUSTED-SSL-CERT'
            if certFile != destinationName:
                if os.path.exists(certFile):
                    destinationName = certFile
            up2dateConfig.set('sslCACert', destinationName)
            up2dateConfig.save()
            # Take the new cert for a spin
            try:
                rhnreg.getCaps()
            except up2dateErrors.SSLCertificateVerifyFailedError:
                server_url = config.getServerlURL()[0]
                #TODO: we could point the user to grab the cert from /pub if its sat

                #bz439383 - Handle error message for expired certificate
                f = open(certFile, "r")
                buf = f.read()
                f.close()
                tempCert = OpenSSL.crypto.load_certificate(OpenSSL.crypto.FILETYPE_PEM, buf)
                if tempCert.has_expired():
                    errorWindow(rhnreg_constants.SSL_CERT_EXPIRED)
                else:
                    errorWindow(rhnreg_constants.SSL_CERT_ERROR_MSG % (certFile, server_url))

                return ERROR_WAS_HANDLED
            except OpenSSL.SSL.Error:
                # TODO Modify rhnlib to raise a unique exception for the not a
                # cert file case.
                errorWindow(_("There was an SSL error. This could be because the file you picked was not a certificate file."))
                return ERROR_WAS_HANDLED

            return CERT_INSTALLED

        except IOError, e:
            # TODO Provide better messages
            message = _("Something went wrong while installing the new certificate:\n")
            message = message + e.strerror
            errorWindow(message)
            return ERROR_WAS_HANDLED


class FinishPage:
    """The finish screen. This can show two different versions: successful and
    unsuccessful.

    """
    def __init__(self):
        self.failedFinishXml = gtk.glade.XML(gladefile,
                                                "failedFinishWindowVbox",
                                                domain="rhn-client-tools")
        self.successfulFinishXml = gtk.glade.XML(gladefile,
                                                "successfulFinishWindowVbox",
                                                domain="rhn-client-tools")
        # This is an intermediate vbox that this class provides to it's users.
        # On prepare, the right version of the screen will be put into it.
        self.finishContainerVbox = gtk.VBox()
        # The vboxes that contain the two versions of the screen:
        self.failedFinishVbox = \
                self.failedFinishXml.get_widget("failedFinishWindowVbox")
        self.successfulFinishVbox = \
                self.successfulFinishXml.get_widget("successfulFinishWindowVbox")
        # Put one in now (either one) to make the prepare code simpler
        self.finishContainerVbox.pack_start(self.failedFinishVbox)

    def finishPageVbox(self):
        return self.finishContainerVbox

    def finishPagePrepare(self):
        containerChildren = self.finishContainerVbox.get_children()
        assert len(containerChildren) == 1
        self.finishContainerVbox.remove(containerChildren[0])
        if hasBaseChannelAndUpdates():
            self.finishContainerVbox.pack_start(self.successfulFinishVbox)
        else:
            self.finishContainerVbox.pack_start(self.failedFinishVbox)


class AlreadyRegisteredDialog:
    def __init__(self):
        """Returns when dialog closes. Dialog.rc will be set to 1 if the user
        clicked continue, or 0 if they clicked cancel or close the dialog.

        """
        self.xml = gtk.glade.XML(gladefile, "alreadyRegisteredDialog",
                                 domain="rhn-client-tools")
        self.dialog = self.xml.get_widget("alreadyRegisteredDialog")

        server = _('unknown')
        oldUsername = _('unknown')
        systemId = _('unknown')
        try:
            # If the serverURL config value is a list, we have no way of knowing
            # for sure which one the machine registered against,
            # so default to the
            # first element.
            server = config.getServerlURL()[0]

            if server.endswith('/XMLRPC'):
                server = server[:-7] # don't display trailing /XMLRPC
            systemIdXml = rpclib.xmlrpclib.loads(up2dateAuth.getSystemId())
            oldUsername = systemIdXml[0][0]['username']
            systemId = systemIdXml[0][0]['system_id']
        except:
            pass

        self.xml.get_widget('serverUrlLabel').set_label(server)
        self.xml.get_widget('usernameLabel').set_label(oldUsername)
        self.xml.get_widget('systemIdLabel').set_label(systemId)

        self.rc = self.dialog.run()
        if self.rc != 1:
            self.rc = 0
        self.dialog.destroy()

class AlreadyRegisteredSubscriptionManagerDialog:
    """ Window with text:
        You are already subscribed using subscription manager. Exit. Continue
    """

    def __init__(self):
        """Returns when dialog closes. Dialog.rc will be set to 1 if the user
           clicked continue, or 0 if they clicked cancel or close the dialog.
        """
        self.xml = gtk.glade.XML(gladefile, "alreadyRegisteredSubscriptionManagerDialog",
                                 domain="rhn-client-tools")
        self.dialog = self.xml.get_widget("alreadyRegisteredSubscriptionManagerDialog")

        self.rc = self.dialog.run()
        if self.rc != 1:
            self.rc = 0
        self.dialog.destroy()

class ConfirmQuitDialog:
    def __init__(self):
        """Returns when dialog closes. Dialog.rc will be set to 0 if the user
        clicked "take me back" or closed the dialog, or 1 if they clicked "i'll
        register later". I've they clicked I'll register later, the remind file
        will be written to disk.

        """
        self.xml = gtk.glade.XML(gladefile, "confirmQuitDialog",
                                 domain="rhn-client-tools")
        self.dialog = self.xml.get_widget("confirmQuitDialog")

        self.rc = self.dialog.run()
        if self.rc == gtk.RESPONSE_NONE:
            self.rc = 0
        if self.rc == 1:
            try:
                rhnreg.createSystemRegisterRemindFile()
            except (OSError, IOError), error:
                log.log_me("Reminder file couldn't be written. Details: %s" %
                           error)
        self.dialog.destroy()

class MoreInfoDialog:
    def __init__(self):
        self.moreInfoXml = gtk.glade.XML(gladefile,
            "moreInfoDialog", domain="rhn-client-tools")
        self.dlg = self.moreInfoXml.get_widget("moreInfoDialog")
        self.moreInfoXml.signal_autoconnect({
            "onCloseMoreInfoButtonClicked" : self.finish,
        })

    def finish(self, button):
        self.dlg.hide()
        self.rc = 1 # What does this do? Is it needed?

class WhyRegisterDialog:
    def __init__(self):
        self.whyRegisterXml = gtk.glade.XML(gladefile,
            "whyRegisterDialog", domain="rhn-client-tools")
        self.dlg = self.whyRegisterXml.get_widget("whyRegisterDialog")
        self.whyRegisterXml.signal_autoconnect({
            "onBackToRegistrationButtonClicked" : self.finish,
        })

    def finish(self, button):
        self.dlg.hide()
        self.rc = 1 # What does this do? Is it needed?


class HardwareDialog:
    def __init__(self):
        self.hwXml = gtk.glade.XML(
            gladefile,
            "hardwareDialog", domain="rhn-client-tools")
        self.dlg = self.hwXml.get_widget("hardwareDialog")

        self.hwXml.get_widget("okButton").connect("clicked", self.finish)
        callAndFilterExceptions(
                self.populateHardware,
                [],
                _("There was an error getting the list of hardware.")
        )

    def populateHardware(self):
        # Read all hardware in
        self.hardware = hardware.Hardware()

        for hw in self.hardware:
            if hw['class'] == 'CPU':
                label = self.hwXml.get_widget("cpuLabel")
                label.set_text(hw['model'])
                label = self.hwXml.get_widget("speedLabel")
                label.set_text(_("%d MHz") % hw['speed'])
            elif hw['class'] == 'MEMORY':
                label = self.hwXml.get_widget("ramLabel")
                try:
                    label.set_text(_("%s MB") % hw['ram'])
                except:
                    pass
            elif hw['class'] == 'NETINFO':
                label = self.hwXml.get_widget("hostnameLabel")
                try:
                    label.set_text(idn_pune_to_unicode(hw['hostname']))
                except:
                    pass
                label = self.hwXml.get_widget("ipLabel")
                try:
                    label.set_text(hw['ipaddr'])
                except:
                    pass


        label = self.hwXml.get_widget("versionLabel")
        try:
            distversion = up2dateUtils.getVersion()
        except up2dateErrors.RpmError, e:
            # TODO Do something similar during registration if the same
            # situation can happen. Even better, factor out the code to get the
            # hardware.
            errorWindow(e.errmsg)
            distversion = 'unknown'
        label.set_text(distversion)

    def finish(self, button):
        self.dlg.hide()
        self.rc = 1


class PackageDialog:
    def __init__(self):
        self.swXml = gtk.glade.XML(
            gladefile,
            "packageDialog", domain="rhn-client-tools")
        self.dlg = self.swXml.get_widget("packageDialog")

        self.swXml.get_widget("okButton").connect("clicked", self.finish)

        callAndFilterExceptions(
                self.populateDialog,
                [],
                _("There was an error building the list of packages.")
        )

    def populateDialog(self):
        # name-version-release, arch
        self.packageStore = gtk.ListStore(gobject.TYPE_STRING, gobject.TYPE_STRING)
        for package in self.getPackageList():
            nvr = "%s-%s-%s" % (package['name'], package['version'], package['release'])
            arch = package['arch']
            self.packageStore.append((nvr, arch))
        self.packageTreeView = self.swXml.get_widget("packageTreeView")
        self.packageTreeView.set_model(self.packageStore)

        self.packageTreeView.set_rules_hint(True)

        col = gtk.TreeViewColumn(_("Package"), gtk.CellRendererText(), text=0)
        col.set_sort_column_id(0)
        col.set_sort_order(gtk.SORT_ASCENDING)
        self.packageTreeView.append_column(col)

        col = gtk.TreeViewColumn(_("Arch"), gtk.CellRendererText(), text=1)
        self.packageTreeView.append_column(col)

        self.packageStore.set_sort_column_id(0, gtk.SORT_ASCENDING)

    def getPackageList(self):
        pwin = progress.Progress()
        pwin.setLabel(_("Building a list of RPM packages installed on your system.  Please wait."))
        packageDialogPackages = pkgUtils.getInstalledPackageList(progressCallback = pwin.setProgress, getArch=1)
        pwin.hide()
        return packageDialogPackages

    def finish(self, button):
        self.dlg.hide()
        self.rc = 1


class NetworkConfigDialog:
    """This is the dialog that allows setting http proxy settings.

    It uses the instant apply paradigm or whatever you wanna call it that the
    gnome HIG recommends. Whenever a toggle button is flipped or a text entry
    changed, the new setting will be saved.

    """
    def __init__(self):
        self.xml = gtk.glade.XML(gladefile, "networkConfigDialog",
                                        domain="rhn-client-tools")
        # Get widgets we'll need to access
        self.dlg = self.xml.get_widget("networkConfigDialog")
        self.enableProxyButton = self.xml.get_widget("enableProxyButton")
        self.enableProxyAuthButton = self.xml.get_widget("enableProxyAuthButton")
        self.proxyEntry = self.xml.get_widget("proxyEntry")
        self.proxyUserEntry = self.xml.get_widget("proxyUserEntry")
        self.proxyPasswordEntry = self.xml.get_widget("proxyPasswordEntry")
        try:
            self.cfg = config.initUp2dateConfig()
        except:
            gnome.ui.GnomeErrorDialog(_("There was an error loading your "
                                        "configuration.  Make sure that\nyou "
                                        "have read access to /etc/sysconfig/rhn."),
                                      self.dlg)
        # Need to load values before connecting signals because when the dialog
        # starts up it seems to trigger the signals which overwrites the config
        # with the blank values.
        self.setInitialValues()
        self.enableProxyButton.connect("toggled", self.enableAction)
        self.enableProxyAuthButton.connect("toggled", self.enableAction)
        self.enableProxyButton.connect("toggled", self.writeValues)
        self.enableProxyAuthButton.connect("toggled", self.writeValues)
        self.proxyEntry.connect("focus-out-event", self.writeValues)
        self.proxyUserEntry.connect("focus-out-event", self.writeValues)
        self.proxyPasswordEntry.connect("focus-out-event", self.writeValues)
        self.xml.get_widget("closeButton").connect("clicked", self.close)
        self.dlg.show()

    def setInitialValues(self):
        self.xml.get_widget("enableProxyButton").set_active(self.cfg["enableProxy"])
        self.enableAction(self.xml.get_widget("enableProxyButton"))
        self.xml.get_widget("proxyEntry").set_text(self.cfg["httpProxy"])
        self.xml.get_widget("enableProxyAuthButton").set_active(self.cfg["enableProxyAuth"])
        self.enableAction(self.xml.get_widget("enableProxyAuthButton"))
        self.xml.get_widget("proxyUserEntry").set_text(str(self.cfg["proxyUser"]))
        self.xml.get_widget("proxyPasswordEntry").set_text(str(self.cfg["proxyPassword"]))

    def writeValues(self, widget=None, dummy=None):
        self.cfg.set("enableProxy",
                     int(self.xml.get_widget("enableProxyButton").get_active()))
        self.cfg.set("httpProxy",
                     self.xml.get_widget("proxyEntry").get_text())
        self.cfg.set("enableProxyAuth",
                     int(self.xml.get_widget("enableProxyAuthButton").get_active()))
        self.cfg.set("proxyUser",
                     str(self.xml.get_widget("proxyUserEntry").get_text()))
        self.cfg.set("proxyPassword",
                     str(self.xml.get_widget("proxyPasswordEntry").get_text()))
        try:
            self.cfg.save()
        except:
            gnome.ui.GnomeErrorDialog(_(
                "There was an error saving your configuration. "\
                "Make sure that\nyou own %s.") % self.cfg.fileName,
                                            self.dlg)

    def close(self, button):
        self.dlg.hide()

    def enableAction(self, button):
        if button.get_name() == "enableProxyButton":
            self.xml.get_widget("proxyEntry").set_sensitive(button.get_active())
            self.xml.get_widget("proxyEntry").grab_focus()
        elif button.get_name() == "enableProxyAuthButton":
            self.xml.get_widget("proxyUserEntry").set_sensitive(button.get_active())
            self.xml.get_widget("proxyPasswordEntry").set_sensitive(button.get_active())
            self.xml.get_widget("usernameLabel").set_sensitive(button.get_active())
            self.xml.get_widget("passwordLabel").set_sensitive(button.get_active())


def errorWindow(message):
    messageWindow.ErrorDialog(messageWindow.wrap_text(message))

def unexpectedError(message, exc_info=None):
    """Shows an error dialog with the message and logs that an error happened.

    This function is designed to be used in an except block like so:
        unexpectedError(_("Your error here."), sys.exc_info())

    """
    setArrowCursor()
    logFile = cfg['logFile'] or '/var/log/up2date'
    message = message + "\n" + (_("This error shouldn't have happened. If you'd "
                                 "like to help us improve this program, please "
                                 "file a bug at bugzilla.redhat.com. Including "
                                 "the relevant parts of '%s' would be very "
                                 "helpful. Thanks!") % logFile)
    errorWindow(message)
    if exc_info:
        (etype, value, stack_trace) = exc_info
        log.log_exception(etype, value, stack_trace)
    else:
        log.log_me("An unexpected error happened, but exc_info wasn't provided.")

def callAndFilterExceptions(function, allowedExceptions,
        disallowedExceptionMessage, errorHandler=unexpectedError):
    """Calls function and limits the exceptions that can be raised to those in
    the list provided and SystemExit. If an exception is raised which isn't
    allowed, errorHandler will be called and then None will be returned.
    errorHandler defaults to the unexpectedError function and will be passed
    disallowedExceptionMessage. If it is overridden, the function provided must
    take a string and a tuple (see below for details). If no exceptions are
    raised, functions's return value is returned.

    I need this function because if some of the functions in the Pages raise
    unexpected exceptions, the druid might advance when it shouldn't or go to
    the wrong page. I think it's shorter and more readable to factor this out
    rather than have similar functionality in all those functions.
    """
    assert callable(function)
    allowedExceptions.append(SystemExit)
    try:
        return function()
    except:
        (exceptionType, exception, stackTrace) = sys.exc_info()
        if exceptionType in allowedExceptions:
            raise
        else:
            errorHandler(disallowedExceptionMessage,
                    (exceptionType, exception, stackTrace))

def hasBaseChannelAndUpdates():
    """Returns a bool indicating whether the system has registered, subscribed
    to a base channel, and has at least update entitlements.
    Uses information from the most recent time the create profile screen was run
    through.

    """
    global _hasBaseChannelAndUpdates
    return _hasBaseChannelAndUpdates


def setBusyCursor():
    """Dummy function that will be overidden by rhn_register's standalone gui
    and firstboot in different ways.

    """
    pass

def setArrowCursor():
    """Dummy function that will be overidden by rhn_register's standalone gui
    and firstboot in different ways.

    """
    pass<|MERGE_RESOLUTION|>--- conflicted
+++ resolved
@@ -320,27 +320,6 @@
             log.log_exception(*sys.exc_info())
             protocol, host, path, parameters, query, fragmentIdentifier = urlparse.urlparse(config.getServerlURL()[0])
             dialog = messageWindow.BulletedOkDialog(_("Cannot contact selected server"))
-<<<<<<< HEAD
-            if serverType == 'hosted':
-                dialog.add_text(_("We could not contact Red Hat Network (%s).")
-                                  % host)
-                dialog.add_bullet(_("Make sure the network connection on this "
-                                    "system is operational."))
-                dialog.add_bullet(_("Did you mean to register to a Red Hat "
-                                    "Network Satellite or Proxy? If so, you can "
-                                    "enter a Satellite or Proxy location "
-                                    "instead."))
-                dialog.add_text(NEED_SERVER_MESSAGE)
-            else:
-                dialog.add_text(_("We could not contact the Satellite or Proxy "
-                                  "at '%s.'") % host)
-                dialog.add_bullet(_("Double-check the location - is '%s' "
-                                    "correct? If not, you can correct it and "
-                                    "try again.") % host)
-                dialog.add_bullet(_("Make sure the network connection on this "
-                                    "system is operational."))
-                dialog.add_text(NEED_SERVER_MESSAGE)
-=======
             dialog.add_text(_("We could not contact the Satellite or Proxy "
                               "at '%s.'") % host)
             dialog.add_bullet(_("Double-check the location - is '%s' "
@@ -349,7 +328,6 @@
             dialog.add_bullet(_("Make sure the network connection on this "
                                 "system is operational."))
             dialog.add_text(NEED_SERVER_MESSAGE)
->>>>>>> 4869bc83
             dialog.run()
             return True
         except up2dateErrors.RhnServerException:
