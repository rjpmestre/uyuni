#
# Copyright (c) 1999--2012 Red Hat, Inc.
#
# This software is licensed to you under the GNU General Public License,
# version 2 (GPLv2). There is NO WARRANTY for this software, express or
# implied, including the implied warranties of MERCHANTABILITY or FITNESS
# FOR A PARTICULAR PURPOSE. You should have received a copy of GPLv2
# along with this software; if not, see
# http://www.gnu.org/licenses/old-licenses/gpl-2.0.txt.
#
# Red Hat trademarks are not licensed under GPLv2. No permission is
# granted to use or replicate Red Hat trademarks that are incorporated
# in this software or its documentation.
#

# This thing gets the hardware configuraion out of a system
"""Used to read hardware info from kudzu, /proc, etc"""
from socket import gethostname, getaddrinfo, AF_INET, AF_INET6
import socket
import re
import os
import sys
import config

try:
    import ethtool
    ethtool_present = True
except ImportError:
    sys.stderr.write("Warning: information about network interfaces could not be retrieved on this platform.\n")
    ethtool_present = False

import gettext
t = gettext.translation('rhn-client-tools', fallback=True)
_ = t.ugettext

import dbus
import dmidecode
import up2dateLog

try: # F13 and EL6
    from hardware_gudev import get_devices, get_computer_info
    using_gudev = 1
except ImportError:
    from hardware_hal import check_hal_dbus_status, get_hal_computer, read_hal
    using_gudev = 0

# Some systems don't have the _locale module installed
try:
    import locale
except ImportError:
    locale = None

sys.path.append("/usr/share/rhsm")
try:
    from subscription_manager.hwprobe import Hardware as SubManHardware
    subscription_manager_available = True
except ImportError:
    subscription_manager_available = False

# this does not change, we can cache it
_dmi_data           = None
_dmi_not_available  = 0

def dmi_warnings():
    if not hasattr(dmidecode, 'get_warnings'):
        return None

    return dmidecode.get_warnings()

dmi_warn = dmi_warnings()
if dmi_warn:
    dmidecode.clear_warnings()
    log = up2dateLog.initLog()
    log.log_debug("Warnings collected during dmidecode import: %s" % dmi_warn)

def _initialize_dmi_data():
    """ Initialize _dmi_data unless it already exist and returns it """
    global _dmi_data, _dmi_not_available
    if _dmi_data is None:
        if _dmi_not_available:
            # do not try to initialize it again and again if not available
            return None
        else :
            dmixml = dmidecode.dmidecodeXML()
            dmixml.SetResultType(dmidecode.DMIXML_DOC)
            # Get all the DMI data and prepare a XPath context
            try:
                data = dmixml.QuerySection('all')
                dmi_warn = dmi_warnings()
                if dmi_warn:
                    dmidecode.clear_warnings()
                    log = up2dateLog.initLog()
                    log.log_debug("dmidecode warnings: " % dmi_warn)
            except:
                # DMI decode FAIL, this can happend e.g in PV guest
                _dmi_not_available = 1
                dmi_warn = dmi_warnings()
                if dmi_warn:
                    dmidecode.clear_warnings()
                return None
            _dmi_data = data.xpathNewContext()
    return _dmi_data

def get_dmi_data(path):
    """ Fetch DMI data from given section using given path.
        If data could not be retrieved, returns empty string.
        General method and should not be used outside of this module.
    """
    dmi_data = _initialize_dmi_data()
    if dmi_data is None:
        return ''
    data = dmi_data.xpathEval(path)
    if data != []:
        return data[0].content
    else:
        # The path do not exist
        return ''

def dmi_vendor():
    """ Return Vendor from dmidecode bios information.
        If this value could not be fetch, returns empty string.
    """
    return get_dmi_data('/dmidecode/BIOSinfo/Vendor')

def dmi_system_uuid():
    """ Return UUID from dmidecode system information.
        If this value could not be fetch, returns empty string.
    """
    # if guest was created manualy it can have empty UUID, in this
    # case dmidecode set attribute unavailable to 1
    uuid = get_dmi_data("/dmidecode/SystemInfo/SystemUUID[not(@unavailable='1')]")
    if not uuid:
        uuid = ''
    return uuid

def read_installinfo():
    if not os.access("/etc/sysconfig/installinfo", os.R_OK):
        return {}
    installinfo = open("/etc/sysconfig/installinfo", "r").readlines()
    installdict = {}
    installdict['class'] = "INSTALLINFO"
    for info in installinfo:
        if not len(info):
            continue
        vals = info.split('=')
        if len(vals) <= 1:
            continue
        strippedstring = vals[0].strip()
        vals[0] = strippedstring
        
        installdict[vals[0]] = ''.join(vals[1:]).strip()
    return installdict
    
def cpu_count():
    """ returns number of CPU in system

    Beware that it can be different from number of active CPU (e.g. on s390x architecture
    """
    try:
        cpu_dir = os.listdir('/sys/devices/system/cpu/')
    except OSError:
        cpu_dir = []

    re_cpu = re.compile(r"^cpu[0-9]+$")
    return len([i for i in cpu_dir if re_cpu.match(i)])

# get the number of sockets available on this machine
def __get_number_sockets():
    try:
        if subscription_manager_available:
            return SubManHardware().getCpuInfo()['cpu.cpu_socket(s)']
    except:
        pass # something went wrong, let's figure it out ourselves

    number_sockets = 0
    # Try lscpu command if available
    if os.access("/usr/bin/lscpu", os.X_OK):
        try:
            lines = os.popen("/usr/bin/lscpu -p").readlines()
            max_socket_index = -1
            for line in lines:
                if line.startswith('#'):
                    continue
                # get the socket index from the output
                socket_index = int(line.split(',')[2])
                if socket_index > max_socket_index:
                    max_socket_index = socket_index
            if max_socket_index > -1:
                return 1 + max_socket_index
        except:
            pass

    # Next try parsing /proc/cpuinfo
    if os.access("/proc/cpuinfo", os.R_OK):
        try:
            lines = open("/proc/cpuinfo", 'r').readlines()
            max_socket_index = -1
            for line in lines:
                if 'physical id' in line:
                    socket_index = int(line.split(':')[1].strip())
                    if socket_index > max_socket_index:
                        max_socket_index = socket_index
            if max_socket_index > -1:
                return 1 + max_socket_index
        except:
            pass

    # Next try dmidecode
    if os.access("/usr/sbin/dmidecode", os.X_OK):
        try:
            lines = os.popen("/usr/sbin/dmidecode -t processor").readlines()
            count = 0
            for line in lines:
                if 'Processor Information' in line:
                    count += 1
            if count > 0:
                return count
        except:
            pass

    return None

# This has got to be one of the ugliest fucntions alive
def read_cpuinfo():
    def get_entry(a, entry):
        e = entry.lower()
        if not a.has_key(e):
            return ""
        return a[e]

    # read cpu list and return number of cpus and list as dictionary
    def get_cpulist_as_dict(cpulist):
        count = 0
        tmpdict = {}
        for cpu in cpulist.split("\n\n"):
            if not len(cpu):
                continue
            count = count + 1
            if count > 1:
                break # no need to parse rest
            for cpu_attr in cpu.split("\n"):
                if not len(cpu_attr):
                    continue
                vals = cpu_attr.split(":")
                if len(vals) != 2:
                    # XXX: make at least some effort to recover this data...
                    continue
                name, value = vals[0].strip(), vals[1].strip()
                tmpdict[name.lower()] = value
        return tmpdict

    if not os.access("/proc/cpuinfo", os.R_OK):
        return {}

    # Okay, the kernel likes to give us the information we need in the
    # standard "C" locale.
    if locale:
        # not really needed if you don't plan on using atof()
        locale.setlocale(locale.LC_NUMERIC, "C")

    cpulist = open("/proc/cpuinfo", "r").read()
    uname = os.uname()[4].lower()
    count = cpu_count()

    # This thing should return a hwdict that has the following
    # members:
    #
    # class, desc (required to identify the hardware device)
    # count, type, model, model_number, model_ver, model_rev
    # bogomips, platform, speed, cache

    hwdict = { 'class': "CPU",
               "desc" : "Processor",
               }
    if uname[0] == "i" and uname[-2:] == "86" or (uname == "x86_64"):
        # IA32 compatible enough
        tmpdict = get_cpulist_as_dict(cpulist)

        if uname == "x86_64":
            hwdict['platform'] = 'x86_64'
        else:
            hwdict['platform'] = "i386"

        hwdict['count']         = count
        hwdict['type']          = get_entry(tmpdict, 'vendor_id')
        hwdict['model']         = get_entry(tmpdict, 'model name')
        hwdict['model_number']  = get_entry(tmpdict, 'cpu family')
        hwdict['model_ver']     = get_entry(tmpdict, 'model')
        hwdict['model_rev']     = get_entry(tmpdict, 'stepping')
        hwdict['cache']         = get_entry(tmpdict, 'cache size')
        hwdict['bogomips']      = get_entry(tmpdict, 'bogomips')
        hwdict['other']         = get_entry(tmpdict, 'flags')
        mhz_speed               = get_entry(tmpdict, 'cpu mhz')
        if mhz_speed == "":
            # damn, some machines don't report this
            mhz_speed = "-1"
        try:
            hwdict['speed']         = int(round(float(mhz_speed)) - 1)
        except ValueError:
            hwdict['speed'] = -1
    elif uname in["alpha", "alphaev6"]:
        # Treat it as an an Alpha
        tmpdict = get_cpulist_as_dict(cpulist)

        hwdict['platform']      = "alpha"
        hwdict['count']         = get_entry(tmpdict, 'cpus detected')
        hwdict['type']          = get_entry(tmpdict, 'cpu')
        hwdict['model']         = get_entry(tmpdict, 'cpu model')
        hwdict['model_number']  = get_entry(tmpdict, 'cpu variation')
        hwdict['model_version'] = "%s/%s" % (get_entry(tmpdict, 'system type'),
                                             get_entry(tmpdict,'system variation'))
        hwdict['model_rev']     = get_entry(tmpdict, 'cpu revision')
        hwdict['cache']         = "" # pitty the kernel doesn't tell us this.
        hwdict['bogomips']      = get_entry(tmpdict, 'bogomips')
        hwdict['other']         = get_entry(tmpdict, 'platform string')
        hz_speed                = get_entry(tmpdict, 'cycle frequency [Hz]')
        # some funky alphas actually report in the form "462375000 est."
        hz_speed = hz_speed.split()
        try:
            hwdict['speed']         = int(round(float(hz_speed[0]))) / 1000000
        except ValueError:
            hwdict['speed'] = -1
    elif uname in ["ia64"]:
        tmpdict = get_cpulist_as_dict(cpulist)

        hwdict['platform']      = uname
        hwdict['count']         = count
        hwdict['type']          = get_entry(tmpdict, 'vendor')
        hwdict['model']         = get_entry(tmpdict, 'family')
        hwdict['model_ver']     = get_entry(tmpdict, 'archrev')
        hwdict['model_rev']     = get_entry(tmpdict, 'revision')
        hwdict['bogomips']      = get_entry(tmpdict, 'bogomips')
        mhz_speed = tmpdict['cpu mhz']
        try:
            hwdict['speed'] = int(round(float(mhz_speed)) - 1)
        except ValueError:
            hwdict['speed'] = -1
        hwdict['other']         = get_entry(tmpdict, 'features')

    elif uname in ['ppc64']:
        tmpdict = get_cpulist_as_dict(cpulist)

        hwdict['platform'] = uname
        hwdict['count'] = count
        hwdict['model'] = get_entry(tmpdict, "cpu")
        hwdict['model_ver'] = get_entry(tmpdict, 'revision')
        hwdict['bogomips'] = get_entry(tmpdict, 'bogomips')
        hwdict['type'] = get_entry(tmpdict, 'machine')
        # strings are postpended with "mhz"
        mhz_speed = get_entry(tmpdict, 'clock')[:-3]
        try:
            hwdict['speed'] = int(round(float(mhz_speed)) - 1)
        except ValueError:
            hwdict['speed'] = -1

    elif uname in ['s390', 's390x']:
        tmpdict = {}
        for cpu in cpulist.split("\n"):
            vals = cpu.split(": ")
            if len(vals) != 2:
                continue
            tmpdict[vals[0].strip()] = vals[1].strip()

        hwdict['platform']      = uname
        hwdict['type']          = get_entry(tmpdict,'vendor_id')
        hwdict['model']         = uname
        hwdict['count']         = count
        hwdict['bogomips']      = get_entry(tmpdict, 'bogomips per cpu')
        hwdict['model_number']  = ""
        hwdict['model_ver']     = ""
        hwdict['model_rev']     = ""
        hwdict['cache']         = ""
        hwdict['other']         = get_entry(tmpdict, 'features')
        hwdict['speed']         = 0


    else:
        # XXX: expand me. Be nice to others
        hwdict['platform']      = uname
        hwdict['count']         = count
        hwdict['type']          = uname
        hwdict['model']         = uname
        hwdict['model_number']  = ""
        hwdict['model_ver']     = ""
        hwdict['model_rev']     = ""
        hwdict['cache']         = ""
        hwdict['bogomips']      = ""
        hwdict['other']         = ""
        hwdict['speed']         = 0

    # make sure we get the right number here
    if not hwdict["count"]:
        hwdict["count"] = 1
    else:
        try:
            hwdict["count"] = int(hwdict["count"])
        except:
            hwdict["count"] = 1
        else:
            if hwdict["count"] == 0: # we have at least one
                hwdict["count"] = 1

<<<<<<< HEAD
=======
    # If we know it add in the number of sockets
    number_sockets = __get_number_sockets()
    if number_sockets:
        hwdict['socket_count'] = number_sockets
        
>>>>>>> c334afa3
    # This whole things hurts a lot.
    return hwdict

def read_memory():
    un = os.uname()
    kernel = un[2]
    if kernel[:3] >= "2.6":
        return read_memory_2_6()
    if kernel[:3] == "2.4":
        return read_memory_2_4()

def read_memory_2_4():
    if not os.access("/proc/meminfo", os.R_OK):
        return {}

    meminfo = open("/proc/meminfo", "r").read()
    lines = meminfo.split("\n")
    curline = lines[1]
    memlist = curline.split()
    memdict = {}
    memdict['class'] = "MEMORY"
    megs = int(long(memlist[1])/(1024*1024))
    if megs < 32:
        megs = megs + (4 - (megs % 4))
    else:
        megs = megs + (16 - (megs % 16))
    memdict['ram'] = str(megs)
    curline = lines[2]
    memlist = curline.split()
    # otherwise, it breaks on > ~4gigs of swap
    megs = int(long(memlist[1])/(1024*1024))
    memdict['swap'] = str(megs)
    return memdict

def read_memory_2_6():
    if not os.access("/proc/meminfo", os.R_OK):
        return {}
    meminfo = open("/proc/meminfo", "r").read()
    lines = meminfo.split("\n")
    meminfo_dict = {}
    for line in lines:
        blobs = line.split(":", 1)
        key = blobs[0]
        if len(blobs) == 1:
            continue
        #print blobs
        value = blobs[1].strip()
        meminfo_dict[key] = value
        
    memdict = {}
    memdict["class"] = "MEMORY"
    
    total_str = meminfo_dict['MemTotal']
    blips = total_str.split(" ")
    total_k = long(blips[0])
    megs = long(total_k/(1024))

    swap_str = meminfo_dict['SwapTotal']
    blips = swap_str.split(' ')
    swap_k = long(blips[0])
    swap_megs = long(swap_k/(1024))

    memdict['ram'] = str(megs)
    memdict['swap'] = str(swap_megs)
    return memdict


def findHostByRoute():
    """ returns [hostname, intf, intf6]

        Where hostname is you FQDN of this machine.
        And intf is numeric IPv4 address. And intf6 is IPv6 address.
    """
    cfg = config.initUp2dateConfig()
    sl = config.getServerlURL()

    st = {'https':443, 'http':80}
    hostname = None
    intf = None
    intf6 = None
    for serverUrl in sl:
        server = serverUrl.split('/')[2]
        servertype = serverUrl.split(':')[0]
        port = st[servertype]

        for family in (AF_INET6, AF_INET):
            try:
                s = socket.socket(family)
            except socket.error:
                continue

            if cfg['enableProxy']:
                server_port = config.getProxySetting()
                (server, port) = server_port.split(':')
                port = int(port)

            try:
                s.settimeout(5)
                s.connect((server, port))
                intf_tmp = s.getsockname()[0]
                if family == AF_INET:
                    intf = intf_tmp
                else:
                    intf6 = intf_tmp
                hostname_tmp = socket.getfqdn(intf_tmp)
                if hostname_tmp != intf_tmp:
                    hostname = hostname_tmp
            except socket.error:
                s.close()
                continue
            s.close()

    # Override hostname with the value from /etc/hostname
    if os.path.isfile("/etc/hostname") and os.access("/etc/hostname", os.R_OK):
        hostnameinfo = open("/etc/hostname", "r").readlines()

        for info in hostnameinfo:
            if not len(info):
                continue
            hostname = info.strip()

    # Override hostname with the one in /etc/sysconfig/network 
    # for bz# 457953
    elif os.path.isfile("/etc/sysconfig/network") and os.access("/etc/sysconfig/network", os.R_OK):
        networkinfo = open("/etc/sysconfig/network", "r").readlines()
	
        for info in networkinfo:
            if not len(info):
                continue
            vals = info.split('=')
            if len(vals) <= 1:
                continue
            strippedstring = vals[0].strip()
            vals[0] = strippedstring
            if vals[0] == "HOSTNAME":
                hostname = ''.join(vals[1:]).strip()
                break

    if hostname == None or hostname == 'localhost.localdomain':
        hostname = "unknown"
    return hostname, intf, intf6

def get_slave_hwaddr(master, slave):
    hwaddr = ""
    try:
        bonding = open('/proc/net/bonding/%s' % master, "r")
    except:
        return hwaddr

    slave_found = False
    for line in bonding.readlines():
        if slave_found and line.find("Permanent HW addr: ") != -1:
            hwaddr = line.split()[3]
            break

        if line.find("Slave Interface: ") != -1:
            ifname = line.split()[2]
            if ifname == slave:
                slave_found = True

    bonding.close()
    return hwaddr

def read_network():
    netdict = {}
    netdict['class'] = "NETINFO"

    netdict['hostname'], netdict['ipaddr'], netdict['ip6addr'] = findHostByRoute()

    if netdict['hostname'] == "unknown":
        netdict['hostname'] = gethostname()
        if "." not in netdict['hostname']:
            netdict['hostname'] = socket.getfqdn()

    if netdict['ipaddr'] is None:
        try:
            list_of_addrs = getaddrinfo(netdict['hostname'], None)
            ipv4_addrs = filter(lambda x:x[0]==socket.AF_INET, list_of_addrs)
            # take first ipv4 addr
            netdict['ipaddr'] = ipv4_addrs[0][4][0]
        except:
            netdict['ipaddr'] = "127.0.0.1"

    if netdict['ip6addr'] is None:
        try:
            list_of_addrs = getaddrinfo(netdict['hostname'], None)
            ipv6_addrs = filter(lambda x:x[0]==socket.AF_INET6, list_of_addrs)
            # take first ipv6 addr
            netdict['ip6addr'] = ipv6_addrs[0][4][0]
        except:
            netdict['ip6addr'] = "::1"

    if netdict['ipaddr'] is None:
        netdict['ipaddr'] = ''
    if netdict['ip6addr'] is None:
        netdict['ip6addr'] = ''
    return netdict

def read_network_interfaces():
    intDict = {}
    intDict['class'] = "NETINTERFACES"

    if not ethtool_present:
        # ethtool is not available on non-linux platforms (as kfreebsd), skip it
        return intDict

    interfaces = list(set(ethtool.get_devices() + ethtool.get_active_devices()))
    for interface in interfaces:
        try:
            hwaddr = ethtool.get_hwaddr(interface)
        except:
            hwaddr = ""

        # slave devices can have their hwaddr changed
        try:
            master = os.readlink('/sys/class/net/%s/master' % interface)
        except:
            master = None

        if master:
            master_interface = os.path.basename(master)
            hwaddr = get_slave_hwaddr(master_interface, interface)

        try:
            module = ethtool.get_module(interface)
        except:
            if interface == 'lo':
                module = "loopback"
            else:
                module = "Unknown"
        try:
            ipaddr = ethtool.get_ipaddr(interface)
        except:
            ipaddr = ""

        try:
            netmask = ethtool.get_netmask(interface)
        except:
            netmask = ""

        try:
            broadcast = ethtool.get_broadcast(interface)
        except:
            broadcast = ""

        ip6_list = []
        dev_info = ethtool.get_interfaces_info(interface)
        for info in dev_info:
            # one interface may have more IPv6 addresses
            for ip6 in info.get_ipv6_addresses():
                scope = ip6.scope
                if scope == 'global':
                    scope = 'universe'
                ip6_list.append({
                    'scope':   scope,
                    'addr':    ip6.address,
                    'netmask': ip6.netmask
                })
        intDict[interface] = {'hwaddr':hwaddr,
                              'ipaddr':ipaddr,
                              'netmask':netmask,
                              'broadcast':broadcast,
                              'module': module,
                              'ipv6': ip6_list}

    return intDict


# Read DMI information via hal.
def read_dmi():
    dmidict = {}
    dmidict["class"] = "DMI"

    # Try to obtain DMI info if architecture is i386, x86_64 or ia64
    uname = os.uname()[4].lower()
    if not (uname[0] == "i"  and  uname[-2:] == "86") and not (uname == "x86_64"):
        return dmidict

    # System Information 
    vendor = dmi_vendor()
    if vendor:
        dmidict["vendor"] = vendor

    product = get_dmi_data('/dmidecode/SystemInfo/ProductName')
    if product:
        dmidict["product"] = product

    version = get_dmi_data('/dmidecode/SystemInfo/Version')
    if version:
        system = product + " " + version
        dmidict["system"] = system

    # BaseBoard Information
    dmidict["board"] = get_dmi_data('/dmidecode/BaseBoardInfo/Manufacturer')

    # Bios Information
    vendor = get_dmi_data('/dmidecode/BIOSinfo/Vendor')
    if vendor:
        dmidict["bios_vendor"] = vendor
    version = get_dmi_data('/dmidecode/BIOSinfo/Version')
    if version:
        dmidict["bios_version"] = version
    release = get_dmi_data('/dmidecode/BIOSinfo/ReleaseDate')
    if release:
        dmidict["bios_release"] = release

    # Chassis Information
    # The hairy part is figuring out if there is an asset tag/serial number of importance
    chassis_serial = get_dmi_data('/dmidecode/ChassisInfo/SerialNumber')
    chassis_tag = get_dmi_data('/dmidecode/ChassisInfo/AssetTag')
    board_serial = get_dmi_data('/dmidecode/BaseBoardInfo/SerialNumber')

    system_serial = get_dmi_data('/dmidecode/SystemInfo/SerialNumber')

    dmidict["asset"] = "(%s: %s) (%s: %s) (%s: %s) (%s: %s)" % ("chassis", chassis_serial,
                                                     "chassis", chassis_tag,
                                                     "board", board_serial,
                                                     "system", system_serial)

    # Clean up empty entries
    for k in dmidict.keys()[:]:
        if dmidict[k] is None:
            del dmidict[k]
            # Finished

    return dmidict

def get_hal_system_and_smbios():
    try:
        if using_gudev:
            props = get_computer_info()
        else:
            computer = get_hal_computer()
            props = computer.GetAllProperties()
    except Exception, e:
        log = up2dateLog.initLog()
        msg = "Error reading system and smbios information: %s\n" % (e)
        log.log_debug(msg)
        return {}
    system_and_smbios = {}

    for key in props:
        if key.startswith('system'):
            system_and_smbios[unicode(key)] = unicode(props[key])

    system_and_smbios.update(get_smbios())
    return system_and_smbios

def get_smbios():
    """ Returns dictionary with values we are interested for.
        For historical reason it is in format, which use HAL.
        Currently in dictionary are keys:
        smbios.system.uuid, smbios.bios.vendor, smbios.system.serial,
        smbios.system.manufacturer.
    """
    _initialize_dmi_data()
    if _dmi_not_available:
        return {}
    else:
        return {
            'smbios.system.uuid': dmi_system_uuid(),
            'smbios.bios.vendor': dmi_vendor(),
            'smbios.system.serial': get_dmi_data('/dmidecode/SystemInfo/SerialNumber'),
            'smbios.system.manufacturer': get_dmi_data('/dmidecode/SystemInfo/Manufacturer'),
            'smbios.system.product': get_dmi_data('/dmidecode/SystemInfo/ProductName'),
            'smbios.system.skunumber': get_dmi_data('/dmidecode/SystemInfo/SKUnumber'),
            'smbios.system.family': get_dmi_data('/dmidecode/SystemInfo/Family'),
            'smbios.system.version': get_dmi_data('/dmidecode/SystemInfo/Version'),
        }

# this one reads it all
def Hardware():
    if using_gudev:
        allhw = get_devices()
    else:
        hal_status, dbus_status = check_hal_dbus_status()
        hwdaemon = 1
        if hal_status or dbus_status:
            # if status != 0 haldaemon or messagebus service not running.
            # set flag and dont try probing hardware and DMI info
            # and warn the user.
            log = up2dateLog.initLog()
            msg = "Warning: haldaemon or messagebus service not running. Cannot probe hardware and DMI information.\n"
            log.log_me(msg)
            hwdaemon = 0
        allhw = []

        if hwdaemon:
            try:
                ret = read_hal()
                if ret:
                    allhw = ret
            except:
                # bz253596 : Logging Dbus Error messages instead of printing on stdout
                log = up2dateLog.initLog()
                msg = "Error reading hardware information: %s\n" % (sys.exc_type)
                log.log_me(msg)

    # all others return individual arrays

    # cpu info
    try:
        ret = read_cpuinfo()
        if ret: allhw.append(ret)
    except:
        print _("Error reading cpu information:"), sys.exc_type

    # memory size info
    try:
        ret = read_memory()
        if ret: allhw.append(ret)
    except:
        print _("Error reading system memory information:"), sys.exc_type

    cfg = config.initUp2dateConfig()
    if not cfg["skipNetwork"]:
        # minimal networking info
        try:
            ret = read_network()
            if ret:
                allhw.append(ret)
        except:
            print _("Error reading networking information:"), sys.exc_type
    # dont like catchall exceptions but theres not
    # really anything useful we could do at this point
    # and its been trouble prone enough

    # minimal DMI info
    try:
        ret = read_dmi()
        if ret:
            allhw.append(ret)
    except:
        # bz253596 : Logging Dbus Error messages instead of printing on stdout
        log = up2dateLog.initLog()
        msg = "Error reading DMI information: %s\n" % (sys.exc_type)
        log.log_me(msg)

    try:
        ret = read_installinfo()
        if ret:
            allhw.append(ret)
    except:
        print _("Error reading install method information:"), sys.exc_type

    if not cfg["skipNetwork"]:
        try:
            ret = read_network_interfaces()
            if ret:
                allhw.append(ret)
        except:
            print _("Error reading network interface information:"), sys.exc_type

    # all Done.
    return allhw

# XXX: Need more functions here:
#  - filesystems layout (/proc.mounts and /proc/mdstat)
#  - is the kudzu config enough or should we strat chasing lscpi and try to parse that
#    piece of crap output?

#
# Main program
#
if __name__ == '__main__':
    for hw in Hardware():
        for k in hw.keys():
            print "'%s' : '%s'" % (k, hw[k])
        print<|MERGE_RESOLUTION|>--- conflicted
+++ resolved
@@ -400,14 +400,11 @@
             if hwdict["count"] == 0: # we have at least one
                 hwdict["count"] = 1
 
-<<<<<<< HEAD
-=======
     # If we know it add in the number of sockets
     number_sockets = __get_number_sockets()
     if number_sockets:
         hwdict['socket_count'] = number_sockets
-        
->>>>>>> c334afa3
+
     # This whole things hurts a lot.
     return hwdict
 
