--- conflicted
+++ resolved
@@ -40,7 +40,6 @@
 _ = t.ugettext
 
 import dbus
-<<<<<<< HEAD
 import platform
 
 if platform.processor() not in ['s390', 's390x']:
@@ -49,11 +48,7 @@
 else:
     _dmi_not_available = 1
 
-import up2dateLog
-=======
-import dmidecode
 from up2date_client import up2dateLog
->>>>>>> 2be67e02
 
 try: # F13 and EL6
     from hardware_gudev import get_devices, get_computer_info
