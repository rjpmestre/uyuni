#
# Copyright (c) 1999--2012 Red Hat, Inc.
#
# This software is licensed to you under the GNU General Public License,
# version 2 (GPLv2). There is NO WARRANTY for this software, express or
# implied, including the implied warranties of MERCHANTABILITY or FITNESS
# FOR A PARTICULAR PURPOSE. You should have received a copy of GPLv2
# along with this software; if not, see
# http://www.gnu.org/licenses/old-licenses/gpl-2.0.txt.
#
# Red Hat trademarks are not licensed under GPLv2. No permission is
# granted to use or replicate Red Hat trademarks that are incorporated
# in this software or its documentation.
#

# This thing gets the hardware configuraion out of a system
"""Used to read hardware info from kudzu, /proc, etc"""
from socket import gethostname, getaddrinfo, AF_INET, AF_INET6
import socket
import re
import os
import sys
import config
import rhnserver

try:
    import ethtool
    ethtool_present = True
except ImportError:
    sys.stderr.write("Warning: information about network interfaces could not be retrieved on this platform.\n")
    ethtool_present = False

import gettext
t = gettext.translation('rhn-client-tools', fallback=True)
_ = t.ugettext

import dbus
import dmidecode
import up2dateLog

try: # F13 and EL6
    from hardware_gudev import get_devices, get_computer_info
    using_gudev = 1
except ImportError:
    from hardware_hal import check_hal_dbus_status, get_hal_computer, read_hal
    using_gudev = 0

# Some systems don't have the _locale module installed
try:
    import locale
except ImportError:
    locale = None

sys.path.append("/usr/share/rhsm")
try:
    from subscription_manager.hwprobe import Hardware as SubManHardware
    subscription_manager_available = True
except ImportError:
    subscription_manager_available = False

# this does not change, we can cache it
_dmi_data           = None
_dmi_not_available  = 0

def dmi_warnings():
    if not hasattr(dmidecode, 'get_warnings'):
        return None

    return dmidecode.get_warnings()

dmi_warn = dmi_warnings()
if dmi_warn:
    dmidecode.clear_warnings()
    log = up2dateLog.initLog()
    log.log_debug("Warnings collected during dmidecode import: %s" % dmi_warn)

def _initialize_dmi_data():
    """ Initialize _dmi_data unless it already exist and returns it """
    global _dmi_data, _dmi_not_available
    if _dmi_data is None:
        if _dmi_not_available:
            # do not try to initialize it again and again if not available
            return None
        else :
            dmixml = dmidecode.dmidecodeXML()
            dmixml.SetResultType(dmidecode.DMIXML_DOC)
            # Get all the DMI data and prepare a XPath context
            try:
                data = dmixml.QuerySection('all')
                dmi_warn = dmi_warnings()
                if dmi_warn:
                    dmidecode.clear_warnings()
                    log = up2dateLog.initLog()
                    log.log_debug("dmidecode warnings: " % dmi_warn)
            except:
                # DMI decode FAIL, this can happend e.g in PV guest
                _dmi_not_available = 1
                dmi_warn = dmi_warnings()
                if dmi_warn:
                    dmidecode.clear_warnings()
                return None
            _dmi_data = data.xpathNewContext()
    return _dmi_data

def get_dmi_data(path):
    """ Fetch DMI data from given section using given path.
        If data could not be retrieved, returns empty string.
        General method and should not be used outside of this module.
    """
    dmi_data = _initialize_dmi_data()
    if dmi_data is None:
        return ''
    data = dmi_data.xpathEval(path)
    if data != []:
        return data[0].content
    else:
        # The path do not exist
        return ''

def dmi_vendor():
    """ Return Vendor from dmidecode bios information.
        If this value could not be fetch, returns empty string.
    """
    return get_dmi_data('/dmidecode/BIOSinfo/Vendor')

def dmi_system_uuid():
    """ Return UUID from dmidecode system information.
        If this value could not be fetch, returns empty string.
    """
    # if guest was created manualy it can have empty UUID, in this
    # case dmidecode set attribute unavailable to 1
    uuid = get_dmi_data("/dmidecode/SystemInfo/SystemUUID[not(@unavailable='1')]")
    if not uuid:
        uuid = ''
    return uuid

def read_installinfo():
    if not os.access("/etc/sysconfig/installinfo", os.R_OK):
        return {}
    installinfo = open("/etc/sysconfig/installinfo", "r").readlines()
    installdict = {}
    installdict['class'] = "INSTALLINFO"
    for info in installinfo:
        if not len(info):
            continue
        vals = info.split('=')
        if len(vals) <= 1:
            continue
        strippedstring = vals[0].strip()
        vals[0] = strippedstring
        
        installdict[vals[0]] = ''.join(vals[1:]).strip()
    return installdict
    
def cpu_count():
    """ returns number of CPU in system

    Beware that it can be different from number of active CPU (e.g. on s390x architecture
    """
    try:
        cpu_dir = os.listdir('/sys/devices/system/cpu/')
    except OSError:
        cpu_dir = []

    re_cpu = re.compile(r"^cpu[0-9]+$")
    return len([i for i in cpu_dir if re_cpu.match(i)])

# get the number of sockets available on this machine
def __get_number_sockets():
    try:
        if subscription_manager_available:
            return SubManHardware().getCpuInfo()['cpu.cpu_socket(s)']
    except:
        pass # something went wrong, let's figure it out ourselves

    number_sockets = 0
    # Try lscpu command if available
    if os.access("/usr/bin/lscpu", os.X_OK):
        try:
            lines = os.popen("/usr/bin/lscpu -p").readlines()
            max_socket_index = -1
            for line in lines:
                if line.startswith('#'):
                    continue
                # get the socket index from the output
                socket_index = int(line.split(',')[2])
                if socket_index > max_socket_index:
                    max_socket_index = socket_index
            if max_socket_index > -1:
                return 1 + max_socket_index
        except:
            pass

    # Next try parsing /proc/cpuinfo
    if os.access("/proc/cpuinfo", os.R_OK):
        try:
            lines = open("/proc/cpuinfo", 'r').readlines()
            max_socket_index = -1
            for line in lines:
                if 'physical id' in line:
                    socket_index = int(line.split(':')[1].strip())
                    if socket_index > max_socket_index:
                        max_socket_index = socket_index
            if max_socket_index > -1:
                return 1 + max_socket_index
        except:
            pass

    # Next try dmidecode
    if os.access("/usr/sbin/dmidecode", os.X_OK):
        try:
            lines = os.popen("/usr/sbin/dmidecode -t processor").readlines()
            count = 0
            for line in lines:
                if 'Processor Information' in line:
                    count += 1
            if count > 0:
                return count
        except:
            pass

    return None

# This has got to be one of the ugliest fucntions alive
def read_cpuinfo():
    def get_entry(a, entry):
        e = entry.lower()
        if not a.has_key(e):
            return ""
        return a[e]

    # read cpu list and return number of cpus and list as dictionary
    def get_cpulist_as_dict(cpulist):
        count = 0
        tmpdict = {}
        for cpu in cpulist.split("\n\n"):
            if not len(cpu):
                continue
            count = count + 1
            if count > 1:
                break # no need to parse rest
            for cpu_attr in cpu.split("\n"):
                if not len(cpu_attr):
                    continue
                vals = cpu_attr.split(":")
                if len(vals) != 2:
                    # XXX: make at least some effort to recover this data...
                    continue
                name, value = vals[0].strip(), vals[1].strip()
                tmpdict[name.lower()] = value
        return tmpdict

    if not os.access("/proc/cpuinfo", os.R_OK):
        return {}

    # Okay, the kernel likes to give us the information we need in the
    # standard "C" locale.
    if locale:
        # not really needed if you don't plan on using atof()
        locale.setlocale(locale.LC_NUMERIC, "C")

    cpulist = open("/proc/cpuinfo", "r").read()
    uname = os.uname()[4].lower()
    count = cpu_count()

    # This thing should return a hwdict that has the following
    # members:
    #
    # class, desc (required to identify the hardware device)
    # count, type, model, model_number, model_ver, model_rev
    # bogomips, platform, speed, cache

    hwdict = { 'class': "CPU",
               "desc" : "Processor",
               }
    if uname[0] == "i" and uname[-2:] == "86" or (uname == "x86_64"):
        # IA32 compatible enough
        tmpdict = get_cpulist_as_dict(cpulist)

        if uname == "x86_64":
            hwdict['platform'] = 'x86_64'
        else:
            hwdict['platform'] = "i386"

        hwdict['count']         = count
        hwdict['type']          = get_entry(tmpdict, 'vendor_id')
        hwdict['model']         = get_entry(tmpdict, 'model name')
        hwdict['model_number']  = get_entry(tmpdict, 'cpu family')
        hwdict['model_ver']     = get_entry(tmpdict, 'model')
        hwdict['model_rev']     = get_entry(tmpdict, 'stepping')
        hwdict['cache']         = get_entry(tmpdict, 'cache size')
        hwdict['bogomips']      = get_entry(tmpdict, 'bogomips')
        hwdict['other']         = get_entry(tmpdict, 'flags')
        mhz_speed               = get_entry(tmpdict, 'cpu mhz')
        if mhz_speed == "":
            # damn, some machines don't report this
            mhz_speed = "-1"
        try:
            hwdict['speed']         = int(round(float(mhz_speed)) - 1)
        except ValueError:
            hwdict['speed'] = -1
    elif uname in["alpha", "alphaev6"]:
        # Treat it as an an Alpha
        tmpdict = get_cpulist_as_dict(cpulist)

        hwdict['platform']      = "alpha"
        hwdict['count']         = get_entry(tmpdict, 'cpus detected')
        hwdict['type']          = get_entry(tmpdict, 'cpu')
        hwdict['model']         = get_entry(tmpdict, 'cpu model')
        hwdict['model_number']  = get_entry(tmpdict, 'cpu variation')
        hwdict['model_version'] = "%s/%s" % (get_entry(tmpdict, 'system type'),
                                             get_entry(tmpdict,'system variation'))
        hwdict['model_rev']     = get_entry(tmpdict, 'cpu revision')
        hwdict['cache']         = "" # pitty the kernel doesn't tell us this.
        hwdict['bogomips']      = get_entry(tmpdict, 'bogomips')
        hwdict['other']         = get_entry(tmpdict, 'platform string')
        hz_speed                = get_entry(tmpdict, 'cycle frequency [Hz]')
        # some funky alphas actually report in the form "462375000 est."
        hz_speed = hz_speed.split()
        try:
            hwdict['speed']         = int(round(float(hz_speed[0]))) / 1000000
        except ValueError:
            hwdict['speed'] = -1
    elif uname in ["ia64"]:
        tmpdict = get_cpulist_as_dict(cpulist)

        hwdict['platform']      = uname
        hwdict['count']         = count
        hwdict['type']          = get_entry(tmpdict, 'vendor')
        hwdict['model']         = get_entry(tmpdict, 'family')
        hwdict['model_ver']     = get_entry(tmpdict, 'archrev')
        hwdict['model_rev']     = get_entry(tmpdict, 'revision')
        hwdict['bogomips']      = get_entry(tmpdict, 'bogomips')
        mhz_speed = tmpdict['cpu mhz']
        try:
            hwdict['speed'] = int(round(float(mhz_speed)) - 1)
        except ValueError:
            hwdict['speed'] = -1
        hwdict['other']         = get_entry(tmpdict, 'features')

    elif uname in ['ppc64']:
        tmpdict = get_cpulist_as_dict(cpulist)

        hwdict['platform'] = uname
        hwdict['count'] = count
        hwdict['model'] = get_entry(tmpdict, "cpu")
        hwdict['model_ver'] = get_entry(tmpdict, 'revision')
        hwdict['bogomips'] = get_entry(tmpdict, 'bogomips')
        hwdict['type'] = get_entry(tmpdict, 'machine')
        # strings are postpended with "mhz"
        mhz_speed = get_entry(tmpdict, 'clock')[:-3]
        try:
            hwdict['speed'] = int(round(float(mhz_speed)) - 1)
        except ValueError:
            hwdict['speed'] = -1

    elif uname in ['s390', 's390x']:
        tmpdict = {}
        for cpu in cpulist.split("\n"):
            vals = cpu.split(": ")
            if len(vals) != 2:
                continue
            tmpdict[vals[0].strip()] = vals[1].strip()

        hwdict['platform']      = uname
        hwdict['type']          = get_entry(tmpdict,'vendor_id')
        hwdict['model']         = uname
        hwdict['count']         = count
        hwdict['bogomips']      = get_entry(tmpdict, 'bogomips per cpu')
        hwdict['model_number']  = ""
        hwdict['model_ver']     = ""
        hwdict['model_rev']     = ""
        hwdict['cache']         = ""
        hwdict['other']         = get_entry(tmpdict, 'features')
        hwdict['speed']         = 0


    else:
        # XXX: expand me. Be nice to others
        hwdict['platform']      = uname
        hwdict['count']         = count
        hwdict['type']          = uname
        hwdict['model']         = uname
        hwdict['model_number']  = ""
        hwdict['model_ver']     = ""
        hwdict['model_rev']     = ""
        hwdict['cache']         = ""
        hwdict['bogomips']      = ""
        hwdict['other']         = ""
        hwdict['speed']         = 0

    # make sure we get the right number here
    if not hwdict["count"]:
        hwdict["count"] = 1
    else:
        try:
            hwdict["count"] = int(hwdict["count"])
        except:
            hwdict["count"] = 1
        else:
            if hwdict["count"] == 0: # we have at least one
                hwdict["count"] = 1

<<<<<<< HEAD
    # If we know it add in the number of sockets
    number_sockets = __get_number_sockets()
    if number_sockets:
        hwdict['socket_count'] = number_sockets

=======
    # Network communication doesn't really belong in here. Sadly though
    # this is the only single place we can put this check. If it's not
    # here then it would need to be in five or six other places, which
    # is not good from a DRY and quality-assurance perspective.
    s = rhnserver.RhnServer()
    if s.capabilities.hasCapability('cpu_sockets'):
        # If we know it add in the number of sockets
        number_sockets = __get_number_sockets()
        if number_sockets:
            hwdict['socket_count'] = number_sockets
        
>>>>>>> 23fccd7b
    # This whole things hurts a lot.
    return hwdict

def read_memory():
    un = os.uname()
    kernel = un[2]
    if kernel[:3] >= "2.6":
        return read_memory_2_6()
    if kernel[:3] == "2.4":
        return read_memory_2_4()

def read_memory_2_4():
    if not os.access("/proc/meminfo", os.R_OK):
        return {}

    meminfo = open("/proc/meminfo", "r").read()
    lines = meminfo.split("\n")
    curline = lines[1]
    memlist = curline.split()
    memdict = {}
    memdict['class'] = "MEMORY"
    megs = int(long(memlist[1])/(1024*1024))
    if megs < 32:
        megs = megs + (4 - (megs % 4))
    else:
        megs = megs + (16 - (megs % 16))
    memdict['ram'] = str(megs)
    curline = lines[2]
    memlist = curline.split()
    # otherwise, it breaks on > ~4gigs of swap
    megs = int(long(memlist[1])/(1024*1024))
    memdict['swap'] = str(megs)
    return memdict

def read_memory_2_6():
    if not os.access("/proc/meminfo", os.R_OK):
        return {}
    meminfo = open("/proc/meminfo", "r").read()
    lines = meminfo.split("\n")
    meminfo_dict = {}
    for line in lines:
        blobs = line.split(":", 1)
        key = blobs[0]
        if len(blobs) == 1:
            continue
        #print blobs
        value = blobs[1].strip()
        meminfo_dict[key] = value
        
    memdict = {}
    memdict["class"] = "MEMORY"
    
    total_str = meminfo_dict['MemTotal']
    blips = total_str.split(" ")
    total_k = long(blips[0])
    megs = long(total_k/(1024))

    swap_str = meminfo_dict['SwapTotal']
    blips = swap_str.split(' ')
    swap_k = long(blips[0])
    swap_megs = long(swap_k/(1024))

    memdict['ram'] = str(megs)
    memdict['swap'] = str(swap_megs)
    return memdict


def findHostByRoute():
    """ returns [hostname, intf, intf6]

        Where hostname is you FQDN of this machine.
        And intf is numeric IPv4 address. And intf6 is IPv6 address.
    """
    cfg = config.initUp2dateConfig()
    sl = config.getServerlURL()

    st = {'https':443, 'http':80}
    hostname = None
    intf = None
    intf6 = None
    for serverUrl in sl:
        server = serverUrl.split('/')[2]
        servertype = serverUrl.split(':')[0]
        port = st[servertype]

        for family in (AF_INET6, AF_INET):
            try:
                s = socket.socket(family)
            except socket.error:
                continue

            if cfg['enableProxy']:
                server_port = config.getProxySetting()
                (server, port) = server_port.split(':')
                port = int(port)

            try:
                s.settimeout(5)
                s.connect((server, port))
                intf_tmp = s.getsockname()[0]
                if family == AF_INET:
                    intf = intf_tmp
                else:
                    intf6 = intf_tmp
                hostname_tmp = socket.getfqdn(intf_tmp)
                if hostname_tmp != intf_tmp:
                    hostname = hostname_tmp
            except socket.error:
                s.close()
                continue
            s.close()

    # Override hostname with the value from /etc/hostname
    if os.path.isfile("/etc/hostname") and os.access("/etc/hostname", os.R_OK):
        hostnameinfo = open("/etc/hostname", "r").readlines()

        for info in hostnameinfo:
            if not len(info):
                continue
            hostname = info.strip()

    # Override hostname with the one in /etc/sysconfig/network 
    # for bz# 457953
    elif os.path.isfile("/etc/sysconfig/network") and os.access("/etc/sysconfig/network", os.R_OK):
        networkinfo = open("/etc/sysconfig/network", "r").readlines()
	
        for info in networkinfo:
            if not len(info):
                continue
            vals = info.split('=')
            if len(vals) <= 1:
                continue
            strippedstring = vals[0].strip()
            vals[0] = strippedstring
            if vals[0] == "HOSTNAME":
                hostname = ''.join(vals[1:]).strip()
                break

    if hostname == None or hostname == 'localhost.localdomain':
        hostname = "unknown"
    return hostname, intf, intf6

def get_slave_hwaddr(master, slave):
    hwaddr = ""
    try:
        bonding = open('/proc/net/bonding/%s' % master, "r")
    except:
        return hwaddr

    slave_found = False
    for line in bonding.readlines():
        if slave_found and line.find("Permanent HW addr: ") != -1:
            hwaddr = line.split()[3]
            break

        if line.find("Slave Interface: ") != -1:
            ifname = line.split()[2]
            if ifname == slave:
                slave_found = True

    bonding.close()
    return hwaddr

def read_network():
    netdict = {}
    netdict['class'] = "NETINFO"

    netdict['hostname'], netdict['ipaddr'], netdict['ip6addr'] = findHostByRoute()

    if netdict['hostname'] == "unknown":
        netdict['hostname'] = gethostname()
        if "." not in netdict['hostname']:
            netdict['hostname'] = socket.getfqdn()

    if netdict['ipaddr'] is None:
        try:
            list_of_addrs = getaddrinfo(netdict['hostname'], None)
            ipv4_addrs = filter(lambda x:x[0]==socket.AF_INET, list_of_addrs)
            # take first ipv4 addr
            netdict['ipaddr'] = ipv4_addrs[0][4][0]
        except:
            netdict['ipaddr'] = "127.0.0.1"

    if netdict['ip6addr'] is None:
        try:
            list_of_addrs = getaddrinfo(netdict['hostname'], None)
            ipv6_addrs = filter(lambda x:x[0]==socket.AF_INET6, list_of_addrs)
            # take first ipv6 addr
            netdict['ip6addr'] = ipv6_addrs[0][4][0]
        except:
            netdict['ip6addr'] = "::1"

    if netdict['ipaddr'] is None:
        netdict['ipaddr'] = ''
    if netdict['ip6addr'] is None:
        netdict['ip6addr'] = ''
    return netdict

def read_network_interfaces():
    intDict = {}
    intDict['class'] = "NETINTERFACES"

    if not ethtool_present:
        # ethtool is not available on non-linux platforms (as kfreebsd), skip it
        return intDict

    interfaces = list(set(ethtool.get_devices() + ethtool.get_active_devices()))
    for interface in interfaces:
        try:
            hwaddr = ethtool.get_hwaddr(interface)
        except:
            hwaddr = ""

        # slave devices can have their hwaddr changed
        try:
            master = os.readlink('/sys/class/net/%s/master' % interface)
        except:
            master = None

        if master:
            master_interface = os.path.basename(master)
            hwaddr = get_slave_hwaddr(master_interface, interface)

        try:
            module = ethtool.get_module(interface)
        except:
            if interface == 'lo':
                module = "loopback"
            else:
                module = "Unknown"
        try:
            ipaddr = ethtool.get_ipaddr(interface)
        except:
            ipaddr = ""

        try:
            netmask = ethtool.get_netmask(interface)
        except:
            netmask = ""

        try:
            broadcast = ethtool.get_broadcast(interface)
        except:
            broadcast = ""

        ip6_list = []
        dev_info = ethtool.get_interfaces_info(interface)
        for info in dev_info:
            # one interface may have more IPv6 addresses
            for ip6 in info.get_ipv6_addresses():
                scope = ip6.scope
                if scope == 'global':
                    scope = 'universe'
                ip6_list.append({
                    'scope':   scope,
                    'addr':    ip6.address,
                    'netmask': ip6.netmask
                })
        intDict[interface] = {'hwaddr':hwaddr,
                              'ipaddr':ipaddr,
                              'netmask':netmask,
                              'broadcast':broadcast,
                              'module': module,
                              'ipv6': ip6_list}

    return intDict


# Read DMI information via hal.
def read_dmi():
    dmidict = {}
    dmidict["class"] = "DMI"

    # Try to obtain DMI info if architecture is i386, x86_64 or ia64
    uname = os.uname()[4].lower()
    if not (uname[0] == "i"  and  uname[-2:] == "86") and not (uname == "x86_64"):
        return dmidict

    # System Information 
    vendor = dmi_vendor()
    if vendor:
        dmidict["vendor"] = vendor

    product = get_dmi_data('/dmidecode/SystemInfo/ProductName')
    if product:
        dmidict["product"] = product

    version = get_dmi_data('/dmidecode/SystemInfo/Version')
    if version:
        system = product + " " + version
        dmidict["system"] = system

    # BaseBoard Information
    dmidict["board"] = get_dmi_data('/dmidecode/BaseBoardInfo/Manufacturer')

    # Bios Information
    vendor = get_dmi_data('/dmidecode/BIOSinfo/Vendor')
    if vendor:
        dmidict["bios_vendor"] = vendor
    version = get_dmi_data('/dmidecode/BIOSinfo/Version')
    if version:
        dmidict["bios_version"] = version
    release = get_dmi_data('/dmidecode/BIOSinfo/ReleaseDate')
    if release:
        dmidict["bios_release"] = release

    # Chassis Information
    # The hairy part is figuring out if there is an asset tag/serial number of importance
    chassis_serial = get_dmi_data('/dmidecode/ChassisInfo/SerialNumber')
    chassis_tag = get_dmi_data('/dmidecode/ChassisInfo/AssetTag')
    board_serial = get_dmi_data('/dmidecode/BaseBoardInfo/SerialNumber')

    system_serial = get_dmi_data('/dmidecode/SystemInfo/SerialNumber')

    dmidict["asset"] = "(%s: %s) (%s: %s) (%s: %s) (%s: %s)" % ("chassis", chassis_serial,
                                                     "chassis", chassis_tag,
                                                     "board", board_serial,
                                                     "system", system_serial)

    # Clean up empty entries
    for k in dmidict.keys()[:]:
        if dmidict[k] is None:
            del dmidict[k]
            # Finished

    return dmidict

def get_hal_system_and_smbios():
    try:
        if using_gudev:
            props = get_computer_info()
        else:
            computer = get_hal_computer()
            props = computer.GetAllProperties()
    except Exception, e:
        log = up2dateLog.initLog()
        msg = "Error reading system and smbios information: %s\n" % (e)
        log.log_debug(msg)
        return {}
    system_and_smbios = {}

    for key in props:
        if key.startswith('system'):
            system_and_smbios[unicode(key)] = unicode(props[key])

    system_and_smbios.update(get_smbios())
    return system_and_smbios

def get_smbios():
    """ Returns dictionary with values we are interested for.
        For historical reason it is in format, which use HAL.
        Currently in dictionary are keys:
        smbios.system.uuid, smbios.bios.vendor, smbios.system.serial,
        smbios.system.manufacturer.
    """
    _initialize_dmi_data()
    if _dmi_not_available:
        return {}
    else:
        return {
            'smbios.system.uuid': dmi_system_uuid(),
            'smbios.bios.vendor': dmi_vendor(),
            'smbios.system.serial': get_dmi_data('/dmidecode/SystemInfo/SerialNumber'),
            'smbios.system.manufacturer': get_dmi_data('/dmidecode/SystemInfo/Manufacturer'),
            'smbios.system.product': get_dmi_data('/dmidecode/SystemInfo/ProductName'),
            'smbios.system.skunumber': get_dmi_data('/dmidecode/SystemInfo/SKUnumber'),
            'smbios.system.family': get_dmi_data('/dmidecode/SystemInfo/Family'),
            'smbios.system.version': get_dmi_data('/dmidecode/SystemInfo/Version'),
        }

# this one reads it all
def Hardware():
    if using_gudev:
        allhw = get_devices()
    else:
        hal_status, dbus_status = check_hal_dbus_status()
        hwdaemon = 1
        if hal_status or dbus_status:
            # if status != 0 haldaemon or messagebus service not running.
            # set flag and dont try probing hardware and DMI info
            # and warn the user.
            log = up2dateLog.initLog()
            msg = "Warning: haldaemon or messagebus service not running. Cannot probe hardware and DMI information.\n"
            log.log_me(msg)
            hwdaemon = 0
        allhw = []

        if hwdaemon:
            try:
                ret = read_hal()
                if ret:
                    allhw = ret
            except:
                # bz253596 : Logging Dbus Error messages instead of printing on stdout
                log = up2dateLog.initLog()
                msg = "Error reading hardware information: %s\n" % (sys.exc_type)
                log.log_me(msg)

    # all others return individual arrays

    # cpu info
    try:
        ret = read_cpuinfo()
        if ret: allhw.append(ret)
    except:
        print _("Error reading cpu information:"), sys.exc_type

    # memory size info
    try:
        ret = read_memory()
        if ret: allhw.append(ret)
    except:
        print _("Error reading system memory information:"), sys.exc_type

    cfg = config.initUp2dateConfig()
    if not cfg["skipNetwork"]:
        # minimal networking info
        try:
            ret = read_network()
            if ret:
                allhw.append(ret)
        except:
            print _("Error reading networking information:"), sys.exc_type
    # dont like catchall exceptions but theres not
    # really anything useful we could do at this point
    # and its been trouble prone enough

    # minimal DMI info
    try:
        ret = read_dmi()
        if ret:
            allhw.append(ret)
    except:
        # bz253596 : Logging Dbus Error messages instead of printing on stdout
        log = up2dateLog.initLog()
        msg = "Error reading DMI information: %s\n" % (sys.exc_type)
        log.log_me(msg)

    try:
        ret = read_installinfo()
        if ret:
            allhw.append(ret)
    except:
        print _("Error reading install method information:"), sys.exc_type

    if not cfg["skipNetwork"]:
        try:
            ret = read_network_interfaces()
            if ret:
                allhw.append(ret)
        except:
            print _("Error reading network interface information:"), sys.exc_type

    # all Done.
    return allhw

# XXX: Need more functions here:
#  - filesystems layout (/proc.mounts and /proc/mdstat)
#  - is the kudzu config enough or should we strat chasing lscpi and try to parse that
#    piece of crap output?

#
# Main program
#
if __name__ == '__main__':
    for hw in Hardware():
        for k in hw.keys():
            print "'%s' : '%s'" % (k, hw[k])
        print<|MERGE_RESOLUTION|>--- conflicted
+++ resolved
@@ -401,13 +401,6 @@
             if hwdict["count"] == 0: # we have at least one
                 hwdict["count"] = 1
 
-<<<<<<< HEAD
-    # If we know it add in the number of sockets
-    number_sockets = __get_number_sockets()
-    if number_sockets:
-        hwdict['socket_count'] = number_sockets
-
-=======
     # Network communication doesn't really belong in here. Sadly though
     # this is the only single place we can put this check. If it's not
     # here then it would need to be in five or six other places, which
@@ -419,7 +412,6 @@
         if number_sockets:
             hwdict['socket_count'] = number_sockets
         
->>>>>>> 23fccd7b
     # This whole things hurts a lot.
     return hwdict
 
