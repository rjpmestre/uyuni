--- conflicted
+++ resolved
@@ -32,13 +32,9 @@
     headerList = []
     for h in mi:
         headerList.append(h)
-<<<<<<< HEAD
     mi = None
     _ts.ts.closeDB()
-    
-=======
 
->>>>>>> 69c03ed8
     return headerList
 
 def verifyPackages(packages):
@@ -121,12 +117,8 @@
     count = 0
     total = 0
 
-<<<<<<< HEAD
     dbmatch = _ts.dbMatch()
     for h in dbmatch:
-=======
-    for h in _ts.dbMatch():
->>>>>>> 69c03ed8
         if h == None:
             break
         count = count + 1
@@ -166,12 +158,8 @@
         if progressCallback != None:
             progressCallback(count, total)
         count = count + 1
-<<<<<<< HEAD
     dbmatch = None
     _ts.ts.closeDB()
-=======
-
->>>>>>> 69c03ed8
     pkg_list.sort(key=lambda x:(x['name'], x['epoch'], x['version'], x['release']))
     return pkg_list
 
