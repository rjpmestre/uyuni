--- conflicted
+++ resolved
@@ -76,17 +76,13 @@
       f.write(newSystemId)
       f.close()
       try:
-<<<<<<< HEAD
           if statinfo:
               # update; keep permissions and ownership
               os.chmod(path, statinfo.st_mode)
               os.chown(path, statinfo.st_uid, statinfo.st_gid)
           else:
               # new file
-              os.chmod(path, 0600)
-=======
-          os.chmod(path, int('0600', 8))
->>>>>>> 2ce57e90
+              os.chmod(path, int('0600', 8))
       except:
           pass
 
