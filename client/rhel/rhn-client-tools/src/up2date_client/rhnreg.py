--- conflicted
+++ resolved
@@ -177,13 +177,8 @@
     if uuid is not None:
         return (uuid, virt_type)
 
-<<<<<<< HEAD
-    # This is not a para-virt guest.  Check if it's a fully-virt guest.
-    (uuid, virt_type) = get_fully_virt_info()
-=======
     # This is not a fully virt guest system. Check if it's a para-virt guest.
     (uuid, virt_type) = get_para_virt_info()
->>>>>>> ec89b999
     if uuid is not None:
         return (uuid, virt_type)
 
