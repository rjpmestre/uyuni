
#   rhn-client-tools
#
# Copyright (c) 2006--2015 Red Hat, Inc.
#
#   This program is free software; you can redistribute it and/or modify
#   it under the terms of the GNU General Public License as published by
#   the Free Software Foundation; version 2 of the License.
#
#   This program is distributed in the hope that it will be useful,
#   but WITHOUT ANY WARRANTY; without even the implied warranty of
#   MERCHANTABILITY or FITNESS FOR A PARTICULAR PURPOSE.  See the
#   GNU General Public License for more details.
#
#   You should have received a copy of the GNU General Public License
#   along with this program; if not, write to the Free Software
#   Foundation, Inc., 51 Franklin Street, Fifth Floor, Boston, MA
#   02110-1301  USA
#
# In addition, as a special exception, the copyright holders give
# permission to link the code of portions of this program with the
# OpenSSL library under certain conditions as described in each
# individual source file, and distribute linked combinations
# including the two.
# You must obey the GNU General Public License in all respects
# for all of the code used other than OpenSSL.  If you modify
# file(s) with this exception, you may extend this exception to your
# version of the file(s), but you are not obligated to do so.  If you
# do not wish to do so, delete this exception statement from your
# version.  If you delete this exception statement from all source
# files in the program, then also delete it here.


from up2date_client import rpcServer
from up2date_client import up2dateErrors
from up2date_client import capabilities
import sys
import OpenSSL

try: # python2
    import xmlrpclib
except ImportError: # python3
    import xmlrpc.client as xmlrpclib

class _DoCallWrapper(object):

    """
    A callable object that will handle multiple levels of attributes,
    and catch exceptions.
    """

    def __init__(self, server, method_name):
        self._server = server
        self._method_name = method_name

    def __getattr__(self, method_name):
        """ Recursively build up the method name to pass to the server. """
        return _DoCallWrapper(self._server,
            "%s.%s" % (self._method_name, method_name))

    def __call__(self, *args, **kwargs):
        """ Call the method. Catch faults and translate them. """
        method = getattr(self._server, self._method_name)

        try:
            return rpcServer.doCall(method, *args, **kwargs)
        except xmlrpclib.Fault:
            raise (self.__exception_from_fault(sys.exc_info()[1]), None, sys.exc_info()[2])
        except OpenSSL.SSL.Error:
            # TODO This should probably be moved to rhnlib and raise an
            # exception that subclasses OpenSSL.SSL.Error
            # TODO Is there a better way to detect cert failures?
            error = str(sys.exc_info()[1])
            error = error.strip("[()]")
            pieces = error.split(',')
            message = ""
            if len(pieces) > 2:
                message = pieces[2]
            elif len(pieces) == 2:
                message = pieces[1]
            message = message.strip(" '")
            if message == 'certificate verify failed':
                raise (up2dateErrors.SSLCertificateVerifyFailedError(), None, sys.exc_info()[2])
            else:
                raise (up2dateErrors.NetworkError(message), None, sys.exc_info()[2])

    def __exception_from_fault(self, fault):
            if fault.faultCode == -3:
                # This username is already taken, or the password is incorrect.
                exception = up2dateErrors.AuthenticationOrAccountCreationError(fault.faultString)
            elif fault.faultCode == -2:
                # Invalid username and password combination.
                exception = up2dateErrors.AuthenticationOrAccountCreationError(fault.faultString)
            elif fault.faultCode == -110:
                # Account is disabled
                exception = up2dateErrors.AuthenticationOrAccountCreationError(fault.faultString)
            elif fault.faultCode == -1:
                exception = up2dateErrors.UnknownMethodException(fault.faultString)
            elif fault.faultCode == -13:
                # Username is too short.
                exception = up2dateErrors.LoginMinLengthError(fault.faultString)
            elif fault.faultCode == -14:
                # too short password
                exception = up2dateErrors.PasswordMinLengthError(
                                          fault.faultString)
            elif fault.faultCode == -15:
                # bad chars in username
                exception = up2dateErrors.ValidationError(fault.faultString)
            elif fault.faultCode == -16:
                # Invalid product registration code.
                # TODO Should this really be a validation error?
                exception = up2dateErrors.ValidationError(fault.faultString)
            elif fault.faultCode == -19:
                # invalid
                exception = up2dateErrors.NoBaseChannelError(fault.faultString)
            elif fault.faultCode == -31:
                # No entitlement
                exception = up2dateErrors.InsuffMgmntEntsError(fault.faultString)
            elif fault.faultCode == -36:
                # rhnException.py says this means "Invalid action."
                # TODO find out which is right
                exception = up2dateErrors.PasswordError(fault.faultString)
            elif abs(fault.faultCode) == 49:
                exception = up2dateErrors.AbuseError(fault.faultString)
            elif abs(fault.faultCode) == 60:
                exception = up2dateErrors.AuthenticationTicketError(fault.faultString)
            elif abs(fault.faultCode) == 74:
                exception = up2dateErrors.RegistrationDeniedError()
            elif abs(fault.faultCode) == 105:
                exception = up2dateErrors.RhnUuidUniquenessError(fault.faultString)
            elif fault.faultCode == 99:
                exception = up2dateErrors.DelayError(fault.faultString)
            elif abs(fault.faultCode) == 91:
                exception = up2dateErrors.InsuffMgmntEntsError(fault.faultString)
            elif fault.faultCode == -106:
                # Invalid username.
                exception = up2dateErrors.ValidationError(fault.faultString)
            elif fault.faultCode == -600:
                # Invalid username.
                exception = up2dateErrors.InvalidRegistrationNumberError(fault.faultString)
            elif fault.faultCode == -601:
                # No entitlements associated with given hardware info
                exception = up2dateErrors.NotEntitlingError(fault.faultString)
            elif fault.faultCode == -602:
                # No entitlements associated with reg num
                exception = up2dateErrors.NotEntitlingError(fault.faultString)
            elif fault.faultCode == -2001 or fault.faultCode == -700:
                exception = up2dateErrors.AuthenticationOrAccountCreationError(
                                          fault.faultString)
            elif fault.faultCode == -701:
                exception = up2dateErrors.PasswordMaxLengthError(
                                          fault.faultString)
            elif fault.faultCode == -61:
                exception = up2dateErrors.ActivationKeyUsageLimitError(
                                          fault.faultString)
            elif fault.faultCode == -5:
                exception = up2dateErrors.UnableToCreateUser(
                            fault.faultString)
            else:
                exception = up2dateErrors.CommunicationError(fault.faultString)

            return exception


class RhnServer(object):

    """
    An rpc server object that calls doCall for you, and catches lower
    level exceptions
    """

<<<<<<< HEAD
    def __init__(self, serverOverride=None, timeout=None, caChain=None):
        self._server = rpcServer.getServer(serverOverride=serverOverride,
                timeout=timeout, caChain=caChain)
=======
    def __init__(self, serverOverride=None, timeout=None, rpcServerOverride=None):
        if rpcServerOverride is None:
            self._server = rpcServer.getServer(serverOverride=serverOverride,
                    timeout=timeout)
        else:
            self._server = rpcServerOverride
>>>>>>> 2be67e02
        self._capabilities = None

    def __get_capabilities(self):
        if self._capabilities is None:
            headers = self._server.get_response_headers()
            if headers is None:
                self.registration.welcome_message()
                headers = self._server.get_response_headers()
            self._capabilities = capabilities.Capabilities()
            self._capabilities.populate(headers)
        return self._capabilities

    capabilities = property(__get_capabilities)

    def add_header(self, key, value):
        self._server.add_header(key, value)

    def __getattr__(self, method_name):
        """ Return a callable object that will do the work for us. """
        return _DoCallWrapper(self._server, method_name)<|MERGE_RESOLUTION|>--- conflicted
+++ resolved
@@ -169,18 +169,13 @@
     level exceptions
     """
 
-<<<<<<< HEAD
-    def __init__(self, serverOverride=None, timeout=None, caChain=None):
-        self._server = rpcServer.getServer(serverOverride=serverOverride,
-                timeout=timeout, caChain=caChain)
-=======
-    def __init__(self, serverOverride=None, timeout=None, rpcServerOverride=None):
+    def __init__(self, serverOverride=None, timeout=None, rpcServerOverride=None,
+                 caChain=None):
         if rpcServerOverride is None:
             self._server = rpcServer.getServer(serverOverride=serverOverride,
-                    timeout=timeout)
+                    timeout=timeout, caChain=caChain)
         else:
             self._server = rpcServerOverride
->>>>>>> 2be67e02
         self._capabilities = None
 
     def __get_capabilities(self):
