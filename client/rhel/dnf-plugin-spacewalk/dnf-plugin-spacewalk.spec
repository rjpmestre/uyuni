%if 0%{?fedora} || 0%{?rhel} >= 8
%global build_py3   1
%global default_py3 1
%endif

%define pythonX %{?default_py3: python3}%{!?default_py3: python2}

Summary: DNF plugin for Spacewalk
Name: dnf-plugin-spacewalk
Version: 2.8.7
Release: 1%{?dist}
License: GPLv2
Group: System Environment/Base
Source0: https://github.com/spacewalkproject/spacewalk/archive/%{name}-%{version}.tar.gz
URL:     https://github.com/spacewalkproject/spacewalk
BuildArch: noarch

Requires: %{pythonX}-%{name} = %{version}-%{release}
<<<<<<< HEAD
%{!?python2_sitelib: %global python2_sitelib %(python -c "from distutils.sysconfig import get_python_lib; print get_python_lib()")}
%if 0%{?fedora} <= 25
=======
%if 0%{?fedora} && 0%{?fedora} <= 25
>>>>>>> 7c6fdeee
Requires: dnf >= 0.5.3
%else
Requires: dnf >= 2.0.0
%endif
Requires: dnf-plugins-core
Requires: librepo >= 1.7.15
%if 0%{?fedora}
Obsoletes: yum-rhn-plugin < 2.7
%endif

%description
This DNF plugin provides access to a Spacewalk server for software updates.

%package -n python2-%{name}
Summary: DNF plugin for Spacewalk
Provides: python-%{name} = %{version}-%{release}
Obsoletes: python-%{name} < %{version}-%{release}
BuildRequires: python-devel
Requires: %{name} = %{version}-%{release}
Requires: python2-rhn-client-tools >= 2.8.4
%description -n python2-%{name}
Python 2 specific files for %{name}.

%if 0%{?build_py3}
%package -n python3-%{name}
Summary: DNF plugin for Spacewalk
BuildRequires: python3-devel
Requires: %{name} = %{version}-%{release}
Requires: python3-rhn-client-tools >= 2.8.4

%description -n python3-%{name}
Python 3 specific files for %{name}.
%endif

%prep
%setup -q

%build
%if 0%{?fedora} && 0%{?fedora} <= 25
patch -p4 < dnf-plugin-spacewalk-revert-to-1.0.patch
%endif

%install
install -d %{buildroot}%{_sysconfdir}/dnf/plugins/
install -d %{buildroot}/var/lib/up2date
install -d %{buildroot}%{_mandir}/man{5,8}
install -m 644 spacewalk.conf %{buildroot}%{_sysconfdir}/dnf/plugins/
install -m 644 man/spacewalk.conf.5 %{buildroot}%{_mandir}/man5/
install -m 644 man/dnf.plugin.spacewalk.8 %{buildroot}%{_mandir}/man8/
install -d %{buildroot}%{_datadir}/licenses
install -d %{buildroot}%{_datadir}/licenses/%{name}
# python2
install -d %{buildroot}%{python2_sitelib}/rhn/actions
install -d %{buildroot}%{python2_sitelib}/dnf-plugins/
install -m 644 spacewalk.py %{buildroot}%{python2_sitelib}/dnf-plugins/
install -m 644 actions/packages.py %{buildroot}%{python2_sitelib}/rhn/actions/
install -m 644 actions/errata.py %{buildroot}%{python2_sitelib}/rhn/actions/

%if 0%{?build_py3}
install -d %{buildroot}%{python3_sitelib}/rhn/actions
install -d %{buildroot}%{python3_sitelib}/dnf-plugins/
install -m 644 spacewalk.py %{buildroot}%{python3_sitelib}/dnf-plugins/
install -m 644 actions/packages.py %{buildroot}%{python3_sitelib}/rhn/actions/
install -m 644 actions/errata.py %{buildroot}%{python3_sitelib}/rhn/actions/
%endif


%files
%defattr(-,root,root,-)
%dir %{_sysconfdir}/dnf
%dir %{_sysconfdir}/dnf/plugins
%dir %{_datadir}/licenses
%verify(not md5 mtime size) %config(noreplace) %{_sysconfdir}/dnf/plugins/spacewalk.conf
%license LICENSE
%dir /var/lib/up2date
%{_mandir}/man*/*

%files -n python2-%{name}
%dir %{python_sitelib}/dnf-plugins
%dir %{python_sitelib}/rhn
%dir %{python_sitelib}/rhn/actions
%{python_sitelib}/dnf-plugins/*
%{python_sitelib}/rhn/actions/*

%if 0%{?build_py3}
%files -n python3-%{name}
%dir %{python3_sitelib}/dnf-plugins
%dir %{python3_sitelib}/rhn
%dir %{python3_sitelib}/rhn/actions
%{python3_sitelib}/dnf-plugins/*
%{python3_sitelib}/rhn/actions/*
%endif

%changelog
* Tue Feb 20 2018 Tomas Kasparek <tkasparek@redhat.com> 2.8.7-1
- %%if 0%%{?fedora} <= 25 is always true on rhel

* Tue Feb 20 2018 Tomas Kasparek <tkasparek@redhat.com> 2.8.6-1
- rhel8 utilizes python3

* Fri Feb 09 2018 Michael Mraka <michael.mraka@redhat.com> 2.8.5-1
- removed Group from specfile

* Mon Nov 27 2017 Michael Mraka <michael.mraka@redhat.com> 2.8.4-1
- 1512582 - don't fail on empty installroot

* Fri Sep 29 2017 Michael Mraka <michael.mraka@redhat.com> 2.8.3-1
- require new version of rhn-client-tools
- move client actions to rhn namespace

* Fri Sep 22 2017 Michael Mraka <michael.mraka@redhat.com> 2.8.2-1
- install files into python_sitelib/python3_sitelib
- split dnf-plugin-spacewalk into python2/python3 specific packages

* Thu Sep 07 2017 Tomas Kasparek <tkasparek@redhat.com> 2.8.1-1
- unload function has been renamed to _unload() in DNF 2
- Bumping package versions for 2.8.

* Mon Jul 31 2017 Eric Herget <eherget@redhat.com> 2.7.9-1
- update copyright year

* Fri Jul 21 2017 Michael Mraka <michael.mraka@redhat.com> 2.7.8-1
- 1437864 - base.plugins has been renamed to base._plugins

* Tue May 30 2017 Michael Mraka <michael.mraka@redhat.com> 2.7.7-1
- 1236609 - update to dnf's new config module

* Fri May 26 2017 Michael Mraka <michael.mraka@redhat.com> 2.7.6-1
- 1308493 - actually fix duplicated channel even for dnf 1.X

* Fri May 26 2017 Michael Mraka <michael.mraka@redhat.com> 2.7.5-1
- 1308493 - fixed plugin initialization in dnf 2.X
- Updated links to github in spec files
- Migrating Fedorahosted to GitHub

* Fri Feb 17 2017 Jan Dobes 2.7.4-1
- fix bz1422518 - request failed: error reading the headers (CVE-2016-8743)

* Wed Feb 15 2017 Tomas Kasparek <tkasparek@redhat.com> 2.7.3-1
- allow building both dnf 1.0 and 2.0 version from the same source
- 1308493 - initialize spacewalk channels before --enablerepo/--disablerepo
  handler
- dnf-plugin-spacewalk updated to dnf 2.0

* Wed Nov 16 2016 Gennadii Altukhov <galt@redhat.com> 2.7.2-1
- reverted 2030f2f6b1efb82bda06676fbf22ab3716e890e5. A new API call is not
  available yet in Fedora 23/24.

* Tue Nov 15 2016 Gennadii Altukhov <galt@redhat.com> 2.7.1-1
- remove workaround  for BZ 1218071
- Bumping package versions for 2.7.

* Fri Sep 23 2016 Michael Mraka <michael.mraka@redhat.com> 2.6.1-1
- fixed rpmlint warnings
- 1342491 - remove dependency on python2 on F23+

* Wed May 25 2016 Tomas Kasparek <tkasparek@redhat.com> 2.5.8-1
- updating copyright years

* Thu May 12 2016 Gennadii Altukhov <galt@redhat.com> 2.5.7-1
- fix: wrong converting of exception to string

* Wed May 11 2016 Gennadii Altukhov <galt@redhat.com> 2.5.6-1
- replace has_key to work in python 3

* Mon May 09 2016 Gennadii Altukhov <galt@redhat.com> 2.5.5-1
- 1323028 - fix upgrade from Fedora 21 to 22

* Wed May 04 2016 Tomas Kasparek <tkasparek@redhat.com> 2.5.4-1
- Fix code via PEP8
- AK does not install packages via dnf-client

* Tue Jan 19 2016 Michael Mraka <michael.mraka@redhat.com> 2.5.3-1
- yet another python3 fixes

* Fri Jan 08 2016 Michael Mraka <michael.mraka@redhat.com> 2.5.2-1
- updated dnf / rhnlib / rhn-client-tools dependencies

* Fri Jan 08 2016 Michael Mraka <michael.mraka@redhat.com> 2.5.1-1
- 1286555 - updated to work in python3
- Bumping package versions for 2.5.

* Thu Aug 20 2015 Michael Mraka <michael.mraka@redhat.com> 2.4.15-1
- 1254551 - fixed error message output

* Wed Aug 19 2015 Michael Mraka <michael.mraka@redhat.com> 2.4.14-1
- 1254551 - fixed missing InvalidGpgKeyLocation exception

* Mon Jul 13 2015 Michael Mraka <michael.mraka@redhat.com> 2.4.13-1
- require on dnf-plugins-core is needed for docker images

* Thu Jun 11 2015 Michael Mraka <michael.mraka@redhat.com> 2.4.12-1
- bz1230251: do nothing if enabled=0
- bz1226986: accept options from plugin configuration file

* Mon Jun 01 2015 Michael Mraka <michael.mraka@redhat.com> 2.4.11-1
- global name 'CHANNELS_DISABLED' is not defined

* Fri May 29 2015 Michael Mraka <michael.mraka@redhat.com> 2.4.10-1
- fixed variable asignment

* Fri May 29 2015 Michael Mraka <michael.mraka@redhat.com> 2.4.9-1
- koji does not define python_sitelib

* Mon May 25 2015 Michael Mraka <michael.mraka@redhat.com> 2.4.7-1
- added license
- be consistent in using macros vs. shell variables
- make spec complient with fedora packaging guidlines

* Tue May 19 2015 Michael Mraka <michael.mraka@redhat.com> 2.4.5-1
- minimal needed version of librepo

* Tue May 12 2015 Michael Mraka <michael.mraka@redhat.com> 2.4.4-1
- fixed rpmbuild issues

* Mon May 11 2015 Michael Mraka <michael.mraka@redhat.com> 2.4.2-1
- add action files for packages/errata installation
- put spacewalk both into python2 and python3 setelibs

* Thu Apr 16 2015 Michael Mraka <michael.mraka@redhat.com> 2.4.1-1
- initial build of dnf-plugin-spacewalk
<|MERGE_RESOLUTION|>--- conflicted
+++ resolved
@@ -16,12 +16,7 @@
 BuildArch: noarch
 
 Requires: %{pythonX}-%{name} = %{version}-%{release}
-<<<<<<< HEAD
-%{!?python2_sitelib: %global python2_sitelib %(python -c "from distutils.sysconfig import get_python_lib; print get_python_lib()")}
-%if 0%{?fedora} <= 25
-=======
 %if 0%{?fedora} && 0%{?fedora} <= 25
->>>>>>> 7c6fdeee
 Requires: dnf >= 0.5.3
 %else
 Requires: dnf >= 2.0.0
