--- conflicted
+++ resolved
@@ -9,16 +9,6 @@
 msgstr ""
 "Project-Id-Version: Spacewalk\n"
 "Report-Msgid-Bugs-To: \n"
-<<<<<<< HEAD
-"POT-Creation-Date: 2011-07-19 12:06+0200\n"
-"PO-Revision-Date: 2006-12-10 17:11+0100\n"
-"Last-Translator: Espen Stefansen <espenas@gmail.com>\n"
-"Language-Team: Norwegian/Bokmaal <i18n-nb@lister.ping.uio.no>\n"
-"Language: \n"
-"MIME-Version: 1.0\n"
-"Content-Type: text/plain; charset=UTF-8\n"
-"Content-Transfer-Encoding: 8bit\n"
-=======
 "POT-Creation-Date: 2011-07-19 17:38+0200\n"
 "PO-Revision-Date: 2011-03-22 15:40+0000\n"
 "Last-Translator: msuchy <msuchy@redhat.com>\n"
@@ -28,7 +18,6 @@
 "Content-Type: text/plain; charset=UTF-8\n"
 "Content-Transfer-Encoding: 8bit\n"
 "Plural-Forms: nplurals=2; plural=(n != 1)\n"
->>>>>>> bb6ffadc
 
 #: ../rhnplugin.py:52
 msgid "There was an error communicating with RHN."
@@ -85,11 +74,4 @@
 msgstr "Nødvendig innloggingsinformasjon for RHN mangler: %s"
 
 #~ msgid "RHN support will be disabled."
-<<<<<<< HEAD
-#~ msgstr "Støtte for RHN vil bli deaktivert."
-
-#~ msgid "Either --version, or no commands entered"
-#~ msgstr "Enten --version, eller ingen kommandoer ble angitt."
-=======
-#~ msgstr "Støtte for RHN vil bli deaktivert."
->>>>>>> bb6ffadc
+#~ msgstr "Støtte for RHN vil bli deaktivert."