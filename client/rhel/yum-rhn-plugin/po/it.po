# SOME DESCRIPTIVE TITLE.
# Copyright (C) YEAR THE PACKAGE'S COPYRIGHT HOLDER
# This file is distributed under the same license as the PACKAGE package.
#
# Lorenzo Stobbione <lorenzo.stobbione@clsengineering.it>, 2004, 2005, 2006, 2007.
# Copyright (C) YEAR THE PACKAGE'S COPYRIGHT HOLDER, 2006.
# Valentina Besi <valentina@redhat.it>, 2001.
# Bettina De Monti <bdemonti@redhat.it>, 2001.
# Francesco Valente <fvalen@redhat.com>, 2003, 2004.
# Miroslav Suchý <msuchy@redhat.com>, 2011.
# Francesco Tombolini <tombo@adamantio.net>, 2010.
msgid ""
msgstr ""
"Project-Id-Version: Spacewalk\n"
"Report-Msgid-Bugs-To: \n"
<<<<<<< HEAD
"POT-Creation-Date: 2011-07-19 12:06+0200\n"
"PO-Revision-Date: 2011-02-15 08:22+1000\n"
"Last-Translator: \n"
"Language-Team:  <it@li.org>\n"
"Language: \n"
=======
"POT-Creation-Date: 2011-07-19 17:38+0200\n"
"PO-Revision-Date: 2011-03-22 15:40+0000\n"
"Last-Translator: msuchy <msuchy@redhat.com>\n"
"Language-Team: Italian <trans-it@lists.fedoraproject.org>\n"
"Language: it\n"
>>>>>>> bb6ffadc
"MIME-Version: 1.0\n"
"Content-Type: text/plain; charset=UTF-8\n"
"Content-Transfer-Encoding: 8bit\n"
"Plural-Forms: nplurals=2; plural=(n != 1)\n"

#: ../rhnplugin.py:52
msgid "There was an error communicating with RHN."
msgstr "Si è verificato un errore durante la comunicazione con RHN."

#: ../rhnplugin.py:101
<<<<<<< HEAD
=======
#, fuzzy
>>>>>>> bb6ffadc
msgid "RHN Satellite or RHN Classic support will be disabled."
msgstr "Il supporto del canale di RHN verrà disabilitato."

#. If non-root notify user RHN repo not accessible
#: ../rhnplugin.py:105
msgid ""
"*Note* Red Hat Network repositories are not listed below. You must run this "
"command as root to access RHN repositories."
msgstr ""
"*Nota* I repository di Red Hat Network non sono elencati qui sotto. Devi "
"eseguire questo comando come root per accedere ai repository RHN."

#: ../rhnplugin.py:120
msgid "There was an error parsing the RHN proxy settings."
msgstr ""
"Si è verificato un errore durante l'analizzazione delle impostazioni di RHN "
"proxy."

#: ../rhnplugin.py:134
msgid "This system is not registered with RHN."
msgstr "Questo sistema non risulta registrato con RHN."

#: ../rhnplugin.py:139
msgid "RHN channel support will be disabled."
msgstr "Il supporto del canale di RHN verrà disabilitato."

#: ../rhnplugin.py:143
msgid "This system is not subscribed to any channels."
msgstr "Questo sistema non è registrato su alcun canale."

#: ../rhnplugin.py:147
msgid ""
"This system may not be a registered to RHN. SystemId could not be acquired.\n"
msgstr ""
"Questo sistema potrebbe non essere registrato con RHN. Impossibile acquisire "
"SystemId.\n"

#: ../rhnplugin.py:238
msgid "Package profile information could not be sent."
msgstr "Impossibile inviare le informazioni sul profilo del pacchetto."

#: ../rhnplugin.py:246
msgid "Error Message:"
msgstr "Messaggio di errore:"

#: ../rhnplugin.py:247
msgid "Please run rhn_register as root on this client"
msgstr "Si prega di eseguire rhn_register come root su questo client"

#: ../rhnplugin.py:326
#, python-format
msgid "Missing required login information for RHN: %s"
msgstr "Informazioni di login necessarie mancanti per RHN: %s"<|MERGE_RESOLUTION|>--- conflicted
+++ resolved
@@ -13,19 +13,11 @@
 msgstr ""
 "Project-Id-Version: Spacewalk\n"
 "Report-Msgid-Bugs-To: \n"
-<<<<<<< HEAD
-"POT-Creation-Date: 2011-07-19 12:06+0200\n"
-"PO-Revision-Date: 2011-02-15 08:22+1000\n"
-"Last-Translator: \n"
-"Language-Team:  <it@li.org>\n"
-"Language: \n"
-=======
 "POT-Creation-Date: 2011-07-19 17:38+0200\n"
 "PO-Revision-Date: 2011-03-22 15:40+0000\n"
 "Last-Translator: msuchy <msuchy@redhat.com>\n"
 "Language-Team: Italian <trans-it@lists.fedoraproject.org>\n"
 "Language: it\n"
->>>>>>> bb6ffadc
 "MIME-Version: 1.0\n"
 "Content-Type: text/plain; charset=UTF-8\n"
 "Content-Transfer-Encoding: 8bit\n"
@@ -36,10 +28,7 @@
 msgstr "Si è verificato un errore durante la comunicazione con RHN."
 
 #: ../rhnplugin.py:101
-<<<<<<< HEAD
-=======
 #, fuzzy
->>>>>>> bb6ffadc
 msgid "RHN Satellite or RHN Classic support will be disabled."
 msgstr "Il supporto del canale di RHN verrà disabilitato."
 
