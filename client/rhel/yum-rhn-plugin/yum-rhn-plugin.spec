--- conflicted
+++ resolved
@@ -21,24 +21,16 @@
 BuildRequires: gettext
 
 Requires: yum >= 3.2.19-15
-<<<<<<< HEAD
-Requires: %{rhn_client_tools} >= 1.10.3
+Requires: %{rhn_client_tools} >= 2.8.4
 %if 0%{?suse_version}
 Requires: python-m2crypto >= 0.16-6
 %else
-=======
-Requires: rhn-client-tools >= 2.8.4
->>>>>>> 8fcc4067
 Requires: m2crypto >= 0.16-6
 %endif
 Requires: python-iniparse
 
 # Not really, but for upgrades we need these
-<<<<<<< HEAD
-Requires: %{rhn_setup}
-=======
-Requires: rhn-setup >= 2.8.4
->>>>>>> 8fcc4067
+Requires: %{rhn_setup} >= 2.8.4
 Obsoletes: up2date < 5.0.0
 Provides: up2date = 5.0.0
 
@@ -99,7 +91,8 @@
 %dir /etc/yum
 %dir /etc/yum/pluginconf.d
 %dir /usr/share/yum-plugins
-%dir %{python_sitelib}/actions
+%dir %{python_sitelib}/rhn
+%dir %{python_sitelib}/rhn/actions
 
 
 %changelog
