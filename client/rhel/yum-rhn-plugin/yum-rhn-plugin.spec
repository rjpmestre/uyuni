<<<<<<< HEAD
# package renaming fun :(
%define rhn_client_tools spacewalk-client-tools
%define rhn_setup	 spacewalk-client-setup
%define rhn_check	 spacewalk-check
%define rhnsd		 spacewalksd
#
=======
>>>>>>> 15567d2b
Summary: Spacewalk support for yum
Name: yum-rhn-plugin
Version: 1.10.2
Release: 1%{?dist}
License: GPLv2
Group: System Environment/Base
Source0: https://fedorahosted.org/releases/s/p/spacewalk/%{name}-%{version}.tar.gz
URL:     https://fedorahosted.org/spacewalk
BuildRoot: %{_tmppath}/%{name}-%{version}-%{release}-root-%(%{__id_u} -n)
%if %{?suse_version: %{?suse_version} > 1110} %{!?suse_version:1}
BuildArch: noarch
%endif
BuildRequires: python
BuildRequires: intltool
BuildRequires: gettext

Requires: yum >= 3.2.19-15
Requires: %{rhn_client_tools} >= 1.10.3
%if 0%{?suse_version}
Requires: python-m2crypto >= 0.16-6
%else
Requires: m2crypto >= 0.16-6
%endif
Requires: python-iniparse

# Not really, but for upgrades we need these
Requires: %{rhn_setup}
Obsoletes: up2date < 5.0.0
Provides: up2date = 5.0.0

%description
This yum plugin provides support for yum to access a Spacewalk server for
software updates.

%prep
%setup -q

%build
make -f Makefile.yum-rhn-plugin

%install
rm -rf $RPM_BUILD_ROOT
make -f Makefile.yum-rhn-plugin install VERSION=%{version}-%{release} PREFIX=$RPM_BUILD_ROOT MANPATH=%{_mandir}

# remove all unsupported translations
cd $RPM_BUILD_ROOT
for d in usr/share/locale/*; do
  if [ ! -d "/$d" ]; then
    rm -rfv "./$d"
  fi
done
cd -

%find_lang %{name}

%clean
rm -rf $RPM_BUILD_ROOT

%pre
# 682820 - re-enable yum-rhn-plugin after package upgrade if the system is already registered
export pluginconf='/etc/yum/pluginconf.d/rhnplugin.conf'
if [ $1 -gt 1 ] && [ -f /etc/sysconfig/rhn/systemid ] && [ -f "$pluginconf" ]; then
    if grep -q '^[[:space:]]*enabled[[:space:]]*=[[:space:]]*1[[:space:]]*$' \
       "$pluginconf"; then
        touch /var/tmp/enable-yum-rhn-plugin
    fi
fi

%post
# 682820 - re-enable yum-rhn-plugin after package upgrade if the system is already registered
export pluginconf='/etc/yum/pluginconf.d/rhnplugin.conf'
if [ $1 -gt 1 ] && [ -f "$pluginconf" ] && [ -f "/var/tmp/enable-yum-rhn-plugin" ]; then
    sed -i '/\[main]/,/^$/{/enabled/s/0/1/}' "$pluginconf"
    rm -f /var/tmp/enable-yum-rhn-plugin
fi

%files -f %{name}.lang
%defattr(-,root,root,-)
%verify(not md5 mtime size) %config(noreplace) %{_sysconfdir}/yum/pluginconf.d/rhnplugin.conf
%dir /var/lib/up2date
%{_mandir}/man*/*
%{_datadir}/yum-plugins/*
%{_datadir}/rhn/actions/*
%doc LICENSE
%dir /etc/yum
%dir /etc/yum/pluginconf.d
%dir /usr/share/rhn
%dir /usr/share/rhn/actions
%dir /usr/share/yum-plugins


%changelog
* Tue May 21 2013 Tomas Kasparek <tkasparek@redhat.com> 1.10.2-1
- branding clean-up of rhel client stuff

* Wed Apr 03 2013 Stephen Herr <sherr@redhat.com> 1.10.1-1
- 947639 - Make timeout of yum-rhn-plugin calls through rhn-client-tools
  configurable
- Bumping package versions for 1.9
- Purging %%changelog entries preceding Spacewalk 1.0, in active packages.

* Fri Feb 15 2013 Milan Zazrivec <mzazrivec@redhat.com> 1.9.4-1
- Update .po and .pot files for yum-rhn-plugin.
- New translations from Transifex for yum-rhn-plugin.
- Download translations from Transifex for yum-rhn-plugin.

* Mon Feb 04 2013 Jan Pazdziora 1.9.3-1
- 529923 - register package name in config_hook

* Fri Nov 30 2012 Jan Pazdziora 1.9.2-1
- Revert "876328 - updating rhel client tools translations"

* Fri Nov 16 2012 Jan Pazdziora 1.9.1-1
- 876328 - updating rhel client tools translations

* Tue Oct 30 2012 Jan Pazdziora 1.8.8-1
- Update the copyright year.
- Update .po and .pot files for yum-rhn-plugin.
- New translations from Transifex for yum-rhn-plugin.
- Download translations from Transifex for yum-rhn-plugin.

* Tue Oct 09 2012 Jan Pazdziora 1.8.7-1
- 863997 - set correct exit code for check-update in case of error

* Fri Sep 21 2012 Michael Mraka <michael.mraka@redhat.com> 1.8.6-1
- force metadata update if they differ from version on server

* Tue Jul 24 2012 Jan Pazdziora 1.8.5-1
- 842396 - Fixed legacy typo

* Mon Jul 23 2012 Stephen Herr <sherr@redhat.com> 1.8.4-1
- 842396 - Updated yum info messages to play nice with Subscription Management

* Tue Jul 10 2012 Stephen Herr <sherr@redhat.com> 1.8.3-1
- 839052 - yum-rhn-plugin honors yum timeout value

* Thu Jun 21 2012 Jan Pazdziora 1.8.2-1
- fix files headers. our code is under gplv2 license
- %%defattr is not needed since rpm 4.4

* Wed May 02 2012 Milan Zazrivec <mzazrivec@redhat.com> 1.8.1-1
- 817567 - fix reports for auto-errata application already installed

* Tue Feb 28 2012 Jan Pazdziora 1.7.2-1
- Update .po and .pot files for yum-rhn-plugin.
- Download translations from Transifex for yum-rhn-plugin.

* Tue Feb 14 2012 Miroslav Suchý 1.7.1-1
- 788903 - do not change "enable" outside of [main]
- Bumping package versions for 1.7.

* Wed Dec 21 2011 Miroslav Suchý 1.6.16-1
- 759786 - wrap SSL.SysCallError in yum error

* Wed Dec 21 2011 Milan Zazrivec <mzazrivec@redhat.com> 1.6.15-1
- updated translations

* Fri Oct 21 2011 Jan Pazdziora 1.6.14-1
- When only package name is specified (like in Activation Key -> Packages),
  only search installed by package name.

* Tue Oct 18 2011 Miroslav Suchý 1.6.13-1
- move errata.py action to the yum-rhn-plugin package (iartarisi@suse.cz)

* Fri Oct 07 2011 Michael Mraka <michael.mraka@redhat.com> 1.6.12-1
- pass error messages from yum plugin to rhn_check

* Tue Sep 13 2011 Michael Mraka <michael.mraka@redhat.com> 1.6.11-1
- 735339 - truncate rhnplugin.repos when there are no rhn channels

* Mon Sep 05 2011 Michael Mraka <michael.mraka@redhat.com> 1.6.10-1
- 734492, 734965, 735282 - check command line options only for yum

* Fri Aug 12 2011 Miroslav Suchý 1.6.9-1
- do not verify md5, size and mtime for /etc/yum/pluginconf.d/rhnplugin.conf

* Thu Aug 11 2011 Miroslav Suchý 1.6.8-1
- do not mask original error by raise in execption

* Fri Aug 05 2011 Michael Mraka <michael.mraka@redhat.com> 1.6.7-1
- parse commandline on our own

* Thu Aug 04 2011 Miroslav Suchý 1.6.6-1
- 690616 - fail to rollback if target package is not available

* Thu Aug 04 2011 Michael Mraka <michael.mraka@redhat.com> 1.6.5-1
- the latest yum-rhn-plugin and rhn-client-tools require each other

* Thu Aug 04 2011 Michael Mraka <michael.mraka@redhat.com> 1.6.4-1
- 710065 - exception messages are in unicode

* Tue Aug 02 2011 Michael Mraka <michael.mraka@redhat.com> 1.6.3-1
- fixed package exclusion
- 725496 - respect default plugin settings from [main]

* Tue Aug 02 2011 Michael Mraka <michael.mraka@redhat.com> 1.6.2-1
- 701189 - make sure cachedir exists

* Mon Aug 01 2011 Michael Mraka <michael.mraka@redhat.com> 1.6.1-1
- call conduit.getConf() only once
- 691283 - create persistdir in _repos_persistdir instead of PWD
- 684342 - beside repo.id, cache even repo.name
- disable network in cache only mode
- cache list of last seen channels so we can correctly clean them
- 627525 - disable network communication with certain commands/options
- reverted init_hook -> prereposetup_hook move
- Bumping package versions for 1.6.

* Tue Jul 19 2011 Jan Pazdziora 1.5.11-1
- Merging Transifex changes for yum-rhn-plugin.
- New translations from Transifex for yum-rhn-plugin.
- Download translations from Transifex for yum-rhn-plugin.

* Tue Jul 19 2011 Jan Pazdziora 1.5.10-1
- update .po and .pot files for yum-rhn-plugin

* Mon Jul 18 2011 Simon Lukasik <slukasik@redhat.com> 1.5.9-1
- 703169 - Search for cached repomd.xml in a correct path (slukasik@redhat.com)

* Tue Jul 12 2011 Jan Pazdziora 1.5.8-1
- Fixing sloppy coding.

* Tue Jun 28 2011 Miroslav Suchý 1.5.7-1
- 707241 - create progressbar even during groupinstall and do not delete
  rhnplugin.repos during groupinstall command (msuchy@redhat.com)

* Mon May 02 2011 Miroslav Suchý 1.5.6-1
- set proxy_dict only if we have some proxy
- proxy_dict is private attribute

* Fri Apr 29 2011 Miroslav Suchý 1.5.5-1
- code cleanup
- 691283 - create persistdir in _repos_persistdir instead of PWD
  (msuchy@redhat.com)

* Thu Apr 21 2011 Miroslav Suchý 1.5.4-1
- in rhel5 http_header is not present

* Wed Apr 20 2011 Miroslav Suchý 1.5.3-1
- rhel5 does not have _default_grabopts()

* Tue Apr 12 2011 Miroslav Suchý 1.5.2-1
- remove duplicate keyword (msuchy@redhat.com)

* Tue Apr 12 2011 Miroslav Suchý 1.5.1-1
- remove dead code
- use default headers from yum class YumRepository
- 690190 - yumdownloader set callbacks soon, save it to new repo
- Bumping package versions for 1.5

* Fri Apr 08 2011 Miroslav Suchý 1.4.15-1
- fix cs translation (msuchy@redhat.com)

* Fri Apr 08 2011 Miroslav Suchý 1.4.14-1
- update copyright years (msuchy@redhat.com)
- download spacewalk.yum-rhn-plugin from Transifex (msuchy@redhat.com)

* Wed Apr 06 2011 Simon Lukasik <slukasik@redhat.com> 1.4.13-1
- Removing packages.verifyAll capability; it was never used.
  (slukasik@redhat.com)
- Moving unit test for touchTimeStamp() which was moved to yum-rhn-plugin
  (slukasik@redhat.com)

* Wed Apr 06 2011 Michael Mraka <michael.mraka@redhat.com> 1.4.12-1
- there're no opts when called from rhn_check

* Mon Apr 04 2011 Michael Mraka <michael.mraka@redhat.com> 1.4.11-1
- 688870 - resolve --enablerepo/--disablerepo for RHN repos

* Fri Apr 01 2011 Miroslav Suchý 1.4.10-1
- 690234 - do not re-create repo if it exist and is type of RhnRepo

* Fri Apr 01 2011 Miroslav Suchý 1.4.9-1
- name of attribute have to be in apostrophe

* Wed Mar 30 2011 Miroslav Suchý 1.4.8-1
- 683200 - ssl cert can not be unicode string
- fix variable typo
- older yum do not have _repos_persistdir

* Wed Mar 30 2011 Miroslav Suchý <msuchy@redhat.com> 1.4.7-1
- 683200 - support IDN

* Thu Mar 24 2011 Michael Mraka <michael.mraka@redhat.com> 1.4.6-1
- 688870 - also check whether cached repo is valid

* Wed Mar 23 2011 Jan Pazdziora 1.4.5-1
- remove every reference to "up2date --register" - even in comments
  (msuchy@redhat.com)
- 684342 - beside repo.id, cache even repo.name (msuchy@redhat.com)

* Thu Mar 10 2011 Miroslav Suchý <msuchy@redhat.com> 1.4.4-1
- 683546 - optparse isn't friendly to translations in unicode
- 682820 - re-enable yum-rhn-plugin after package upgrade if the system is
  already registered
- forward port translations from RHEL6 to yum-rhn-plugin

* Fri Feb 18 2011 Jan Pazdziora 1.4.3-1
- handle installations of less recent package versions correctly
  (mzazrivec@redhat.com)

* Wed Feb 16 2011 Miroslav Suchý <msuchy@redhat.com> 1.4.2-1
- l10n: Updates to Russian (ru) translation (ypoyarko@fedoraproject.org)
- repopulate package sack after initial setup (mzazrivec@redhat.com)

* Mon Feb 14 2011 Jan Pazdziora 1.4.1-1
- 675780 - remove installed packages from transaction (mzazrivec@redhat.com)
- 671032 - specify RHN as "RHN Satellite or RHN Classic" (msuchy@redhat.com)
- 671032 - disable rhnplugin by default and enable it only after successful
  registration (msuchy@redhat.com)
- Bumping package versions for 1.4 (tlestach@redhat.com)

* Wed Feb 02 2011 Tomas Lestach <tlestach@redhat.com> 1.3.6-1
- this was accidentaly commited in previous commit - reverting
  (msuchy@redhat.com)
- 648403 - do not require up2date on rhel5 (msuchy@redhat.com)

* Mon Jan 31 2011 Tomas Lestach <tlestach@redhat.com> 1.3.5-1
- 672471 - do not send info to rhnParent about removing packages if plugin is
  enabled, but machine is not registred - i.e. getSystemId() returns None
  (msuchy@redhat.com)

* Thu Jan 20 2011 Tomas Lestach <tlestach@redhat.com> 1.3.4-1
- updating Copyright years for year 2011 (tlestach@redhat.com)
- update .po and .pot files for yum-rhn-plugin (tlestach@redhat.com)
- 666545 - don't report empty transactions as a successful action
  (mzazrivec@redhat.com)
- fix expression semantics (mzazrivec@redhat.com)

* Fri Jan 14 2011 Michael Mraka <michael.mraka@redhat.com> 1.3.3-1
- switch off network communication in cache only mode
- cache list of rhn channels so we can correctly clean our stuff
- 627525 - moved communication with satellite server from init_hook to
- 656380 - do not disable SSL server name check for XMLRPC communication
- 652424 - code optimalization: use up2date_cfg as class atribute
- 652424 - do not enable Akamai if you set useNoSSLForPackages option
- 627525 - do not parse command line, leave it to yum itself

* Mon Jan 03 2011 Miroslav Suchý <msuchy@redhat.com> 1.3.2-1
- 666876 - respect metadata_expire setting from yum config

* Wed Nov 24 2010 Michael Mraka <michael.mraka@redhat.com> 1.3.1-1
- removed unused imports

* Mon Nov 15 2010 Jan Pazdziora 1.2.7-1
- l10n: Updates to Italian (it) translation (tombo@fedoraproject.org)

* Wed Nov 10 2010 Jan Pazdziora 1.2.6-1
- call config.initUp2dateConfig() only once (msuchy@redhat.com)

* Tue Nov 02 2010 Jan Pazdziora 1.2.5-1
- Update copyright years in the rest of the repo.
- update .po and .pot files for yum-rhn-plugin

* Tue Oct 12 2010 Jan Pazdziora 1.2.4-1
- l10n: Updates to Persian (fa) translation (aysabzevar@fedoraproject.org)

* Wed Aug 25 2010 Michael Mraka <michael.mraka@redhat.com> 1.2.3-1
- 626822 - packages for update should be cached

* Mon Aug 23 2010 Michael Mraka <michael.mraka@redhat.com> 1.2.2-1
- 625778 - require newer yum-rhn-plugin

* Thu Aug 12 2010 Milan Zazrivec <mzazrivec@redhat.com> 1.2.1-1
- update .po and .pot files for yum-rhn-plugin (msuchy@redhat.com)

* Tue Aug 10 2010 Milan Zazrivec <mzazrivec@redhat.com> 1.1.6-1
- l10n: Italian version fully updated (fvalen@fedoraproject.org)

* Thu Aug 05 2010 Milan Zazrivec <mzazrivec@redhat.com> 1.1.5-1
- enable caching for action packages.fullUpdate

* Tue Jul 20 2010 Miroslav Suchý <msuchy@redhat.com> 1.1.4-1
- download scheduled package installation in advance (msuchy@redhat.com)
- add parameter cache_only to all client actions (msuchy@redhat.com)

* Mon Jun 14 2010 Miroslav Suchý <msuchy@redhat.com> 1.1.3-1
- 598323 - yumex do not set version (msuchy@redhat.com)
- l10n: Updates to Chinese (China) (zh_CN) translation
  (leahliu@fedoraproject.org)
- l10n: Updates to Spanish (Castilian) (es) translation
  (gguerrer@fedoraproject.org)
- l10n: Updates to Russian (ru) translation (ypoyarko@fedoraproject.org)
- cleanup - removing translation file, which does not match any language code
  (msuchy@redhat.com)
- update po files for yum-rhn-plugin (msuchy@redhat.com)
- l10n: Updates to German (de) translation (ttrinks@fedoraproject.org)
- l10n: Updates to Polish (pl) translation (raven@fedoraproject.org)

* Wed May 05 2010 Justin Sherrill <jsherril@redhat.com> 1.1.2-1
- 589120 - fixing issue with traceback from rhn_chec "no attribute cfg"
  (jsherril@redhat.com)

* Mon Apr 19 2010 Michael Mraka <michael.mraka@redhat.com> 1.1.1-1
- bumping spec files to 1.1 packages
<|MERGE_RESOLUTION|>--- conflicted
+++ resolved
@@ -1,12 +1,9 @@
-<<<<<<< HEAD
 # package renaming fun :(
 %define rhn_client_tools spacewalk-client-tools
 %define rhn_setup	 spacewalk-client-setup
 %define rhn_check	 spacewalk-check
 %define rhnsd		 spacewalksd
 #
-=======
->>>>>>> 15567d2b
 Summary: Spacewalk support for yum
 Name: yum-rhn-plugin
 Version: 1.10.2
