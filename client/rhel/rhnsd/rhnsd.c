--- conflicted
+++ resolved
@@ -175,15 +175,11 @@
 
         if (setsid() < 0)
             exit(EXIT_FAILURE);
-<<<<<<< HEAD
-        //umask(0); /* umask is 022 by default */
         /* umask was being set to 0, so we did not enforce anything                     \
          * and syscalls like open/mkdir could choose the file permission mode.          \
          * We should be fine with a 022 umask, so files will be created with 0644.      \
          * For references, please see bsc#1049936
         */
-=======
->>>>>>> e9f450fd
 
 	chdir ("/");
 
