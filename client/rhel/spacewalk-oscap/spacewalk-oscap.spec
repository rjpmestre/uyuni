--- conflicted
+++ resolved
@@ -34,18 +34,11 @@
 
 %package -n python2-%{name}
 Summary:	OpenSCAP plug-in for rhn-check
-<<<<<<< HEAD
 Provides:       python-%{name} = %{version}-%{release}
 Obsoletes:      python-%{name} < %{version}-%{release}
-Requires:       spacewalk-oscap
-Requires:       rhnlib >= 0:2.5.78-1
-Requires:       python2-rhn-check
-=======
-%{?python_provide:%python_provide python2-%{name}}
 Requires:       %{name} = %{version}-%{release}
 Requires:       rhnlib >= 2.8.3
 Requires:       python2-rhn-check >= 2.8.4
->>>>>>> 8fcc4067
 BuildRequires:	python-devel
 BuildRequires:	rhnlib >= 2.8.3
 %description -n python2-%{name}
@@ -54,16 +47,9 @@
 %if 0%{?build_py3}
 %package -n python3-%{name}
 Summary:	OpenSCAP plug-in for rhn-check
-<<<<<<< HEAD
-Requires:       spacewalk-oscap
-Requires:       python3-rhnlib >= 0:2.5.78-1
-Requires:       python3-rhn-check
-=======
-%{?python_provide:%python_provide python3-%{name}}
 Requires:       %{name} = %{version}-%{release}
 Requires:       python3-rhnlib >= 2.8.3
 Requires:       python3-rhn-check >= 2.8.4
->>>>>>> 8fcc4067
 BuildRequires:	python3-devel
 BuildRequires:	python3-rhnlib >= 2.8.3
 %description -n python3-%{name}
@@ -111,26 +97,19 @@
 %endif
 
 %files -n python2-%{name}
-<<<<<<< HEAD
 %defattr(-,root,root)
-%dir %{python_sitelib}/actions
-%{python_sitelib}/actions/scap.*
+%dir %{python_sitelib}/rhn/actions
+%{python_sitelib}/rhn/actions/scap.*
+
 
 %if 0%{?build_py3}
 %files -n python3-%{name}
 %defattr(-,root,root)
-%dir %{python3_sitelib}/actions
-%dir %{python3_sitelib}/actions/__pycache__
-%{python3_sitelib}/actions/scap.*
-%{python3_sitelib}/actions/__pycache__/scap.*
-=======
-%{python_sitelib}/rhn/actions/scap.*
-
-%if 0%{?build_py3}
-%files -n python3-%{name}
+%dir %{python3_sitelib}/rhn/actions
+%dir %{python3_sitelib}/rhn/actions/__pycache__
 %{python3_sitelib}/rhn/actions/scap.*
 %{python3_sitelib}/rhn/actions/__pycache__/scap.*
->>>>>>> 8fcc4067
+
 %endif
 
 %changelog
