Name:		spacewalk-oscap
<<<<<<< HEAD
Version:	0.0.4.6
=======
Version:	0.0.11
>>>>>>> 4869bc83
Release:	1%{?dist}
Summary:	OpenSCAP plug-in for rhn-check

Group:		Applications/System
License:	GPLv2
URL:		https://fedorahosted.org/spacewalk
Source0:	https://fedorahosted.org/releases/s/p/spacewalk/%{name}-%{version}.tar.gz
BuildRoot:	%{_tmppath}/%{name}-%{version}-%{release}-root-%(%{__id_u} -n)
BuildArch:	noarch
BuildRequires:	python-devel
BuildRequires:	rhnlib
<<<<<<< HEAD
Requires:	openscap-utils >= 0.8.0
=======
Requires:	openscap-utils >= 0.9.2
>>>>>>> 4869bc83
Requires:	libxslt
Requires:       rhnlib
Requires:       rhn-check
%description
spacewalk-oscap is a plug-in for rhn-check. With this plugin, user is able
to run OpenSCAP scan from Spacewalk or RHN Satellite server.

%prep
%setup -q


%build
make -f Makefile.spacewalk-oscap


%install
rm -rf $RPM_BUILD_ROOT
make -f Makefile.spacewalk-oscap install PREFIX=$RPM_BUILD_ROOT

%clean
rm -rf $RPM_BUILD_ROOT


%files
<<<<<<< HEAD
%defattr(-,root,root,-)
%dir %{_datadir}/openscap
%dir %{_datadir}/openscap/xsl
%dir %{_datadir}/rhn
%dir %{_datadir}/rhn/actions
%dir /etc/sysconfig/rhn
%dir /etc/sysconfig/rhn/clientCaps.d/
=======
>>>>>>> 4869bc83
%config  /etc/sysconfig/rhn/clientCaps.d/scap
%{_datadir}/rhn/actions/scap.*
%{_datadir}/openscap/xsl/xccdf-resume.xslt


%changelog
* Thu Nov 01 2012 Jan Pazdziora 0.0.11-1
- 872248: Enable new `oscap' features in spacewalk-openscap.

* Tue Jul 10 2012 Michael Mraka <michael.mraka@redhat.com> 0.0.10-1
- Fix spacewalk-oscap typos

* Thu May 31 2012 Simon Lukasik <slukasik@redhat.com> 0.0.9-1
- Forbid oscap args other than --profile and --skip-valid
- %%defattr is not needed since rpm 4.4

* Mon Apr 30 2012 Simon Lukasik <slukasik@redhat.com> 0.0.8-1
- Do not pass empty string as parameter to oscap tool. (slukasik@redhat.com)

* Fri Apr 27 2012 Jan Pazdziora 0.0.7-1
- Spacewalk-oscap requires oscap tool of particular version.
  (slukasik@redhat.com)

* Thu Mar 29 2012 Simon Lukasik <slukasik@redhat.com> 0.0.6-1
- When errors occur submit them back to the server. (slukasik@redhat.com)

* Thu Mar 29 2012 Simon Lukasik <slukasik@redhat.com> 0.0.5-1
- Store also @idref of xccdf:rule-result element (slukasik@redhat.com)
- We want to store all idents per rule-result (slukasik@redhat.com)
- Only one Profile element is useful (slukasik@redhat.com)
- Make sure only one TestResult element is used (slukasik@redhat.com)

* Wed Feb 29 2012 Simon Lukasik <slukasik@redhat.com> 0.0.4-1
- Send capabilities to server. (slukasik@redhat.com)

* Tue Feb 28 2012 Simon Lukasik <slukasik@redhat.com> 0.0.3-1
- Do not unlink file, tempfile will do that automatically.
  (slukasik@redhat.com)
- This module is not supposed to be used as a stand-alone script.
  (slukasik@redhat.com)
- Do submit empty dict, when something goes wrong (slukasik@redhat.com)
- Fix syntax for python 2.4 (slukasik@redhat.com)

* Mon Feb 27 2012 Simon Lukasik <slukasik@redhat.com> 0.0.2-1
- new package built with tito
<|MERGE_RESOLUTION|>--- conflicted
+++ resolved
@@ -1,9 +1,5 @@
 Name:		spacewalk-oscap
-<<<<<<< HEAD
-Version:	0.0.4.6
-=======
 Version:	0.0.11
->>>>>>> 4869bc83
 Release:	1%{?dist}
 Summary:	OpenSCAP plug-in for rhn-check
 
@@ -15,11 +11,7 @@
 BuildArch:	noarch
 BuildRequires:	python-devel
 BuildRequires:	rhnlib
-<<<<<<< HEAD
-Requires:	openscap-utils >= 0.8.0
-=======
 Requires:	openscap-utils >= 0.9.2
->>>>>>> 4869bc83
 Requires:	libxslt
 Requires:       rhnlib
 Requires:       rhn-check
@@ -44,16 +36,12 @@
 
 
 %files
-<<<<<<< HEAD
-%defattr(-,root,root,-)
 %dir %{_datadir}/openscap
 %dir %{_datadir}/openscap/xsl
 %dir %{_datadir}/rhn
 %dir %{_datadir}/rhn/actions
 %dir /etc/sysconfig/rhn
 %dir /etc/sysconfig/rhn/clientCaps.d/
-=======
->>>>>>> 4869bc83
 %config  /etc/sysconfig/rhn/clientCaps.d/scap
 %{_datadir}/rhn/actions/scap.*
 %{_datadir}/openscap/xsl/xccdf-resume.xslt
