--- conflicted
+++ resolved
@@ -3,11 +3,7 @@
 %endif
 
 Name:        spacewalk-remote-utils
-<<<<<<< HEAD
-Version:     2.8.3.1
-=======
 Version:     2.8.4
->>>>>>> f1df99dc
 Release:     1%{?dist}
 Summary:     Utilities to interact with a Spacewalk server remotely.
 
