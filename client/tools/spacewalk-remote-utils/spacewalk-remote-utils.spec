--- conflicted
+++ resolved
@@ -4,11 +4,7 @@
 %endif
 
 Name:        spacewalk-remote-utils
-<<<<<<< HEAD
-Version:     2.5.0.1
-=======
 Version:     2.5.1
->>>>>>> 18d28843
 Release:     1%{?dist}
 Summary:     Utilities to interact with a Spacewalk server remotely.
 
