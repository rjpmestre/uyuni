%define rhnroot /usr/share/rhn
%define rhnconf /etc/sysconfig/rhn
%define client_caps_dir /etc/sysconfig/rhn/clientCaps.d

%if 0%{?suse_version}
%define apache_group www
%define include_selinux_package 0
%else
%define apache_group apache
%define include_selinux_package 1
%endif

%if 0%{?suse_version}
%define apache_group www
%else
%define apache_group apache
%endif

Name: osad
Summary: Open Source Architecture Daemon
Group:   System Environment/Daemons
License: GPLv2
URL:     https://fedorahosted.org/spacewalk
Source0: https://fedorahosted.org/releases/s/p/spacewalk/%{name}-%{version}.tar.gz
Version: 5.10.12
Release: 1%{?dist}
BuildRoot: %{_tmppath}/%{name}-%{version}-%{release}-root-%(%{__id_u} -n)
BuildArch: noarch
BuildRequires: python-devel
Requires: python
Requires: rhnlib >= 2.5.38
Requires: jabberpy
<<<<<<< HEAD
%if 0%{?suse_version} == 0 && 0%{?rhel} <= 5
=======
%if 0%{?rhel} && 0%{?rhel} <= 5
>>>>>>> 862bb802
Requires: python-hashlib
%endif
%if 0%{?suse_version} >= 1140
Requires: python-xml
%else
# This should have been required by rhnlib
Requires: PyXML
%endif
Conflicts: osa-dispatcher < %{version}-%{release}
Conflicts: osa-dispatcher > %{version}-%{release}
%if !0%{?suse_version}
Requires(post): chkconfig
Requires(preun): chkconfig
Requires: jabberpy
# This is for /sbin/service
Requires(preun): initscripts
%else
<<<<<<< HEAD
Requires: python-jabberpy
Requires(preun): %fillup_prereq %insserv_prereq
%endif
=======
# provides chkconfig on SUSE
Requires(post): aaa_base
Requires(preun): aaa_base
# to make chkconfig test work during build
BuildRequires: sysconfig syslog
%endif

>>>>>>> 862bb802
%description
OSAD agent receives commands over jabber protocol from Spacewalk Server and
commands are instantly executed.

This package effectively replaces the behaviour of rhnsd/rhn_check that
only poll the Spacewalk Server from time to time.

%package -n osa-dispatcher
Summary: OSA dispatcher
Group:    System Environment/Daemons
Requires: spacewalk-backend-server >= 1.2.32
Requires: jabberpy
Requires: lsof
Conflicts: %{name} < %{version}-%{release}
Conflicts: %{name} > %{version}-%{release}
%if !0%{?suse_version}
Requires(post): chkconfig
Requires(preun): chkconfig
# This is for /sbin/service
Requires(preun): initscripts
<<<<<<< HEAD
Requires: jabberpy
%else
Requires: python-jabberpy logrotate
Requires(preun): %fillup_prereq %insserv_prereq
=======
%else
# provides chkconfig on SUSE
Requires(post): aaa_base
Requires(preun): aaa_base
>>>>>>> 862bb802
%endif

%description -n osa-dispatcher
OSA dispatcher is supposed to run on the Spacewalk server. It gets information
from the Spacewalk server that some command needs to be execute on the client;
that message is transported via jabber protocol to OSAD agent on the clients.

<<<<<<< HEAD
%if 0%{?rhel} && 0%{?rhel} <= 4
%define include_selinux_package 0
%else
%if 0%{?suse_version}
%define include_selinux_package 0
%else
%define include_selinux_package 1
%endif
%endif

%if %{include_selinux_package}
=======
%if 0%{?include_selinux_package}
>>>>>>> 862bb802
%package -n osa-dispatcher-selinux
%define selinux_variants mls strict targeted
%define selinux_policyver %(sed -e 's,.*selinux-policy-\\([^/]*\\)/.*,\\1,' /usr/share/selinux/devel/policyhelp 2> /dev/null)
%define POLICYCOREUTILSVER 1.33.12-1

%define moduletype apps
%define modulename osa-dispatcher

Summary: SELinux policy module supporting osa-dispatcher
Group: System Environment/Base
BuildRequires: checkpolicy, selinux-policy-devel, hardlink
BuildRequires: policycoreutils >= %{POLICYCOREUTILSVER}
Requires: spacewalk-selinux

%if "%{selinux_policyver}" != ""
Requires: selinux-policy >= %{selinux_policyver}
%endif
%if 0%{?rhel} == 5
Requires:        selinux-policy >= 2.4.6-114
%endif
Requires(post): /usr/sbin/semodule, /sbin/restorecon, /usr/sbin/selinuxenabled, /usr/sbin/semanage
Requires(postun): /usr/sbin/semodule, /sbin/restorecon, /usr/sbin/semanage, spacewalk-selinux
Requires: osa-dispatcher

%description -n osa-dispatcher-selinux
SELinux policy module supporting osa-dispatcher.
%endif

%prep
%setup -q
<<<<<<< HEAD
%if 0%{?suse_version} > 0
=======
%if 0%{?suse_version}
>>>>>>> 862bb802
cp prog.init.SUSE prog.init
%endif

%build
make -f Makefile.osad all
<<<<<<< HEAD
%if %{include_selinux_package}
=======

%if 0%{?include_selinux_package}
>>>>>>> 862bb802
%{__perl} -i -pe 'BEGIN { $VER = join ".", grep /^\d+$/, split /\./, "%{version}.%{release}"; } s!\@\@VERSION\@\@!$VER!g;' osa-dispatcher-selinux/%{modulename}.te
for selinuxvariant in %{selinux_variants}
do
    make -C osa-dispatcher-selinux NAME=${selinuxvariant} -f /usr/share/selinux/devel/Makefile
    mv osa-dispatcher-selinux/%{modulename}.pp osa-dispatcher-selinux/%{modulename}.pp.${selinuxvariant}
    make -C osa-dispatcher-selinux NAME=${selinuxvariant} -f /usr/share/selinux/devel/Makefile clean
done
%endif

%install
rm -rf $RPM_BUILD_ROOT
install -d $RPM_BUILD_ROOT%{rhnroot}
<<<<<<< HEAD
make -f Makefile.osad install PREFIX=$RPM_BUILD_ROOT ROOT=%{rhnroot}
%if %{include_selinux_package}
=======
make -f Makefile.osad install PREFIX=$RPM_BUILD_ROOT ROOT=%{rhnroot} INITDIR=%{_initrddir}

%if 0%{?include_selinux_package}
>>>>>>> 862bb802
for selinuxvariant in %{selinux_variants}
  do
    install -d %{buildroot}%{_datadir}/selinux/${selinuxvariant}
    install -p -m 644 osa-dispatcher-selinux/%{modulename}.pp.${selinuxvariant} \
           %{buildroot}%{_datadir}/selinux/${selinuxvariant}/%{modulename}.pp
  done

# Install SELinux interfaces
install -d %{buildroot}%{_datadir}/selinux/devel/include/%{moduletype}
install -p -m 644 osa-dispatcher-selinux/%{modulename}.if \
  %{buildroot}%{_datadir}/selinux/devel/include/%{moduletype}/%{modulename}.if

# Hardlink identical policy module packages together
/usr/sbin/hardlink -cv %{buildroot}%{_datadir}/selinux

# Install osa-dispatcher-selinux-enable which will be called in %post
install -d %{buildroot}%{_sbindir}
install -p -m 755 osa-dispatcher-selinux/osa-dispatcher-selinux-enable %{buildroot}%{_sbindir}/osa-dispatcher-selinux-enable
%endif
<<<<<<< HEAD

%if 0%{?suse_version}
%define _sysconfdir /etc
%define _initrddir %{_sysconfdir}/init.d
mv %{buildroot}%{_sysconfdir}/rc.d/init.d %{buildroot}%{_initrddir}
%endif

# add rclinks
ln -sf ../../etc/init.d/osad %{buildroot}%{_sbindir}/rcosad
ln -sf ../../etc/init.d/osa-dispatcher %{buildroot}%{_sbindir}/rcosa-dispatcher
=======
>>>>>>> 862bb802

%clean
rm -rf $RPM_BUILD_ROOT

%if 0%{?suse_version}

%preun
%stop_on_removal osad

%post
%{fillup_and_insserv osad}

%postun
%restart_on_update osad
%{insserv_cleanup}

%preun -n osa-dispatcher
%stop_on_removal osa-dispatcher

%post -n osa-dispatcher
%{fillup_and_insserv osa-dispatcher}

%postun -n osa-dispatcher
%restart_on_update osa-dispatcher
%{insserv_cleanup}

%else

%post
if [ -f %{_sysconfdir}/init.d/osad ]; then
    /sbin/chkconfig --add osad
fi

%preun
if [ $1 = 0 ]; then
    /sbin/service osad stop > /dev/null 2>&1
    /sbin/chkconfig --del osad
fi

%post -n osa-dispatcher
if [ -f %{_sysconfdir}/init.d/osa-dispatcher ]; then
    /sbin/chkconfig --add osa-dispatcher
fi

%if %{include_selinux_package}
%preun -n osa-dispatcher
if [ $1 = 0 ]; then
    /sbin/service osa-dispatcher stop > /dev/null 2>&1
    /sbin/chkconfig --del osa-dispatcher
fi

%if 0%{?include_selinux_package}
%post -n osa-dispatcher-selinux
if /usr/sbin/selinuxenabled ; then
   %{_sbindir}/osa-dispatcher-selinux-enable
fi

%posttrans -n osa-dispatcher-selinux
#this may be safely remove when BZ 505066 is fixed
if /usr/sbin/selinuxenabled ; then
  rpm -ql osa-dispatcher | xargs -n 1 /sbin/restorecon -rvi {}
  /sbin/restorecon -vvi /var/log/rhn/osa-dispatcher.log
fi

%postun -n osa-dispatcher-selinux
# Clean up after package removal
if [ $1 -eq 0 ]; then

  /usr/sbin/semanage port -ln \
    | perl '-F/,?\s+/' -ane 'print map "$_\n", @F if shift @F eq "osa_dispatcher_upstream_notif_server_port_t" and shift @F eq "tcp"' \
    | while read port ; do \
      /usr/sbin/semanage port -d -t osa_dispatcher_upstream_notif_server_port_t -p tcp $port || :
    done
  for selinuxvariant in %{selinux_variants}
    do
      /usr/sbin/semodule -s ${selinuxvariant} -l > /dev/null 2>&1 \
        && /usr/sbin/semodule -s ${selinuxvariant} -r %{modulename} || :
    done
fi

rpm -ql osa-dispatcher | xargs -n 1 /sbin/restorecon -rvi {}
/sbin/restorecon -vvi /var/log/rhn/osa-dispatcher.log
%endif

%endif
%endif

%files
%defattr(-,root,root)
%dir %{rhnroot}
%dir %{rhnroot}/osad
%dir %{_sysconfdir}/sysconfig/rhn
%if 0%{?suse_version}
%dir %{_sysconfdir}/sysconfig/rhn/clientCaps.d
%endif
%attr(755,root,root) %{_sbindir}/osad
%{_sbindir}/rcosad
%{rhnroot}/osad/__init__.py*
%{rhnroot}/osad/_ConfigParser.py*
%{rhnroot}/osad/jabber_lib.py*
%{rhnroot}/osad/osad.py*
%{rhnroot}/osad/osad_client.py*
%{rhnroot}/osad/osad_config.py*
%{rhnroot}/osad/rhn_log.py*
%config(noreplace) %{_sysconfdir}/sysconfig/rhn/osad.conf
%config(noreplace) %attr(600,root,root) %{_sysconfdir}/sysconfig/rhn/osad-auth.conf
%config(noreplace) %{client_caps_dir}/*
%attr(755,root,root) %{_initrddir}/osad
%doc LICENSE
%doc PYTHON-LICENSES.txt
%if 0%{?suse_version}
# provide directories not owned by any package during build
%dir %{rhnroot}
%dir %{_sysconfdir}/sysconfig/rhn
%dir %{_sysconfdir}/sysconfig/rhn/clientCaps.d
%endif

%files -n osa-dispatcher
%defattr(-,root,root)
%dir %{rhnroot}/osad
%attr(755,root,root) %{_sbindir}/osa-dispatcher
%{_sbindir}/rcosa-dispatcher
%{rhnroot}/osad/__init__.py*
%{rhnroot}/osad/jabber_lib.py*
%{rhnroot}/osad/osa_dispatcher.py*
%{rhnroot}/osad/dispatcher_client.py*
%{rhnroot}/osad/rhn_log.py*
%config(noreplace) %{_sysconfdir}/sysconfig/osa-dispatcher
%config(noreplace) %{_sysconfdir}/logrotate.d/osa-dispatcher
%config %{_sysconfdir}/rhn/default/rhn_osa-dispatcher.conf
%if 0%{?suse_version}
%dir %{_sysconfdir}/rhn
%dir %{_sysconfdir}/rhn/tns_admin
%dir %{_sysconfdir}/rhn/default
%attr(770,root,%{apache_group}) %dir %{_var}/log/rhn
%endif
%config %{_sysconfdir}/rhn/tns_admin/osa-dispatcher
%config(noreplace) %{_sysconfdir}/rhn/tns_admin/osa-dispatcher/sqlnet.ora
%attr(755,root,root) %{_initrddir}/osa-dispatcher
%attr(770,root,%{apache_group}) %dir %{_var}/log/rhn/oracle
%attr(770,root,root) %dir %{_var}/log/rhn/oracle/osa-dispatcher
%doc LICENSE
%doc PYTHON-LICENSES.txt
%if 0%{?suse_version}
%dir %{_sysconfdir}/rhn
%dir %{_sysconfdir}/rhn/default
%dir %{_sysconfdir}/rhn/tns_admin
%dir %{_var}/log/rhn
%endif

<<<<<<< HEAD
%if %{include_selinux_package}
=======
%if 0%{?include_selinux_package}
>>>>>>> 862bb802
%files -n osa-dispatcher-selinux
%defattr(-,root,root,0755)
%doc osa-dispatcher-selinux/%{modulename}.fc
%doc osa-dispatcher-selinux/%{modulename}.if
%doc osa-dispatcher-selinux/%{modulename}.te
%{_datadir}/selinux/*/%{modulename}.pp
%{_datadir}/selinux/devel/include/%{moduletype}/%{modulename}.if
%doc LICENSE
%doc PYTHON-LICENSES.txt
%attr(0755,root,root) %{_sbindir}/osa-dispatcher-selinux-enable
%endif

%changelog
* Fri Apr 15 2011 Jan Pazdziora 5.10.12-1
- require python-hashlib only on rhel and rhel <= 5 (mc@suse.de)
- build osad on SUSE (mc@suse.de)
- provide config (mc@suse.de)

* Fri Apr 15 2011 Jan Pazdziora 5.10.11-1
- Address the spacewalk.common.rhnLog and .rhnConfig castling in osa-dispacher.

* Wed Apr 13 2011 Jan Pazdziora 5.10.10-1
- utilize config.getProxySetting() (msuchy@redhat.com)

* Fri Apr 08 2011 Miroslav Suchý 5.10.9-1
- Revert "idn_unicode_to_pune() have to return string" (msuchy@redhat.com)
- update copyright years (msuchy@redhat.com)

* Tue Apr 05 2011 Michael Mraka <michael.mraka@redhat.com> 5.10.8-1
- idn_unicode_to_pune() has to return string

* Wed Mar 30 2011 Miroslav Suchý 5.10.7-1
- utilize config.getServerlURL()
- 683200 - use pune encoding when connecting to jabber

* Wed Mar 30 2011 Jan Pazdziora 5.10.6-1
- no need to support rhel2 (msuchy@redhat.com)
- RHEL 4 is no longer a target version for osa-dispatcher, fixing .spec to
  always build osa-dispatcher-selinux.

* Tue Mar 08 2011 Michael Mraka <michael.mraka@redhat.com> 5.10.5-1
- fixed osad last_message_time update (PG)
- fixed osad next_action_time update (PG)

* Thu Feb 24 2011 Jan Pazdziora 5.10.4-1
- 662593 - let osad initiate presence subscription (mzazrivec@redhat.com)

* Fri Feb 18 2011 Jan Pazdziora 5.10.3-1
- Revert "Revert "get_server_capability() is defined twice in osad and rhncfg,
  merge and move to rhnlib and make it member of rpclib.Server""
  (msuchy@redhat.com)

* Mon Feb 07 2011 Tomas Lestach <tlestach@redhat.com> 5.10.2-1
- do not check port 5222 on the client (tlestach@redhat.com)

* Thu Feb 03 2011 Tomas Lestach <tlestach@redhat.com> 5.10.1-1
- Bumping version to 5.10

* Thu Feb 03 2011 Tomas Lestach <tlestach@redhat.com> 5.9.53-1
- reverting osa-dispatcher selinux policy rules (tlestach@redhat.com)

* Wed Feb 02 2011 Tomas Lestach <tlestach@redhat.com> 5.9.52-1
- pospone osa-dispatcher start, until jabberd is ready (tlestach@redhat.com)

* Tue Feb 01 2011 Tomas Lestach <tlestach@redhat.com> 5.9.51-1
- Revert "get_server_capability() is defined twice in osad and rhncfg, merge
  and move to rhnlib and make it member of rpclib.Server" (tlestach@redhat.com)

* Fri Jan 28 2011 Miroslav Suchý <msuchy@redhat.com> 5.9.50-1
- get_server_capability() is defined twice in osad and rhncfg, merge and move
  to rhnlib and make it member of rpclib.Server

* Mon Jan 17 2011 Jan Pazdziora 5.9.49-1
- Silence InstantClient 11g-related AVCs in osa-dispatcher.
- Silence diagnostics which was causing AVC denials.

* Tue Dec 21 2010 Jan Pazdziora 5.9.48-1
- SQL changes for PostgreSQL support.

* Fri Dec 10 2010 Michael Mraka <michael.mraka@redhat.com> 5.9.47-1
- 661998 - removed looping symlink
- fixed symlink creation

* Wed Nov 24 2010 Michael Mraka <michael.mraka@redhat.com> 5.9.46-1
- removed unused imports

* Thu Nov 18 2010 Lukas Zapletal 5.9.45-1
- 630867 - Allow osa-dispatcher to connect to the PostgreSQL database with
  PostgreSQL backend.

* Tue Nov 02 2010 Jan Pazdziora 5.9.44-1
- Update copyright years in the rest of the repo.

* Fri Oct 29 2010 Jan Pazdziora 5.9.43-1
- removed unused class JabberCallback (michael.mraka@redhat.com)

* Thu Oct 21 2010 Miroslav Suchý <msuchy@redhat.com> 5.9.42-1
- 612581 - spacewalk-backend modules has been migrated to spacewalk namespace

* Tue Oct 12 2010 Lukas Zapletal 5.9.41-1
- Sysdate pgsql fix in osad

* Tue Oct 12 2010 Jan Pazdziora 5.9.40-1
- The osa-dispatcher SELinux module has the Oracle parts optional as well.

* Mon Oct 04 2010 Michael Mraka <michael.mraka@redhat.com> 5.9.39-1
- replaced local copy of compile.py with standard compileall module

* Wed Aug 04 2010 Jan Pazdziora 5.9.38-1
- Allow osa-dispatcher to talk to PostgreSQL.

* Mon Jul 26 2010 Milan Zazrivec <mzazrivec@redhat.com> 5.9.37-1
- 618300 - default_db is no longer needed

* Tue Jul 20 2010 Milan Zazrivec <mzazrivec@redhat.com> 5.9.36-1
- make osa-dispatcher start after jabberd

* Mon Jun 21 2010 Jan Pazdziora 5.9.35-1
- Some spell checking in %descriptions.
- OSAD stands for Open Source Architecture Daemon.

* Tue May 04 2010 Jan Pazdziora 5.9.34-1
- 575555 - address corecmd_exec_sbin deprecation warning.

* Tue May 04 2010 Jan Pazdziora 5.9.33-1
- 580047 - address AVCs about sqlnet.log when the database is down.

* Mon Apr 19 2010 Michael Mraka <michael.mraka@redhat.com> 5.9.32-1
- do not start osad by default
- require python-haslib only in RHEL5

* Mon Feb 22 2010 Michael Mraka <michael.mraka@redhat.com> 5.9.30-1
- fixed missing Requires: python-hashlib

* Thu Feb 04 2010 Michael Mraka <michael.mraka@redhat.com> 5.9.29-1
- updated copyrights

* Mon Feb 01 2010 Michael Mraka <michael.mraka@redhat.com> 5.9.28-1
- use rhnLockfile.py from rhnlib

* Fri Jan 29 2010 Michael Mraka <michael.mraka@redhat.com> 5.9.27-1
- fixed the sha module is deprecated

* Fri Jan 29 2010 Jan Pazdziora 5.9.26-1
- 559230 - address errors during package removal.
- Do not hide any error messages produced by semanage port -a.

* Wed Jan 27 2010 Miroslav Suchy <msuchy@redhat.com> 5.9.25-1
- replaced popen2 with subprocess in client (michael.mraka@redhat.com)

* Mon Jan 18 2010 Michael Mraka <michael.mraka@redhat.com> 5.9.24-1
- fixed syntax error in init.d scripts

* Fri Jan 15 2010 Michael Mraka <michael.mraka@redhat.com> 5.9.23-1
- implement condrestart for osad init script
- make reload alias for restart
- add osad-auth.conf as normal file with placeholder content

* Tue Oct 27 2009 Miroslav Suchy <msuchy@redhat.com> 5.9.22-1
- Make debugging osa* network/jabber issues easier (joshua.roys@gtri.gatech.edu)

* Tue Aug 04 2009 Jan Pazdziora 5.9.21-1
- 514320 - open the pid file with append

* Mon Jul 27 2009 John Matthews <jmatthew@redhat.com> 5.9.20-1
- 512732 - on Fedora 12, it will be just and corenet_udp_bind_generic_node and
  corenet_udp_bind_all_nodes. (jpazdziora@redhat.com)

* Mon Jul 27 2009 Jan Pazdziora 5.9.19-1
- 512732 - on Fedora 11, corenet_udp_bind_lo_node is no longer available
- Build osa-dispatcher-selinux again

* Thu Jul 23 2009 Devan Goodwin <dgoodwin@redhat.com> 5.9.18-1
- Remove Requires python-optik. (dgoodwin@redhat.com)

* Wed Jul 22 2009 Devan Goodwin <dgoodwin@redhat.com> 5.9.17-1
- Disable osad selinux for Fedora 11. (dgoodwin@redhat.com)

* Mon Jul 20 2009 Devan Goodwin <dgoodwin@redhat.com> 5.9.16-1
- Add osad BuildRequires for python-devel. (dgoodwin@redhat.com)

* Thu Jun 25 2009 John Matthews <jmatthew@redhat.com> 5.9.15-1
- 508064 - fix osad installation errors on client (mzazrivec@redhat.com)

* Thu Jun 18 2009 Jan Pazdziora 5.9.14-1
- 505606 - Require at least selinux-policy 2.4.6-114

* Mon Jun 15 2009 Miroslav Suchy <msuchy@redhat.com> 5.9.13-1
- 498611 - run restorecon in %%posttrans
- 498611 - run "semodule -i" in %%post and restorecon in %%posttrans

* Wed Apr 29 2009 Jan Pazdziora 5.9.11-1
- move the %%post SELinux activation to
  /usr/sbin/osa-dispatcher-selinux-enable

* Fri Mar 27 2009 jesus m. rodriguez <jesusr@redhat.com> 5.9.10-1
- added PYTHON-LICENSES.txt file

* Mon Mar 16 2009 Jan Pazdziora 5.9.9-1
- remove /usr/sbin/semanage: Port tcp/1290 already defined error
- allow osa-dispatcher to use NIS

* Wed Mar 11 2009 jesus m. rodriguez <jesusr@redhat.com> 5.9.8-1
- 479825 - fix osa-dispatcher to start after oracle(-xe) and stop before them.

* Thu Feb 12 2009 Jan Pazdziora 5.9.6-1
- do not build osa-dispatcher-selinux on RHEL 4 and earlier.
- osa-dispatcher-selinux: setsebool is not used, so no need to Require it

* Mon Feb  9 2009 Jan Pazdziora 5.9.5-1
- addressed additional AVC denials of osa-dispatcher

* Wed Feb  4 2009 Miroslav Suchy <msuchy@redhat.com> 5.9.4-1
- 468060 - correctly return status of daemon
- fix some macros
- edit descriptions
- add LICENSE

* Wed Jan 14 2009 Jan Pazdziora 5.9.2-1
- separate package osa-dispatcher-selinux merged in as a subpackage

* Wed Jan 14 2009 Jan Pazdziora
- changes to osa-dispatcher-selinux to allow service osa-dispatcher start
  on RHEL 5.2 to run without any AVC denials except one caused by lookup
  of /root/.rpmmacros

* Mon Jan 12 2009 Jan Pazdziora
- the initial release of osa-dispatcher-selinux
- based on spacewalk-selinux
- which was inspired by Rob Myers' oracle-selinux

* Tue Dec 16 2008 Michael Mraka <michael.mraka@redhat.com> 5.9.1-1
- resolves #474548 - bumped version

* Tue Oct 21 2008 Michael Mraka <michael.mraka@redhat.com> 0.3.2-1
- resolves #467717 - fixed sysvinit scripts

* Wed Sep 24 2008 Milan Zazrivec 0.3.1-1
- bumped version for spacewalk 0.3

* Tue Sep  2 2008 Pradeep Kilambi <pkilambi@redhat.com> 0.2-1
- fix osa-dispatcher to depend on new server package

* Thu Jun 12 2008 Pradeep Kilambi <pkilambi@redhat.com>  - 5.2.0-1
- new build

* Tue Jan  25 2008 Jan Pazdziora - 5.1.0-7
- Resolves #429578, OSAD suspending

* Tue Jan  8 2008 Jan Pazdziora - 5.1.0-6
- Resolves #367031, OSAD daemon hard looping
- Resolves #426201, Osad connects to Satellite at times instead of Proxy

* Thu Oct 18 2007 James Slagle <jslagle@redhat.com> - 5.1.0-4
- Resolves #185476

* Tue Oct 08 2007 Pradeep Kilambi <pkilambi@redhat.com> - 5.1.0-3
- new build

* Tue Sep 25 2007 Pradeep Kilambi <pkilambi@redhat.com> - 5.1.0-2
- get rid of safe-rhn-check and use rhn_check

* Tue Sep 25 2007 Pradeep Kilambi <pkilambi@redhat.com> - 5.1.0-1
- bumping version for consistency

* Thu Apr 12 2007 Pradeep Kilambi <pkilambi@redhat.com> - 0.9.2-1
- adding dist tags

* Thu Oct 05 2006 James Bowes <jbowes@redhat.com> - 0.9.1-2
- Get python version dynamically.

* Wed Sep 20 2006 James Bowes <jbowes@redhat.com> - 0.9.1-1
- Set logrotate to limit the log file to 100M.

* Wed Jun 30 2004 Mihai Ibanescu <misa@redhat.com>
- First build<|MERGE_RESOLUTION|>--- conflicted
+++ resolved
@@ -30,11 +30,7 @@
 Requires: python
 Requires: rhnlib >= 2.5.38
 Requires: jabberpy
-<<<<<<< HEAD
-%if 0%{?suse_version} == 0 && 0%{?rhel} <= 5
-=======
 %if 0%{?rhel} && 0%{?rhel} <= 5
->>>>>>> 862bb802
 Requires: python-hashlib
 %endif
 %if 0%{?suse_version} >= 1140
@@ -52,19 +48,15 @@
 # This is for /sbin/service
 Requires(preun): initscripts
 %else
-<<<<<<< HEAD
-Requires: python-jabberpy
-Requires(preun): %fillup_prereq %insserv_prereq
-%endif
-=======
 # provides chkconfig on SUSE
 Requires(post): aaa_base
 Requires(preun): aaa_base
 # to make chkconfig test work during build
 BuildRequires: sysconfig syslog
-%endif
-
->>>>>>> 862bb802
+Requires: python-jabberpy
+Requires(preun): %fillup_prereq %insserv_prereq
+%endif
+
 %description
 OSAD agent receives commands over jabber protocol from Spacewalk Server and
 commands are instantly executed.
@@ -85,17 +77,11 @@
 Requires(preun): chkconfig
 # This is for /sbin/service
 Requires(preun): initscripts
-<<<<<<< HEAD
-Requires: jabberpy
-%else
-Requires: python-jabberpy logrotate
-Requires(preun): %fillup_prereq %insserv_prereq
-=======
 %else
 # provides chkconfig on SUSE
 Requires(post): aaa_base
 Requires(preun): aaa_base
->>>>>>> 862bb802
+Requires(preun): %fillup_prereq %insserv_prereq
 %endif
 
 %description -n osa-dispatcher
@@ -103,21 +89,7 @@
 from the Spacewalk server that some command needs to be execute on the client;
 that message is transported via jabber protocol to OSAD agent on the clients.
 
-<<<<<<< HEAD
-%if 0%{?rhel} && 0%{?rhel} <= 4
-%define include_selinux_package 0
-%else
-%if 0%{?suse_version}
-%define include_selinux_package 0
-%else
-%define include_selinux_package 1
-%endif
-%endif
-
-%if %{include_selinux_package}
-=======
 %if 0%{?include_selinux_package}
->>>>>>> 862bb802
 %package -n osa-dispatcher-selinux
 %define selinux_variants mls strict targeted
 %define selinux_policyver %(sed -e 's,.*selinux-policy-\\([^/]*\\)/.*,\\1,' /usr/share/selinux/devel/policyhelp 2> /dev/null)
@@ -148,22 +120,14 @@
 
 %prep
 %setup -q
-<<<<<<< HEAD
-%if 0%{?suse_version} > 0
-=======
-%if 0%{?suse_version}
->>>>>>> 862bb802
+%if 0%{?suse_version}
 cp prog.init.SUSE prog.init
 %endif
 
 %build
 make -f Makefile.osad all
-<<<<<<< HEAD
-%if %{include_selinux_package}
-=======
 
 %if 0%{?include_selinux_package}
->>>>>>> 862bb802
 %{__perl} -i -pe 'BEGIN { $VER = join ".", grep /^\d+$/, split /\./, "%{version}.%{release}"; } s!\@\@VERSION\@\@!$VER!g;' osa-dispatcher-selinux/%{modulename}.te
 for selinuxvariant in %{selinux_variants}
 do
@@ -176,14 +140,9 @@
 %install
 rm -rf $RPM_BUILD_ROOT
 install -d $RPM_BUILD_ROOT%{rhnroot}
-<<<<<<< HEAD
-make -f Makefile.osad install PREFIX=$RPM_BUILD_ROOT ROOT=%{rhnroot}
-%if %{include_selinux_package}
-=======
 make -f Makefile.osad install PREFIX=$RPM_BUILD_ROOT ROOT=%{rhnroot} INITDIR=%{_initrddir}
 
 %if 0%{?include_selinux_package}
->>>>>>> 862bb802
 for selinuxvariant in %{selinux_variants}
   do
     install -d %{buildroot}%{_datadir}/selinux/${selinuxvariant}
@@ -203,19 +162,10 @@
 install -d %{buildroot}%{_sbindir}
 install -p -m 755 osa-dispatcher-selinux/osa-dispatcher-selinux-enable %{buildroot}%{_sbindir}/osa-dispatcher-selinux-enable
 %endif
-<<<<<<< HEAD
-
-%if 0%{?suse_version}
-%define _sysconfdir /etc
-%define _initrddir %{_sysconfdir}/init.d
-mv %{buildroot}%{_sysconfdir}/rc.d/init.d %{buildroot}%{_initrddir}
-%endif
 
 # add rclinks
 ln -sf ../../etc/init.d/osad %{buildroot}%{_sbindir}/rcosad
 ln -sf ../../etc/init.d/osa-dispatcher %{buildroot}%{_sbindir}/rcosa-dispatcher
-=======
->>>>>>> 862bb802
 
 %clean
 rm -rf $RPM_BUILD_ROOT
@@ -366,11 +316,7 @@
 %dir %{_var}/log/rhn
 %endif
 
-<<<<<<< HEAD
-%if %{include_selinux_package}
-=======
 %if 0%{?include_selinux_package}
->>>>>>> 862bb802
 %files -n osa-dispatcher-selinux
 %defattr(-,root,root,0755)
 %doc osa-dispatcher-selinux/%{modulename}.fc
