--- conflicted
+++ resolved
@@ -679,152 +679,3 @@
 * Mon Apr 19 2010 Michael Mraka <michael.mraka@redhat.com> 5.9.32-1
 - do not start osad by default
 - require python-haslib only in RHEL5
-<<<<<<< HEAD
-
-* Mon Feb 22 2010 Michael Mraka <michael.mraka@redhat.com> 5.9.30-1
-- fixed missing Requires: python-hashlib
-
-* Thu Feb 04 2010 Michael Mraka <michael.mraka@redhat.com> 5.9.29-1
-- updated copyrights
-
-* Mon Feb 01 2010 Michael Mraka <michael.mraka@redhat.com> 5.9.28-1
-- use rhnLockfile.py from rhnlib
-
-* Fri Jan 29 2010 Michael Mraka <michael.mraka@redhat.com> 5.9.27-1
-- fixed the sha module is deprecated
-
-* Fri Jan 29 2010 Jan Pazdziora 5.9.26-1
-- 559230 - address errors during package removal.
-- Do not hide any error messages produced by semanage port -a.
-
-* Wed Jan 27 2010 Miroslav Suchy <msuchy@redhat.com> 5.9.25-1
-- replaced popen2 with subprocess in client (michael.mraka@redhat.com)
-
-* Mon Jan 18 2010 Michael Mraka <michael.mraka@redhat.com> 5.9.24-1
-- fixed syntax error in init.d scripts
-
-* Fri Jan 15 2010 Michael Mraka <michael.mraka@redhat.com> 5.9.23-1
-- implement condrestart for osad init script
-- make reload alias for restart
-- add osad-auth.conf as normal file with placeholder content
-
-* Tue Oct 27 2009 Miroslav Suchy <msuchy@redhat.com> 5.9.22-1
-- Make debugging osa* network/jabber issues easier (joshua.roys@gtri.gatech.edu)
-
-* Tue Aug 04 2009 Jan Pazdziora 5.9.21-1
-- 514320 - open the pid file with append
-
-* Mon Jul 27 2009 John Matthews <jmatthew@redhat.com> 5.9.20-1
-- 512732 - on Fedora 12, it will be just and corenet_udp_bind_generic_node and
-  corenet_udp_bind_all_nodes. (jpazdziora@redhat.com)
-
-* Mon Jul 27 2009 Jan Pazdziora 5.9.19-1
-- 512732 - on Fedora 11, corenet_udp_bind_lo_node is no longer available
-- Build osa-dispatcher-selinux again
-
-* Thu Jul 23 2009 Devan Goodwin <dgoodwin@redhat.com> 5.9.18-1
-- Remove Requires python-optik. (dgoodwin@redhat.com)
-
-* Wed Jul 22 2009 Devan Goodwin <dgoodwin@redhat.com> 5.9.17-1
-- Disable osad selinux for Fedora 11. (dgoodwin@redhat.com)
-
-* Mon Jul 20 2009 Devan Goodwin <dgoodwin@redhat.com> 5.9.16-1
-- Add osad BuildRequires for python-devel. (dgoodwin@redhat.com)
-
-* Thu Jun 25 2009 John Matthews <jmatthew@redhat.com> 5.9.15-1
-- 508064 - fix osad installation errors on client (mzazrivec@redhat.com)
-
-* Thu Jun 18 2009 Jan Pazdziora 5.9.14-1
-- 505606 - Require at least selinux-policy 2.4.6-114
-
-* Mon Jun 15 2009 Miroslav Suchy <msuchy@redhat.com> 5.9.13-1
-- 498611 - run restorecon in %%posttrans
-- 498611 - run "semodule -i" in %%post and restorecon in %%posttrans
-
-* Wed Apr 29 2009 Jan Pazdziora 5.9.11-1
-- move the %%post SELinux activation to
-  /usr/sbin/osa-dispatcher-selinux-enable
-
-* Fri Mar 27 2009 jesus m. rodriguez <jesusr@redhat.com> 5.9.10-1
-- added PYTHON-LICENSES.txt file
-
-* Mon Mar 16 2009 Jan Pazdziora 5.9.9-1
-- remove /usr/sbin/semanage: Port tcp/1290 already defined error
-- allow osa-dispatcher to use NIS
-
-* Wed Mar 11 2009 jesus m. rodriguez <jesusr@redhat.com> 5.9.8-1
-- 479825 - fix osa-dispatcher to start after oracle(-xe) and stop before them.
-
-* Thu Feb 12 2009 Jan Pazdziora 5.9.6-1
-- do not build osa-dispatcher-selinux on RHEL 4 and earlier.
-- osa-dispatcher-selinux: setsebool is not used, so no need to Require it
-
-* Mon Feb  9 2009 Jan Pazdziora 5.9.5-1
-- addressed additional AVC denials of osa-dispatcher
-
-* Wed Feb  4 2009 Miroslav Suchy <msuchy@redhat.com> 5.9.4-1
-- 468060 - correctly return status of daemon
-- fix some macros
-- edit descriptions
-- add LICENSE
-
-* Wed Jan 14 2009 Jan Pazdziora 5.9.2-1
-- separate package osa-dispatcher-selinux merged in as a subpackage
-
-* Wed Jan 14 2009 Jan Pazdziora
-- changes to osa-dispatcher-selinux to allow service osa-dispatcher start
-  on RHEL 5.2 to run without any AVC denials except one caused by lookup
-  of /root/.rpmmacros
-
-* Mon Jan 12 2009 Jan Pazdziora
-- the initial release of osa-dispatcher-selinux
-- based on spacewalk-selinux
-- which was inspired by Rob Myers' oracle-selinux
-
-* Tue Dec 16 2008 Michael Mraka <michael.mraka@redhat.com> 5.9.1-1
-- resolves #474548 - bumped version
-
-* Tue Oct 21 2008 Michael Mraka <michael.mraka@redhat.com> 0.3.2-1
-- resolves #467717 - fixed sysvinit scripts
-
-* Wed Sep 24 2008 Milan Zazrivec 0.3.1-1
-- bumped version for spacewalk 0.3
-
-* Tue Sep  2 2008 Pradeep Kilambi <pkilambi@redhat.com> 0.2-1
-- fix osa-dispatcher to depend on new server package
-
-* Thu Jun 12 2008 Pradeep Kilambi <pkilambi@redhat.com>  - 5.2.0-1
-- new build
-
-* Tue Jan  25 2008 Jan Pazdziora - 5.1.0-7
-- Resolves #429578, OSAD suspending
-
-* Tue Jan  8 2008 Jan Pazdziora - 5.1.0-6
-- Resolves #367031, OSAD daemon hard looping
-- Resolves #426201, Osad connects to Satellite at times instead of Proxy
-
-* Thu Oct 18 2007 James Slagle <jslagle@redhat.com> - 5.1.0-4
-- Resolves #185476
-
-* Tue Oct 08 2007 Pradeep Kilambi <pkilambi@redhat.com> - 5.1.0-3
-- new build
-
-* Tue Sep 25 2007 Pradeep Kilambi <pkilambi@redhat.com> - 5.1.0-2
-- get rid of safe-rhn-check and use rhn_check
-
-* Tue Sep 25 2007 Pradeep Kilambi <pkilambi@redhat.com> - 5.1.0-1
-- bumping version for consistency
-
-* Thu Apr 12 2007 Pradeep Kilambi <pkilambi@redhat.com> - 0.9.2-1
-- adding dist tags
-
-* Thu Oct 05 2006 James Bowes <jbowes@redhat.com> - 0.9.1-2
-- Get python version dynamically.
-
-* Wed Sep 20 2006 James Bowes <jbowes@redhat.com> - 0.9.1-1
-- Set logrotate to limit the log file to 100M.
-
-* Wed Jun 30 2004 Mihai Ibanescu <misa@redhat.com>
-- First build
-=======
->>>>>>> d2c94387
