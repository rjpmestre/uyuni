--- conflicted
+++ resolved
@@ -11,12 +11,7 @@
 Group: System Environment/Kernel
 License: GPLv2
 Source0: https://github.com/spacewalkproject/spacewalk/archive/%{name}-%{version}.tar.gz
-<<<<<<< HEAD
 Source1: %{name}-rpmlintrc
-Version: 2.7.1
-Release: 1%{?dist}
-=======
->>>>>>> a1975211
 URL:            https://github.com/spacewalkproject/spacewalk
 BuildRoot: %{_tmppath}/%{name}-%{version}-%{release}-buildroot
 BuildArch:      noarch
