%if 0%{?fedora} || 0%{?suse_version} > 1320
%global build_py3   1
%endif

Name: rhn-custom-info
<<<<<<< HEAD
Summary: Set and list custom values for Spacewalk-enabled machines
Version: 5.4.41.1
=======
Summary: Set and list custom values for RHN-enabled machines
Version: 5.4.42
>>>>>>> f1df99dc
Release: 1%{?dist}
License: GPLv2
Source0: https://github.com/spacewalkproject/spacewalk/archive/%{name}-%{version}.tar.gz
URL:     https://github.com/spacewalkproject/spacewalk
%if 0%{?fedora} || 0%{?rhel} || 0%{?suse_version} >= 1210
BuildArch: noarch
%endif
BuildRoot: %{_tmppath}/%{name}-%{version}-build
%if 0%{?build_py3}
BuildRequires: python3-devel
Requires: python3-rhnlib
%else
BuildRequires: python-devel
Requires: rhnlib
%endif

%if 0%{?fedora}
Requires: dnf-plugin-spacewalk
%else
%if 0%{?suse_version}
Requires: zypp-plugin-spacewalk
# provide rhn directories for filelist check
BuildRequires: spacewalk-client-tools
%else
Requires: yum-rhn-plugin
%endif
%endif

%description
Allows for the setting and listing of custom key/value pairs for
an Spacewalk-enabled system.

%prep
%setup -q

%build
make -f Makefile.rhn-custom-info all
%if 0%{?build_py3}
    sed -i 's|#!/usr/bin/python|#!/usr/bin/python3|' *.py
%endif

%install
install -d $RPM_BUILD_ROOT
%global pypath %{?build_py3:%{python3_sitelib}}%{!?build_py3:%{python_sitelib}}
make -f Makefile.rhn-custom-info install PREFIX=$RPM_BUILD_ROOT ROOT=%{pypath}
install -d $RPM_BUILD_ROOT%{_mandir}/man8/
install -m 644 rhn-custom-info.8 $RPM_BUILD_ROOT%{_mandir}/man8/
%if 0%{?suse_version}
ln -s rhn-custom-info $RPM_BUILD_ROOT/%{_bindir}/mgr-custom-info
%endif

%clean

%files
%defattr(-,root,root,-)
%{pypath}/custominfo/
%{_bindir}/*-custom-info
%doc LICENSE
%{_mandir}/man8/rhn-custom-info.*

%changelog
* Fri Feb 09 2018 Michael Mraka <michael.mraka@redhat.com> 5.4.42-1
- remove install/clean section initial cleanup
- removed Group from specfile

* Tue Oct 10 2017 Michael Mraka <michael.mraka@redhat.com> 5.4.41-1
- extra path is not needed anymore

* Fri Oct 06 2017 Michael Mraka <michael.mraka@redhat.com> 5.4.40-1
- install files into python_sitelib/python3_sitelib

* Thu Sep 07 2017 Michael Mraka <michael.mraka@redhat.com> 5.4.39-1
- removed unnecessary BuildRoot tag

* Wed Sep 06 2017 Michael Mraka <michael.mraka@redhat.com> 5.4.38-1
- purged changelog entries for Spacewalk 2.0 and older

* Wed Aug 09 2017 Michael Mraka <michael.mraka@redhat.com> 5.4.37-1
- fixed python3 buildrequires

* Wed Aug 09 2017 Michael Mraka <michael.mraka@redhat.com> 5.4.36-1
- precompile py3 bytecode on Fedora 23+
- use standard brp-python-bytecompile

* Tue Jul 18 2017 Michael Mraka <michael.mraka@redhat.com> 5.4.35-1
- move version and release before sources

* Mon Jul 17 2017 Jan Dobes 5.4.34-1
- Updated links to github in spec files
- Migrating Fedorahosted to GitHub

* Tue Dec 06 2016 Eric Herget <eherget@redhat.com> 5.4.33-1
- 1386615 - rhn-custom-info should not require CA cert for non-https server

* Tue Jun 07 2016 Jan Dobes 5.4.32-1
- print() prints '()' in python 2 instead of expected empty line
- fix fedora macro usage

* Wed May 25 2016 Tomas Kasparek <tkasparek@redhat.com> 5.4.31-1
- updating copyright years

* Thu May 12 2016 Tomas Kasparek <tkasparek@redhat.com> 5.4.30-1
- use python-devel in buildtime on all OS

* Tue Apr 12 2016 Gennadii Altukhov <galt@redhat.com> 5.4.29-1
- Wrong dependency for building on Fedora 23
- basestring is str and bytes in python3
- removed unused module string in  rhn-custom-info
- modified rhn-custom-info to work in python 2/3

* Mon Jun 08 2015 Michael Mraka <michael.mraka@redhat.com> 5.4.28-1
- switch to dnf on Fedora 22

* Wed Jan 14 2015 Matej Kollar <mkollar@redhat.com> 5.4.27-1
- Getting rid of Tabs and trailing spaces in LICENSE, COPYING, and README files

* Fri Jul 11 2014 Milan Zazrivec <mzazrivec@redhat.com> 5.4.26-1
- fix copyright years

* Fri May 23 2014 Milan Zazrivec <mzazrivec@redhat.com> 5.4.25-1
- spec file polish

* Mon Apr 14 2014 Michael Mraka <michael.mraka@redhat.com> 5.4.24-1
- 1066163 - rhn-custom-info man page is incomplete.

* Fri Mar 14 2014 Michael Mraka <michael.mraka@redhat.com> 5.4.23-1
- Don't print newline after 'Username:' prompt

* Fri Feb 14 2014 Tomas Lestach <tlestach@redhat.com> 5.4.22-1
- 1063808 - Custom info with empty value added
<|MERGE_RESOLUTION|>--- conflicted
+++ resolved
@@ -3,13 +3,8 @@
 %endif
 
 Name: rhn-custom-info
-<<<<<<< HEAD
 Summary: Set and list custom values for Spacewalk-enabled machines
-Version: 5.4.41.1
-=======
-Summary: Set and list custom values for RHN-enabled machines
 Version: 5.4.42
->>>>>>> f1df99dc
 Release: 1%{?dist}
 License: GPLv2
 Source0: https://github.com/spacewalkproject/spacewalk/archive/%{name}-%{version}.tar.gz
