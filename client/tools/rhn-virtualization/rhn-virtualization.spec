--- conflicted
+++ resolved
@@ -17,11 +17,7 @@
 Source0:        https://fedorahosted.org/releases/s/p/spacewalk/%{name}-%{version}.tar.gz
 Source1:        %{name}-rpmlintrc
 
-<<<<<<< HEAD
-Version:        5.4.56.1
-=======
 Version:        5.4.57
->>>>>>> 878a6bba
 Release:        1%{?dist}
 BuildRoot:      %{_tmppath}/%{name}-%{version}-%{release}-root-%(%{__id_u} -n)
 BuildArch:      noarch
