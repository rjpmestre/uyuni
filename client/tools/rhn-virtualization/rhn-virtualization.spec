# package renaming fun :(
%define rhn_client_tools spacewalk-client-tools
%define rhn_setup	 spacewalk-client-setup
%define rhn_check	 spacewalk-check
%define rhnsd		 spacewalksd
#
%define rhn_dir %{_datadir}/rhn
%define rhn_conf_dir %{_sysconfdir}/sysconfig/rhn
%define cron_dir %{_sysconfdir}/cron.d

<<<<<<< HEAD
Name:           rhn-virtualization
Summary:        Spacewalk action support for virualization
Version:        5.4.60
=======
Name:           rhn-virtualization 
Summary:        RHN/Spacewalk action support for virtualization
Version:        5.4.61
>>>>>>> 6bde52fb
Release:        1%{?dist}

Group:          System Environment/Base
License:        GPLv2
URL:            https://github.com/spacewalkproject/spacewalk
Source0:        https://github.com/spacewalkproject/spacewalk/archive/%{name}-%{version}.tar.gz
Source1:        %{name}-rpmlintrc

BuildRoot:      %{_tmppath}/%{name}-%{version}-%{release}-root-%(%{__id_u} -n)
BuildArch:      noarch
BuildRequires:  python
%if 0%{?suse_version}
# make chkconfig work in OBS
BuildRequires: sysconfig syslog
%endif

%description
rhn-virtualization provides various Spacewalk actions for manipulation
virtual machine guest images.

%package common
Summary: Files needed by rhn-virtualization-host
Group: System Environment/Base
%if 0%{?fedora} >= 23
Requires: python3-spacewalk-usix
BuildRequires: python3-devel
%else
Requires: spacewalk-usix
%endif
Requires: %{rhn_client_tools}
%if 0%{?suse_version}
# aaa_base provide chkconfig
Requires: aaa_base
# provide directories for filelist check in obs
BuildRequires: rhn-client-tools rhn-check
%else
Requires: chkconfig
%endif

%description common
This package contains files that are needed by the rhn-virtualization-host
package.

%package host
Summary: Spacewalk Virtualization support specific to the Host system
Group: System Environment/Base
Requires: libvirt-python
Requires: rhn-virtualization-common = %{version}-%{release}
%if 0%{?suse_version}
Requires: cron
Requires: python-curl
%else
Requires: /usr/sbin/crond
Requires: python-pycurl
%endif
%if 0%{?rhel} && 0%{?rhel} < 6
# in RHEL5 we need libvirt, but in RHEV@RHEL5 there should not be libvirt
# as there is vdsm and bunch of other packages, but we have no clue how to
# distinguish those two scenarios
%else
Requires: libvirt
%endif

%description host
This package contains code for Spacewalk's Virtualization support
that is specific to the Host system (a.k.a. Dom0).


%prep
%setup -q
%if 0%{?fedora} >= 23
%global __python /usr/bin/python3
%endif

%build
make -f Makefile.rhn-virtualization


%install
rm -rf $RPM_BUILD_ROOT
make -f Makefile.rhn-virtualization DESTDIR=$RPM_BUILD_ROOT PKGDIR0=%{_initrddir} install
%if 0%{?fedora} || (0%{?rhel} && 0%{?rhel} > 5)
find $RPM_BUILD_ROOT -name "localvdsm*" -exec rm -f '{}' ';'
%endif

%if 0%{?suse_version}
rm -f $RPM_BUILD_ROOT/%{_initrddir}/rhn-virtualization-host
%endif

%clean
rm -rf $RPM_BUILD_ROOT

%if 0%{?suse_version}

%post host
if [ -d /proc/xen ]; then
    # xen kernel is running
    # change the default template to the xen version
    sed -i 's@^IMAGE_CFG_TEMPLATE=/etc/sysconfig/rhn/studio-kvm-template.xml@IMAGE_CFG_TEMPLATE=/etc/sysconfig/rhn/studio-xen-template.xml@' /etc/sysconfig/rhn/image.cfg
fi

%else
%post host
/sbin/chkconfig --add rhn-virtualization-host
/sbin/service crond condrestart
if [ -d /proc/xen ]; then
    # xen kernel is running
    # change the default template to the xen version
    sed -i 's@^IMAGE_CFG_TEMPLATE=/etc/sysconfig/rhn/studio-kvm-template.xml@IMAGE_CFG_TEMPLATE=/etc/sysconfig/rhn/studio-xen-template.xml@' /etc/sysconfig/rhn/image.cfg
fi

%preun host
if [ $1 = 0 ]; then
  /sbin/chkconfig --del rhn-virtualization-host
fi

%postun host
/sbin/service crond condrestart
%endif

%files common
%defattr(-,root,root,-)
%dir %{rhn_dir}/
%dir %{rhn_dir}/actions
%dir %{rhn_dir}/virtualization
%if 0%{?suse_version}
%dir %{rhn_conf_dir}
%endif
%{rhn_dir}/virtualization/__init__.py*
%{rhn_dir}/virtualization/batching_log_notifier.py*
%{rhn_dir}/virtualization/constants.py*
%{rhn_dir}/virtualization/errors.py*
%{rhn_dir}/virtualization/notification.py*
%{rhn_dir}/virtualization/util.py*
%doc LICENSE
%if 0%{?fedora} >= 23
%dir %{rhn_dir}/virtualization/__pycache__
%{rhn_dir}/virtualization/__pycache__/__init__.*
%{rhn_dir}/virtualization/__pycache__/batching_log_notifier.*
%{rhn_dir}/virtualization/__pycache__/constants.*
%{rhn_dir}/virtualization/__pycache__/errors.*
%{rhn_dir}/virtualization/__pycache__/notification.*
%{rhn_dir}/virtualization/__pycache__/util.*
%endif

%files host
%defattr(-,root,root,-)
%if 0%{?suse_version}
%dir %{rhn_conf_dir}
%endif
%dir %{rhn_conf_dir}/virt
%dir %{rhn_conf_dir}/virt/auto
%if ! 0%{?suse_version}
%{_initrddir}/rhn-virtualization-host
%endif
%config(noreplace) %attr(644,root,root) %{cron_dir}/rhn-virtualization.cron
%{rhn_dir}/virtualization/domain_config.py*
%{rhn_dir}/virtualization/domain_control.py*
%{rhn_dir}/virtualization/domain_directory.py*
%{rhn_dir}/virtualization/get_config_value.py*
%{rhn_dir}/virtualization/init_action.py*
%{rhn_dir}/virtualization/poller.py*
%{rhn_dir}/virtualization/schedule_poller.py*
%{rhn_dir}/virtualization/poller_state_cache.py*
%{rhn_dir}/virtualization/start_domain.py*
%{rhn_dir}/virtualization/state.py*
%{rhn_dir}/virtualization/support.py*
%{rhn_dir}/actions/virt.py*
%{rhn_dir}/actions/image.py*
%if 0%{?suse_version} || (0%{?rhel} && 0%{?rhel} < 6)
%{rhn_dir}/virtualization/localvdsm.py*
%endif
%{rhn_conf_dir}/studio-*-template.xml
%config(noreplace) %{rhn_conf_dir}/image.cfg
%doc LICENSE
%if 0%{?fedora} >= 23
%{rhn_dir}/virtualization/__pycache__/domain_config.*
%{rhn_dir}/virtualization/__pycache__/domain_control.*
%{rhn_dir}/virtualization/__pycache__/domain_directory.*
%{rhn_dir}/virtualization/__pycache__/get_config_value.*
%{rhn_dir}/virtualization/__pycache__/init_action.*
%{rhn_dir}/virtualization/__pycache__/poller.*
%{rhn_dir}/virtualization/__pycache__/schedule_poller.*
%{rhn_dir}/virtualization/__pycache__/poller_state_cache.*
%{rhn_dir}/virtualization/__pycache__/start_domain.*
%{rhn_dir}/virtualization/__pycache__/state.*
%{rhn_dir}/virtualization/__pycache__/support.*
%dir %{rhn_dir}/actions/__pycache__
%{rhn_dir}/actions/__pycache__/virt.*
%{rhn_dir}/actions/__pycache__/image.*
%endif

%changelog
* Wed Sep 06 2017 Michael Mraka <michael.mraka@redhat.com> 5.4.61-1
- purged changelog entries for Spacewalk 2.0 and older

* Wed Aug 09 2017 Michael Mraka <michael.mraka@redhat.com> 5.4.60-1
- precompile py3 bytecode on Fedora 23+
- use standard brp-python-bytecompile

* Tue Jul 18 2017 Michael Mraka <michael.mraka@redhat.com> 5.4.59-1
- move version and release before sources

* Mon Jul 17 2017 Jan Dobes 5.4.58-1
- Updated links to github in spec files
- Migrating Fedorahosted to GitHub

* Wed Feb 15 2017 Tomas Kasparek <tkasparek@redhat.com> 5.4.57-1
- require spacewalk-usix indead of spacewalk-backend-usix

* Wed Oct 19 2016 Gennadii Altukhov <galt@redhat.com> 5.4.56-1
- 1379891 - make rhn-virtualization code compatible with Python 2/3

* Tue Jan 13 2015 Matej Kollar <mkollar@redhat.com> 5.4.55-1
- Getting rid of Tabs and trailing spaces in LICENSE, COPYING, and README files

* Fri Jul 11 2014 Milan Zazrivec <mzazrivec@redhat.com> 5.4.54-1
- fix copyright years

* Wed Apr 23 2014 Stephen Herr <sherr@redhat.com> 5.4.53-1
- 1089715 - some systems to not have /sbin in path

* Tue Apr 22 2014 Stephen Herr <sherr@redhat.com> 5.4.52-1
- 1089715 - service location is not platform independent

* Mon Apr 21 2014 Stephen Herr <sherr@redhat.com> 5.4.51-1
- 1089715 - rhn-virt-host should not spam root if libvirtd is stopped

* Mon Sep 30 2013 Michael Mraka <michael.mraka@redhat.com> 5.4.50-1
- removed trailing whitespaces

* Tue Sep 17 2013 Michael Mraka <michael.mraka@redhat.com> 5.4.49-1
- Grammar error occurred

* Wed Jul 17 2013 Tomas Kasparek <tkasparek@redhat.com> 5.4.48-1
- updating copyright years

* Wed Jun 12 2013 Tomas Kasparek <tkasparek@redhat.com> 5.4.47-1
- rebranding RHN Satellite to Red Hat Satellite in client stuff

* Fri May 03 2013 Tomas Lestach <tlestach@redhat.com> 5.4.46-1
- 915287 - python 2.4 does not know 'exit'
- 915287 - define a utf8_encode wrapper

* Thu Mar 28 2013 Jan Pazdziora 5.4.45-1
- isInstallerConfig should check for autoyast in commandline
- catch libvirtError to return meaningfull error messages

* Thu Feb 07 2013 Stephen Herr <sherr@redhat.com> 5.4.44-1
- 908899 - rhn-virtualization-host needs to consistantly use the new function
  definition

* Wed Feb 06 2013 Jan Pazdziora 5.4.43-1
- support studio KVM image type
<|MERGE_RESOLUTION|>--- conflicted
+++ resolved
@@ -8,15 +8,9 @@
 %define rhn_conf_dir %{_sysconfdir}/sysconfig/rhn
 %define cron_dir %{_sysconfdir}/cron.d
 
-<<<<<<< HEAD
 Name:           rhn-virtualization
 Summary:        Spacewalk action support for virualization
-Version:        5.4.60
-=======
-Name:           rhn-virtualization 
-Summary:        RHN/Spacewalk action support for virtualization
 Version:        5.4.61
->>>>>>> 6bde52fb
 Release:        1%{?dist}
 
 Group:          System Environment/Base
