--- conflicted
+++ resolved
@@ -15,15 +15,9 @@
 
 %define pythonX %{?default_py3: python3}%{!?default_py3: python2}
 
-<<<<<<< HEAD
 Name:           rhn-virtualization
 Summary:        Spacewalk action support for virualization
-Version:        5.4.69.1
-=======
-Name:           rhn-virtualization 
-Summary:        RHN/Spacewalk action support for virtualization
 Version:        5.4.70
->>>>>>> f1df99dc
 Release:        1%{?dist}
 
 License:        GPLv2
@@ -31,11 +25,7 @@
 Source0:        https://github.com/spacewalkproject/spacewalk/archive/%{name}-%{version}.tar.gz
 Source1:        %{name}-rpmlintrc
 
-<<<<<<< HEAD
-BuildRoot:      %{_tmppath}/%{name}-%{version}-%{release}-root-%(%{__id_u} -n)
 %if 0%{?fedora} || 0%{?rhel} || 0%{?suse_version} >= 1210
-=======
->>>>>>> f1df99dc
 BuildArch:      noarch
 %endif
 %if 0%{?suse_version}
@@ -82,12 +72,7 @@
 %endif
 
 %package host
-<<<<<<< HEAD
 Summary: Spacewalk Virtualization support specific to the Host system
-Group: System Environment/Base
-=======
-Summary: RHN/Spacewalk Virtualization support specific to the Host system
->>>>>>> f1df99dc
 Requires: %{pythonX}-%{name}-host = %{version}-%{release}
 %if 0%{?suse_version}
 Requires: cron
