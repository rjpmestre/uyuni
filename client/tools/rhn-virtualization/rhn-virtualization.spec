--- conflicted
+++ resolved
@@ -17,11 +17,7 @@
 Source0:        https://fedorahosted.org/releases/s/p/spacewalk/%{name}-%{version}.tar.gz
 Source1:        %{name}-rpmlintrc
 
-<<<<<<< HEAD
-Version:        5.4.55.2
-=======
 Version:        5.4.56
->>>>>>> 3e9d5991
 Release:        1%{?dist}
 BuildRoot:      %{_tmppath}/%{name}-%{version}-%{release}-root-%(%{__id_u} -n)
 BuildArch:      noarch
@@ -38,16 +34,12 @@
 %package common
 Summary: Files needed by rhn-virtualization-host
 Group: System Environment/Base
-<<<<<<< HEAD
-Requires: %{rhn_client_tools}
-=======
 %if 0%{?fedora} >= 23
 Requires: python3-spacewalk-backend-usix
 %else
 Requires: spacewalk-backend-usix
 %endif
-Requires: rhn-client-tools
->>>>>>> 3e9d5991
+Requires: %{rhn_client_tools}
 %if 0%{?suse_version}
 # aaa_base provide chkconfig
 Requires: aaa_base
