Name:		spacewalk-client-cert
<<<<<<< HEAD
Version:	2.7.0.2
=======
Version:	2.7.1
>>>>>>> 54b9a80b
Release:	1%{?dist}
Summary:	Package allowing manipulation with Spacewalk client certificates

Group:		Applications/System
License:	GPLv2
URL:		https://github.com/spacewalkproject/spacewalk
Source0:	https://github.com/spacewalkproject/spacewalk/archive/%{name}-%{version}.tar.gz
Source1:        %{name}-rpmlintrc
BuildRoot:	%{_tmppath}/%{name}-%{version}-%{release}-root-%(%{__id_u} -n)
BuildArch:	noarch
BuildRequires:  python-devel
Requires:       rhn-client-tools
Requires:       rhn-setup
%description
spacewalk-client-cert contains client side functionality allowing manipulation
with Spacewalk client certificates (/etc/sysconfig/rhn/systemid)

%prep
%setup -q


%build
make -f Makefile.spacewalk-client-cert


%install
rm -rf $RPM_BUILD_ROOT
make -f Makefile.spacewalk-client-cert install PREFIX=$RPM_BUILD_ROOT

%clean
rm -rf $RPM_BUILD_ROOT


%files
%dir /etc/sysconfig/rhn
%dir /etc/sysconfig/rhn/clientCaps.d
%config  /etc/sysconfig/rhn/clientCaps.d/client-cert
%dir /usr/share/rhn
%dir /usr/share/rhn/actions
%{_datadir}/rhn/actions/clientcert.*
%if 0%{?suse_version}
%dir /etc/sysconfig/rhn
%dir /etc/sysconfig/rhn/clientCaps.d
%dir %{_datadir}/rhn
%dir %{_datadir}/rhn/actions
%endif

%changelog
* Mon Jul 17 2017 Jan Dobes 2.7.1-1
- Updated links to github in spec files
- Migrating Fedorahosted to GitHub
- Bumping package versions for 2.7.
- Bumping package versions for 2.6.

* Wed May 25 2016 Tomas Kasparek <tkasparek@redhat.com> 2.5.3-1
- updating copyright years

* Tue May 10 2016 Grant Gainey 2.5.2-1
- spacewalk-client-cert: build on openSUSE

* Tue Apr 26 2016 Gennadii Altukhov <galt@redhat.com> 2.5.1-1
- Adapt spacewalk-client-cert for Python 2/3 compatibility
- Bumping package versions for 2.5.
- Bumping package versions for 2.4.

* Thu Mar 19 2015 Grant Gainey 2.3.2-1
- Updating copyright info for 2015

* Wed Jan 14 2015 Matej Kollar <mkollar@redhat.com> 2.3.1-1
- Getting rid of Tabs and trailing spaces in Python
- Bumping package versions for 2.3.

* Mon Apr 28 2014 Milan Zazrivec <mzazrivec@redhat.com> 2.2.5-1
- correct variable name

* Fri Apr 25 2014 Milan Zazrivec <mzazrivec@redhat.com> 2.2.4-1
- polish the error message

* Fri Apr 25 2014 Milan Zazrivec <mzazrivec@redhat.com> 2.2.3-1
- add python-devel BuildRequires

* Thu Apr 10 2014 Milan Zazrivec <mzazrivec@redhat.com> 2.2.2-1
- update_client_cert() does not accept any arguments

* Thu Apr 10 2014 Milan Zazrivec <mzazrivec@redhat.com> 2.2.1-1
- initial package build
<|MERGE_RESOLUTION|>--- conflicted
+++ resolved
@@ -1,9 +1,5 @@
 Name:		spacewalk-client-cert
-<<<<<<< HEAD
-Version:	2.7.0.2
-=======
 Version:	2.7.1
->>>>>>> 54b9a80b
 Release:	1%{?dist}
 Summary:	Package allowing manipulation with Spacewalk client certificates
 
