--- conflicted
+++ resolved
@@ -338,28 +338,17 @@
             if not server_digest_hash.has_key(pkg_key):
                 continue
 
-<<<<<<< HEAD
-                # compare checksums for existance check
-                if server_digest == digest and not self.options.force:
-                    channel_packages.append(pkgs_info[pkg_key])
-                    self.warn(1, "Package %s already exists on the SUSE Manager Server -- Skipping Upload...." % pkg)
-                    continue
-
-                elif server_digest == ():
-                    self.warn(1,"Package %s Not Found on SUSE Manager Server -- Uploading" % pkg)
-=======
             checksum_type, checksum = digest = digest_hash[pkg_key]
             server_digest = tuple(server_digest_hash[pkg_key])
 
             # compare checksums for existance check
             if server_digest == digest and not self.options.force:
                 channel_packages.append(pkgs_info[pkg_key])
-                self.warn(1, "Package %s already exists on the RHN Server-- Skipping Upload...." % pkg)
+                self.warn(1, "Package %s already exists on the SUSE Manager Server-- Skipping Upload...." % pkg)
                 continue
->>>>>>> bfcd944c
 
             elif server_digest == ():
-                self.warn(1,"Package %s Not Found on RHN Server -- Uploading" % pkg)
+                self.warn(1,"Package %s Not Found on SUSE Manager Server -- Uploading" % pkg)
 
             elif server_digest == "on-disk" and not self.options.force:
                 channel_packages.append(pkgs_info[pkg_key])
