
%define rhn_client_tools spacewalk-client-tools
%define rhnroot %{_datadir}/rhn

%if 0%{?fedora}
%{!?pylint_check: %global pylint_check 1}
%endif

Name:          rhnpush
Group:         Applications/System
License:       GPLv2
URL:           http://fedorahosted.org/spacewalk
Version:       5.5.94
Release:       1%{?dist}
Source0:       https://fedorahosted.org/releases/s/p/spacewalk/%{name}-%{version}.tar.gz
Source1:       %{name}-rpmlintrc
BuildRoot:     %{_tmppath}/%{name}-%{version}-%{release}-root-%(%{__id_u} -n)
BuildArch:     noarch
Requires:      rpm-python

%if 0%{?fedora} >= 23
Requires:      python3-rhnlib
Requires:      python3-spacewalk-backend-libs
Requires:      python3-spacewalk-backend-usix
BuildRequires: python3-spacewalk-backend-libs
BuildRequires: python3-devel
%else
Requires:      rhnlib >= 2.5.74
Requires:      spacewalk-backend-libs >= 1.7.17
<<<<<<< HEAD
Requires:      %{rhn_client_tools}
=======
Requires:      spacewalk-backend-usix
BuildRequires: spacewalk-backend-libs > 1.8.33
BuildRequires: python-devel
%endif

Requires:      rhn-client-tools
>>>>>>> 9aa0c43b
%if 0%{?pylint_check}
BuildRequires:  spacewalk-pylint >= 0.6
%endif
%if 0%{?suse_version}
# provides rhn directories for filelist check in OBS
BuildRequires:      %{rhn_client_tools}
%endif
BuildRequires: docbook-utils, gettext
<<<<<<< HEAD
BuildRequires: python-devel
%if 0%{?fedora} || 0%{?rhel} > 5 || 0%{?suse_version} == 1110
# pylint check
BuildRequires:  %{rhn_client_tools}
BuildRequires:  spacewalk-backend-libs > 1.8.33
=======

%if 0%{?fedora} || 0%{?rhel} > 5
BuildRequires:  rhn-client-tools

>>>>>>> 9aa0c43b
%endif

Summary: Package uploader for the Spacewalk Server

%description
rhnpush uploads package headers to the Spacewalk servers into
specified channels and allows for several other channel
management operations relevant to controlling what packages are available
per channel.

%prep
%setup -q

%build
make -f Makefile.rhnpush all

%install
rm -rf $RPM_BUILD_ROOT
install -d $RPM_BUILD_ROOT/%{rhnroot}
make -f Makefile.rhnpush install PREFIX=$RPM_BUILD_ROOT ROOT=%{rhnroot} \
    MANDIR=%{_mandir}
%if  0%{?rhel} && 0%{?rhel} < 6
rm -fv $RPM_BUILD_ROOT%{_bindir}/solaris2mpm
rm -fv $RPM_BUILD_ROOT%{rhnroot}/rhnpush/solaris2mpm.py*
rm -fv $RPM_BUILD_ROOT%{_mandir}/man8/solaris2mpm.8*
%endif
%if 0%{?suse_version}
ln -s rhnpush $RPM_BUILD_ROOT/%{_bindir}/mgrpush
%endif

%if 0%{?fedora} >= 23
sed -i 's|#!/usr/bin/python|#!/usr/bin/python3|' $RPM_BUILD_ROOT%{_bindir}/rhnpush
%endif

%clean
rm -rf $RPM_BUILD_ROOT

%check
%if 0%{?pylint_check}
# check coding style
export PYTHONPATH=$RPM_BUILD_ROOT%{python_sitelib}:/usr/share/rhn
spacewalk-pylint $RPM_BUILD_ROOT%{rhnroot}
%endif

%files
%defattr(-,root,root)
%dir %{rhnroot}
%dir %{_sysconfdir}/sysconfig/rhn
%dir %{rhnroot}/rhnpush
%{rhnroot}/rhnpush/*
%attr(755,root,root) %{_bindir}/rhnpush
%if 0%{?suse_version}
%{_bindir}/mgrpush
%endif
%attr(755,root,root) %{_bindir}/rpm2mpm
%config(noreplace) %attr(644,root,root) %{_sysconfdir}/sysconfig/rhn/rhnpushrc
%{_mandir}/man8/rhnpush.8*
%if 0%{?fedora} || 0%{?rhel} > 5 || 0%{?suse_version}
%attr(755,root,root) %{_bindir}/solaris2mpm
%{_mandir}/man8/solaris2mpm.8*
%endif
%doc COPYING

%changelog
* Fri Apr 22 2016 Gennadii Altukhov <galt@redhat.com> 5.5.94-1
- Add some fixes to rhnpush for Python 3 compatibility - change mode for open()
  function - HTTPResponse getheaders() was renamed to get() - fix binary string
  decoding
- Fix types in rhnpush utility
- Fix relative imports in rhnpush utility

* Thu Apr 21 2016 Gennadii Altukhov <galt@redhat.com> 5.5.93-1
- rhnpush is adapted for Python3

* Wed Mar 30 2016 Tomas Kasparek <tkasparek@redhat.com> 5.5.92-1
- simplify expression
- don't count on having newest rhn-client-tools

* Thu Dec 17 2015 Jan Dobes 5.5.91-1
- 1262780 - alow to use existing rpcServer when creating RhnServer

* Tue Nov 24 2015 Jan Dobes 5.5.90-1
- rhn-satellite-activate: manual references removed

* Wed May 27 2015 Tomas Kasparek <tkasparek@redhat.com> 5.5.89-1
- fix pylint warning on Fedora 22

* Mon Mar 23 2015 Grant Gainey 5.5.88-1
- Standardize pylint-check to only happen on Fedora

* Thu Mar 19 2015 Grant Gainey 5.5.87-1
- Updating copyright info for 2015

* Fri Feb 13 2015 Matej Kollar <mkollar@redhat.com> 5.5.86-1
- One more bump for pune change

* Fri Feb 13 2015 Tomas Lestach <tlestach@redhat.com> 5.5.85-1
- 663039 - Setting timeout requires newer rhnlib
- 663039 - Update man
- 663039 - Kitten has been sacrificed
- 663039 - Wire in timeout for rhnpush
- Cleanup space around comments
- Misplaced comment after 73a918d909d1804a43f7773b6d0b4d7cb0464ac3
- Updating function names
- Remove trailing space

* Fri Jan 30 2015 Matej Kollar <mkollar@redhat.com> 5.5.84-1
- Remove unnecessary pylint disabling...

* Wed Jan 21 2015 Matej Kollar <mkollar@redhat.com> 5.5.83-1
- Fix Pylint on Fedora 21: manual fixes
- Fix Pylint on Fedora 21: autopep8

* Wed Jan 14 2015 Matej Kollar <mkollar@redhat.com> 5.5.82-1
- Getting rid of Tabs and trailing spaces in Python

* Fri Jul 11 2014 Milan Zazrivec <mzazrivec@redhat.com> 5.5.81-1
- fix copyright years

* Tue Jun 17 2014 Milan Zazrivec <mzazrivec@redhat.com> 5.5.80-1
- urlparse_object on RHEL-5 is a regular tuple

* Tue Jun 10 2014 Stephen Herr <sherr@redhat.com> 5.5.79-1
- make rhnpush backwards-compatible with old spacewalk-proxy

* Mon Jun 09 2014 Stephen Herr <sherr@redhat.com> 5.5.78-1
- This should work for all versions of pylint

* Mon Jun 09 2014 Stephen Herr <sherr@redhat.com> 5.5.77-1
- One more pylint fix for rhnpush

* Mon Jun 09 2014 Stephen Herr <sherr@redhat.com> 5.5.76-1
- Whitespace changes to rhnpush to make pylint happy

* Sat Jun 07 2014 Stephen Herr <sherr@redhat.com> 5.5.75-1
- 1104375 - typo fix

* Fri Jun 06 2014 Stephen Herr <sherr@redhat.com> 5.5.74-1
- 1104375 - add default path structure to proxy lookaside that avoids
  collisions

* Fri May 23 2014 Milan Zazrivec <mzazrivec@redhat.com> 5.5.73-1
- spec file polish

* Thu Mar 20 2014 Jan Dobes 5.5.72-1
- 1078157 - correcting exception type

* Thu Oct 10 2013 Michael Mraka <michael.mraka@redhat.com> 5.5.71-1
- cleaning up old svn Ids

* Tue Oct 01 2013 Michael Mraka <michael.mraka@redhat.com> 5.5.70-1
- fixed pylint deprecated-lambda warning

* Mon Sep 30 2013 Michael Mraka <michael.mraka@redhat.com> 5.5.69-1
- removed trailing whitespaces

* Tue Sep 17 2013 Michael Mraka <michael.mraka@redhat.com> 5.5.68-1
- Grammar error occurred

* Tue Aug 06 2013 Tomas Kasparek <tkasparek@redhat.com> 5.5.67-1
- Branding clean-up of proxy stuff in client dir

* Thu Aug 01 2013 Jan Dobes 5.5.66-1
- 990366 - rhnpush can have specified SSL cert by parameter

* Mon Jun 17 2013 Michael Mraka <michael.mraka@redhat.com> 5.5.65-1
- branding fixes in man pages

* Mon Jun 17 2013 Tomas Kasparek <tkasparek@redhat.com> 5.5.64-1
- rebranding few more strings in client stuff

* Wed Jun 12 2013 Tomas Kasparek <tkasparek@redhat.com> 5.5.63-1
- rebranding RHN Proxy to Red Hat Proxy in client stuff
- rebranding RHN Satellite to Red Hat Satellite in client stuff

* Tue May 21 2013 Tomas Kasparek <tkasparek@redhat.com> 5.5.62-1
- branding clean-up of client tools

* Tue May 14 2013 Michael Mraka <michael.mraka@redhat.com> 5.5.61-1
- 871745 - let rhnpush care about SSL cert

* Thu Feb 28 2013 Michael Mraka <michael.mraka@redhat.com> 5.5.60-1
- fixed pylint warnings

* Fri Jan 18 2013 Michael Mraka <michael.mraka@redhat.com> 5.5.59-1
- silence pylint warning

* Mon Dec 17 2012 Michael Mraka <michael.mraka@redhat.com> 5.5.58-1
- restored old passwd based API functions
- fixed Bad indentation. Found 11 spaces, expected 12

* Fri Dec 14 2012 Michael Mraka <michael.mraka@redhat.com> 5.5.57-1
- 873541 - switch back to /XP handler if /APP is not available

* Sun Nov 11 2012 Michael Calmer <mc@suse.de> 5.5.56-1
- package solaris converter for SUSE too

* Tue Oct 30 2012 Jan Pazdziora 5.5.55-1
- Update the copyright year.

* Mon Oct 22 2012 Jan Pazdziora 5.5.54-1
- Revert "Revert "Revert "get_server_capability() is defined twice in osad and
  rhncfg, merge and move to rhnlib and make it member of rpclib.Server"""

* Fri Aug 24 2012 Michael Mraka <michael.mraka@redhat.com> 5.5.53-1
- latest spacewalk-pylint is required

* Fri Aug 24 2012 Michael Mraka <michael.mraka@redhat.com> 5.5.52-1
- turned on pylint checks
- fixed pylint errors/warnings
* Tue Aug 21 2012 Michael Mraka <michael.mraka@redhat.com> 5.5.51-1
- removed dead code
- fixed pylint errors

* Wed Jul 25 2012 Michael Mraka <michael.mraka@redhat.com> 5.5.50-1
- fixed pylint warnings and errors

* Fri Jul 13 2012 Michael Mraka <michael.mraka@redhat.com> 5.5.49-1
- fixed man page
- removed dead --no-cache option
- fixed --no-session-caching option

* Fri Jul 13 2012 Michael Mraka <michael.mraka@redhat.com> 5.5.48-1
- 838044 - solaris2mpm on RHEL5 is not supported
- remove trailing '/' from from archive dir

* Tue Jun 26 2012 Michael Mraka <michael.mraka@redhat.com> 5.5.47-1
- reuse UploadError from uploadLib
- removed functions not used in rhnpush/rhn-package-manager
- simplified authentication code

* Fri Jun 22 2012 Michael Mraka <michael.mraka@redhat.com> 5.5.46-1
- removed commented out code and obsoleted comments

* Sat Jun 16 2012 Miroslav Suchý <msuchy@redhat.com> 5.5.45-1
- 827022 - add COPYING file

* Mon May 21 2012 Jan Pazdziora 5.5.44-1
- 823491 - Use the correct a_pkg variable.
- %%defattr is not needed since rpm 4.4

* Mon Mar 05 2012 Michael Mraka <michael.mraka@redhat.com> 5.5.43-1
- removed unused get_header_struct_size()
- removed unused function get_header_byte_range()

* Fri Mar 02 2012 Jan Pazdziora 5.5.42-1
- Update the copyright year info.

* Mon Feb 20 2012 Michael Mraka <michael.mraka@redhat.com> 5.5.41-1
- merged list() with parent class
- merged uploadHeaders() with parent class
- the very same newest() is defined in parent class

* Wed Feb 08 2012 Michael Mraka <michael.mraka@redhat.com> 5.5.40-1
- pylint fixes

* Tue Feb 07 2012 Michael Mraka <michael.mraka@redhat.com> 5.5.39-1
- updated uploadLib to use A_Package interface
- removed legacy code for satellite < 4.0.6 support
- converted rhnpush to use A_Package interface
- InvalidPackageError is now in rhn_pkg
- removed support for satellite < 4.1.0

* Mon Feb 06 2012 Michael Mraka <michael.mraka@redhat.com> 5.5.38-1
- require new spacewalk-backend-libs

* Sat Feb 04 2012 Michael Mraka <michael.mraka@redhat.com> 5.5.37-1
- fixed pylint errors / warnings

* Wed Dec 21 2011 Milan Zazrivec <mzazrivec@redhat.com> 5.5.36-1
- update copyright info

* Tue Nov 29 2011 Michael Mraka <michael.mraka@redhat.com> 5.5.35-1
- removed dead functions

* Thu Nov 24 2011 Michael Mraka <michael.mraka@redhat.com> 5.5.34-1
- replaced external zip with zipfile module
- replaced external tar with tarfile module
- don't call os.path.join() over and over
- don't read 2GB file into memory at once
- don't hide original error message
- replaced external unzip with zipfile module

* Wed Oct 19 2011 Michael Mraka <michael.mraka@redhat.com> 5.5.33-1
- removed test for already removed object_has_attr()
- removed dead function object_has_attr()

* Thu Aug 11 2011 Miroslav Suchý 5.5.32-1
- True and False constants are defined since python 2.4
- do not mask original error by raise in execption

* Thu Jul 28 2011 Jan Pazdziora 5.5.31-1
- removing unnecessarry summary line from rhnpush.spec (lzap+git@redhat.com)

* Fri Jul 22 2011 Jan Pazdziora 5.5.30-1
- We always have rhnserver (no longer building for RHEL 4-).
- We only support version 5 and newer of RHEL, removing conditions for old
  versions.

* Fri Jul 15 2011 Miroslav Suchý 5.5.29-1
- optparse is here since python 2.3 - remove optik (msuchy@redhat.com)

* Tue Jun 21 2011 Jan Pazdziora 5.5.28-1
- 559092 - recognize both new and old patch clusters (michael.mraka@redhat.com)
- 485880 - put -N option to SYNOPSIS as well (msuchy@redhat.com)

* Thu May 05 2011 Miroslav Suchý 5.5.27-1
- do not test if rhnParent can handle session caching

* Fri Apr 15 2011 Jan Pazdziora 5.5.26-1
- build rhnpush on SUSE (mc@suse.de)

* Tue Apr 12 2011 Miroslav Suchý 5.5.25-1
- build rhnpush on SUSE (mc@suse.de)

* Fri Apr 08 2011 Miroslav Suchý 5.5.24-1
- Revert "idn_unicode_to_pune() have to return string" (msuchy@redhat.com)

* Fri Apr 08 2011 Miroslav Suchý 5.5.23-1
- update copyright years (msuchy@redhat.com)

* Tue Apr 05 2011 Michael Mraka <michael.mraka@redhat.com> 5.5.22-1
- idn_unicode_to_pune() has to return string
- no need to define built-in constants
- delete dead code

* Fri Apr 01 2011 Miroslav Suchý 5.5.21-1
- pass only one argument to idn_ascii_to_pune (msuchy@redhat.com)

* Wed Mar 30 2011 Miroslav Suchý 5.5.20-1
- 683200 - instead of encodings.idna use wrapper from rhn.connections, which
  workaround corner cases
- 683200 - rhnpush.py - convert servername from input to Pune encodings

* Wed Mar 02 2011 Michael Mraka <michael.mraka@redhat.com> 5.5.19-1
- Revertes "use size instead of archivesize"

* Thu Feb 24 2011 Michael Mraka <michael.mraka@redhat.com> 5.5.18-1
- use size instead of archivesize

* Fri Feb 18 2011 Jan Pazdziora 5.5.17-1
- Revert "Revert "get_server_capability() is defined twice in osad and rhncfg,
  merge and move to rhnlib and make it member of rpclib.Server""
  (msuchy@redhat.com)
- Revert "Revert "648403 - do not create TB even on Red Hat Enterprise Linux
  4"" (msuchy@redhat.com)

* Tue Feb 01 2011 Tomas Lestach <tlestach@redhat.com> 5.5.16-1
- Revert "648403 - do not create TB even on Red Hat Enterprise Linux 4"
  (tlestach@redhat.com)

* Tue Feb 01 2011 Tomas Lestach <tlestach@redhat.com> 5.5.15-1
- Revert "get_server_capability() is defined twice in osad and rhncfg, merge
  and move to rhnlib and make it member of rpclib.Server" (tlestach@redhat.com)

* Tue Feb 01 2011 Miroslav Suchý <msuchy@redhat.com> 5.5.14-1
- 648403 - do not require up2date on rhel5

* Fri Jan 28 2011 Miroslav Suchý <msuchy@redhat.com> 5.5.13-1
- get_server_capability() is defined twice in osad and rhncfg, merge and move
  to rhnlib and make it member of rpclib.Server
- 648403 - do not create TB even on Red Hat Enterprise Linux 4
- 648403 - workaround missing hasCapability() on RHEL4
- Updating the copyright years to include 2010.

* Thu Dec 23 2010 Miroslav Suchý <msuchy@redhat.com> 5.5.12-1
- 648403 - use server given on command line rather than rhnParent

* Mon Dec 20 2010 Miroslav Suchý <msuchy@redhat.com> 5.5.11-1
- 648403 - do not call getPackageChecksumBySession directly

* Wed Dec 08 2010 Michael Mraka <michael.mraka@redhat.com> 5.5.10-1
- import Fault, ResponseError and ProtocolError directly from xmlrpclib

* Mon Dec 06 2010 Miroslav Suchý <msuchy@redhat.com> 5.5.9-1
- 656746 - make _processFile and _processBatch method of UploadClass class
  (msuchy@redhat.com)

* Wed Nov 24 2010 Michael Mraka <michael.mraka@redhat.com> 5.5.8-1
- removed unused imports

* Wed Nov 03 2010 Jan Pazdziora 5.5.7-1
- 649259 - do not fail with invalid user, if we are only testing if call exist
  (msuchy@redhat.com)

* Tue Nov 02 2010 Jan Pazdziora 5.5.6-1
- Update copyright years in the rest of the repo.

* Thu Sep 16 2010 Michael Mraka <michael.mraka@redhat.com> 5.5.5-1
- 600347 - added sat<540 compatibility functions

* Fri Jul 16 2010 Michael Mraka <michael.mraka@redhat.com> 5.5.4-1
- removed dead code

* Thu Jul 08 2010 Justin Sherrill <jsherril@redhat.com> 5.5.3-1
- set default server for rhnpush to localhost instead of
  rhn.redhat.com (jsherril@redhat.com)

* Thu Jul 01 2010 Miroslav Suchý <msuchy@redhat.com> 5.5.2-1
- Also fixed 'Info' -> 'info' as suggested by Milan Zazrivec.
  (jhutar@redhat.com)
- And one more space in 'sometime' as suggested by Jan Pazdziora
  (jhutar@redhat.com)
- Just put space to the correct side (jhutar@redhat.com)

* Tue May 18 2010 Miroslav Suchý <msuchy@redhat.com> 5.5.1-1
- 470154 - arch can be optional, do not freak out if it is not present
- 514805 - recognize X86 arch as i386
- 516898 - workaround for patches which do not have packed most top directory
- no need to copy file, we can operate directly on original
- do not read one file twice
- 559092 - recognize new sun patch cluster format
- 569946 - normalize solaris "x86" value to rhn known value

* Mon Apr 19 2010 Michael Mraka <michael.mraka@redhat.com> 5.4.14-1
- 563630 - Enable proxy support for rhnpush
<|MERGE_RESOLUTION|>--- conflicted
+++ resolved
@@ -27,16 +27,12 @@
 %else
 Requires:      rhnlib >= 2.5.74
 Requires:      spacewalk-backend-libs >= 1.7.17
-<<<<<<< HEAD
-Requires:      %{rhn_client_tools}
-=======
 Requires:      spacewalk-backend-usix
 BuildRequires: spacewalk-backend-libs > 1.8.33
 BuildRequires: python-devel
 %endif
 
-Requires:      rhn-client-tools
->>>>>>> 9aa0c43b
+Requires:      %{rhn_client_tools}
 %if 0%{?pylint_check}
 BuildRequires:  spacewalk-pylint >= 0.6
 %endif
@@ -45,18 +41,10 @@
 BuildRequires:      %{rhn_client_tools}
 %endif
 BuildRequires: docbook-utils, gettext
-<<<<<<< HEAD
-BuildRequires: python-devel
-%if 0%{?fedora} || 0%{?rhel} > 5 || 0%{?suse_version} == 1110
-# pylint check
-BuildRequires:  %{rhn_client_tools}
-BuildRequires:  spacewalk-backend-libs > 1.8.33
-=======
 
 %if 0%{?fedora} || 0%{?rhel} > 5
 BuildRequires:  rhn-client-tools
 
->>>>>>> 9aa0c43b
 %endif
 
 Summary: Package uploader for the Spacewalk Server
