#
# Copyright (c) 2008--2012 Red Hat, Inc.
#
# This software is licensed to you under the GNU General Public License,
# version 2 (GPLv2). There is NO WARRANTY for this software, express or
# implied, including the implied warranties of MERCHANTABILITY or FITNESS
# FOR A PARTICULAR PURPOSE. You should have received a copy of GPLv2
# along with this software; if not, see
# http://www.gnu.org/licenses/old-licenses/gpl-2.0.txt.
# 
# Red Hat trademarks are not licensed under GPLv2. No permission is
# granted to use or replicate Red Hat trademarks that are incorporated
# in this software or its documentation. 
#

import socket
import base64
import sys
import urllib
import urlparse

from types import ListType, TupleType, IntType

from rhn import connections, rpclib

from spacewalk.common.rhn_pkg import InvalidPackageError, package_from_filename

class ConnectionError(Exception):
    pass

# pylint: disable=R0902
class BaseConnection:
    def __init__(self, uri, proxy=None):
        self._scheme, (self._host, self._port), self._path = parse_url(uri)[:3]

        if proxy:
            arr = rpclib.get_proxy_info(proxy)
            self._proxy_host = arr[0]
            self._proxy_port = arr[1]
            self._proxy_username = arr[2]
            self._proxy_password = arr[3]
        else:
            self._proxy_host = None

        self._trusted_certs = None
        self._connection = None

    def get_connection(self):
        if self._scheme not in ['http', 'https']:
            raise ValueError("Unsupported scheme", self._scheme)
        if self._proxy_host:
            params = {
                'host'      : self._host,
                'port'      : self._port,
                'proxy'     : "%s:%s" % (self._proxy_host, self._proxy_port),
                'username'  : self._proxy_username,
                'password'  : self._proxy_password,
            }
            if self._scheme == 'http':
                return connections.HTTPProxyConnection(**params)
            params['trusted_certs'] = self._trusted_certs
            return connections.HTTPSProxyConnection(**params)
        else:
            if self._scheme == 'http':
                return connections.HTTPConnection(self._host, self._port)
            return connections.HTTPSConnection(self._host, self._port,
                trusted_certs=self._trusted_certs)

    def connect(self):
        self._connection = self.get_connection()
        self._connection.connect()


    def putrequest(self, method, url=None, skip_host=0):
        if url is None:
            url = self._path
        return self._connection.putrequest(method, url=url,
            skip_host=skip_host)

    def __getattr__(self, name):
        return getattr(self._connection, name)


class PackageUpload:
    header_prefix = "X-RHN-Upload"
    user_agent = "rhn-package-upload"
    def __init__(self, url, proxy=None):
        self.connection = BaseConnection(url, proxy)
        self.headers = {}
        self.package_name = None
        self.package_epoch = None
        self.package_version = None
        self.package_release = None
        self.package_arch = None
        self.checksum = None
        self.checksum_type = None
        self.nvra = None
        self._resp_headers = None
        self.packaging = None
        self._response = None

    def set_header(self, name, value):
        if not self.headers.has_key(name):
            vlist = self.headers[name] = []
        else:
            vlist = self.headers[name]
            if type(vlist) not in (ListType, TupleType):
                vlist = [ vlist ]
        vlist.append(value)

    def send_http_headers(self, method, content_length=None):
        try:
            self.connection.connect()
        except socket.error, e:
            raise ConnectionError("Error connecting", str(e)), None, sys.exc_info()[2]
        
        # Add content_length
        if not self.headers.has_key('Content-Length') and \
                content_length is not None:
            self.set_header('Content-Length', content_length)
        self.connection.putrequest(method)

        # Additional headers
        for hname, hval in self.headers.items():
            if type(hval) not in [ListType, TupleType]:
                hval = [hval]

            for v in hval:
                self.connection.putheader(str(hname), str(v))

        self.connection.endheaders()

    def send_http_body(self, stream_body):
        if stream_body is None:
            return
        stream_body.seek(0, 0)
        buffer_size = 16384
        while 1:
            buf = stream_body.read(buffer_size)
            if not buf:
                break
            try:
                self.connection.send(buf)
            except IOError, e:
                raise ConnectionError("Error sending body", str(e)), None, sys.exc_info()[2]

    def send_http(self, method, stream_body=None):
        if stream_body is None:
            content_length = 0
        else:
            stream_body.seek(0, 2)
            content_length = stream_body.tell()
        self.send_http_headers(method, content_length=content_length)
        self.send_http_body(stream_body)
        self._response = self.connection.getresponse()
        self._resp_headers = self._response.msg

        return self._response

<<<<<<< HEAD
    def upload(self, filename, FileChecksumType, FileChecksum):
=======
    def upload(self, filename, fileChecksumType, fileChecksum):
>>>>>>> 4869bc83
        """
        Uploads a file.
        Returns (http_error_code, error_message)
        Sets: 
            self.package_name
            self.package_epoch
            self.package_version
            self.package_release
            self.package_arch
        """
        try:
            a_pkg = package_from_filename(filename)
            a_pkg.read_header()
        except InvalidPackageError:
            return -1, "Not an RPM: %s" % filename

        # Set some package data members
        self.package_name = a_pkg.header['name']
        self.package_epoch = a_pkg.header['epoch']
        self.package_version = a_pkg.header['version']
        self.package_release = a_pkg.header['release']
        if a_pkg.header.is_source:
            if 1051 in a_pkg.header.keys():
                self.package_arch = 'nosrc'
            else:
                self.package_arch = 'src'
        else:
            self.package_arch = a_pkg.header['arch']
        self.packaging = a_pkg.header.packaging

        nvra = [self.package_name, self.package_version, self.package_release,
            self.package_arch]

        if isinstance(nvra[3], IntType):
            # Old rpm format
            return -1, "Deprecated RPM format: %s" % filename

        self.nvra = nvra

        # use the precomputed passed checksum
        self.checksum_type = fileChecksumType
        self.checksum = fileChecksum
                
        # Set headers
        self.set_header("Content-Type", "application/x-rpm")
        self.set_header("User-Agent", self.user_agent)
        # Custom RHN headers
        prefix = self.header_prefix
        self.set_header("%s-%s" % (prefix, "Package-Name"), nvra[0])
        self.set_header("%s-%s" % (prefix, "Package-Version"), nvra[1])
        self.set_header("%s-%s" % (prefix, "Package-Release"), nvra[2])
        self.set_header("%s-%s" % (prefix, "Package-Arch"), nvra[3])
        self.set_header("%s-%s" % (prefix, "Packaging"), self.packaging)
        if self.checksum_type == 'md5':
            self.set_header("%s-%s" % (prefix, "File-MD5sum"), self.checksum)
        else:
            self.set_header("%s-%s" % (prefix, "File-Checksum-Type"), self.checksum_type)
            self.set_header("%s-%s" % (prefix, "File-Checksum"), self.checksum)
        
        a_pkg.input_stream.seek(0, 0)
        self._response = self.send_http('POST', stream_body=a_pkg.input_stream)
        a_pkg.input_stream.close()

        retval = self.process_response()
        self.connection.close()
        return retval

    def process_response(self):
        status = self._response.status
        reason = self._response.reason
        if status == 200:
            # OK
            return status, "OK"
        if status == 201:
            # Created
            return (status, "%s %s: %s-%s-%s.%s.rpm already uploaded" % (
                self.checksum_type, self.checksum,
                self.nvra[0], self.nvra[1], self.nvra[2], self.nvra[3]))
        if status in (404, 409):
            # Conflict
            errstring = self.get_error_message(self._resp_headers)
            return status, errstring
        data = self._response.read()
        if status == 403:
            #In this case Authentication is no longer valid on server
            #client needs to re-authenticate itself.
            errstring = self.get_error_message(self._resp_headers)
            return status, errstring
        if status == 500:
            print "Internal server error", status, reason
            errstring = self.get_error_message(self._resp_headers)
            return status, data + errstring

        return status, data

    def get_error_message(self, headers):
        prefix = self.header_prefix + '-Error'
        text = map(lambda x: x[1], headers.getaddrlist(prefix + '-String'))
        # text is a list now, convert it to a string
        text = '\n'.join(text)
        text = base64.decodestring(text)
        return text

def parse_url(url, scheme="http", path='/'):
    _scheme, netloc, _path, params, query, fragment = urlparse.urlparse(url)
    if not netloc:
        # No scheme - trying to patch it up ourselves?
        url = scheme + "://" + url
        _scheme, netloc, _path, params, query, fragment = urlparse.urlparse(url)

    if not netloc:
        # XXX
        raise Exception()

    (host, port) = urllib.splitport(netloc)

    if not _path:
        _path = path

    return (_scheme, (host, port), _path, params, query, fragment)<|MERGE_RESOLUTION|>--- conflicted
+++ resolved
@@ -157,11 +157,7 @@
 
         return self._response
 
-<<<<<<< HEAD
-    def upload(self, filename, FileChecksumType, FileChecksum):
-=======
     def upload(self, filename, fileChecksumType, fileChecksum):
->>>>>>> 4869bc83
         """
         Uploads a file.
         Returns (http_error_code, error_message)
