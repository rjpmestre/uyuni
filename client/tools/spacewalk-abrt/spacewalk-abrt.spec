--- conflicted
+++ resolved
@@ -10,11 +10,7 @@
 %define pythonX %{?default_py3: python3}%{!?default_py3: python2}
 
 Name:           spacewalk-abrt
-<<<<<<< HEAD
-Version:        2.8.4.2
-=======
 Version:        2.8.5
->>>>>>> 4e836af7
 Release:        1%{?dist}
 Summary:        ABRT plug-in for rhn-check
 
