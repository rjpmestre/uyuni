Name:           spacewalk-abrt
Version:        2.8.1
Release:        1%{?dist}
Summary:        ABRT plug-in for rhn-check

Group:	        Applications/System
License:        GPLv2
URL:            https://github.com/spacewalkproject/spacewalk
Source0:        https://github.com/spacewalkproject/spacewalk/archive/%{name}-%{version}.tar.gz
Source1:        %{name}-rpmlintrc
BuildRoot:      %{_tmppath}/%{name}-%{version}-%{release}-root-%(%{__id_u} -n)
BuildArch:      noarch
BuildRequires:  python-devel
BuildRequires:  gettext
BuildRequires:  python
Requires:       abrt
Requires:       abrt-cli
Requires:       rhn-client-tools
Requires:       rhn-check
%description
spacewalk-abrt - rhn-check plug-in for collecting information about crashes handled by ABRT.

%prep
%setup -q

%build
make -f Makefile.spacewalk-abrt
%if 0%{?fedora} >= 23
sed -i 's|#!/usr/bin/python|#!/usr/bin/python3|' src/bin/spacewalk-abrt
%endif

%install
rm -rf $RPM_BUILD_ROOT
make -f Makefile.spacewalk-abrt install PREFIX=$RPM_BUILD_ROOT

%find_lang %{name}

%clean
rm -rf $RPM_BUILD_ROOT

%post
service abrtd restart ||:

%files -f %{name}.lang
%defattr(-,root,root)
%dir /etc/sysconfig/rhn/
%dir /etc/sysconfig/rhn/clientCaps.d
%dir %{_datadir}/rhn
%dir %{_datadir}/rhn/spacewalk_abrt
%dir /etc/libreport
%dir /etc/libreport/events.d
%config  /etc/sysconfig/rhn/clientCaps.d/abrt
%config  /etc/libreport/events.d/spacewalk.conf
%{_bindir}/spacewalk-abrt
%{_datadir}/rhn/spacewalk_abrt/*
%{_mandir}/man8/*

%changelog
* Wed Sep 06 2017 Michael Mraka <michael.mraka@redhat.com> 2.8.1-1
- purged changelog entries for Spacewalk 2.0 and older
- Bumping package versions for 2.8.

* Mon Jul 31 2017 Eric Herget <eherget@redhat.com> 2.7.3-1
- update copyright year

* Mon Jul 17 2017 Jan Dobes 2.7.2-1
- Updating .po translations from Zanata
- Updated links to github in spec files
- Migrating Fedorahosted to GitHub

* Mon Jan 23 2017 Jan Dobes 2.7.1-1
- abrt python2/3 fix
- Bumping package versions for 2.7.

* Wed Nov 09 2016 Gennadii Altukhov <galt@redhat.com> 2.6.2-1
- Revert Project-Id-Version for translations

* Tue Nov 08 2016 Gennadii Altukhov <galt@redhat.com> 2.6.1-1
- Regenerating .po and .pot files for spacewalk-abrt.
- Updating .po translations from Zanata
- Bumping package versions for 2.6.

* Tue May 24 2016 Tomas Kasparek <tkasparek@redhat.com> 2.5.5-1
- updating copyright years
- Regenerating .po and .pot files for spacewalk-abrt.
- Updating .po translations from Zanata

* Wed May 18 2016 Tomas Kasparek <tkasparek@redhat.com> 2.5.4-1
- encodestring expected bytes, not string

* Tue Apr 26 2016 Gennadii Altukhov <galt@redhat.com> 2.5.3-1
- Adapt spacewalk-abrt to Python 2/3

* Thu Feb 18 2016 Jan Dobes 2.5.2-1
- fixing warning
- do not evaluate Makefile
- do not keep this file in git
- pulling *.po translations from Zanata
- fixing current *.po translations

* Fri Nov 13 2015 Tomas Kasparek <tkasparek@redhat.com> 2.5.1-1
- python is not part of basic Fedora installation anymore
- Bumping package versions for 2.5.

* Fri Sep 25 2015 Jan Dobes 2.4.2-1
- support translations in spacewalk-abrt

* Wed Sep 23 2015 Jan Dobes 2.4.1-1
- Pulling updated *.po translations from Zanata.
- Bumping package versions for 2.4.
- Bumping package versions for 2.3.
- Bumping package versions for 2.2.

* Thu Oct 31 2013 Tomas Kasparek <tkasparek@redhat.com> 2.1.4-1
- explicitely require abrt-cli

* Mon Sep 30 2013 Michael Mraka <michael.mraka@redhat.com> 2.1.3-1
- Reading only one line
- 1002041 - File content is loaded only when needed

* Tue Sep 17 2013 Michael Mraka <michael.mraka@redhat.com> 2.1.2-1
- Grammar error occurred

* Tue Sep 03 2013 Milan Zazrivec <mzazrivec@redhat.com> 2.1.1-1
- 1002041 - don't upload crash file if over the size limit or the upload is
  disabled
- Bumping package versions for 2.1.
<<<<<<< HEAD

* Wed Jul 17 2013 Tomas Kasparek <tkasparek@redhat.com> 2.0.1-1
- Bumping package versions for 2.0.

* Wed Jul 10 2013 Milan Zazrivec <mzazrivec@redhat.com> 1.10.6-1
- 982642 - spacewalk-abrt: correctly report kdump crashes

* Wed Jun 12 2013 Tomas Kasparek <tkasparek@redhat.com> 1.10.5-1
- rebranding RHN Satellite to Red Hat Satellite in client stuff

* Tue May 21 2013 Tomas Kasparek <tkasparek@redhat.com> 1.10.4-1
- branding clean-up of client tools

* Tue Mar 26 2013 Milan Zazrivec <mzazrivec@redhat.com> 1.10.3-1
- abrt: report only valid problem directories

* Thu Mar 14 2013 Jan Pazdziora 1.10.2-1
- abrt: support parsing package nevra from older abrt versions

* Fri Mar 08 2013 Milan Zazrivec <mzazrivec@redhat.com> 1.10.1-1
- spacewalk-abrt: don't return 1 for success

* Fri Mar 01 2013 Milan Zazrivec <mzazrivec@redhat.com> 1.9.6-1
- typo fix

* Fri Mar 01 2013 Milan Zazrivec <mzazrivec@redhat.com> 1.9.5-1
- spacewalk-abrt: remodel dump dir location logic
- spacewalk-abrt: use absolute paths

* Wed Feb 27 2013 Jan Pazdziora 1.9.4-1
- abrt: use notify rather than post-create
- abrt: use new abrt dump location

* Mon Feb 18 2013 Milan Zazrivec <mzazrivec@redhat.com> 1.9.3-1
- update build requires

* Fri Feb 15 2013 Milan Zazrivec <mzazrivec@redhat.com> 1.9.2-1
- spacewalk-abrt: implement --sync command
- abrt: add info about spacewalk libreport events
- abrt: ability to update crash count

* Thu Jan 17 2013 Jan Pazdziora 1.9.1-1
- abrt: use DumpLocation from /etc/abrt/abrt.conf if set

* Wed Jul 18 2012 Jan Pazdziora 0.0.1-1
- new package built with tito

* Mon Jul 09 2012 Richard Marko <rmarko@redhat.com> 0.0.1-1
- initial packaging
=======
>>>>>>> 6bde52fb
<|MERGE_RESOLUTION|>--- conflicted
+++ resolved
@@ -125,55 +125,3 @@
 - 1002041 - don't upload crash file if over the size limit or the upload is
   disabled
 - Bumping package versions for 2.1.
-<<<<<<< HEAD
-
-* Wed Jul 17 2013 Tomas Kasparek <tkasparek@redhat.com> 2.0.1-1
-- Bumping package versions for 2.0.
-
-* Wed Jul 10 2013 Milan Zazrivec <mzazrivec@redhat.com> 1.10.6-1
-- 982642 - spacewalk-abrt: correctly report kdump crashes
-
-* Wed Jun 12 2013 Tomas Kasparek <tkasparek@redhat.com> 1.10.5-1
-- rebranding RHN Satellite to Red Hat Satellite in client stuff
-
-* Tue May 21 2013 Tomas Kasparek <tkasparek@redhat.com> 1.10.4-1
-- branding clean-up of client tools
-
-* Tue Mar 26 2013 Milan Zazrivec <mzazrivec@redhat.com> 1.10.3-1
-- abrt: report only valid problem directories
-
-* Thu Mar 14 2013 Jan Pazdziora 1.10.2-1
-- abrt: support parsing package nevra from older abrt versions
-
-* Fri Mar 08 2013 Milan Zazrivec <mzazrivec@redhat.com> 1.10.1-1
-- spacewalk-abrt: don't return 1 for success
-
-* Fri Mar 01 2013 Milan Zazrivec <mzazrivec@redhat.com> 1.9.6-1
-- typo fix
-
-* Fri Mar 01 2013 Milan Zazrivec <mzazrivec@redhat.com> 1.9.5-1
-- spacewalk-abrt: remodel dump dir location logic
-- spacewalk-abrt: use absolute paths
-
-* Wed Feb 27 2013 Jan Pazdziora 1.9.4-1
-- abrt: use notify rather than post-create
-- abrt: use new abrt dump location
-
-* Mon Feb 18 2013 Milan Zazrivec <mzazrivec@redhat.com> 1.9.3-1
-- update build requires
-
-* Fri Feb 15 2013 Milan Zazrivec <mzazrivec@redhat.com> 1.9.2-1
-- spacewalk-abrt: implement --sync command
-- abrt: add info about spacewalk libreport events
-- abrt: ability to update crash count
-
-* Thu Jan 17 2013 Jan Pazdziora 1.9.1-1
-- abrt: use DumpLocation from /etc/abrt/abrt.conf if set
-
-* Wed Jul 18 2012 Jan Pazdziora 0.0.1-1
-- new package built with tito
-
-* Mon Jul 09 2012 Richard Marko <rmarko@redhat.com> 0.0.1-1
-- initial packaging
-=======
->>>>>>> 6bde52fb
