--- conflicted
+++ resolved
@@ -79,13 +79,8 @@
         return (username, password)
 
     def _read_username(self):
-<<<<<<< HEAD
-        tty = open("/dev/tty", "r+")
-        tty.write("SUSE Manager username: ")
-=======
         tty = open("/dev/tty", "rb+", buffering=0)
-        tty.write(bstr("Username: "))
->>>>>>> 5ceb4cdb
+        tty.write(bstr("SUSE Manager username: "))
         try:
             username = tty.readline()
         except KeyboardInterrupt:
