--- conflicted
+++ resolved
@@ -1,10 +1,7 @@
-<<<<<<< HEAD
 - Ignore local modules when querying repositories.
 - Fixed mirror link usage for dnf.
-=======
 - Print more clear errors for spacewalk-remove-channel (bsc#1190564)
 - Fix issues to work with latest urlgrabber version 4.1
->>>>>>> b4699f2c
 - Retrieve and store copyright information about patches
 - Unify decompression of metadata with uyuni.common.fileutils
 - Fix yum reposync plugin for Fedora 33-35 repos
