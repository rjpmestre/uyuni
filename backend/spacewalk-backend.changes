<<<<<<< HEAD
- Fixed kickstart tree permissions to a+r.
=======
- Avoid race condition due multiple reposync import threads (bsc#1183151)

-------------------------------------------------------------------
Fri Mar 05 15:41:07 CET 2021 - jgonzalez@suse.com

- version 4.2.8-1
- Fix for UnicodeDecodeError in satellite-sync: Opening RPM file in binary mode (bsc#1181274)

-------------------------------------------------------------------
Thu Feb 25 12:03:17 CET 2021 - jgonzalez@suse.com

- version 4.2.7-1
- Open repomd files as binary (bsc#1173893)
- Rename rhnVirtualInstanceInfo memory_size_k column

-------------------------------------------------------------------
Fri Feb 12 14:27:27 CET 2021 - jgonzalez@suse.com

- version 4.2.6-1
- fix string conversion of action result
- Fix requesting Release file in debian repos (bsc#1182006)
- Removed "Software Crashes" feature
>>>>>>> 4d3542de

-------------------------------------------------------------------
Wed Jan 27 13:01:05 CET 2021 - jgonzalez@suse.com

- version 4.2.5-1
- Reposync: Fixed Kickstart functionality.
- Reposync: Fixed URLGrabber error handling.
- Reposync: Fix modular data handling for cloned channels (bsc#1177508)
- Added dnf plugin to reposync.
- Drop Transfer-Encoding header from proxy respone to fix error response messages (bsc#1176906)
- Prevent tracebacks on missing mail configuration (bsc#1179990)
- Fix pycurl.error handling in suseLib.py (bsc#1179990)
- Truncate author name in the changelog (bsc#1180285)
- harden extratag key import by execute_values to ignore conflicts
- internal code cleanup (dropping unused table rhnErrataTmp)
- Fix Debian package version comparison
- Removal of python-gzipstream since it's no longer used
- Use sanitized repo label to build reposync repo cache path (bsc#1179410)
- SPEC file update: Source0 URL, Python3 build requirements.
- Added logging for dpkg repository detection
- Added RHEL8 build.

-------------------------------------------------------------------
Thu Dec 03 13:42:23 CET 2020 - jgonzalez@suse.com

- version 4.2.4-1
- add the VirtualPC as virtualization type (bsc#1178990)
- Quote the proxy settings to be used by Zypper (bsc#1179087)
- Do not raise TypeError when processing SUSE products (bsc#1178704)

-------------------------------------------------------------------
Wed Nov 25 12:19:21 CET 2020 - jgonzalez@suse.com

- version 4.2.3-1
- Fix spacewalk-repo-sync to successfully manage and sync ULN repositories
- fix errors in spacewalk-debug and align postgresql queries to new DB version
- ISS: Differentiate packages with same nevra but different checksum in the same channel (bsc#1178195)
- add 'allow_vendor_change' option to rhn clients for dist upgrades
- Re-enables possibility to use local repos with repo-sync (bsc#1175607)
- prevent IntegrityError during mgr-inter-sync execution (bsc#1177235)

-------------------------------------------------------------------
Mon Sep 21 11:59:42 CEST 2020 - jgonzalez@suse.com

- version 4.2.2-1
- Updating translations from weblate

-------------------------------------------------------------------
Fri Sep 18 12:13:40 CEST 2020 - jgonzalez@suse.com

- version 4.2.1-1
- Only regenerate bootstrap repositories when linking new packages (bsc#1174636)
- support installer_updates flag in ISS
- Take care of SCC auth tokens on DEB repos GPG checks (bsc#1175485)
- Use spacewalk keyring for GPG checks on DEB repos (bsc#1175485)
- Remove duplicate languages and update translation strings
- Fix strings (mentions of Satellite, replace SUSE Manager with PRODUCT_NAME, etc)
- Update package version to 4.2.0

-------------------------------------------------------------------
Thu Jul 23 13:25:13 CEST 2020 - jgonzalez@suse.com

- version 4.1.12-1
- Adds basic functionality for gpg check

-------------------------------------------------------------------
Mon Jun 29 10:06:58 CEST 2020 - jgonzalez@suse.com

- version 4.1.11-1
- make media.1/products available for every channel. Needed for
  autoinstallation of SLE15 SP2 (bsc#1173204)

-------------------------------------------------------------------
Tue Jun 23 17:20:14 CEST 2020 - jgonzalez@suse.com

- version 4.1.10-1
- Only check strongest available Ubuntu/Debian repository index checksum
- Verify GPG signature of Ubuntu/Debian repository metadata (Release file)

-------------------------------------------------------------------
Wed Jun 10 12:14:57 CEST 2020 - jgonzalez@suse.com

- version 4.1.9-1
- Allow spacewalk-repo-sync to sync empty DEB repositories.
- supportconfig speedup fixes, add option to not compress spacewalk-debug output dir
- Prevent failure when syncing from RHEL CDN due extra params (bsc#1171885)
- Ubuntu repos sync uses http proxy (bsc#1168845)

-------------------------------------------------------------------
Wed May 20 10:53:18 CEST 2020 - jgonzalez@suse.com

- version 4.1.8-1
- reposync speedup fixes, which require psycopg2 to be at least version 2.8.4
- use default sender address from web namespace
- Enable extra HTTP headers support for "spacewalk-repo-sync".
- Add missing Zypper plugin to deal with ULN repositories.

-------------------------------------------------------------------
Mon Apr 13 09:32:22 CEST 2020 - jgonzalez@suse.com

- version 4.1.7-1
- validate cached package entries on ISS slave (bsc#1159184)
- restore config namespace in debian repo module to fix
  autogeneration of bootstrap repos
- send CreateBootstrapRepoFailed Notification

-------------------------------------------------------------------
Thu Mar 19 12:07:22 CET 2020 - jgonzalez@suse.com

- version 4.1.6-1
- Read MODULARITYLABEL tag from RPM packages

-------------------------------------------------------------------
Wed Mar 11 10:49:22 CET 2020 - jgonzalez@suse.com

- version 4.1.5-1
- Add Ubuntu repository checksum index checking for flat and default repository formats
- Always use the same RPM database when running "spacewalk-repo-sync"
  from the command line or via taskomatic (bsc#1163468)
- call mgr-create-bootstrap-repo after repo sync
- fix mgrcfg-client python3 breakage (bsc#1164309
- Remove oracle backend support and tests
- remove code to handle tables used for forwarding registrations
  to NCC.

-------------------------------------------------------------------
Mon Feb 17 12:47:56 CET 2020 - jgonzalez@suse.com

- version 4.1.4-1
- Remove auditlog-keeper
- update doc link to point to new documentation server

-------------------------------------------------------------------
Thu Jan 30 14:48:13 CET 2020 - jgonzalez@suse.com

- version 4.1.3-1
- Prevent timestamp format exception on mgr-inter-sync while processing comps (bsc#1157346)

-------------------------------------------------------------------
Wed Jan 22 12:10:51 CET 2020 - jgonzalez@suse.com

- version 4.1.2-1
- When downloading repo metadata, don't add "/" to the repo url if it already ends with one (bsc#1158899)
- Use HTTP proxy settings when fetching the mirrorlist on spacewalk-repo-sync (bsc#1159076)
- enhance suseProducts via ISS to fix SP migration on slave server (bsc#1159184)
- generate metadata with empty vendor (bsc#1158480)
- prevent a traceback when reposyncing openSUSE 15.1 (bsc#1158672)
- close config files after reading them (bsc#1158283)
- Associate VMs and systems with the same machine ID at bootstrap (bsc#1144176)

-------------------------------------------------------------------
Wed Nov 27 16:58:20 CET 2019 - jgonzalez@suse.com

- version 4.1.1-1
- Revert fixes systems that do not yet use systemd as spacewalk-backend
  is no more part of client tools (replaced by uyuni-base)
- convert spacewalk-backend to a python3 only package
- fix spacewalk-update-signatures for python3 (bsc#1156521)
- port diskcheck utility to 4.0.3 branch (bsc#1156397)
- add systemd service macros for diskcheck.service
- removed spacewalk-backend-libs subpackage; replaces by uyuni-common-libs
- read LOBs explicitly
- Bump version to 4.1.0 (bsc#1154940)
- Improve error message when deleting channel that's in a content lifecycle project (bsc#1145769)
- fix specfile for systems that do not yet use systemd
- fix problems with Package Hub repos having multiple rpms with same NEVRA
  but different checksums (bsc#1146683)
- fix re-registration with re-activation key (bsc#1154275)
- Change the default value of taskomatic maxmemory to 4GB
- Add basic support for importing modular repositories
- Add script to update additional fields in the DB for existing Deb packages
- use active values for diskchecker mails
- parse restart_suggested flag from patches and set it as keywords (bsc#1151467)
- Import additional fields for Deb packages
- do not require parameters to start on column 1
- Add Requires: systemd for completeness
- create /usr/lib/systemd/systemd during build
- BuildRequires: systemd for spacewalk-diskcheck
- add option spacecheck_shutdown; tidy up wording of notifications
- add disk space checker script
- Prevent "reposync" crash when handling metadata on RPM repos (bsc#1138358)
- Do not show expected WARNING messages from "c_rehash"
- fix misspelling in spacewalk-repo-sync (bsc#1149633)
- remove credentials also from potential rhn.conf backup files in spacewalk-debug (bsc#1146419)
- Do not crash 'rhn-satellite-exporter' with ModuleNotFound error (bsc#1146869)
- Don't skip Deb package tags on package import (bsc#1130040)
- For backend-libs subpackages, exclude files for the server
  (already part of spacewalk-backend) to avoid conflicts (bsc#1148125)
- prevent duplicate key violates on repo-sync with long changelog
  entries (bsc#1144889)
- spacewalk-remove-channel check that channel doesn't have cloned channels before deleting it (bsc#1138454)
- Fix broken spacewalk-data-fsck utility (bsc#1131556)
- /etc/rhn also was packaged for spacewalk-backend-tools
- Add '--latest' support for reposync on DEB based repositories
- Require uyuni-base-common for /etc/rhn
- Do not try to download RPMs from the unresolved mirrorlist URL
- Fix encoding issues with DB bytes values (bsc#1144300)
- Avoid traceback on mgr-inter-sync when there are problems
  with cache of packages (bsc#1143016)
- do not overwrite comps and module data with older versions
- fix issue with "dists" keyword in url hostname
- import packages from all collections of a patch not just first one

-------------------------------------------------------------------
Thu Aug 01 12:43:45 CEST 2019 - jgonzalez@suse.com

- version 4.0.19-1
- Fix import of rhnAuthPAM to avoid issues when using rhnpush.

-------------------------------------------------------------------
Wed Jul 31 17:30:57 CEST 2019 - jgonzalez@suse.com

- version 4.0.18-1
- Ensure bytes type when using hashlib to avoid traceback
  on XMLRPC call to "registration.register_osad" (bsc#1138822)
- Fix for CVE-2019-10136. An attacker with a valid, but expired,
  authenticated set of headers could move some digits around,
  artificially extending the session validity without modifying
  the checksum. (bsc#1136480)
- Do not duplicate "http://" protocol when using proxies with "deb"
  repositories (bsc#1138313)
- Fix reposync when dealing with RedHat CDN (bsc#1138358)
- Prevent FileNotFoundError: repomd.xml.key traceback (bsc#1137940)
- Add journalctl output to spacewalk-debug tarballs
- Prevent unnecessary triggering of channel-repodata tasks when GPG
  signing is disabled (bsc#1137715)
- Fix spacewalk-repo-sync for Ubuntu repositories in mirror case (bsc#1136029)
- Add support for ULN repositories on new Zypper based reposync.

-------------------------------------------------------------------
Wed May 15 17:06:26 CEST 2019 - jgonzalez@suse.com

- version 4.0.17-1
- use new names in code for client tool packages which were renamed (bsc#1134876)

-------------------------------------------------------------------
Wed May 15 15:07:45 CEST 2019 - jgonzalez@suse.com

- version 4.0.16-1
- SPEC cleanup
- Fix password prompt within mgr-sign-metadata
- Fix TypeError for 'errata.getErrataInfo' XMLRPC handler (bsc#1132346)
- fix typo in syncing product extensions (bsc#1118492)
- Fix mgr-sign-metadata-ctl checking of exported keys.

-------------------------------------------------------------------
Thu Apr 25 18:00:41 CEST 2019 - jgonzalez@suse.com

- version 4.0.15-1
- Use suseLib.get_proxy to get the HTTP proxy configuration 
  properly on DEB repos (bsc#1133424)

-------------------------------------------------------------------
Mon Apr 22 12:07:39 CEST 2019 - jgonzalez@suse.com

- version 4.0.14-1
- Add support for mirrorlist and metalink on Zypper reposync.
- Solve situations where synced packages have epoch 0 but reposync
  does not find them them on the database.
- Fix path to the RPM database used by Zypper at reposync.
- add makefile for python linter and unit/integration tests

-------------------------------------------------------------------
Mon Apr 08 10:26:33 CEST 2019 - jgonzalez@suse.com

- version 4.0.13-1
- fix linking of packages in reposync (bsc#1131677)

-------------------------------------------------------------------
Fri Mar 29 10:29:46 CET 2019 - jgonzalez@suse.com

- version 4.0.12-1
- Include arch to distinct latest packages on reposync.
- Migrate missing spacewalk-cfg-get script to Python3
- Improve dependency solving algorithm for spacewalk-repo-sync.

-------------------------------------------------------------------
Mon Mar 25 16:41:48 CET 2019 - jgonzalez@suse.com

- version 4.0.11-1
- remove apache access_compat module and adapt config files
- Add support for getting latest versions from RPM packages
  when running "spacewalk-repo-sync" after migration to Zypper.
- Include packages dependencies on "spacewalk-repo-sync" when using filters
  for RPM packages.
- Allow package filtering (name matching) on spacewalk-repo-sync after
  migrating away from yum.
- Fix crash when importing new channel families on 'mgr-inter-sync' (bsc#1129300)
- Make Zypper to use the spacewalk GPG keyring in reposync (bsc#1128529)
- Fix: handle non-standard filenames for comps.xml (bsc#1120242)
- Make reposync use and append token correctly to the URL
- Avoid DB constraint violations caused by extended UTF8 characters on the RPM headers
- Prevent mgr-inter-sync crash because 'SuseProductRepository' not found (bsc#1129300)
- Fix invalid mode error when doing spacewalk-repo-sync on Ubuntu
  official repos.

-------------------------------------------------------------------
Tue Mar 12 11:20:08 CET 2019 - jgonzalez@suse.com

- version 4.0.10-1
- Make sure the package download url does not have '//' (bsc#1127488)
- Fix bootstrapping SLE15 traditional client (bsc#1128564)

-------------------------------------------------------------------
Mon Mar 04 09:54:01 CET 2019 - jgonzalez@suse.com

- version 4.0.9-1
- fix reading LOB objects with python3

-------------------------------------------------------------------
Sat Mar 02 00:09:45 CET 2019 - jgonzalez@suse.com

- version 4.0.8-1
- Fix "mgr-inter-sync" problems after Python 3 migration.
- mgr-sign-metadata can optionally clear-sign metadata files
- Added 'mgr-sign-metadata-ctl' for repository metadata signing

-------------------------------------------------------------------
Wed Feb 27 12:59:35 CET 2019 - jgonzalez@suse.com

- version 4.0.7-1
- Allow errata import from local repositories.
- Fix "rhnpush" after migration to Python 3.
- Fix package import issues when package encoding is ISO8859-1.
- Fix issues with HTTP proxy and reposync.
- Solve Python 3 problem and allow traditional registration.

-------------------------------------------------------------------
Fri Feb 08 17:38:16 CET 2019 - jgonzalez@suse.com

- version 4.0.6-1
- Add "python-urlgrabber" as a new dependency.
- Fix Python3 issues on satellite_tools scripts

-------------------------------------------------------------------
Thu Jan 31 09:40:56 CET 2019 - jgonzalez@suse.com

- version 4.0.5-1
- Use "Zypper" and "libsolv" in "spacewalk-repo-sync". Replace "yum".
- Require the correct dependency for python-rpm to allow the Proxy
  to work with Python3 only
- Make rhn-ssl-dbstore compatible with python3

-------------------------------------------------------------------
Wed Jan 16 12:21:06 CET 2019 - jgonzalez@suse.com

- version 4.0.4-1
- Take only text files from /srv/salt to make spacewalk-debug smaller (bsc#1103388)
- move channel update close to commit to avoid long lock (bsc#1121424)
- Adapt Inter Server Sync code to new SCC sync backend

-------------------------------------------------------------------
Mon Dec 17 14:34:38 CET 2018 - jgonzalez@suse.com

- version 4.0.3-1
- Fix issue raising exceptions 'with_traceback' on Python 2
- Hide Python traceback and show only error message (bsc#1110427)
- honor renamed postgresql10 log directory for supportconfig

-------------------------------------------------------------------
Fri Oct 26 10:06:41 CEST 2018 - jgonzalez@suse.com

- version 4.0.2-1
- support mirroring of source packages
- Make spacewalk-backend code compatible with Python 3
- Channels to be actually un-subscribed from the assigned systems when being removed
  using spacewalk-remove-channel tool(bsc#1104120)
- Prepare spacewalk-backend packages to build on Python 3
- Replace PyPAM with python-python-pam

-------------------------------------------------------------------
Fri Aug 10 15:13:14 CEST 2018 - jgonzalez@suse.com

- version 4.0.1-1
- Bump version to 4.0.0 (bsc#1104034)
- Fix copyright for the package specfile (bsc#1103696)
- fix directory permissions (bsc#1101152)
- Feature: implement optional signing repository metadata
- Fix truncated result message of server actions (bsc#1039043)
- Do not copy 'foreign_entitlement' from virtual host to the
  registered guest (bsc#1093381) 
- Disable Oracle support for openSUSE (bsc#1095804)

-------------------------------------------------------------------
Tue Jun 05 10:03:59 CEST 2018 - jgonzalez@suse.com

- version 2.8.57.5-1
- spacewalk-debug: add Postgres configuration files
- Initial branding change for Uyuni (bsc#1094497)

-------------------------------------------------------------------
Wed May 16 17:20:45 CEST 2018 - jgonzalez@suse.com

- version 2.8.57.4-1
- Bugfix: do not fail boostrap if no ip6addr interface (bsc#1090395)
- allow again to use a higher version of spacewalk-backend-libs
  with spacewalk-backend (bsc#1092383)

-------------------------------------------------------------------
Mon May 07 14:59:31 CEST 2018 - jgonzalez@suse.com

- version 2.8.57.3-1
- Sync with upstream (bsc#1083294)

-------------------------------------------------------------------
Mon Apr 23 09:00:29 CEST 2018 - jgonzalez@suse.com

- version 2.8.57.2-1
- Fix encoding for RPM package group in reposync (bsc#1083001)
- Sync with upstream (bsc#1083294)
- 1567157 - remove 'www' part from cve.mitre.org domain name
- 1198723 - rhnRepository.py: add support for Debian / Ubuntu Release files
- 1549546 - Allow spacewalk-channel to add parent channel

-------------------------------------------------------------------
Wed Apr 04 12:09:11 CEST 2018 - jgonzalez@suse.com

- version 2.8.56.3-1
- Temporary revert bsc#1083001

-------------------------------------------------------------------
Thu Mar 29 01:22:02 CEST 2018 - jgonzalez@suse.com

- version 2.8.56.2-1
- SLE15 support: recommended/required flag for products and
  channels (bsc#1087373)

-------------------------------------------------------------------
Mon Mar 26 08:46:00 CEST 2018 - jgonzalez@suse.com

- version 2.8.56.1-1
- Sync with upstream (bsc#1083294)
- Updating .po translations from Zanata
- Fixing incorrect syntax of format string
- Fixing newline error in translation

-------------------------------------------------------------------
Mon Mar 05 09:17:05 CET 2018 - jgonzalez@suse.com

- version 2.8.52.1-1
- 1550001 - KeyError: 'severity' caught when exporting channel with rhn-satellite-exporter
- 1534417 - sanitize pwds in backup files and http-proxy-pwds as well
- remove empty clean section from spec (bsc#1083294)

-------------------------------------------------------------------
Fri Feb 23 10:52:03 CET 2018 - jgonzalez@suse.com

- version 2.8.48.1-1
- 1540981 - Clarify error-reporting when checksum_cache is bad
- 1537098 - Teach packageImport to ignore flags RPM doesn't know
- add --no-packages option to spacewalk-repo-sync
- use --force-all-errata only to re-sync patches
  --deep-verify still used for package checksum check and single
  errata import (bsc#1077244)

-------------------------------------------------------------------
Mon Feb 05 12:46:38 CET 2018 - jgonzalez@suse.com

- version 2.8.41.3-1
- use GTM for rpm build_time (bsc#1078056)

-------------------------------------------------------------------
Fri Feb 02 12:00:22 CET 2018 - jgonzalez@suse.com

- version 2.8.41.2-1
- fix spacewalk-data-fsck restore of broken package db entry (bsc#1071526)
- support multiple FQDNs per system (bsc#1063419)

-------------------------------------------------------------------
Wed Jan 17 11:51:01 CET 2018 - jgonzalez@suse.com

- version 2.8.37.1-1
- fix issues with syncing deb repos (bsc#1050433)
- honor MAX_LOG_AGE for (renamed) cobbler/tasks logs file
  in spacewalk-debug (bsc#1025201)
- add hostname to duplicate machine_id email (bsc#1055292)
- fix link to manual and the described procedure
- don't crash when token is set to 'fake' (bsc#1060022)
- when searching for not installed products exclude release packages
  which are provided by others (bsc#1067509)
- search for product packages when installed packages are available
  (bsc#1060182)
- rhnServerNetwork refactoring (bsc#1063419)
- Fix: restore hostname and ip*addr in templated documents (bsc#1075044)
- fix directory name in spacewalk-data-fsck
- search for product packages when installed packages are available
  (bsc#1060182)
- rhnServerNetwork refactoring (bsc#1063419)

-------------------------------------------------------------------
Fri Nov 10 16:30:32 CET 2017 - mc@suse.de

- version 2.8.27.1-1
- Change the virtualization backend not to duplicate data in case
  host and guests are in different organizations
- fix joining strings
- yum ContentSource() should set number of packages during raw listing.
- convert release to long while checking which is older or newer
- Do not import ignored errata
- process comps file before package import
- yum on RHEL6 has no idea about environments
- make rhn_rpm python3 compatible
- open checksummed files in binary mode
- mention package groups in help
- detect and parse package groups in filters
- add new spacewalk-repo-sync command line option to synopsis of man-page
- add new parameter '--show-packages' for spacewalk-repo-sync.

-------------------------------------------------------------------
Thu Oct 26 17:12:49 CEST 2017 - mc@suse.de

- version 2.8.15.1-1
- build python3 subpackage for -libs package
- fix issues with syncing deb repos (bsc#1050433)
- honor MAX_LOG_AGE for (renamed) cobbler/tasks logs file
  in spacewalk-debug (bsc#1025201)
- add hostname to duplicate machine_id email (bsc#1055292)
- fix link to manual and the described procedure
- don't crash when token is set to 'fake' (bsc#1060022)
- when searching for not installed products exclude release packages
  which are provided by others (bsc#1067509)

-------------------------------------------------------------------
Thu Sep 14 11:40:39 CEST 2017 - mc@suse.de

- version 2.7.73.9-1
- Fix SP migration for traditional clients which were registered
  by a currently disabled user (bsc#1057126)

-------------------------------------------------------------------
Wed Aug 30 16:03:25 CEST 2017 - mc@suse.de

- version 2.7.73.8-1
- increase rpclib timeout to 10 minutes (bsc#1026930)

-------------------------------------------------------------------
Wed Aug 09 12:11:50 CEST 2017 - fkobzik@suse.de

- version 2.7.73.7-1
- disable pylint check during build also for RHEL7

-------------------------------------------------------------------
Tue Aug 08 11:07:41 CEST 2017 - fkobzik@suse.de

- version 2.7.73.6-1
- make master_label static to keep its value when retrying (bsc#1038321)
- adapt for the new gpgcheck flag for the channels

-------------------------------------------------------------------
Mon Jun 12 09:11:59 CEST 2017 - mc@suse.de

- version 2.7.73.5-1
- Removing conflicting epoch fix (bsc#1042861)
- remove not implemented option --force-all-packages (bsc#1040194)
- fix parsing oscap results - not every Rule has an
  XCCDF ID Tag (bsc#1041992)

-------------------------------------------------------------------
Mon May 29 16:08:58 CEST 2017 - mc@suse.de

- version 2.7.73.4-1
- move to different file to not conflict with web.default_mail_from
  in Java code
- don't trim channel content if there is major sync error in any
  repository
- disable pylint on Fedora 26 because it's python3
- rhn-charsets is meant to be run only under root user
- hashlib is included in python since RHEL6
- Unable to run cdn-sync if older channels do not exist anymore

-------------------------------------------------------------------
Tue May 23 08:55:07 CEST 2017 - mc@suse.de

- version 2.7.73.3-1
- add missing bugnumber to changelog

-------------------------------------------------------------------
Tue May 23 07:51:37 CEST 2017 - mc@suse.de

- version 2.7.73.2-1
- don't let disabled user log in
- updating help and man page
- satellite-sync (iss) - enhancements to channel selection
- make batch size configurable
- wildcard support for channel names
- optimize linking packages to channel
- disassociate packages later or keep them in channel if
  they are same but missing package path
- Rename incomplete_package_import to package_import_skip_changelog
- spacewalk-backend should require the exact version of spacewalk-backend-libs
  (bsc#1037635)
- try to finish work in threads when KeyboardInterrupt occurs during
  download
- fix errata lookup for NULL org
- optimize package importing during syncing a software channel
- allow sync of the same erratum to more orgs

-------------------------------------------------------------------
Thu May  4 10:23:23 UTC 2017 - can.bulut.bayburt@suse.com

-  Non admin or disabled user cannot make changes to a system anymore
   using spacewalk-channel (CVE-2017-7470) (bsc#1026633)

-------------------------------------------------------------------
Wed May 03 16:56:32 CEST 2017 - michele.bologna@suse.com

- version 2.7.73.1-1
- Repository sync can causes ORA-01878 on insertion of timestamp that
  doesn't exist in timezone - fix python 2.4 build
- do not store SSL certificates per repository on disk cache
- Prevent ORA-01878 on repository sync.
- default_mail_from key exists but may be empty
- (bsc#1024923) fixed a typo in SQL statement

-------------------------------------------------------------------
Mon Apr 03 14:51:38 CEST 2017 - mc@suse.de

- version 2.7.65.1-1
- update man page
- adding Candlepin API to call manifest refresh
- call Candlepin API to download manifests and implement missing
  pieces of code
- adding handler for calling Candlepin API requests with export
  manifest support

-------------------------------------------------------------------
Fri Mar 31 10:01:31 CEST 2017 - mc@suse.de

- version 2.7.63.1-1
- create scap files dir beforehand (bsc#1029755)
- do not fail with traceback when media.1 does not exist (bsc#1032256)
- adapt new proxy setting
- python3 compatibility changes
- filter channels to removed by patern with '*' - e.g. 'fedora19*'
  interrupt downloading
- if package was not downloaded and message-less Exception catched,
  don't print empty line and don't print to stream on default verbose setting
- show list of non-available channels at the beginning of syncing
- ignore channels which are not exist or not available
- show error message if we cannot download repomd.xml during counting
  packages
- fix http proxy configuration for yum_src
- fix package downloading for Kickstart addons. Add parsing repodata
  for addons repository and download all packages according to its location.
- fix reading repo certificates (bsc#1029022)
- fixing 'WARNING:  there is already a transaction in progress' in
  postgresql logs
- cleanup orphaned repositories not attached to any channel
- ContentSourceImport can't unlink last associated repository, do it
  differently
- break mappings dependency on spacewalk
- list custom CDN channels and sorting repositories
- make sure content is in null org, not in custom org
- filter channels with lost entitlement and include custom repos with
  null content source assigned
- Move aa-spacewalk-server.conf to backend from server
- do not package common/__init__ to prevent file conflicts with spacewalk-usix
- incomplete_package_import: do import rhnPackageFile as it breaks some package
  installations

-------------------------------------------------------------------
Tue Mar 07 15:04:25 CET 2017 - mc@suse.de

- version 2.7.50.1-1
- Don't skip 'rhnErrataPackage' cleanup during an errata update (bsc#1023233)
- set scap store dir mod to 775 and group owner to susemanager
- fix errata sync
- provide option for forcibly syncing all errata, similarly as in
  satsync
- do not import always all errata by default for performance reasons
- don't re-insert existing files again
- Updated links to github in spec files
- sync RPM packages for addons in Kickstart Tree
- Add support for running spacewalk-debug without creating reports.
  (bsc#1024714)
- install product packages during traditional registration
- Fix selection of primary interface
- trigger repodata generation after and only if channel packages are
  updated
- do not re-subscribe packages to channel if nothing was added
- Remove legacy audit logging Python code
- Add strict-httpd-workaround *FIRST* in httpd conf files
- Postgresql 9.6 support
- fixing 'ERROR: expected a readable buffer object' on Oracle
- catch exception InvalidArchError and send back an error message
- require spacewalk-usix indead of spacewalk-backend-usix
- support importing KS files with other checksum type than md5
- adding more details of current SSL certificates in DB
- support creating repository tree with only repos provided by single
  client certificate
- catch on higher level to not mark missing repositories as found
  repositories with no SSL certificates
- check SSL dates in reposync

-------------------------------------------------------------------
Tue Feb 07 17:48:48 CET 2017 - michele.bologna@suse.com

- version 2.7.28.1-1
- Align with upstream versioning

-------------------------------------------------------------------
Wed Jan 11 15:49:50 CET 2017 - michele.bologna@suse.com

- version 2.7.18.1-1
- Version 2.7.18-1

-------------------------------------------------------------------
Fri Dec 16 12:10:26 CET 2016 - michele.bologna@suse.com

- version 2.5.24.7-1
- Handle non-unique machine_id after migrate from 2.1 (bsc#1013002)
- Refer to scc.suse.com instead of bugzilla.novell.com in case of problem
  (bsc#967818)
- Fix: selection of primary interface bsc#1009677
- spacewalk-backend.spec: add link to SUSE name of program (bsc#1009435)
- Reposync - assign orphaned vendor packages to the default org (bsc#995764)

-------------------------------------------------------------------
Thu Oct 06 16:09:07 CEST 2016 - mc@suse.de

- version 2.5.24.6-1
- Fix for non-integer IDs for bugzilla bug
- silently ignore non-existing errata severity label on errata import,
  remove non-used exception (bsc#986447, bsc#996609)
- make suseLib usable on a proxy

-------------------------------------------------------------------
Mon Jul 18 13:55:56 CEST 2016 - jrenner@suse.com

- version 2.5.24.5-1
- copy the subscription-matcher directory instead of the content
- machine_info capability and check for client tool compatibility with Suma 2.1
- modify test setup for oracle DB

-------------------------------------------------------------------
Tue Jun 14 12:45:36 UTC 2016 - kwalter@suse.com

- add machine info capability

-------------------------------------------------------------------
Tue May 24 15:08:01 CEST 2016 - kwalter@suse.com

- version 2.5.24.4-1
- spacewalk-repo-sync - Improved date handling (bsc#975161)
- better error message for system that is already registered as minion
- Only trigger virtualization notification on server save when the
  virtualization data is not falsy (bsc#975120)
- fix GPG bad signature detection and improve error messages (bsc#979313)
- send and save machine_id on traditional registration
- vendor channels may have no repo assigned (bsc#977781)
- do not crash now that multiple urls are passed (bnc#970951)

-------------------------------------------------------------------
Wed Apr 06 08:40:42 CEST 2016 - mc@suse.de

- version 2.5.24.3-1
- Include the Matcher data directory in supportconfig
- qemu-kvm guests created on my Fedora 22 have different signature
- fix SLE12 patch style detection in case of cloned patches (bsc#972972)
- Grab the entire pillar structure at once
- trigger regeneration of metadata on product or keyword changes (bsc#972096)
- Find all user configured places of the custom pillars and get an info about
  them
- Rename static Salt states directory
- Gather also static pillars
- Add missing title about custom Salt states
- Check if directory exists at all prior checking its content
- Copy all Salt state files and generated pillars
- Copy all Salt Master configuration

-------------------------------------------------------------------
Mon Mar 21 17:48:47 CET 2016 - mc@suse.de

- version 2.5.24.2-1
- Fix rhnreg_ks doesn't work with activation key
- update checksumtype after setting the SSL values (bsc#970824)

-------------------------------------------------------------------
Wed Mar 09 10:47:12 CET 2016 - mc@suse.de

- version 2.5.24.1-1
- include salt master config files into spacewalk-debug
- we need to import either cx_Oracle or psycopg2
- better never import foreign private channel families, custom
  channels will be synced into your org anyway
- org_id of channel family is probably never filled, just not make
  private channel families public
- all strings should be truncated, not only unicode instances

-------------------------------------------------------------------
Wed Mar 02 12:16:58 CET 2016 - mc@suse.de

- version 2.5.22.1-1
- make sure truncated value does not contain incomplete characters
- allow sat-sync-error-email to be configurable
- Remove custom latest RPM handling in spacewalk-repo-sync and use
  the same logic as reposync from yum-utils instead.
- honor no_proxy variable in InterServerSync (bsc#965651)

-------------------------------------------------------------------
Wed Feb 10 08:38:56 CET 2016 - mc@suse.de

- version 2.5.18.1-1
- provide empty no_proxy variable for reference in rhn.conf
- do not import errata to all synced channels because some may not
  have all packages synced
- advise users to purge satsync cache on IntegrityError
- making sure packages without errata are included
- fixing invalid query

-------------------------------------------------------------------
Tue Jan 26 14:19:55 CET 2016 - mc@suse.de

- version 2.5.13.1-1
- update guest also on re-registration
- allow to change uuid of already registered guests
- there can be guests without hypervisor registered
- fixing exception when reactivating system without base channel and without
  any available
- use 2048MB as default for taskomatic max java memory
- add comment about taskomatic jvm max memory to rhn.conf (bsc#957653)
- Added filename in the error message of satellite-sync, in case file
  has wrong size
- Added processing of ValueError exception, during spacewalk-data-
  fsck
- local variable 'primif' referenced before assignment

-------------------------------------------------------------------
Sat Jan 16 11:39:21 CET 2016 - mc@suse.de

- version 2.5.10.1-1
- cleaning few old translations

-------------------------------------------------------------------
Thu Jan 14 13:37:12 CET 2016 - mc@suse.de

- version 2.5.9.1-1
- removing old duplicate template file
- allow client responses to be in Unicode
- cut string after full characters (bsc#960801)

-------------------------------------------------------------------
Tue Jan 05 15:57:59 CET 2016 - mc@suse.de

- version 2.5.8.2-1
- update CPU only if it has changed
- set "last_boot" and "os" for the host
- read SystemInfomation, create a foreign mainframe system
  and link to virtual instance
- add "mainframe_sysinfo" capability

-------------------------------------------------------------------
Wed Dec 16 11:18:47 CET 2015 - mc@suse.de

- version 2.5.8.1-1
- making synced channels in null org visible to all orgs
- during installation insert default SSL crypto key with null org
- fix typos

-------------------------------------------------------------------
Thu Dec 10 17:58:23 CET 2015 - mc@suse.de

- version 2.5.4.2-1
- avoid referencing unassigned variable (bsc#956981)

-------------------------------------------------------------------
Mon Nov 30 11:36:32 CET 2015 - mc@suse.de

- version 2.5.4.1-1
- Fix lookup virtual instance by uuid in virtualization backend in case so that
  it ignores the host id when uuid is not null. Removed invalid comment.
- Change the virtualization backend not to duplicate data in case host and
  guests are in different organizations
- fix patch syning if no issued date is given. Use now as date (bsc#953584)
- fix SUSE patch style detection for RES4 (bsc#953825)
- move support report creation to spacewalk-debug
- don't print python object details in reposync.py
- spacewalk-repo-sync: support multiple '-c channel' as in satellite-sync

-------------------------------------------------------------------
Thu Oct 22 16:35:50 CEST 2015 - mc@suse.de

- version 2.5.1.2-1
- use sle_version macro while checking for SLE only

-------------------------------------------------------------------
Wed Oct 07 14:53:10 CEST 2015 - mc@suse.de

- version 2.5.1.1-1
- drop monitoring
- replace upstream subscription counting with new subscription
  matching (FATE#311619)
- integrate SaltStack for configuration management (FATE#312447)

-------------------------------------------------------------------
Sun Sep 27 14:44:12 CEST 2015 - mc@suse.de

- version 2.1.55.21-1
- read repository checksum type after setting the certificate
  for a repository

-------------------------------------------------------------------
Wed Sep 23 15:10:55 CEST 2015 - mc@suse.de

- version 2.1.55.20-1
- define db_password to be read as a string (bsc#946381)

-------------------------------------------------------------------
Wed Jul 29 14:53:27 CEST 2015 - mc@suse.de

- version 2.1.55.19-1
- Enhance date only in patches to full ISO datetime (bsc#937029)
- Fix UnboundLocalError on rhnFault in dist upgrade (bsc#936182)
- detect new and old SUSE patch style (bsc#936869)

-------------------------------------------------------------------
Tue Jun 23 11:12:57 CEST 2015 - jrenner@suse.de

- version 2.1.55.18-1
- Require pyliblzma to enable sync of EPEL repos (bsc#934417)

-------------------------------------------------------------------
Mon Jun 22 16:15:43 CEST 2015 - jrenner@suse.de

- version 2.1.55.17-1
- detect SUSE Manager Tools channel as well (bsc#935433)
- import RPMs which vendor is an empty string (bsc#934124)
- set primary interface during registration (bnc#929058)
- do not reset primary network interface at hardware refresh (bnc#895071)

-------------------------------------------------------------------
Tue Mar 31 14:55:31 CEST 2015 - mc@suse.de

- version 2.1.55.16-1
- Copyright texts updated to SUSE LLC
- package inventory and channel report into spacewalk-debug
- Adding on the spacewalk-data-fsck man page the option --remove-mismatch
- add funcionality on spacewalk-data-fsck to remove the RPM which does not
  match checksum
- Fix the primary key definition for rhnPackageFile
- don't crash re-registrations if the original owner has been deleted
- sw-repo-sync fix to sync kickstart.
- init the second DB connection only when needed (inspired by bsc#915581)
- check for reboot type only (inspired by bsc#915581)

-------------------------------------------------------------------
Tue Feb 03 12:05:52 CET 2015 - mc@suse.de

- version 2.1.55.15-1
- convert mtime to localtime to prevent invalid times because of DST
  (bsc#914437)
- Do not exit with error if a vendor channel has no URL associated
  (bsc#914260)
- Getting rid of Tabs and trailing spaces
- copy all SUSE Manager logfiles into spacewalk-debug
- Update spacewalk-debug man page
- Exclude old backup-logs from spacewalk-debug to reduce size
- fix ISS export with unset patch severity
- ISS export/import informations about cloned channels (FATE#317789)
- convert empty string to null for DMI values (bsc#911272)

-------------------------------------------------------------------
Thu Dec 18 13:38:25 CET 2014 - mc@suse.de

- version 2.1.55.14-1
- fix encoding of submit message
- create (and label) /var/cache/rhn/satsync
- fixed double-counting of systems subscribed to more than one
  channel

-------------------------------------------------------------------
Thu Dec 04 16:31:03 CET 2014 - mc@suse.de

- version 2.1.55.13-1
- insert update tag at the correct place for SLE12 (bsc#907677)
- different registration paths should lock tables in the same order
  This could potentially cause deadlocks
- spacewalk-data-fsck: use config file variable instead of hardcoded path part
- drop unused column product_list in suseProducts table
- sanitize db_* config values

-------------------------------------------------------------------
Mon Nov 24 13:49:38 CET 2014 - mc@suse.de

- trigger generation of metadata if the repo contains no packages
  (bsc#870159)

-------------------------------------------------------------------
Fri Nov 07 13:27:27 CET 2014 - mc@suse.de

- version 2.1.55.12-1
- With NCC Backend still use the old style ISS method
- Make spacewalk-debug scc migration compatible

-------------------------------------------------------------------
Sat Nov 01 15:54:13 CET 2014 - mc@suse.de

- version 2.1.55.11-1
- ISS: Ignore errors if deprecated files do not exist on export
- ISS: export/import Subscriptions and entitlements
- ISS: remove old import code for NCC products and subscriptions
- ISS: export/import suseProductChannels and suseUpgradePaths via ISS
- ISS: export/import SUSE Products via ISS
- Fix cleanup when DB init goes wrong
- sanitize db_name config value
- fixed variable name

-------------------------------------------------------------------
Tue Oct 14 14:57:25 CEST 2014 - mc@suse.de

- version 2.1.55.10-1
- require python-enum34
- update channel checksum type for vendor channels
- read mirror credenatials from DB depending on the cc_backend.
- move current_backend() from susemanager to backend and rename it to
  current_cc_backend
- Speed up satellite-sync by avoiding commonly-called dblink_exec
- backend should correctly checksum config files with macros in them
- Add /usr/share/rhn/config-defaults in spacewalk-debug
- fix spacewalk-debug to be fully postgreSQL aware.
- correct UTF8 config files from being marked as binary
- increase size of update_tag column in rhnChannel table

-------------------------------------------------------------------
Fri Sep 12 15:34:51 CEST 2014 - mc@suse.de

- version 2.1.55.9-1
- preserve the query params in the url
- allow missing packages in patches if they are not part of this repo
- handle SLE12 update tag correctly in reposync
- fix traceback when pushing rpms with archive size > 4GB
- queue server for errata cache update when package list changes
- recognize oVirt node as virtual system
- adding handling for new rpm header information

-------------------------------------------------------------------
Wed Sep  3 01:41:39 CEST 2014 - ro@suse.de

- sanitize release line in specfile

-------------------------------------------------------------------
Tue Jun 17 11:04:37 CEST 2014 - jrenner@suse.de

- version 2.1.55.8-1
- Additional spacewalk backend methods and capability needed
- Spacewalk changes needed to support collisionless proxy lookaside

-------------------------------------------------------------------
Tue May 27 17:14:40 CEST 2014 - mc@suse.de

- version 2.1.55.7-1
- Fix crash when EULA comes with broken encoding and unexpected
  symbols from the susedata.xml file

-------------------------------------------------------------------
Thu May 22 14:32:50 CEST 2014 - mc@suse.de

- version 2.1.55.6-1
- spacewalk-update-signatures: fix logging, find more wrong keyids
     and remove existing associations before updating (bnc#874634)
- fixed 'empty separator' error
- Branding fixes
- fix syntax error in SQL statement

-------------------------------------------------------------------
Fri May 16 13:15:09 CEST 2014 - mc@suse.de

- version 2.1.55.5-1
- ISS: fix EULA import on Oracle db
- add suseEula to RPM package
- package and install suseEula
- ISS: sync SUSE's package EULAs
- Parse and import packages' EULAs

-------------------------------------------------------------------
Wed May 07 12:14:10 CEST 2014 - mc@suse.de

- version 2.1.55.4-1
- Revert "Adding option [-l|--list] to spacewalk-repo-sync"

-------------------------------------------------------------------
Tue May 06 15:26:31 CEST 2014 - mc@suse.de

- version 2.1.55.3-1
- remove ; in SQL statement to fix error with oracle DB
- Raise error if channel cannot be subscribed (bnc#875958)
- Format oldRoute to match newRoute, so that rhnServerPath isn't
  updated every time
- Adding option [-l|--list] to reposync
- Add --justks to sw-remove-channel
- sw-remove-channel --justdb has no impact on ks trees.
- rename channel-with-childs to channel-with-children
- Add option to spacewalk-remove-channel parent
- Added spacewalk-data-fsck man page(8)
- uniquify repo-sync packages in case of bad metadata
- allow MD5 config file checksums in fips mode
- commit after adding a job to taskomatic queue
- generate empty metadata for repos without primary
- proper failure handle (bnc#822644)

-------------------------------------------------------------------
Thu Apr 10 17:33:33 CEST 2014 - mc@suse.de

- version 2.1.55.2-1

-------------------------------------------------------------------
Thu Apr 10 17:33:22 CEST 2014 - mc@suse.de

- fix release in specfile for SLE12 (bnc#872970)

-------------------------------------------------------------------
Thu Mar 27 10:12:51 CET 2014 - fcastelli@suse.com

- version 2.1.55.1-1
- Package lock - python code: handle multiple lock events
- Catch more error message from gpg
- Reposync: remove interrupted downloads [bnc#866490]
- Not all machines provide manufacturer, was not None safe
- Spacewalk-debug: dereference links [bnc#865934]
- Specify package only with version
-------------------------------------------------------------------
Thu Feb 27 14:55:10 CET 2014 - fcastelli@suse.com

- version 2.1.54.1-1
- workaround for rpm-python bug
- update openstack guest requirements

-------------------------------------------------------------------
Fri Feb 21 15:31:07 CET 2014 - fcastelli@suse.com

- version 2.1.52.1-1
- Detect OpenStack guests as virtual so they can consume flex guest
- Rename variable so it doesn't colide with reserved word

-------------------------------------------------------------------
Thu Feb 13 15:24:31 CET 2014 - mc@suse.de

- version 2.1.49.2-1
- query should not end with semicolon in oracle
- add /usr/share/rhn to filelist
- no pre-requires of spacewalk-config on SLE12
- make unittests work on python 2.7 and higher without
  extra package installed
- no pylint on SLE12

-------------------------------------------------------------------
Fri Feb 07 13:16:58 CET 2014 - mc@suse.de

- version 2.1.49.1-1
- add functions to query ISS Master server from DB
- apply exclude filters to dependencies in repo-sync
- don't remove files referenced from other distributions/trees
- propagate --skip-kickstart-trees to delete_channels()
- remove clean-reposync-logs cronjob
- fixed man page for spacewalk-remove-channel
- added option to skip kickstart trees removal
- sw-remove-channel does not rm ks trees.
- Inter server sync: export also errata's severity
- Fixing InvalidPackageError when importing from channel dump
- commit after updating server's package profile
- Add extra log folder /var/log/rhn/tasko/sat/ in spacewalk-debug.
  [bnc#854090]
- allow CVE-IDs with more then 13 chars
  new syntax since 2014
- fixing sat-sync daylight-savings-related 'NoneType is
  unsubscriptable' error

-------------------------------------------------------------------
Mon Jan 13 09:53:00 CET 2014 - mc@suse.de

- version 2.1.39.1-1
- set reboot action status to sucess after the reboot (FATE#312591)
- added setLocked actions (FATE#312359)

-------------------------------------------------------------------
Wed Dec 18 14:05:37 CET 2013 - mc@suse.de

- version 2.1.38.2-1
- allow 1 character system profile names

-------------------------------------------------------------------
Mon Dec 09 16:02:08 CET 2013 - mc@suse.de

- version 2.1.38.1-1
- better detection for SUSE KVM and Cloud systems
- support bootstrap entitlement for bare-metal registration
  (FATE#312329)
- use new ISS slave detection

-------------------------------------------------------------------
Thu Nov 28 16:24:43 CET 2013 - mc@suse.de

- version 1.7.38.30-1
- replace encode/decode with to_string/to_unicode
- make sure we put strings to fd.write()
- replace application code with database lookup to prevent conflicting
  inserts
- python server: better logging of exceptions
- log errors on bad request (bnc#849856)
- fixed table alias
- updated spacewalk-repo-sync's man page (bnc#846351)
- add support for enhances rpm weak dependencies (backend) (bnc#846436)
- python pgsql driver: handled ProgrammingError exceptions
- Fix typos in entitlement report (bnc#840751)

-------------------------------------------------------------------
Fri Sep 27 09:59:33 CEST 2013 - mc@suse.de

- version 1.7.38.29-1
- with deep-verify import patches step by step
- check if mountpoint exists and send error mail (bnc#839111)
- bool(0) == False, but is a valid file mode

-------------------------------------------------------------------
Tue Aug 27 17:42:46 CEST 2013 - mc@suse.de

- version 1.7.38.28-1
- Ensure the file object is closed only when no IOError took place
  (bnc#837035)

-------------------------------------------------------------------
Wed Aug 21 15:54:56 CEST 2013 - mc@suse.de

- version 1.7.38.27-1
- add option to disable Expect header for post request (bnc#834200)
- re-import all patches with param deep-verify (bnc#833643)
- rewrite package org to match where they got imported (bnc#834780)
- Fix field length of erratum-advisory-name to match real DB field length
- forward register and de-register requests to parent
- debranding satellite-sync
- provide dummy repoindex handler for auth test in ISS case
- use needed mgr_ncc_sync_lib calles in satellite-sync
- copy SUSE product and subscription information into the disk dump
- add handler for ncc sync data used by iss (bnc#832776)
- package mgr-inter-sync and mgr-exporter commands (FATE#312371)
- import/export Support Information
- sync suseProductFiles with inter-server-sync
- dump and read rhn-channel-update-tag
- Add curl debugging to send and accessible (bnc#834200)
- filter out bad package/architecture combinations
- add debug code to import_susedata
- handle unicode tracebacks
- handle compressed products file
- Fix pylint errors - bnc#829073
- Fix code to work with python 2.4 - bnc#829073
- Make reposync work with local repositories - bnc#829073

-------------------------------------------------------------------
Wed Jun 12 13:26:43 CEST 2013 - mc@suse.de

- version 1.7.38.26-1
- fix reactivation of systems (bnc#823241)
- remove incorrect path from db
- Adding file path restoration functionality to spacewalk-data-fsck
- update copyright column length
- don't truncate channel name to 64 chars
- make API compatible with old RHEL5 clients
- No line break at the end of the package summary (bnc#821968)
- don't truncate filepath when exporting
- fix registration issues on PG
- update expired gpg keys in the keyring
- set copy_local urlgrabber option to copy also file URLs (bnc#819781)
- implement no_proxy usage (FATE#315039)
- use timeout config option also in suseLib send function (bnc#815460)

-------------------------------------------------------------------
Thu May 17 17:13:44 CEST 2013 - mc@suse.de

- version 1.7.38.25-1
- make satellite-sync work with new rhnlib (bnc#815460)
- search for CVE numbers also in the description
- require rhnlib with timeout option
- make rpclib connection timeout configurable (bnc#815460)
- return 404 Not Found on requests of content or installation.xml (bnc#815441)
- fix encoding in products summary and description

-------------------------------------------------------------------
Fri May 17 15:04:28 CEST 2013 - mc@suse.de

- fix authentication checking in inter server sync
  CVE-2013-2056 (bnc#819365)

-------------------------------------------------------------------
Thu Apr 04 15:32:18 CEST 2013 - mc@suse.de

- version 1.7.38.24-1
- Write better error message if the GPG key is not imported
  (bnc#812599)
- correct size for old rpms > 2 GiB
- do not read rpm into memory before transferring to client
  (bnc#801151)
- do not log passwords in URL
- If the database host is localhost, use Unix sockets in backend.
- SSH Server Push (backend) (FATE#312909)
- support V4 RSA/SHA1 signature
- Use FQDN in reposync error emails
- fix unicode encoding (bnc#803866)
- do not change the channels on future actions request

-------------------------------------------------------------------
Fri Feb 08 11:09:35 CET 2013 - mc@suse.de

- version 1.7.38.23-1
- send patch notifications only for new patches (FATE#314765)
- log with debug level, if wanted
- collect download errors and send error mail (bnc#801189)
- compare patch version as integers
- do not send null values for new products via XMLRPC (bnc#798131)
- change_base_channel should honor suse_products info if available

-------------------------------------------------------------------
Tue Dec 18 12:55:55 CET 2012 - mc@suse.de

- version 1.7.38.22-1
- fix formatstring error with proxy user and password

-------------------------------------------------------------------
Tue Nov 27 17:24:02 CET 2012 - mc@suse.de

- version 1.7.38.21-1
- remove product reference while deleting channel (bnc#790987)

-------------------------------------------------------------------
Thu Nov 22 15:28:52 CET 2012 - jrenner@suse.de

- version 1.7.38.20-1
- fix is_sha256_capable() function (bnc#790717)
- use SUSE specific proxy settings in reposync (bnc#779992)
- read proxy from rhn.conf before other places
- fix wrong variable binding (bnc#790143)
- rollback any unfinished transaction
- for the installed_size, ignore situation when it was not populated
  in the database.
- don't fail when from attribute is missing
- make sure proxy is enabled in sysconfig before reading it
- Add support for multiple mirror credentials
- SP migration backend (FATE#312431, FATE#312312)
- use smdba space-overview for report if exists
- do not return not existing patchnames (bnc#786105)
- add xmlrpc function update_status and server capability

-------------------------------------------------------------------
Fri Oct 05 10:56:43 CEST 2012 - mc@suse.de

- version 1.7.38.19-1

-------------------------------------------------------------------
Thu Oct 04 15:52:25 CEST 2012 - mc@suse.de

- version 1.7.38.18-1
- support upgrade_version without channel switching

-------------------------------------------------------------------
Fri Sep 28 16:18:24 CEST 2012 - mc@suse.de

- version 1.7.38.17-1
- load suse_products in the server object if not available
- reposync: do not use a proxy to access localhost
- Adding IPv6 ip-address detection to proxy auth fix (bnc#783667)
- separate proxy auth error hostname into separate header
- multi-tiered proxies don't update auth tokens correctly
  (bnc#783667)

-------------------------------------------------------------------
Tue Aug 07 16:40:35 CEST 2012 - mc@suse.de

- version 1.7.38.16-1
- fix SQL syntax for postgres

-------------------------------------------------------------------
Thu Aug 02 16:34:21 CEST 2012 - mc@suse.de

- version 1.7.38.15-1
- Truncating date string and therefore preventing ORA-01830
- skip ignored errata also in the second step (bnc#773108)
- fix detection of old suse style patches (bnc#773108)
- Fixing placeholder syntax in sql statement

-------------------------------------------------------------------
Thu Jul 19 14:39:32 CEST 2012 - ug@suse.de

- version 1.7.38.14-1
- yet another branding fix

-------------------------------------------------------------------
Mon Jul 16 15:10:16 CEST 2012 - ug@suse.de

- version 1.7.38.13-1
- postgresql don't know about decode
- fixed ERROR: subquery in FROM must have an alias
- fixed AttributeError: 'buffer' object has no attribute 'write'
- Correct SQL query for installing and removing solaris patches
- Correct query for PGSQL, addressing: SQL syntax error
- man page fix and root-level user warning for rhn-satellite-exporter

-------------------------------------------------------------------
Mon Jun 25 10:21:36 CEST 2012 - mc@suse.de

- version 1.7.38.12-1
- handle locally exception in entitle_server()
- made error message more detailed

-------------------------------------------------------------------
Thu Jun 21 11:35:17 CEST 2012 - jrenner@suse.de

- version 1.7.38.11-1
- removed functions which were orphaned by client v1 API removal
- fix call of save_suse_products()
- do not entitle virt guests twice during registration
- fix parsing susedata (bnc#765667)
- removed support for Red Hat Linux 6.2 and 7.[0123]
- print reasonable error message when something wrong with repo

-------------------------------------------------------------------
Wed Jun  6 11:58:16 CEST 2012 - ug@suse.de

- added a workaround for bnc#761350
  registering of a VM does not work

-------------------------------------------------------------------
Fri Jun  1 18:19:38 CEST 2012 - mc@suse.de

- fix ISE during registration because of duplicate ids
  (bnc#765123)

-------------------------------------------------------------------
Thu May 31 10:56:09 CEST 2012 - mc@suse.de

- version 1.7.38.10-1
- decode unicode string on IDN machines
- mock import_susedata
- allow retrieving susedata.xml.gz
- implement get_susedata()
- implement import_susedata()

-------------------------------------------------------------------
Mon May 14 15:16:11 CEST 2012 - mc@suse.de

- version 1.7.38.9-1
- fix registration of virt. machines (bnc#761350)

-------------------------------------------------------------------
Mon May 14 10:54:49 CEST 2012 - mc@suse.de

- version 1.7.38.8-1
- better check for empty version, release and arch
- with postgres empty varchar has to be null
- fix CVE test in testsuite
- improve patch handling for broken updateinfo files

-------------------------------------------------------------------
Wed May 09 13:41:34 CEST 2012 - mc@suse.de

- version 1.7.38.7-1
- define python macros
- No need to be autonomous when inserting to rhnArchType,
  only satellite-sync does it.

-------------------------------------------------------------------
Tue May  8 14:48:10 CEST 2012 - ug@suse.de

- integrated upstream feedback for studio integration (bnc#764532)

-------------------------------------------------------------------
Wed May 02 14:23:29 CEST 2012 - mc@suse.de

- version 1.7.38.6-1
- no fileprovide of gettext in SUSE
- Assign a dummy profile when none is selected.
- xccdf_eval should not send null value

-------------------------------------------------------------------
Fri Apr 27 16:13:22 CEST 2012 - mc@suse.de

- version 1.7.38.5-1
- update monitoring probes in small batches to reduce the chance of a
  deadlock
- raise SQLSchemaError alike oracle driver does
- fix sql query with --use-sync-date and --start-date of
  rhn-satellite-exporter

-------------------------------------------------------------------
Fri Apr 20 15:34:23 CEST 2012 - mc@suse.de

- version 1.7.38.4-1
- Fix inserting installed products
- set a bug title if we do not get one
- The mod_wsgi insists on having something after the numeric value on the
  Status line.
- Workaround httplib in 2.4 which did not have the responses dictionary.
- write nicer error message in case you are missing rpm files
- update man-pages
- copy postgres initlog in SUSE
- adding PostgreSQL configuration and log files to the debug.
- updating rhn-charsets man page -- update list of value names, no
  command line options.
- make rhn-charsets working on PostgreSQL as well; the output format
  changed even for Oracle.

-------------------------------------------------------------------
Fri Apr 13 15:43:45 CEST 2012 - mc@suse.de

- version 1.7.38.3-1
- Update config default to preserve base channel on reactivation
- rhn-schema-stats: support for PostgreSQL
- rhn-db-stats: support for PostgreSQL
- check channel permissions when unsubscribing a channel
- fix empty references in updateinfo
- remove source packages from compatible arch. We do not mirror them.

-------------------------------------------------------------------
Fri Apr 13 13:46:19 CEST 2012 - ug@suse.de

- fixed packaging of spacewalk-backend-xmlrpc
- fixed python bug in SUSE Studio image deployment

-------------------------------------------------------------------
Fri Mar 30 14:55:29 CEST 2012 - mc@suse.de

- version 1.7.38.2-1
- Truncate data which are longer than db allows
- Store also @idref of xccdf:rule-result element
- We want to store all idents per rule-result
- return products.xml metadata on request
- fixing sql queries with alias
- need to use timestamp datatype to preserve the precision.
- cast to string to force lookup_evr prototype.
- spacewalk-repo-sync documentation fix : add include/exclude options to
  manpage
- add default value for taskomatic.channel_repodata_workers
- created module for usefull cli functions

-------------------------------------------------------------------
Sat Mar 24 15:57:24 CET 2012 - mc@suse.de

- parameters should not be None

-------------------------------------------------------------------
Thu Mar 22 16:06:49 CET 2012 - mc@suse.de

- rotate logfiles with user www (bnc#681984) CVE-2011-1550

-------------------------------------------------------------------
Thu Mar 22 15:10:42 CET 2012 - mc@suse.de

- fix arbitrary package upload (bnc#751837)
  CVE-2012-1145

-------------------------------------------------------------------
Wed Mar 21 17:33:17 CET 2012 - mc@suse.de

- version 1.7.38.1-1
- Bumping package version

-------------------------------------------------------------------
Fri Mar 16 16:06:31 CET 2012 - ug@suse.de

- replace passwords in debug files (bnc#752467)

-------------------------------------------------------------------
Thu Mar 15 17:14:40 CET 2012 - jrenner@suse.de

- Add support for studio image deployments

-------------------------------------------------------------------
Mon Mar  5 12:42:12 CET 2012 - mc@suse.de

- add suseLib.accessible() doing a HEAD request to test
  if a URL is accessible

-------------------------------------------------------------------
Tue Jan 31 16:16:31 CET 2012 - mantel@suse.de

- some more renames Novell --> SUSE

-------------------------------------------------------------------
Thu Jan 19 12:17:49 CET 2012 - jrenner@suse.de

- Setting up seclist in registration.py (bnc#782819, brc#749890)
- CVE-2012-0059

-------------------------------------------------------------------
Thu Jan  5 10:10:01 CET 2012 - mc@suse.de

- spacewalk-debug should package NCC data dump into the tar ball

-------------------------------------------------------------------
Thu Dec 22 15:48:30 CET 2011 - mantel@suse.de

- do not change server.pot

-------------------------------------------------------------------
Thu Dec 22 14:59:55 CET 2011 - mantel@suse.de

- rename Novell to SUSE (#708333)

-------------------------------------------------------------------
Thu Dec 22 10:50:34 CET 2011 - mc@suse.de

- remove all unsupported translations

-------------------------------------------------------------------
Mon Dec 19 15:36:20 CET 2011 - mc@suse.de

- parse products.xml during reposync and store values in the
  Database (bnc#644678)

-------------------------------------------------------------------
Mon Dec 12 17:31:32 CET 2011 - iartarisi@suse.cz

- Add new --deep-copy option to spacewalk-repo-sync to allow skipping
  the re-calculation of package checksums

-------------------------------------------------------------------
Tue Nov  8 14:09:44 CET 2011 - jrenner@suse.de

- Implement audit logging for the backend API (fate#312607)

-------------------------------------------------------------------
Wed Oct 26 13:59:09 CEST 2011 - mc@suse.de

- add support for V4 DSA and RSA rpm signatures to display correct
  content provider (bnc#726577)
- enhance spacewalk-update-signatures to clean wrong keyids
  before update starts

-------------------------------------------------------------------
Thu Oct 13 14:51:29 CEST 2011 - iartarisi@suse.cz

- fix reposync failure when trying to associate package which couldn't
  be downloaded (bnc#722917)

-------------------------------------------------------------------
Tue Oct 11 17:01:46 CEST 2011 - mc@suse.de

- fix spacewalk-remove-channel to work on SUSE Manager (bnc#670206)

-------------------------------------------------------------------
Tue Oct 11 15:59:36 CEST 2011 - mc@suse.de

- adapt spacewalk-debug for SUSE Manager

-------------------------------------------------------------------
Mon Oct 10 15:19:31 CEST 2011 - mc@suse.de

- fix typo in reposync cleanup script (bnc#712860)

-------------------------------------------------------------------
Fri Oct  7 12:33:18 CEST 2011 - iartarisi@suse.cz

 - fix bug when parsing a patches.xml file with an extra <category> tag

-------------------------------------------------------------------
Wed Oct  5 19:01:45 CEST 2011 - mc@suse.de

- drop incompatible packages of a patch

-------------------------------------------------------------------
Fri Sep 30 12:39:33 CEST 2011 - mc@suse.de

- remove default currency from backend part of rhn.conf

-------------------------------------------------------------------
Thu Sep 29 13:52:25 CEST 2011 - mc@suse.de

- set patch severity to Low if none is specified to get all
  security patches listed in the currency report

-------------------------------------------------------------------
Mon Sep 26 17:57:36 CEST 2011 - iartarisi@suse.cz

- fix e['channels'].append AttributeError in case existing_errata is None
- fix failing unittest

-------------------------------------------------------------------
Mon Sep 26 17:06:15 CEST 2011 - mc@suse.de

- fix loosing patches if a repository is synced into
  different channels (bnc#720312)

-------------------------------------------------------------------
Fri Sep 23 14:36:11 CEST 2011 - mc@suse.de

- add unittests to check again

-------------------------------------------------------------------
Fri Sep 23 13:21:58 CEST 2011 - mc@suse.de

- change BuildRoot to SUSE default required for BuildService
- recompile python after unittests to remove buildroot path
  in binaries

-------------------------------------------------------------------
Tue Sep 20 17:35:42 CEST 2011 - iartarisi@suse.cz

- use pylint instead of python-pylint for checks

-------------------------------------------------------------------
Mon Sep 12 13:47:36 CEST 2011 - iartarisi@suse.cz

- remove extra toy targets that we don't use from Makefile.defs, which
  were mangling the PYTHONPATH

-------------------------------------------------------------------
Mon Sep 12 11:24:58 CEST 2011 - iartarisi@suse.cz

- run unittests and pylint from Makefile.backend at build time

-------------------------------------------------------------------
Fri Sep  9 12:24:19 CEST 2011 - iartarisi@suse.cz

- fixed E:442:XML_Dumper._validate_channels: Too many arguments for
  format string

-------------------------------------------------------------------
Wed Sep  7 16:23:27 CEST 2011 - mc@suse.de

- add cronjob to cleanup reposync log directory (bnc#712860)

-------------------------------------------------------------------
Wed Sep  7 12:42:51 CEST 2011 - mc@suse.de

- refactor reposync

-------------------------------------------------------------------
Mon Sep  5 16:22:04 CEST 2011 - iartarisi@suse.cz

- fix another typo in the specfile

-------------------------------------------------------------------
Mon Sep  5 16:17:15 CEST 2011 - iartarisi@suse.cz

- fix typo in specfile

-------------------------------------------------------------------
Mon Sep  5 16:08:51 CEST 2011 - iartarisi@suse.cz

- only run unittests during package build where we have the right
  BuildRequires

-------------------------------------------------------------------
Mon Sep  5 11:31:49 CEST 2011 - iartarisi@suse.cz

- added suseLib.py - library that deals with NCC/proxy configs/products
  etc.
- make unittests run during package build

-------------------------------------------------------------------
Mon Aug 22 16:35:42 CEST 2011 - iartarisi@suse.cz

- fixed TypeError in find_bugs method caused by empty patch descriptions

-------------------------------------------------------------------
Thu Aug 18 10:33:49 CEST 2011 - iartarisi@suse.cz

- fixed an import error in diskImportLib.py

-------------------------------------------------------------------
Fri Aug 12 11:09:59 CEST 2011 - iartarisi@suse.cz

- remove 'channel' from server.handlers.app as the sources have already
  been deleted (bnc#711967)

-------------------------------------------------------------------
Fri Aug 12 07:55:54 UTC 2011 - kkaempf@novell.com

- Remove 'comps' from Makefile (bnc#711938)

-------------------------------------------------------------------
Fri Aug 12 07:20:58 UTC 2011 - kkaempf@novell.com

- fix fetchTraceback and rhnFault import (bnc#711934)

-------------------------------------------------------------------
Thu Aug 11 15:08:03 CEST 2011 - iartarisi@suse.cz

- fix more imports after the move from spacewalk.common

-------------------------------------------------------------------
Thu Aug 11 11:13:46 CEST 2011 - iartarisi@suse.cz

- fix imports on UserDictCase to point to rhn.UserDictCase (bnc#711518)

-------------------------------------------------------------------
Wed Aug 10 11:30:48 CEST 2011 - iartarisi@suse.cz

- removed implicit imports to spacewalk.common (fixes bnc#711214,
  bnc#711211, bnc#711434)

-------------------------------------------------------------------
Tue Aug  9 10:26:35 CEST 2011 - iartarisi@suse.cz

- fixed missing import of 're' module (bnc#711188)

-------------------------------------------------------------------
Wed Aug  3 15:45:41 CEST 2011 - iartarisi@suse.cz

- reposync: fix ambiguous message when skipping a patch which references
  a package that's not in the database (bnc#702932)

-------------------------------------------------------------------
Wed Jul  6 17:49:36 CEST 2011 - mc@suse.de

- add server capability xmlrpc.errata.patch_names'

-------------------------------------------------------------------
Wed Jul  6 14:33:24 CEST 2011 - mc@suse.de

- fix requires for Code10

-------------------------------------------------------------------
Wed Jun 29 15:26:41 CEST 2011 - iartarisi@suse.cz

- added errata.getErrataNamesById function to the XMLRPC API

-------------------------------------------------------------------
Mon Jun  6 17:10:46 CEST 2011 - mc@suse.de

- set RPM vendor to "Not defined" if the RPM say "(none)"
  (FATE#312378, bnc#693291)

-------------------------------------------------------------------
Tue May 24 15:31:16 CEST 2011 - mc@suse.de

- some wierd packages have files in iso8859-1 not utf-8
- fix encoding of summary and description of a package if it is
  wrong

-------------------------------------------------------------------
Mon May 23 17:22:18 CEST 2011 - mc@suse.de

- Improve error message when gpg key is wrong or missing
  (bnc#693574)
- do not trigger a resync if file is missing. This can cause
  an endless loop (bnc#695392)
- do not send tracebacks as email if reposync failed. Send only
  the error message. (bnc#691579)

-------------------------------------------------------------------
Mon May  9 10:23:05 CEST 2011 - mc@suse.de

- fix errata export/import for sync
- handle sync with older spacewalk server which do not support
  weak dependencies

-------------------------------------------------------------------
Wed Apr 20 11:24:05 CEST 2011 - iartarisi@suse.cz

- reposync - parse and insert zypper code10 patches into the database

-------------------------------------------------------------------
Thu Apr 14 15:19:47 CEST 2011 - jrenner@suse.de

- Remove the channel APP handler (bnc#685078)
  (CVE-2009-0788, CVE-2010-1171)

-------------------------------------------------------------------
Fri Apr  1 12:09:01 CEST 2011 - mc@suse.de

- fix adding patches to a channel. Treat no epoch as the same as
  epoch is 0 (bnc#682846)

-------------------------------------------------------------------
Thu Mar 31 16:19:17 CEST 2011 - mc@suse.de

- fix a syntax error with old python versions

-------------------------------------------------------------------
Tue Mar 22 13:51:48 CET 2011 - iartarisi@suse.cz

- fixed bnc#673022 mirror timeout errors shouldn't cause tracebacks

-------------------------------------------------------------------
Thu Mar 17 10:58:24 CET 2011 - mc@suse.de

- check that path is not None

-------------------------------------------------------------------
Wed Mar 16 10:26:17 CET 2011 - iartarisi@suse.cz

- fixed bnc#679866 (downloading subscriptions fails when using integer
  credentials)

-------------------------------------------------------------------
Tue Mar  8 14:28:08 CET 2011 - iartarisi@suse.cz

- fixed bnc#644072 (password guessing vulnerability) with two commits
  from upstream

-------------------------------------------------------------------
Wed Feb 23 16:46:50 CET 2011 - ug@suse.de

- fixed virtual SUSE KVM machines in the webui (bnc#674344)

-------------------------------------------------------------------
Fri Feb 18 15:51:45 CET 2011 - mc@suse.de

- fix extract keyid from RPM header

-------------------------------------------------------------------
Thu Feb 17 16:02:25 CET 2011 - mc@suse.de

- do not remove not existing files

-------------------------------------------------------------------
Thu Feb 17 15:38:05 CET 2011 - mantel@suse.de

- fix debranding issues (bnc#672637)

-------------------------------------------------------------------
Tue Feb 15 10:14:55 CET 2011 - ug@suse.de

- typo fixed (indentation error bnc#671799)

-------------------------------------------------------------------
Mon Feb 14 17:22:39 CET 2011 - mc@suse.de

- expect not signed metadata with spacewalk-repo-sync if
  url is given on the commandline

-------------------------------------------------------------------
Sat Feb 12 16:54:53 CET 2011 - mc@suse.de

- send Mail if repo-sync failed

-------------------------------------------------------------------
Fri Feb 11 17:54:06 CET 2011 - jkupec@suse.cz

- correct strings in rhnException.py

-------------------------------------------------------------------
Fri Feb 11 11:47:57 CET 2011 - mc@suse.de

- catch exception primary not available and print nice message
  (bnc#671225)

-------------------------------------------------------------------
Thu Feb 10 18:15:23 CET 2011 - mc@suse.de

- remove org change again; fixed at another place

-------------------------------------------------------------------
Wed Feb  9 13:46:12 CET 2011 - jkupec@suse.cz

- removed unsupported satellite-sync from the
  spacewalk-backend-tools package (bnc #669610)

-------------------------------------------------------------------
Wed Feb  9 11:36:28 CET 2011 - mc@suse.de

- fix typo in sql statement

-------------------------------------------------------------------
Wed Feb  9 10:51:13 CET 2011 - mantel@suse.de

- some more renames of RHN to NCC (BNC#668824)

-------------------------------------------------------------------
Wed Feb  9 10:08:15 CET 2011 - mantel@suse.de

- change name of default organization (BNC#663983)

-------------------------------------------------------------------
Tue Feb  8 15:58:22 CET 2011 - mc@suse.de

- change mountpoint and prepended_dir (bnc#669558)

-------------------------------------------------------------------
Tue Feb  1 13:26:06 CET 2011 - mc@suse.de

- fix building on RH

-------------------------------------------------------------------
Mon Jan 31 18:14:57 CET 2011 - mc@suse.de

- call yum update_md with the option to get all updateinfos
  and not only the newest (bnc#668333)

-------------------------------------------------------------------
Sun Jan 30 15:26:01 CET 2011 - mc@suse.de

- backport upstrem fixes

-------------------------------------------------------------------
Tue Jan 25 16:19:49 CET 2011 - mc@suse.de

- fix checksum handling.

-------------------------------------------------------------------
Sat Jan 22 12:37:48 CET 2011 - mc@suse.de

- fix macros

-------------------------------------------------------------------
Mon Jan 17 12:25:39 CET 2011 - mc@suse.de

- change suseServer ostarget to a foreign key to suseOSTarget(id)

-------------------------------------------------------------------
Thu Jan 13 13:19:00 CET 2011 - mc@suse.de

- Sending and receiving suse product profile data during
  client registration.
- subscribe channels according to submitted suse product data

-------------------------------------------------------------------
Tue Jan 11 16:46:43 CET 2011 - mc@suse.de

- reposync: search for credentials and add them to the URL
- fix signature handling
- reposync: find checksums for packages in channels with
  org_id null

-------------------------------------------------------------------
Wed Dec 15 17:22:47 CET 2010 - mc@suse.de

- fix KeyError while syncing repos (bnc#657064)
- skip patch instead of abort if no checksum for a package
  was found

-------------------------------------------------------------------
Thu Sep 16 09:13:37 CEST 2010 - mantel@suse.de

- reflect rename of config files (/etc/rhn/default/rhn_server*conf)

-------------------------------------------------------------------
Wed Sep 15 09:10:44 CEST 2010 - mantel@suse.de

- Initial release of spacewalk-backend

-------------------------------------------------------------------<|MERGE_RESOLUTION|>--- conflicted
+++ resolved
@@ -1,6 +1,4 @@
-<<<<<<< HEAD
 - Fixed kickstart tree permissions to a+r.
-=======
 - Avoid race condition due multiple reposync import threads (bsc#1183151)
 
 -------------------------------------------------------------------
@@ -23,7 +21,6 @@
 - fix string conversion of action result
 - Fix requesting Release file in debian repos (bsc#1182006)
 - Removed "Software Crashes" feature
->>>>>>> 4d3542de
 
 -------------------------------------------------------------------
 Wed Jan 27 13:01:05 CET 2021 - jgonzalez@suse.com
