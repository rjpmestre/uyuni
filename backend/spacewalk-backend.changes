--- conflicted
+++ resolved
@@ -1,6 +1,4 @@
-<<<<<<< HEAD
 - Reposync: replace architecture variables in mirror lists
-=======
 - exchange zypp-plugin dependency to use the python3 version
 
 -------------------------------------------------------------------
@@ -9,7 +7,6 @@
 - version 4.3.4-1
   * Fix a possible traceback when sync non-flat deb repositories
     with no architecture specified
->>>>>>> 278cdeb8
 
 -------------------------------------------------------------------
 Fri Nov 05 13:36:01 CET 2021 - jgonzalez@suse.com
