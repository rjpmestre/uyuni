<<<<<<< HEAD
- Prevent tracebacks on missing mail configuration (bsc#1179990)
- Fix pycurl.error handling in suseLib.py (bsc#1179990)
=======
- harden extratag key import by execute_values to ignore conflicts
>>>>>>> 9181d215
- internal code cleanup (dropping unused table rhnErrataTmp)
- Fix Debian package version comparison
- Removal of python-gzipstream since it's no longer used
- Use sanitized repo label to build reposync repo cache path (bsc#1179410)
- SPEC file update: Source0 URL, Python3 build requirements.
- Added logging for dpkg repository detection
- Added RHEL8 build.

-------------------------------------------------------------------
Thu Dec 03 13:42:23 CET 2020 - jgonzalez@suse.com

- version 4.2.4-1
- add the VirtualPC as virtualization type (bsc#1178990)
- Quote the proxy settings to be used by Zypper (bsc#1179087)
- Do not raise TypeError when processing SUSE products (bsc#1178704)

-------------------------------------------------------------------
Wed Nov 25 12:19:21 CET 2020 - jgonzalez@suse.com

- version 4.2.3-1
- Fix spacewalk-repo-sync to successfully manage and sync ULN repositories
- fix errors in spacewalk-debug and align postgresql queries to new DB version
- ISS: Differentiate packages with same nevra but different checksum in the same channel (bsc#1178195)
- add 'allow_vendor_change' option to rhn clients for dist upgrades
- Re-enables possibility to use local repos with repo-sync (bsc#1175607)
- prevent IntegrityError during mgr-inter-sync execution (bsc#1177235)

-------------------------------------------------------------------
Mon Sep 21 11:59:42 CEST 2020 - jgonzalez@suse.com

- version 4.2.2-1
- Updating translations from weblate

-------------------------------------------------------------------
Fri Sep 18 12:13:40 CEST 2020 - jgonzalez@suse.com

- version 4.2.1-1
- Only regenerate bootstrap repositories when linking new packages (bsc#1174636)
- support installer_updates flag in ISS
- Take care of SCC auth tokens on DEB repos GPG checks (bsc#1175485)
- Use spacewalk keyring for GPG checks on DEB repos (bsc#1175485)
- Remove duplicate languages and update translation strings
- Fix strings (mentions of Satellite, replace SUSE Manager with PRODUCT_NAME, etc)
- Update package version to 4.2.0

-------------------------------------------------------------------
Thu Jul 23 13:25:13 CEST 2020 - jgonzalez@suse.com

- version 4.1.12-1
- Adds basic functionality for gpg check

-------------------------------------------------------------------
Mon Jun 29 10:06:58 CEST 2020 - jgonzalez@suse.com

- version 4.1.11-1
- make media.1/products available for every channel. Needed for
  autoinstallation of SLE15 SP2 (bsc#1173204)

-------------------------------------------------------------------
Tue Jun 23 17:20:14 CEST 2020 - jgonzalez@suse.com

- version 4.1.10-1
- Only check strongest available Ubuntu/Debian repository index checksum
- Verify GPG signature of Ubuntu/Debian repository metadata (Release file)

-------------------------------------------------------------------
Wed Jun 10 12:14:57 CEST 2020 - jgonzalez@suse.com

- version 4.1.9-1
- Allow spacewalk-repo-sync to sync empty DEB repositories.
- supportconfig speedup fixes, add option to not compress spacewalk-debug output dir
- Prevent failure when syncing from RHEL CDN due extra params (bsc#1171885)
- Ubuntu repos sync uses http proxy (bsc#1168845)

-------------------------------------------------------------------
Wed May 20 10:53:18 CEST 2020 - jgonzalez@suse.com

- version 4.1.8-1
- reposync speedup fixes, which require psycopg2 to be at least version 2.8.4
- use default sender address from web namespace
- Enable extra HTTP headers support for "spacewalk-repo-sync".
- Add missing Zypper plugin to deal with ULN repositories.

-------------------------------------------------------------------
Mon Apr 13 09:32:22 CEST 2020 - jgonzalez@suse.com

- version 4.1.7-1
- validate cached package entries on ISS slave (bsc#1159184)
- restore config namespace in debian repo module to fix
  autogeneration of bootstrap repos
- send CreateBootstrapRepoFailed Notification

-------------------------------------------------------------------
Thu Mar 19 12:07:22 CET 2020 - jgonzalez@suse.com

- version 4.1.6-1
- Read MODULARITYLABEL tag from RPM packages

-------------------------------------------------------------------
Wed Mar 11 10:49:22 CET 2020 - jgonzalez@suse.com

- version 4.1.5-1
- Add Ubuntu repository checksum index checking for flat and default repository formats
- Always use the same RPM database when running "spacewalk-repo-sync"
  from the command line or via taskomatic (bsc#1163468)
- call mgr-create-bootstrap-repo after repo sync
- fix mgrcfg-client python3 breakage (bsc#1164309
- Remove oracle backend support and tests
- remove code to handle tables used for forwarding registrations
  to NCC.

-------------------------------------------------------------------
Mon Feb 17 12:47:56 CET 2020 - jgonzalez@suse.com

- version 4.1.4-1
- Remove auditlog-keeper
- update doc link to point to new documentation server

-------------------------------------------------------------------
Thu Jan 30 14:48:13 CET 2020 - jgonzalez@suse.com

- version 4.1.3-1
- Prevent timestamp format exception on mgr-inter-sync while processing comps (bsc#1157346)

-------------------------------------------------------------------
Wed Jan 22 12:10:51 CET 2020 - jgonzalez@suse.com

- version 4.1.2-1
- When downloading repo metadata, don't add "/" to the repo url if it already ends with one (bsc#1158899)
- Use HTTP proxy settings when fetching the mirrorlist on spacewalk-repo-sync (bsc#1159076)
- enhance suseProducts via ISS to fix SP migration on slave server (bsc#1159184)
- generate metadata with empty vendor (bsc#1158480)
- prevent a traceback when reposyncing openSUSE 15.1 (bsc#1158672)
- close config files after reading them (bsc#1158283)
- Associate VMs and systems with the same machine ID at bootstrap (bsc#1144176)

-------------------------------------------------------------------
Wed Nov 27 16:58:20 CET 2019 - jgonzalez@suse.com

- version 4.1.1-1
- Revert fixes systems that do not yet use systemd as spacewalk-backend
  is no more part of client tools (replaced by uyuni-base)
- convert spacewalk-backend to a python3 only package
- fix spacewalk-update-signatures for python3 (bsc#1156521)
- port diskcheck utility to 4.0.3 branch (bsc#1156397)
- add systemd service macros for diskcheck.service
- removed spacewalk-backend-libs subpackage; replaces by uyuni-common-libs
- read LOBs explicitly
- Bump version to 4.1.0 (bsc#1154940)
- Improve error message when deleting channel that's in a content lifecycle project (bsc#1145769)
- fix specfile for systems that do not yet use systemd
- fix problems with Package Hub repos having multiple rpms with same NEVRA
  but different checksums (bsc#1146683)
- fix re-registration with re-activation key (bsc#1154275)
- Change the default value of taskomatic maxmemory to 4GB
- Add basic support for importing modular repositories
- Add script to update additional fields in the DB for existing Deb packages
- use active values for diskchecker mails
- parse restart_suggested flag from patches and set it as keywords (bsc#1151467)
- Import additional fields for Deb packages
- do not require parameters to start on column 1
- Add Requires: systemd for completeness
- create /usr/lib/systemd/systemd during build
- BuildRequires: systemd for spacewalk-diskcheck
- add option spacecheck_shutdown; tidy up wording of notifications
- add disk space checker script
- Prevent "reposync" crash when handling metadata on RPM repos (bsc#1138358)
- Do not show expected WARNING messages from "c_rehash"
- fix misspelling in spacewalk-repo-sync (bsc#1149633)
- remove credentials also from potential rhn.conf backup files in spacewalk-debug (bsc#1146419)
- Do not crash 'rhn-satellite-exporter' with ModuleNotFound error (bsc#1146869)
- Don't skip Deb package tags on package import (bsc#1130040)
- For backend-libs subpackages, exclude files for the server
  (already part of spacewalk-backend) to avoid conflicts (bsc#1148125)
- prevent duplicate key violates on repo-sync with long changelog
  entries (bsc#1144889)
- spacewalk-remove-channel check that channel doesn't have cloned channels before deleting it (bsc#1138454)
- Fix broken spacewalk-data-fsck utility (bsc#1131556)
- /etc/rhn also was packaged for spacewalk-backend-tools
- Add '--latest' support for reposync on DEB based repositories
- Require uyuni-base-common for /etc/rhn
- Do not try to download RPMs from the unresolved mirrorlist URL
- Fix encoding issues with DB bytes values (bsc#1144300)
- Avoid traceback on mgr-inter-sync when there are problems
  with cache of packages (bsc#1143016)
- do not overwrite comps and module data with older versions
- fix issue with "dists" keyword in url hostname
- import packages from all collections of a patch not just first one

-------------------------------------------------------------------
Thu Aug 01 12:43:45 CEST 2019 - jgonzalez@suse.com

- version 4.0.19-1
- Fix import of rhnAuthPAM to avoid issues when using rhnpush.

-------------------------------------------------------------------
Wed Jul 31 17:30:57 CEST 2019 - jgonzalez@suse.com

- version 4.0.18-1
- Ensure bytes type when using hashlib to avoid traceback
  on XMLRPC call to "registration.register_osad" (bsc#1138822)
- Fix for CVE-2019-10136. An attacker with a valid, but expired,
  authenticated set of headers could move some digits around,
  artificially extending the session validity without modifying
  the checksum. (bsc#1136480)
- Do not duplicate "http://" protocol when using proxies with "deb"
  repositories (bsc#1138313)
- Fix reposync when dealing with RedHat CDN (bsc#1138358)
- Prevent FileNotFoundError: repomd.xml.key traceback (bsc#1137940)
- Add journalctl output to spacewalk-debug tarballs
- Prevent unnecessary triggering of channel-repodata tasks when GPG
  signing is disabled (bsc#1137715)
- Fix spacewalk-repo-sync for Ubuntu repositories in mirror case (bsc#1136029)
- Add support for ULN repositories on new Zypper based reposync.

-------------------------------------------------------------------
Wed May 15 17:06:26 CEST 2019 - jgonzalez@suse.com

- version 4.0.17-1
- use new names in code for client tool packages which were renamed (bsc#1134876)

-------------------------------------------------------------------
Wed May 15 15:07:45 CEST 2019 - jgonzalez@suse.com

- version 4.0.16-1
- SPEC cleanup
- Fix password prompt within mgr-sign-metadata
- Fix TypeError for 'errata.getErrataInfo' XMLRPC handler (bsc#1132346)
- fix typo in syncing product extensions (bsc#1118492)
- Fix mgr-sign-metadata-ctl checking of exported keys.

-------------------------------------------------------------------
Thu Apr 25 18:00:41 CEST 2019 - jgonzalez@suse.com

- version 4.0.15-1
- Use suseLib.get_proxy to get the HTTP proxy configuration 
  properly on DEB repos (bsc#1133424)

-------------------------------------------------------------------
Mon Apr 22 12:07:39 CEST 2019 - jgonzalez@suse.com

- version 4.0.14-1
- Add support for mirrorlist and metalink on Zypper reposync.
- Solve situations where synced packages have epoch 0 but reposync
  does not find them them on the database.
- Fix path to the RPM database used by Zypper at reposync.
- add makefile for python linter and unit/integration tests

-------------------------------------------------------------------
Mon Apr 08 10:26:33 CEST 2019 - jgonzalez@suse.com

- version 4.0.13-1
- fix linking of packages in reposync (bsc#1131677)

-------------------------------------------------------------------
Fri Mar 29 10:29:46 CET 2019 - jgonzalez@suse.com

- version 4.0.12-1
- Include arch to distinct latest packages on reposync.
- Migrate missing spacewalk-cfg-get script to Python3
- Improve dependency solving algorithm for spacewalk-repo-sync.

-------------------------------------------------------------------
Mon Mar 25 16:41:48 CET 2019 - jgonzalez@suse.com

- version 4.0.11-1
- remove apache access_compat module and adapt config files
- Add support for getting latest versions from RPM packages
  when running "spacewalk-repo-sync" after migration to Zypper.
- Include packages dependencies on "spacewalk-repo-sync" when using filters
  for RPM packages.
- Allow package filtering (name matching) on spacewalk-repo-sync after
  migrating away from yum.
- Fix crash when importing new channel families on 'mgr-inter-sync' (bsc#1129300)
- Make Zypper to use the spacewalk GPG keyring in reposync (bsc#1128529)
- Fix: handle non-standard filenames for comps.xml (bsc#1120242)
- Make reposync use and append token correctly to the URL
- Avoid DB constraint violations caused by extended UTF8 characters on the RPM headers
- Prevent mgr-inter-sync crash because 'SuseProductRepository' not found (bsc#1129300)
- Fix invalid mode error when doing spacewalk-repo-sync on Ubuntu
  official repos.

-------------------------------------------------------------------
Tue Mar 12 11:20:08 CET 2019 - jgonzalez@suse.com

- version 4.0.10-1
- Make sure the package download url does not have '//' (bsc#1127488)
- Fix bootstrapping SLE15 traditional client (bsc#1128564)

-------------------------------------------------------------------
Mon Mar 04 09:54:01 CET 2019 - jgonzalez@suse.com

- version 4.0.9-1
- fix reading LOB objects with python3

-------------------------------------------------------------------
Sat Mar 02 00:09:45 CET 2019 - jgonzalez@suse.com

- version 4.0.8-1
- Fix "mgr-inter-sync" problems after Python 3 migration.
- mgr-sign-metadata can optionally clear-sign metadata files
- Added 'mgr-sign-metadata-ctl' for repository metadata signing

-------------------------------------------------------------------
Wed Feb 27 12:59:35 CET 2019 - jgonzalez@suse.com

- version 4.0.7-1
- Allow errata import from local repositories.
- Fix "rhnpush" after migration to Python 3.
- Fix package import issues when package encoding is ISO8859-1.
- Fix issues with HTTP proxy and reposync.
- Solve Python 3 problem and allow traditional registration.

-------------------------------------------------------------------
Fri Feb 08 17:38:16 CET 2019 - jgonzalez@suse.com

- version 4.0.6-1
- Add "python-urlgrabber" as a new dependency.
- Fix Python3 issues on satellite_tools scripts

-------------------------------------------------------------------
Thu Jan 31 09:40:56 CET 2019 - jgonzalez@suse.com

- version 4.0.5-1
- Use "Zypper" and "libsolv" in "spacewalk-repo-sync". Replace "yum".
- Require the correct dependency for python-rpm to allow the Proxy
  to work with Python3 only
- Make rhn-ssl-dbstore compatible with python3

-------------------------------------------------------------------
Wed Jan 16 12:21:06 CET 2019 - jgonzalez@suse.com

- version 4.0.4-1
- Take only text files from /srv/salt to make spacewalk-debug smaller (bsc#1103388)
- move channel update close to commit to avoid long lock (bsc#1121424)
- Adapt Inter Server Sync code to new SCC sync backend

-------------------------------------------------------------------
Mon Dec 17 14:34:38 CET 2018 - jgonzalez@suse.com

- version 4.0.3-1
- Fix issue raising exceptions 'with_traceback' on Python 2
- Hide Python traceback and show only error message (bsc#1110427)
- honor renamed postgresql10 log directory for supportconfig

-------------------------------------------------------------------
Fri Oct 26 10:06:41 CEST 2018 - jgonzalez@suse.com

- version 4.0.2-1
- support mirroring of source packages
- Make spacewalk-backend code compatible with Python 3
- Channels to be actually un-subscribed from the assigned systems when being removed
  using spacewalk-remove-channel tool(bsc#1104120)
- Prepare spacewalk-backend packages to build on Python 3
- Replace PyPAM with python-python-pam

-------------------------------------------------------------------
Fri Aug 10 15:13:14 CEST 2018 - jgonzalez@suse.com

- version 4.0.1-1
- Bump version to 4.0.0 (bsc#1104034)
- Fix copyright for the package specfile (bsc#1103696)
- fix directory permissions (bsc#1101152)
- Feature: implement optional signing repository metadata
- Fix truncated result message of server actions (bsc#1039043)
- Do not copy 'foreign_entitlement' from virtual host to the
  registered guest (bsc#1093381) 
- Disable Oracle support for openSUSE (bsc#1095804)

-------------------------------------------------------------------
Tue Jun 05 10:03:59 CEST 2018 - jgonzalez@suse.com

- version 2.8.57.5-1
- spacewalk-debug: add Postgres configuration files
- Initial branding change for Uyuni (bsc#1094497)

-------------------------------------------------------------------
Wed May 16 17:20:45 CEST 2018 - jgonzalez@suse.com

- version 2.8.57.4-1
- Bugfix: do not fail boostrap if no ip6addr interface (bsc#1090395)
- allow again to use a higher version of spacewalk-backend-libs
  with spacewalk-backend (bsc#1092383)

-------------------------------------------------------------------
Mon May 07 14:59:31 CEST 2018 - jgonzalez@suse.com

- version 2.8.57.3-1
- Sync with upstream (bsc#1083294)

-------------------------------------------------------------------
Mon Apr 23 09:00:29 CEST 2018 - jgonzalez@suse.com

- version 2.8.57.2-1
- Fix encoding for RPM package group in reposync (bsc#1083001)
- Sync with upstream (bsc#1083294)
- 1567157 - remove 'www' part from cve.mitre.org domain name
- 1198723 - rhnRepository.py: add support for Debian / Ubuntu Release files
- 1549546 - Allow spacewalk-channel to add parent channel

-------------------------------------------------------------------
Wed Apr 04 12:09:11 CEST 2018 - jgonzalez@suse.com

- version 2.8.56.3-1
- Temporary revert bsc#1083001

-------------------------------------------------------------------
Thu Mar 29 01:22:02 CEST 2018 - jgonzalez@suse.com

- version 2.8.56.2-1
- SLE15 support: recommended/required flag for products and
  channels (bsc#1087373)

-------------------------------------------------------------------
Mon Mar 26 08:46:00 CEST 2018 - jgonzalez@suse.com

- version 2.8.56.1-1
- Sync with upstream (bsc#1083294)
- Updating .po translations from Zanata
- Fixing incorrect syntax of format string
- Fixing newline error in translation

-------------------------------------------------------------------
Mon Mar 05 09:17:05 CET 2018 - jgonzalez@suse.com

- version 2.8.52.1-1
- 1550001 - KeyError: 'severity' caught when exporting channel with rhn-satellite-exporter
- 1534417 - sanitize pwds in backup files and http-proxy-pwds as well
- remove empty clean section from spec (bsc#1083294)

-------------------------------------------------------------------
Fri Feb 23 10:52:03 CET 2018 - jgonzalez@suse.com

- version 2.8.48.1-1
- 1540981 - Clarify error-reporting when checksum_cache is bad
- 1537098 - Teach packageImport to ignore flags RPM doesn't know
- add --no-packages option to spacewalk-repo-sync
- use --force-all-errata only to re-sync patches
  --deep-verify still used for package checksum check and single
  errata import (bsc#1077244)

-------------------------------------------------------------------
Mon Feb 05 12:46:38 CET 2018 - jgonzalez@suse.com

- version 2.8.41.3-1
- use GTM for rpm build_time (bsc#1078056)

-------------------------------------------------------------------
Fri Feb 02 12:00:22 CET 2018 - jgonzalez@suse.com

- version 2.8.41.2-1
- fix spacewalk-data-fsck restore of broken package db entry (bsc#1071526)
- support multiple FQDNs per system (bsc#1063419)

-------------------------------------------------------------------
Wed Jan 17 11:51:01 CET 2018 - jgonzalez@suse.com

- version 2.8.37.1-1
- fix issues with syncing deb repos (bsc#1050433)
- honor MAX_LOG_AGE for (renamed) cobbler/tasks logs file
  in spacewalk-debug (bsc#1025201)
- add hostname to duplicate machine_id email (bsc#1055292)
- fix link to manual and the described procedure
- don't crash when token is set to 'fake' (bsc#1060022)
- when searching for not installed products exclude release packages
  which are provided by others (bsc#1067509)
- search for product packages when installed packages are available
  (bsc#1060182)
- rhnServerNetwork refactoring (bsc#1063419)
- Fix: restore hostname and ip*addr in templated documents (bsc#1075044)
- fix directory name in spacewalk-data-fsck
- search for product packages when installed packages are available
  (bsc#1060182)
- rhnServerNetwork refactoring (bsc#1063419)

-------------------------------------------------------------------
Fri Nov 10 16:30:32 CET 2017 - mc@suse.de

- version 2.8.27.1-1
- Change the virtualization backend not to duplicate data in case
  host and guests are in different organizations
- fix joining strings
- yum ContentSource() should set number of packages during raw listing.
- convert release to long while checking which is older or newer
- Do not import ignored errata
- process comps file before package import
- yum on RHEL6 has no idea about environments
- make rhn_rpm python3 compatible
- open checksummed files in binary mode
- mention package groups in help
- detect and parse package groups in filters
- add new spacewalk-repo-sync command line option to synopsis of man-page
- add new parameter '--show-packages' for spacewalk-repo-sync.

-------------------------------------------------------------------
Thu Oct 26 17:12:49 CEST 2017 - mc@suse.de

- version 2.8.15.1-1
- build python3 subpackage for -libs package
- fix issues with syncing deb repos (bsc#1050433)
- honor MAX_LOG_AGE for (renamed) cobbler/tasks logs file
  in spacewalk-debug (bsc#1025201)
- add hostname to duplicate machine_id email (bsc#1055292)
- fix link to manual and the described procedure
- don't crash when token is set to 'fake' (bsc#1060022)
- when searching for not installed products exclude release packages
  which are provided by others (bsc#1067509)

-------------------------------------------------------------------
Thu Sep 14 11:40:39 CEST 2017 - mc@suse.de

- version 2.7.73.9-1
- Fix SP migration for traditional clients which were registered
  by a currently disabled user (bsc#1057126)

-------------------------------------------------------------------
Wed Aug 30 16:03:25 CEST 2017 - mc@suse.de

- version 2.7.73.8-1
- increase rpclib timeout to 10 minutes (bsc#1026930)

-------------------------------------------------------------------
Wed Aug 09 12:11:50 CEST 2017 - fkobzik@suse.de

- version 2.7.73.7-1
- disable pylint check during build also for RHEL7

-------------------------------------------------------------------
Tue Aug 08 11:07:41 CEST 2017 - fkobzik@suse.de

- version 2.7.73.6-1
- make master_label static to keep its value when retrying (bsc#1038321)
- adapt for the new gpgcheck flag for the channels

-------------------------------------------------------------------
Mon Jun 12 09:11:59 CEST 2017 - mc@suse.de

- version 2.7.73.5-1
- Removing conflicting epoch fix (bsc#1042861)
- remove not implemented option --force-all-packages (bsc#1040194)
- fix parsing oscap results - not every Rule has an
  XCCDF ID Tag (bsc#1041992)

-------------------------------------------------------------------
Mon May 29 16:08:58 CEST 2017 - mc@suse.de

- version 2.7.73.4-1
- move to different file to not conflict with web.default_mail_from
  in Java code
- don't trim channel content if there is major sync error in any
  repository
- disable pylint on Fedora 26 because it's python3
- rhn-charsets is meant to be run only under root user
- hashlib is included in python since RHEL6
- Unable to run cdn-sync if older channels do not exist anymore

-------------------------------------------------------------------
Tue May 23 08:55:07 CEST 2017 - mc@suse.de

- version 2.7.73.3-1
- add missing bugnumber to changelog

-------------------------------------------------------------------
Tue May 23 07:51:37 CEST 2017 - mc@suse.de

- version 2.7.73.2-1
- don't let disabled user log in
- updating help and man page
- satellite-sync (iss) - enhancements to channel selection
- make batch size configurable
- wildcard support for channel names
- optimize linking packages to channel
- disassociate packages later or keep them in channel if
  they are same but missing package path
- Rename incomplete_package_import to package_import_skip_changelog
- spacewalk-backend should require the exact version of spacewalk-backend-libs
  (bsc#1037635)
- try to finish work in threads when KeyboardInterrupt occurs during
  download
- fix errata lookup for NULL org
- optimize package importing during syncing a software channel
- allow sync of the same erratum to more orgs

-------------------------------------------------------------------
Thu May  4 10:23:23 UTC 2017 - can.bulut.bayburt@suse.com

-  Non admin or disabled user cannot make changes to a system anymore
   using spacewalk-channel (CVE-2017-7470) (bsc#1026633)

-------------------------------------------------------------------
Wed May 03 16:56:32 CEST 2017 - michele.bologna@suse.com

- version 2.7.73.1-1
- Repository sync can causes ORA-01878 on insertion of timestamp that
  doesn't exist in timezone - fix python 2.4 build
- do not store SSL certificates per repository on disk cache
- Prevent ORA-01878 on repository sync.
- default_mail_from key exists but may be empty
- (bsc#1024923) fixed a typo in SQL statement

-------------------------------------------------------------------
Mon Apr 03 14:51:38 CEST 2017 - mc@suse.de

- version 2.7.65.1-1
- update man page
- adding Candlepin API to call manifest refresh
- call Candlepin API to download manifests and implement missing
  pieces of code
- adding handler for calling Candlepin API requests with export
  manifest support

-------------------------------------------------------------------
Fri Mar 31 10:01:31 CEST 2017 - mc@suse.de

- version 2.7.63.1-1
- create scap files dir beforehand (bsc#1029755)
- do not fail with traceback when media.1 does not exist (bsc#1032256)
- adapt new proxy setting
- python3 compatibility changes
- filter channels to removed by patern with '*' - e.g. 'fedora19*'
  interrupt downloading
- if package was not downloaded and message-less Exception catched,
  don't print empty line and don't print to stream on default verbose setting
- show list of non-available channels at the beginning of syncing
- ignore channels which are not exist or not available
- show error message if we cannot download repomd.xml during counting
  packages
- fix http proxy configuration for yum_src
- fix package downloading for Kickstart addons. Add parsing repodata
  for addons repository and download all packages according to its location.
- fix reading repo certificates (bsc#1029022)
- fixing 'WARNING:  there is already a transaction in progress' in
  postgresql logs
- cleanup orphaned repositories not attached to any channel
- ContentSourceImport can't unlink last associated repository, do it
  differently
- break mappings dependency on spacewalk
- list custom CDN channels and sorting repositories
- make sure content is in null org, not in custom org
- filter channels with lost entitlement and include custom repos with
  null content source assigned
- Move aa-spacewalk-server.conf to backend from server
- do not package common/__init__ to prevent file conflicts with spacewalk-usix
- incomplete_package_import: do import rhnPackageFile as it breaks some package
  installations

-------------------------------------------------------------------
Tue Mar 07 15:04:25 CET 2017 - mc@suse.de

- version 2.7.50.1-1
- Don't skip 'rhnErrataPackage' cleanup during an errata update (bsc#1023233)
- set scap store dir mod to 775 and group owner to susemanager
- fix errata sync
- provide option for forcibly syncing all errata, similarly as in
  satsync
- do not import always all errata by default for performance reasons
- don't re-insert existing files again
- Updated links to github in spec files
- sync RPM packages for addons in Kickstart Tree
- Add support for running spacewalk-debug without creating reports.
  (bsc#1024714)
- install product packages during traditional registration
- Fix selection of primary interface
- trigger repodata generation after and only if channel packages are
  updated
- do not re-subscribe packages to channel if nothing was added
- Remove legacy audit logging Python code
- Add strict-httpd-workaround *FIRST* in httpd conf files
- Postgresql 9.6 support
- fixing 'ERROR: expected a readable buffer object' on Oracle
- catch exception InvalidArchError and send back an error message
- require spacewalk-usix indead of spacewalk-backend-usix
- support importing KS files with other checksum type than md5
- adding more details of current SSL certificates in DB
- support creating repository tree with only repos provided by single
  client certificate
- catch on higher level to not mark missing repositories as found
  repositories with no SSL certificates
- check SSL dates in reposync

-------------------------------------------------------------------
Tue Feb 07 17:48:48 CET 2017 - michele.bologna@suse.com

- version 2.7.28.1-1
- Align with upstream versioning

-------------------------------------------------------------------
Wed Jan 11 15:49:50 CET 2017 - michele.bologna@suse.com

- version 2.7.18.1-1
- Version 2.7.18-1

-------------------------------------------------------------------
Fri Dec 16 12:10:26 CET 2016 - michele.bologna@suse.com

- version 2.5.24.7-1
- Handle non-unique machine_id after migrate from 2.1 (bsc#1013002)
- Refer to scc.suse.com instead of bugzilla.novell.com in case of problem
  (bsc#967818)
- Fix: selection of primary interface bsc#1009677
- spacewalk-backend.spec: add link to SUSE name of program (bsc#1009435)
- Reposync - assign orphaned vendor packages to the default org (bsc#995764)

-------------------------------------------------------------------
Thu Oct 06 16:09:07 CEST 2016 - mc@suse.de

- version 2.5.24.6-1
- Fix for non-integer IDs for bugzilla bug
- silently ignore non-existing errata severity label on errata import,
  remove non-used exception (bsc#986447, bsc#996609)
- make suseLib usable on a proxy

-------------------------------------------------------------------
Mon Jul 18 13:55:56 CEST 2016 - jrenner@suse.com

- version 2.5.24.5-1
- copy the subscription-matcher directory instead of the content
- machine_info capability and check for client tool compatibility with Suma 2.1
- modify test setup for oracle DB

-------------------------------------------------------------------
Tue Jun 14 12:45:36 UTC 2016 - kwalter@suse.com

- add machine info capability

-------------------------------------------------------------------
Tue May 24 15:08:01 CEST 2016 - kwalter@suse.com

- version 2.5.24.4-1
- spacewalk-repo-sync - Improved date handling (bsc#975161)
- better error message for system that is already registered as minion
- Only trigger virtualization notification on server save when the
  virtualization data is not falsy (bsc#975120)
- fix GPG bad signature detection and improve error messages (bsc#979313)
- send and save machine_id on traditional registration
- vendor channels may have no repo assigned (bsc#977781)
- do not crash now that multiple urls are passed (bnc#970951)

-------------------------------------------------------------------
Wed Apr 06 08:40:42 CEST 2016 - mc@suse.de

- version 2.5.24.3-1
- Include the Matcher data directory in supportconfig
- qemu-kvm guests created on my Fedora 22 have different signature
- fix SLE12 patch style detection in case of cloned patches (bsc#972972)
- Grab the entire pillar structure at once
- trigger regeneration of metadata on product or keyword changes (bsc#972096)
- Find all user configured places of the custom pillars and get an info about
  them
- Rename static Salt states directory
- Gather also static pillars
- Add missing title about custom Salt states
- Check if directory exists at all prior checking its content
- Copy all Salt state files and generated pillars
- Copy all Salt Master configuration

-------------------------------------------------------------------
Mon Mar 21 17:48:47 CET 2016 - mc@suse.de

- version 2.5.24.2-1
- Fix rhnreg_ks doesn't work with activation key
- update checksumtype after setting the SSL values (bsc#970824)

-------------------------------------------------------------------
Wed Mar 09 10:47:12 CET 2016 - mc@suse.de

- version 2.5.24.1-1
- include salt master config files into spacewalk-debug
- we need to import either cx_Oracle or psycopg2
- better never import foreign private channel families, custom
  channels will be synced into your org anyway
- org_id of channel family is probably never filled, just not make
  private channel families public
- all strings should be truncated, not only unicode instances

-------------------------------------------------------------------
Wed Mar 02 12:16:58 CET 2016 - mc@suse.de

- version 2.5.22.1-1
- make sure truncated value does not contain incomplete characters
- allow sat-sync-error-email to be configurable
- Remove custom latest RPM handling in spacewalk-repo-sync and use
  the same logic as reposync from yum-utils instead.
- honor no_proxy variable in InterServerSync (bsc#965651)

-------------------------------------------------------------------
Wed Feb 10 08:38:56 CET 2016 - mc@suse.de

- version 2.5.18.1-1
- provide empty no_proxy variable for reference in rhn.conf
- do not import errata to all synced channels because some may not
  have all packages synced
- advise users to purge satsync cache on IntegrityError
- making sure packages without errata are included
- fixing invalid query

-------------------------------------------------------------------
Tue Jan 26 14:19:55 CET 2016 - mc@suse.de

- version 2.5.13.1-1
- update guest also on re-registration
- allow to change uuid of already registered guests
- there can be guests without hypervisor registered
- fixing exception when reactivating system without base channel and without
  any available
- use 2048MB as default for taskomatic max java memory
- add comment about taskomatic jvm max memory to rhn.conf (bsc#957653)
- Added filename in the error message of satellite-sync, in case file
  has wrong size
- Added processing of ValueError exception, during spacewalk-data-
  fsck
- local variable 'primif' referenced before assignment

-------------------------------------------------------------------
Sat Jan 16 11:39:21 CET 2016 - mc@suse.de

- version 2.5.10.1-1
- cleaning few old translations

-------------------------------------------------------------------
Thu Jan 14 13:37:12 CET 2016 - mc@suse.de

- version 2.5.9.1-1
- removing old duplicate template file
- allow client responses to be in Unicode
- cut string after full characters (bsc#960801)

-------------------------------------------------------------------
Tue Jan 05 15:57:59 CET 2016 - mc@suse.de

- version 2.5.8.2-1
- update CPU only if it has changed
- set "last_boot" and "os" for the host
- read SystemInfomation, create a foreign mainframe system
  and link to virtual instance
- add "mainframe_sysinfo" capability

-------------------------------------------------------------------
Wed Dec 16 11:18:47 CET 2015 - mc@suse.de

- version 2.5.8.1-1
- making synced channels in null org visible to all orgs
- during installation insert default SSL crypto key with null org
- fix typos

-------------------------------------------------------------------
Thu Dec 10 17:58:23 CET 2015 - mc@suse.de

- version 2.5.4.2-1
- avoid referencing unassigned variable (bsc#956981)

-------------------------------------------------------------------
Mon Nov 30 11:36:32 CET 2015 - mc@suse.de

- version 2.5.4.1-1
- Fix lookup virtual instance by uuid in virtualization backend in case so that
  it ignores the host id when uuid is not null. Removed invalid comment.
- Change the virtualization backend not to duplicate data in case host and
  guests are in different organizations
- fix patch syning if no issued date is given. Use now as date (bsc#953584)
- fix SUSE patch style detection for RES4 (bsc#953825)
- move support report creation to spacewalk-debug
- don't print python object details in reposync.py
- spacewalk-repo-sync: support multiple '-c channel' as in satellite-sync

-------------------------------------------------------------------
Thu Oct 22 16:35:50 CEST 2015 - mc@suse.de

- version 2.5.1.2-1
- use sle_version macro while checking for SLE only

-------------------------------------------------------------------
Wed Oct 07 14:53:10 CEST 2015 - mc@suse.de

- version 2.5.1.1-1
- drop monitoring
- replace upstream subscription counting with new subscription
  matching (FATE#311619)
- integrate SaltStack for configuration management (FATE#312447)

-------------------------------------------------------------------
Sun Sep 27 14:44:12 CEST 2015 - mc@suse.de

- version 2.1.55.21-1
- read repository checksum type after setting the certificate
  for a repository

-------------------------------------------------------------------
Wed Sep 23 15:10:55 CEST 2015 - mc@suse.de

- version 2.1.55.20-1
- define db_password to be read as a string (bsc#946381)

-------------------------------------------------------------------
Wed Jul 29 14:53:27 CEST 2015 - mc@suse.de

- version 2.1.55.19-1
- Enhance date only in patches to full ISO datetime (bsc#937029)
- Fix UnboundLocalError on rhnFault in dist upgrade (bsc#936182)
- detect new and old SUSE patch style (bsc#936869)

-------------------------------------------------------------------
Tue Jun 23 11:12:57 CEST 2015 - jrenner@suse.de

- version 2.1.55.18-1
- Require pyliblzma to enable sync of EPEL repos (bsc#934417)

-------------------------------------------------------------------
Mon Jun 22 16:15:43 CEST 2015 - jrenner@suse.de

- version 2.1.55.17-1
- detect SUSE Manager Tools channel as well (bsc#935433)
- import RPMs which vendor is an empty string (bsc#934124)
- set primary interface during registration (bnc#929058)
- do not reset primary network interface at hardware refresh (bnc#895071)

-------------------------------------------------------------------
Tue Mar 31 14:55:31 CEST 2015 - mc@suse.de

- version 2.1.55.16-1
- Copyright texts updated to SUSE LLC
- package inventory and channel report into spacewalk-debug
- Adding on the spacewalk-data-fsck man page the option --remove-mismatch
- add funcionality on spacewalk-data-fsck to remove the RPM which does not
  match checksum
- Fix the primary key definition for rhnPackageFile
- don't crash re-registrations if the original owner has been deleted
- sw-repo-sync fix to sync kickstart.
- init the second DB connection only when needed (inspired by bsc#915581)
- check for reboot type only (inspired by bsc#915581)

-------------------------------------------------------------------
Tue Feb 03 12:05:52 CET 2015 - mc@suse.de

- version 2.1.55.15-1
- convert mtime to localtime to prevent invalid times because of DST
  (bsc#914437)
- Do not exit with error if a vendor channel has no URL associated
  (bsc#914260)
- Getting rid of Tabs and trailing spaces
- copy all SUSE Manager logfiles into spacewalk-debug
- Update spacewalk-debug man page
- Exclude old backup-logs from spacewalk-debug to reduce size
- fix ISS export with unset patch severity
- ISS export/import informations about cloned channels (FATE#317789)
- convert empty string to null for DMI values (bsc#911272)

-------------------------------------------------------------------
Thu Dec 18 13:38:25 CET 2014 - mc@suse.de

- version 2.1.55.14-1
- fix encoding of submit message
- create (and label) /var/cache/rhn/satsync
- fixed double-counting of systems subscribed to more than one
  channel

-------------------------------------------------------------------
Thu Dec 04 16:31:03 CET 2014 - mc@suse.de

- version 2.1.55.13-1
- insert update tag at the correct place for SLE12 (bsc#907677)
- different registration paths should lock tables in the same order
  This could potentially cause deadlocks
- spacewalk-data-fsck: use config file variable instead of hardcoded path part
- drop unused column product_list in suseProducts table
- sanitize db_* config values

-------------------------------------------------------------------
Mon Nov 24 13:49:38 CET 2014 - mc@suse.de

- trigger generation of metadata if the repo contains no packages
  (bsc#870159)

-------------------------------------------------------------------
Fri Nov 07 13:27:27 CET 2014 - mc@suse.de

- version 2.1.55.12-1
- With NCC Backend still use the old style ISS method
- Make spacewalk-debug scc migration compatible

-------------------------------------------------------------------
Sat Nov 01 15:54:13 CET 2014 - mc@suse.de

- version 2.1.55.11-1
- ISS: Ignore errors if deprecated files do not exist on export
- ISS: export/import Subscriptions and entitlements
- ISS: remove old import code for NCC products and subscriptions
- ISS: export/import suseProductChannels and suseUpgradePaths via ISS
- ISS: export/import SUSE Products via ISS
- Fix cleanup when DB init goes wrong
- sanitize db_name config value
- fixed variable name

-------------------------------------------------------------------
Tue Oct 14 14:57:25 CEST 2014 - mc@suse.de

- version 2.1.55.10-1
- require python-enum34
- update channel checksum type for vendor channels
- read mirror credenatials from DB depending on the cc_backend.
- move current_backend() from susemanager to backend and rename it to
  current_cc_backend
- Speed up satellite-sync by avoiding commonly-called dblink_exec
- backend should correctly checksum config files with macros in them
- Add /usr/share/rhn/config-defaults in spacewalk-debug
- fix spacewalk-debug to be fully postgreSQL aware.
- correct UTF8 config files from being marked as binary
- increase size of update_tag column in rhnChannel table

-------------------------------------------------------------------
Fri Sep 12 15:34:51 CEST 2014 - mc@suse.de

- version 2.1.55.9-1
- preserve the query params in the url
- allow missing packages in patches if they are not part of this repo
- handle SLE12 update tag correctly in reposync
- fix traceback when pushing rpms with archive size > 4GB
- queue server for errata cache update when package list changes
- recognize oVirt node as virtual system
- adding handling for new rpm header information

-------------------------------------------------------------------
Wed Sep  3 01:41:39 CEST 2014 - ro@suse.de

- sanitize release line in specfile

-------------------------------------------------------------------
Tue Jun 17 11:04:37 CEST 2014 - jrenner@suse.de

- version 2.1.55.8-1
- Additional spacewalk backend methods and capability needed
- Spacewalk changes needed to support collisionless proxy lookaside

-------------------------------------------------------------------
Tue May 27 17:14:40 CEST 2014 - mc@suse.de

- version 2.1.55.7-1
- Fix crash when EULA comes with broken encoding and unexpected
  symbols from the susedata.xml file

-------------------------------------------------------------------
Thu May 22 14:32:50 CEST 2014 - mc@suse.de

- version 2.1.55.6-1
- spacewalk-update-signatures: fix logging, find more wrong keyids
     and remove existing associations before updating (bnc#874634)
- fixed 'empty separator' error
- Branding fixes
- fix syntax error in SQL statement

-------------------------------------------------------------------
Fri May 16 13:15:09 CEST 2014 - mc@suse.de

- version 2.1.55.5-1
- ISS: fix EULA import on Oracle db
- add suseEula to RPM package
- package and install suseEula
- ISS: sync SUSE's package EULAs
- Parse and import packages' EULAs

-------------------------------------------------------------------
Wed May 07 12:14:10 CEST 2014 - mc@suse.de

- version 2.1.55.4-1
- Revert "Adding option [-l|--list] to spacewalk-repo-sync"

-------------------------------------------------------------------
Tue May 06 15:26:31 CEST 2014 - mc@suse.de

- version 2.1.55.3-1
- remove ; in SQL statement to fix error with oracle DB
- Raise error if channel cannot be subscribed (bnc#875958)
- Format oldRoute to match newRoute, so that rhnServerPath isn't
  updated every time
- Adding option [-l|--list] to reposync
- Add --justks to sw-remove-channel
- sw-remove-channel --justdb has no impact on ks trees.
- rename channel-with-childs to channel-with-children
- Add option to spacewalk-remove-channel parent
- Added spacewalk-data-fsck man page(8)
- uniquify repo-sync packages in case of bad metadata
- allow MD5 config file checksums in fips mode
- commit after adding a job to taskomatic queue
- generate empty metadata for repos without primary
- proper failure handle (bnc#822644)

-------------------------------------------------------------------
Thu Apr 10 17:33:33 CEST 2014 - mc@suse.de

- version 2.1.55.2-1

-------------------------------------------------------------------
Thu Apr 10 17:33:22 CEST 2014 - mc@suse.de

- fix release in specfile for SLE12 (bnc#872970)

-------------------------------------------------------------------
Thu Mar 27 10:12:51 CET 2014 - fcastelli@suse.com

- version 2.1.55.1-1
- Package lock - python code: handle multiple lock events
- Catch more error message from gpg
- Reposync: remove interrupted downloads [bnc#866490]
- Not all machines provide manufacturer, was not None safe
- Spacewalk-debug: dereference links [bnc#865934]
- Specify package only with version
-------------------------------------------------------------------
Thu Feb 27 14:55:10 CET 2014 - fcastelli@suse.com

- version 2.1.54.1-1
- workaround for rpm-python bug
- update openstack guest requirements

-------------------------------------------------------------------
Fri Feb 21 15:31:07 CET 2014 - fcastelli@suse.com

- version 2.1.52.1-1
- Detect OpenStack guests as virtual so they can consume flex guest
- Rename variable so it doesn't colide with reserved word

-------------------------------------------------------------------
Thu Feb 13 15:24:31 CET 2014 - mc@suse.de

- version 2.1.49.2-1
- query should not end with semicolon in oracle
- add /usr/share/rhn to filelist
- no pre-requires of spacewalk-config on SLE12
- make unittests work on python 2.7 and higher without
  extra package installed
- no pylint on SLE12

-------------------------------------------------------------------
Fri Feb 07 13:16:58 CET 2014 - mc@suse.de

- version 2.1.49.1-1
- add functions to query ISS Master server from DB
- apply exclude filters to dependencies in repo-sync
- don't remove files referenced from other distributions/trees
- propagate --skip-kickstart-trees to delete_channels()
- remove clean-reposync-logs cronjob
- fixed man page for spacewalk-remove-channel
- added option to skip kickstart trees removal
- sw-remove-channel does not rm ks trees.
- Inter server sync: export also errata's severity
- Fixing InvalidPackageError when importing from channel dump
- commit after updating server's package profile
- Add extra log folder /var/log/rhn/tasko/sat/ in spacewalk-debug.
  [bnc#854090]
- allow CVE-IDs with more then 13 chars
  new syntax since 2014
- fixing sat-sync daylight-savings-related 'NoneType is
  unsubscriptable' error

-------------------------------------------------------------------
Mon Jan 13 09:53:00 CET 2014 - mc@suse.de

- version 2.1.39.1-1
- set reboot action status to sucess after the reboot (FATE#312591)
- added setLocked actions (FATE#312359)

-------------------------------------------------------------------
Wed Dec 18 14:05:37 CET 2013 - mc@suse.de

- version 2.1.38.2-1
- allow 1 character system profile names

-------------------------------------------------------------------
Mon Dec 09 16:02:08 CET 2013 - mc@suse.de

- version 2.1.38.1-1
- better detection for SUSE KVM and Cloud systems
- support bootstrap entitlement for bare-metal registration
  (FATE#312329)
- use new ISS slave detection

-------------------------------------------------------------------
Thu Nov 28 16:24:43 CET 2013 - mc@suse.de

- version 1.7.38.30-1
- replace encode/decode with to_string/to_unicode
- make sure we put strings to fd.write()
- replace application code with database lookup to prevent conflicting
  inserts
- python server: better logging of exceptions
- log errors on bad request (bnc#849856)
- fixed table alias
- updated spacewalk-repo-sync's man page (bnc#846351)
- add support for enhances rpm weak dependencies (backend) (bnc#846436)
- python pgsql driver: handled ProgrammingError exceptions
- Fix typos in entitlement report (bnc#840751)

-------------------------------------------------------------------
Fri Sep 27 09:59:33 CEST 2013 - mc@suse.de

- version 1.7.38.29-1
- with deep-verify import patches step by step
- check if mountpoint exists and send error mail (bnc#839111)
- bool(0) == False, but is a valid file mode

-------------------------------------------------------------------
Tue Aug 27 17:42:46 CEST 2013 - mc@suse.de

- version 1.7.38.28-1
- Ensure the file object is closed only when no IOError took place
  (bnc#837035)

-------------------------------------------------------------------
Wed Aug 21 15:54:56 CEST 2013 - mc@suse.de

- version 1.7.38.27-1
- add option to disable Expect header for post request (bnc#834200)
- re-import all patches with param deep-verify (bnc#833643)
- rewrite package org to match where they got imported (bnc#834780)
- Fix field length of erratum-advisory-name to match real DB field length
- forward register and de-register requests to parent
- debranding satellite-sync
- provide dummy repoindex handler for auth test in ISS case
- use needed mgr_ncc_sync_lib calles in satellite-sync
- copy SUSE product and subscription information into the disk dump
- add handler for ncc sync data used by iss (bnc#832776)
- package mgr-inter-sync and mgr-exporter commands (FATE#312371)
- import/export Support Information
- sync suseProductFiles with inter-server-sync
- dump and read rhn-channel-update-tag
- Add curl debugging to send and accessible (bnc#834200)
- filter out bad package/architecture combinations
- add debug code to import_susedata
- handle unicode tracebacks
- handle compressed products file
- Fix pylint errors - bnc#829073
- Fix code to work with python 2.4 - bnc#829073
- Make reposync work with local repositories - bnc#829073

-------------------------------------------------------------------
Wed Jun 12 13:26:43 CEST 2013 - mc@suse.de

- version 1.7.38.26-1
- fix reactivation of systems (bnc#823241)
- remove incorrect path from db
- Adding file path restoration functionality to spacewalk-data-fsck
- update copyright column length
- don't truncate channel name to 64 chars
- make API compatible with old RHEL5 clients
- No line break at the end of the package summary (bnc#821968)
- don't truncate filepath when exporting
- fix registration issues on PG
- update expired gpg keys in the keyring
- set copy_local urlgrabber option to copy also file URLs (bnc#819781)
- implement no_proxy usage (FATE#315039)
- use timeout config option also in suseLib send function (bnc#815460)

-------------------------------------------------------------------
Thu May 17 17:13:44 CEST 2013 - mc@suse.de

- version 1.7.38.25-1
- make satellite-sync work with new rhnlib (bnc#815460)
- search for CVE numbers also in the description
- require rhnlib with timeout option
- make rpclib connection timeout configurable (bnc#815460)
- return 404 Not Found on requests of content or installation.xml (bnc#815441)
- fix encoding in products summary and description

-------------------------------------------------------------------
Fri May 17 15:04:28 CEST 2013 - mc@suse.de

- fix authentication checking in inter server sync
  CVE-2013-2056 (bnc#819365)

-------------------------------------------------------------------
Thu Apr 04 15:32:18 CEST 2013 - mc@suse.de

- version 1.7.38.24-1
- Write better error message if the GPG key is not imported
  (bnc#812599)
- correct size for old rpms > 2 GiB
- do not read rpm into memory before transferring to client
  (bnc#801151)
- do not log passwords in URL
- If the database host is localhost, use Unix sockets in backend.
- SSH Server Push (backend) (FATE#312909)
- support V4 RSA/SHA1 signature
- Use FQDN in reposync error emails
- fix unicode encoding (bnc#803866)
- do not change the channels on future actions request

-------------------------------------------------------------------
Fri Feb 08 11:09:35 CET 2013 - mc@suse.de

- version 1.7.38.23-1
- send patch notifications only for new patches (FATE#314765)
- log with debug level, if wanted
- collect download errors and send error mail (bnc#801189)
- compare patch version as integers
- do not send null values for new products via XMLRPC (bnc#798131)
- change_base_channel should honor suse_products info if available

-------------------------------------------------------------------
Tue Dec 18 12:55:55 CET 2012 - mc@suse.de

- version 1.7.38.22-1
- fix formatstring error with proxy user and password

-------------------------------------------------------------------
Tue Nov 27 17:24:02 CET 2012 - mc@suse.de

- version 1.7.38.21-1
- remove product reference while deleting channel (bnc#790987)

-------------------------------------------------------------------
Thu Nov 22 15:28:52 CET 2012 - jrenner@suse.de

- version 1.7.38.20-1
- fix is_sha256_capable() function (bnc#790717)
- use SUSE specific proxy settings in reposync (bnc#779992)
- read proxy from rhn.conf before other places
- fix wrong variable binding (bnc#790143)
- rollback any unfinished transaction
- for the installed_size, ignore situation when it was not populated
  in the database.
- don't fail when from attribute is missing
- make sure proxy is enabled in sysconfig before reading it
- Add support for multiple mirror credentials
- SP migration backend (FATE#312431, FATE#312312)
- use smdba space-overview for report if exists
- do not return not existing patchnames (bnc#786105)
- add xmlrpc function update_status and server capability

-------------------------------------------------------------------
Fri Oct 05 10:56:43 CEST 2012 - mc@suse.de

- version 1.7.38.19-1

-------------------------------------------------------------------
Thu Oct 04 15:52:25 CEST 2012 - mc@suse.de

- version 1.7.38.18-1
- support upgrade_version without channel switching

-------------------------------------------------------------------
Fri Sep 28 16:18:24 CEST 2012 - mc@suse.de

- version 1.7.38.17-1
- load suse_products in the server object if not available
- reposync: do not use a proxy to access localhost
- Adding IPv6 ip-address detection to proxy auth fix (bnc#783667)
- separate proxy auth error hostname into separate header
- multi-tiered proxies don't update auth tokens correctly
  (bnc#783667)

-------------------------------------------------------------------
Tue Aug 07 16:40:35 CEST 2012 - mc@suse.de

- version 1.7.38.16-1
- fix SQL syntax for postgres

-------------------------------------------------------------------
Thu Aug 02 16:34:21 CEST 2012 - mc@suse.de

- version 1.7.38.15-1
- Truncating date string and therefore preventing ORA-01830
- skip ignored errata also in the second step (bnc#773108)
- fix detection of old suse style patches (bnc#773108)
- Fixing placeholder syntax in sql statement

-------------------------------------------------------------------
Thu Jul 19 14:39:32 CEST 2012 - ug@suse.de

- version 1.7.38.14-1
- yet another branding fix

-------------------------------------------------------------------
Mon Jul 16 15:10:16 CEST 2012 - ug@suse.de

- version 1.7.38.13-1
- postgresql don't know about decode
- fixed ERROR: subquery in FROM must have an alias
- fixed AttributeError: 'buffer' object has no attribute 'write'
- Correct SQL query for installing and removing solaris patches
- Correct query for PGSQL, addressing: SQL syntax error
- man page fix and root-level user warning for rhn-satellite-exporter

-------------------------------------------------------------------
Mon Jun 25 10:21:36 CEST 2012 - mc@suse.de

- version 1.7.38.12-1
- handle locally exception in entitle_server()
- made error message more detailed

-------------------------------------------------------------------
Thu Jun 21 11:35:17 CEST 2012 - jrenner@suse.de

- version 1.7.38.11-1
- removed functions which were orphaned by client v1 API removal
- fix call of save_suse_products()
- do not entitle virt guests twice during registration
- fix parsing susedata (bnc#765667)
- removed support for Red Hat Linux 6.2 and 7.[0123]
- print reasonable error message when something wrong with repo

-------------------------------------------------------------------
Wed Jun  6 11:58:16 CEST 2012 - ug@suse.de

- added a workaround for bnc#761350
  registering of a VM does not work

-------------------------------------------------------------------
Fri Jun  1 18:19:38 CEST 2012 - mc@suse.de

- fix ISE during registration because of duplicate ids
  (bnc#765123)

-------------------------------------------------------------------
Thu May 31 10:56:09 CEST 2012 - mc@suse.de

- version 1.7.38.10-1
- decode unicode string on IDN machines
- mock import_susedata
- allow retrieving susedata.xml.gz
- implement get_susedata()
- implement import_susedata()

-------------------------------------------------------------------
Mon May 14 15:16:11 CEST 2012 - mc@suse.de

- version 1.7.38.9-1
- fix registration of virt. machines (bnc#761350)

-------------------------------------------------------------------
Mon May 14 10:54:49 CEST 2012 - mc@suse.de

- version 1.7.38.8-1
- better check for empty version, release and arch
- with postgres empty varchar has to be null
- fix CVE test in testsuite
- improve patch handling for broken updateinfo files

-------------------------------------------------------------------
Wed May 09 13:41:34 CEST 2012 - mc@suse.de

- version 1.7.38.7-1
- define python macros
- No need to be autonomous when inserting to rhnArchType,
  only satellite-sync does it.

-------------------------------------------------------------------
Tue May  8 14:48:10 CEST 2012 - ug@suse.de

- integrated upstream feedback for studio integration (bnc#764532)

-------------------------------------------------------------------
Wed May 02 14:23:29 CEST 2012 - mc@suse.de

- version 1.7.38.6-1
- no fileprovide of gettext in SUSE
- Assign a dummy profile when none is selected.
- xccdf_eval should not send null value

-------------------------------------------------------------------
Fri Apr 27 16:13:22 CEST 2012 - mc@suse.de

- version 1.7.38.5-1
- update monitoring probes in small batches to reduce the chance of a
  deadlock
- raise SQLSchemaError alike oracle driver does
- fix sql query with --use-sync-date and --start-date of
  rhn-satellite-exporter

-------------------------------------------------------------------
Fri Apr 20 15:34:23 CEST 2012 - mc@suse.de

- version 1.7.38.4-1
- Fix inserting installed products
- set a bug title if we do not get one
- The mod_wsgi insists on having something after the numeric value on the
  Status line.
- Workaround httplib in 2.4 which did not have the responses dictionary.
- write nicer error message in case you are missing rpm files
- update man-pages
- copy postgres initlog in SUSE
- adding PostgreSQL configuration and log files to the debug.
- updating rhn-charsets man page -- update list of value names, no
  command line options.
- make rhn-charsets working on PostgreSQL as well; the output format
  changed even for Oracle.

-------------------------------------------------------------------
Fri Apr 13 15:43:45 CEST 2012 - mc@suse.de

- version 1.7.38.3-1
- Update config default to preserve base channel on reactivation
- rhn-schema-stats: support for PostgreSQL
- rhn-db-stats: support for PostgreSQL
- check channel permissions when unsubscribing a channel
- fix empty references in updateinfo
- remove source packages from compatible arch. We do not mirror them.

-------------------------------------------------------------------
Fri Apr 13 13:46:19 CEST 2012 - ug@suse.de

- fixed packaging of spacewalk-backend-xmlrpc
- fixed python bug in SUSE Studio image deployment

-------------------------------------------------------------------
Fri Mar 30 14:55:29 CEST 2012 - mc@suse.de

- version 1.7.38.2-1
- Truncate data which are longer than db allows
- Store also @idref of xccdf:rule-result element
- We want to store all idents per rule-result
- return products.xml metadata on request
- fixing sql queries with alias
- need to use timestamp datatype to preserve the precision.
- cast to string to force lookup_evr prototype.
- spacewalk-repo-sync documentation fix : add include/exclude options to
  manpage
- add default value for taskomatic.channel_repodata_workers
- created module for usefull cli functions

-------------------------------------------------------------------
Sat Mar 24 15:57:24 CET 2012 - mc@suse.de

- parameters should not be None

-------------------------------------------------------------------
Thu Mar 22 16:06:49 CET 2012 - mc@suse.de

- rotate logfiles with user www (bnc#681984) CVE-2011-1550

-------------------------------------------------------------------
Thu Mar 22 15:10:42 CET 2012 - mc@suse.de

- fix arbitrary package upload (bnc#751837)
  CVE-2012-1145

-------------------------------------------------------------------
Wed Mar 21 17:33:17 CET 2012 - mc@suse.de

- version 1.7.38.1-1
- Bumping package version

-------------------------------------------------------------------
Fri Mar 16 16:06:31 CET 2012 - ug@suse.de

- replace passwords in debug files (bnc#752467)

-------------------------------------------------------------------
Thu Mar 15 17:14:40 CET 2012 - jrenner@suse.de

- Add support for studio image deployments

-------------------------------------------------------------------
Mon Mar  5 12:42:12 CET 2012 - mc@suse.de

- add suseLib.accessible() doing a HEAD request to test
  if a URL is accessible

-------------------------------------------------------------------
Tue Jan 31 16:16:31 CET 2012 - mantel@suse.de

- some more renames Novell --> SUSE

-------------------------------------------------------------------
Thu Jan 19 12:17:49 CET 2012 - jrenner@suse.de

- Setting up seclist in registration.py (bnc#782819, brc#749890)
- CVE-2012-0059

-------------------------------------------------------------------
Thu Jan  5 10:10:01 CET 2012 - mc@suse.de

- spacewalk-debug should package NCC data dump into the tar ball

-------------------------------------------------------------------
Thu Dec 22 15:48:30 CET 2011 - mantel@suse.de

- do not change server.pot

-------------------------------------------------------------------
Thu Dec 22 14:59:55 CET 2011 - mantel@suse.de

- rename Novell to SUSE (#708333)

-------------------------------------------------------------------
Thu Dec 22 10:50:34 CET 2011 - mc@suse.de

- remove all unsupported translations

-------------------------------------------------------------------
Mon Dec 19 15:36:20 CET 2011 - mc@suse.de

- parse products.xml during reposync and store values in the
  Database (bnc#644678)

-------------------------------------------------------------------
Mon Dec 12 17:31:32 CET 2011 - iartarisi@suse.cz

- Add new --deep-copy option to spacewalk-repo-sync to allow skipping
  the re-calculation of package checksums

-------------------------------------------------------------------
Tue Nov  8 14:09:44 CET 2011 - jrenner@suse.de

- Implement audit logging for the backend API (fate#312607)

-------------------------------------------------------------------
Wed Oct 26 13:59:09 CEST 2011 - mc@suse.de

- add support for V4 DSA and RSA rpm signatures to display correct
  content provider (bnc#726577)
- enhance spacewalk-update-signatures to clean wrong keyids
  before update starts

-------------------------------------------------------------------
Thu Oct 13 14:51:29 CEST 2011 - iartarisi@suse.cz

- fix reposync failure when trying to associate package which couldn't
  be downloaded (bnc#722917)

-------------------------------------------------------------------
Tue Oct 11 17:01:46 CEST 2011 - mc@suse.de

- fix spacewalk-remove-channel to work on SUSE Manager (bnc#670206)

-------------------------------------------------------------------
Tue Oct 11 15:59:36 CEST 2011 - mc@suse.de

- adapt spacewalk-debug for SUSE Manager

-------------------------------------------------------------------
Mon Oct 10 15:19:31 CEST 2011 - mc@suse.de

- fix typo in reposync cleanup script (bnc#712860)

-------------------------------------------------------------------
Fri Oct  7 12:33:18 CEST 2011 - iartarisi@suse.cz

 - fix bug when parsing a patches.xml file with an extra <category> tag

-------------------------------------------------------------------
Wed Oct  5 19:01:45 CEST 2011 - mc@suse.de

- drop incompatible packages of a patch

-------------------------------------------------------------------
Fri Sep 30 12:39:33 CEST 2011 - mc@suse.de

- remove default currency from backend part of rhn.conf

-------------------------------------------------------------------
Thu Sep 29 13:52:25 CEST 2011 - mc@suse.de

- set patch severity to Low if none is specified to get all
  security patches listed in the currency report

-------------------------------------------------------------------
Mon Sep 26 17:57:36 CEST 2011 - iartarisi@suse.cz

- fix e['channels'].append AttributeError in case existing_errata is None
- fix failing unittest

-------------------------------------------------------------------
Mon Sep 26 17:06:15 CEST 2011 - mc@suse.de

- fix loosing patches if a repository is synced into
  different channels (bnc#720312)

-------------------------------------------------------------------
Fri Sep 23 14:36:11 CEST 2011 - mc@suse.de

- add unittests to check again

-------------------------------------------------------------------
Fri Sep 23 13:21:58 CEST 2011 - mc@suse.de

- change BuildRoot to SUSE default required for BuildService
- recompile python after unittests to remove buildroot path
  in binaries

-------------------------------------------------------------------
Tue Sep 20 17:35:42 CEST 2011 - iartarisi@suse.cz

- use pylint instead of python-pylint for checks

-------------------------------------------------------------------
Mon Sep 12 13:47:36 CEST 2011 - iartarisi@suse.cz

- remove extra toy targets that we don't use from Makefile.defs, which
  were mangling the PYTHONPATH

-------------------------------------------------------------------
Mon Sep 12 11:24:58 CEST 2011 - iartarisi@suse.cz

- run unittests and pylint from Makefile.backend at build time

-------------------------------------------------------------------
Fri Sep  9 12:24:19 CEST 2011 - iartarisi@suse.cz

- fixed E:442:XML_Dumper._validate_channels: Too many arguments for
  format string

-------------------------------------------------------------------
Wed Sep  7 16:23:27 CEST 2011 - mc@suse.de

- add cronjob to cleanup reposync log directory (bnc#712860)

-------------------------------------------------------------------
Wed Sep  7 12:42:51 CEST 2011 - mc@suse.de

- refactor reposync

-------------------------------------------------------------------
Mon Sep  5 16:22:04 CEST 2011 - iartarisi@suse.cz

- fix another typo in the specfile

-------------------------------------------------------------------
Mon Sep  5 16:17:15 CEST 2011 - iartarisi@suse.cz

- fix typo in specfile

-------------------------------------------------------------------
Mon Sep  5 16:08:51 CEST 2011 - iartarisi@suse.cz

- only run unittests during package build where we have the right
  BuildRequires

-------------------------------------------------------------------
Mon Sep  5 11:31:49 CEST 2011 - iartarisi@suse.cz

- added suseLib.py - library that deals with NCC/proxy configs/products
  etc.
- make unittests run during package build

-------------------------------------------------------------------
Mon Aug 22 16:35:42 CEST 2011 - iartarisi@suse.cz

- fixed TypeError in find_bugs method caused by empty patch descriptions

-------------------------------------------------------------------
Thu Aug 18 10:33:49 CEST 2011 - iartarisi@suse.cz

- fixed an import error in diskImportLib.py

-------------------------------------------------------------------
Fri Aug 12 11:09:59 CEST 2011 - iartarisi@suse.cz

- remove 'channel' from server.handlers.app as the sources have already
  been deleted (bnc#711967)

-------------------------------------------------------------------
Fri Aug 12 07:55:54 UTC 2011 - kkaempf@novell.com

- Remove 'comps' from Makefile (bnc#711938)

-------------------------------------------------------------------
Fri Aug 12 07:20:58 UTC 2011 - kkaempf@novell.com

- fix fetchTraceback and rhnFault import (bnc#711934)

-------------------------------------------------------------------
Thu Aug 11 15:08:03 CEST 2011 - iartarisi@suse.cz

- fix more imports after the move from spacewalk.common

-------------------------------------------------------------------
Thu Aug 11 11:13:46 CEST 2011 - iartarisi@suse.cz

- fix imports on UserDictCase to point to rhn.UserDictCase (bnc#711518)

-------------------------------------------------------------------
Wed Aug 10 11:30:48 CEST 2011 - iartarisi@suse.cz

- removed implicit imports to spacewalk.common (fixes bnc#711214,
  bnc#711211, bnc#711434)

-------------------------------------------------------------------
Tue Aug  9 10:26:35 CEST 2011 - iartarisi@suse.cz

- fixed missing import of 're' module (bnc#711188)

-------------------------------------------------------------------
Wed Aug  3 15:45:41 CEST 2011 - iartarisi@suse.cz

- reposync: fix ambiguous message when skipping a patch which references
  a package that's not in the database (bnc#702932)

-------------------------------------------------------------------
Wed Jul  6 17:49:36 CEST 2011 - mc@suse.de

- add server capability xmlrpc.errata.patch_names'

-------------------------------------------------------------------
Wed Jul  6 14:33:24 CEST 2011 - mc@suse.de

- fix requires for Code10

-------------------------------------------------------------------
Wed Jun 29 15:26:41 CEST 2011 - iartarisi@suse.cz

- added errata.getErrataNamesById function to the XMLRPC API

-------------------------------------------------------------------
Mon Jun  6 17:10:46 CEST 2011 - mc@suse.de

- set RPM vendor to "Not defined" if the RPM say "(none)"
  (FATE#312378, bnc#693291)

-------------------------------------------------------------------
Tue May 24 15:31:16 CEST 2011 - mc@suse.de

- some wierd packages have files in iso8859-1 not utf-8
- fix encoding of summary and description of a package if it is
  wrong

-------------------------------------------------------------------
Mon May 23 17:22:18 CEST 2011 - mc@suse.de

- Improve error message when gpg key is wrong or missing
  (bnc#693574)
- do not trigger a resync if file is missing. This can cause
  an endless loop (bnc#695392)
- do not send tracebacks as email if reposync failed. Send only
  the error message. (bnc#691579)

-------------------------------------------------------------------
Mon May  9 10:23:05 CEST 2011 - mc@suse.de

- fix errata export/import for sync
- handle sync with older spacewalk server which do not support
  weak dependencies

-------------------------------------------------------------------
Wed Apr 20 11:24:05 CEST 2011 - iartarisi@suse.cz

- reposync - parse and insert zypper code10 patches into the database

-------------------------------------------------------------------
Thu Apr 14 15:19:47 CEST 2011 - jrenner@suse.de

- Remove the channel APP handler (bnc#685078)
  (CVE-2009-0788, CVE-2010-1171)

-------------------------------------------------------------------
Fri Apr  1 12:09:01 CEST 2011 - mc@suse.de

- fix adding patches to a channel. Treat no epoch as the same as
  epoch is 0 (bnc#682846)

-------------------------------------------------------------------
Thu Mar 31 16:19:17 CEST 2011 - mc@suse.de

- fix a syntax error with old python versions

-------------------------------------------------------------------
Tue Mar 22 13:51:48 CET 2011 - iartarisi@suse.cz

- fixed bnc#673022 mirror timeout errors shouldn't cause tracebacks

-------------------------------------------------------------------
Thu Mar 17 10:58:24 CET 2011 - mc@suse.de

- check that path is not None

-------------------------------------------------------------------
Wed Mar 16 10:26:17 CET 2011 - iartarisi@suse.cz

- fixed bnc#679866 (downloading subscriptions fails when using integer
  credentials)

-------------------------------------------------------------------
Tue Mar  8 14:28:08 CET 2011 - iartarisi@suse.cz

- fixed bnc#644072 (password guessing vulnerability) with two commits
  from upstream

-------------------------------------------------------------------
Wed Feb 23 16:46:50 CET 2011 - ug@suse.de

- fixed virtual SUSE KVM machines in the webui (bnc#674344)

-------------------------------------------------------------------
Fri Feb 18 15:51:45 CET 2011 - mc@suse.de

- fix extract keyid from RPM header

-------------------------------------------------------------------
Thu Feb 17 16:02:25 CET 2011 - mc@suse.de

- do not remove not existing files

-------------------------------------------------------------------
Thu Feb 17 15:38:05 CET 2011 - mantel@suse.de

- fix debranding issues (bnc#672637)

-------------------------------------------------------------------
Tue Feb 15 10:14:55 CET 2011 - ug@suse.de

- typo fixed (indentation error bnc#671799)

-------------------------------------------------------------------
Mon Feb 14 17:22:39 CET 2011 - mc@suse.de

- expect not signed metadata with spacewalk-repo-sync if
  url is given on the commandline

-------------------------------------------------------------------
Sat Feb 12 16:54:53 CET 2011 - mc@suse.de

- send Mail if repo-sync failed

-------------------------------------------------------------------
Fri Feb 11 17:54:06 CET 2011 - jkupec@suse.cz

- correct strings in rhnException.py

-------------------------------------------------------------------
Fri Feb 11 11:47:57 CET 2011 - mc@suse.de

- catch exception primary not available and print nice message
  (bnc#671225)

-------------------------------------------------------------------
Thu Feb 10 18:15:23 CET 2011 - mc@suse.de

- remove org change again; fixed at another place

-------------------------------------------------------------------
Wed Feb  9 13:46:12 CET 2011 - jkupec@suse.cz

- removed unsupported satellite-sync from the
  spacewalk-backend-tools package (bnc #669610)

-------------------------------------------------------------------
Wed Feb  9 11:36:28 CET 2011 - mc@suse.de

- fix typo in sql statement

-------------------------------------------------------------------
Wed Feb  9 10:51:13 CET 2011 - mantel@suse.de

- some more renames of RHN to NCC (BNC#668824)

-------------------------------------------------------------------
Wed Feb  9 10:08:15 CET 2011 - mantel@suse.de

- change name of default organization (BNC#663983)

-------------------------------------------------------------------
Tue Feb  8 15:58:22 CET 2011 - mc@suse.de

- change mountpoint and prepended_dir (bnc#669558)

-------------------------------------------------------------------
Tue Feb  1 13:26:06 CET 2011 - mc@suse.de

- fix building on RH

-------------------------------------------------------------------
Mon Jan 31 18:14:57 CET 2011 - mc@suse.de

- call yum update_md with the option to get all updateinfos
  and not only the newest (bnc#668333)

-------------------------------------------------------------------
Sun Jan 30 15:26:01 CET 2011 - mc@suse.de

- backport upstrem fixes

-------------------------------------------------------------------
Tue Jan 25 16:19:49 CET 2011 - mc@suse.de

- fix checksum handling.

-------------------------------------------------------------------
Sat Jan 22 12:37:48 CET 2011 - mc@suse.de

- fix macros

-------------------------------------------------------------------
Mon Jan 17 12:25:39 CET 2011 - mc@suse.de

- change suseServer ostarget to a foreign key to suseOSTarget(id)

-------------------------------------------------------------------
Thu Jan 13 13:19:00 CET 2011 - mc@suse.de

- Sending and receiving suse product profile data during
  client registration.
- subscribe channels according to submitted suse product data

-------------------------------------------------------------------
Tue Jan 11 16:46:43 CET 2011 - mc@suse.de

- reposync: search for credentials and add them to the URL
- fix signature handling
- reposync: find checksums for packages in channels with
  org_id null

-------------------------------------------------------------------
Wed Dec 15 17:22:47 CET 2010 - mc@suse.de

- fix KeyError while syncing repos (bnc#657064)
- skip patch instead of abort if no checksum for a package
  was found

-------------------------------------------------------------------
Thu Sep 16 09:13:37 CEST 2010 - mantel@suse.de

- reflect rename of config files (/etc/rhn/default/rhn_server*conf)

-------------------------------------------------------------------
Wed Sep 15 09:10:44 CEST 2010 - mantel@suse.de

- Initial release of spacewalk-backend

-------------------------------------------------------------------<|MERGE_RESOLUTION|>--- conflicted
+++ resolved
@@ -1,9 +1,6 @@
-<<<<<<< HEAD
 - Prevent tracebacks on missing mail configuration (bsc#1179990)
 - Fix pycurl.error handling in suseLib.py (bsc#1179990)
-=======
 - harden extratag key import by execute_values to ignore conflicts
->>>>>>> 9181d215
 - internal code cleanup (dropping unused table rhnErrataTmp)
 - Fix Debian package version comparison
 - Removal of python-gzipstream since it's no longer used
