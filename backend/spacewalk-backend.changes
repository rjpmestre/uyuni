<<<<<<< HEAD
- Fixed mirror link usage for dnf.
=======
- Unify decompression of metadata with uyuni.common.fileutils
- Fix yum reposync plugin for Fedora 33-35 repos
>>>>>>> 9a87e82a
- require python macros for building
- Add headers to update proxy auth token in listChannels (bsc#1193585)

-------------------------------------------------------------------
Tue Dec 07 09:54:28 CET 2021 - jgonzalez@suse.com

- version 4.3.6-1
  * exchange zypp-plugin dependency to use the python3 version (bsc#1192514)

-------------------------------------------------------------------
Fri Dec 03 12:21:02 CET 2021 - jgonzalez@suse.com

- version 4.3.5-1
  * Reposync: replace architecture variables in mirror lists
  * exchange zypp-plugin dependency to use the python3 version

-------------------------------------------------------------------
Tue Nov 16 10:03:10 CET 2021 - jgonzalez@suse.com

- version 4.3.4-1
  * Fix a possible traceback when sync non-flat deb repositories
    with no architecture specified

-------------------------------------------------------------------
Fri Nov 05 13:36:01 CET 2021 - jgonzalez@suse.com

- version 4.3.3-1
  * remove abrt as server capability
  * Avoid GPG errors messages in reposync caused by rpm not understanding
    signatures (bsc#1191538)
  * Add suite, component and arch handling for deb repo plugin
    to improve non-flat deb repos synchronization
  * Improved the diskcheck script to return an exit value and to
    allow performing the check without sending notification
  * handle download of metadata filesnames with checksums (bsc#1188315)
  * Sanitize cached filename for custom SSL certs used by reposync (bsc#1190751)

-------------------------------------------------------------------
Fri Sep 17 12:02:04 CEST 2021 - jgonzalez@suse.com

- version 4.3.2-1
  * Added RHN config parameter httpd_config_dir.
  * fix typo "verfication" instead of "verification"

-------------------------------------------------------------------
Mon Aug 09 10:57:52 CEST 2021 - jgonzalez@suse.com

- version 4.3.1-1
- Build Uyuni on RHEL/Fedora (not SUSE Manager).
- Fix rpm handling of empty package group and devicefiles tag (bsc#1186650)
- Fixed minrate/timeout configuration for dnf plugin.
- Check if batch needs to be imported even after failure (bsc#1183151)

-------------------------------------------------------------------
Fri Jun 18 15:18:58 CEST 2021 - jgonzalez@suse.com

- version 4.2.14-1
- show better error message when reposync failed

-------------------------------------------------------------------
Mon Jun 14 17:33:06 CEST 2021 - jgonzalez@suse.com

- version 4.2.13-1
- fix downloading comps files by matching type in repomd.xml (bsc#1186653)

-------------------------------------------------------------------
Mon May 24 12:36:07 CEST 2021 - jgonzalez@suse.com

- version 4.2.12-1
- switch to www group for satellite logs (bsc#1185097)
- Fix binary blob corruptions in tradidional config file deployment (bsc#1183864)
- Fix for GPG checking on synchonizing mirrored dpkg repo (bsc#1184351)

-------------------------------------------------------------------
Wed May 05 16:32:29 CEST 2021 - jgonzalez@suse.com

- version 4.2.11-1
- change deprecated path /var/run into /run for systemd (bsc#1185059)

-------------------------------------------------------------------
Mon Apr 19 14:50:31 CEST 2021 - jgonzalez@suse.com

- version 4.2.10-1
- Update translation strings

-------------------------------------------------------------------
Fri Apr 16 13:18:32 CEST 2021 - jgonzalez@suse.com

- version 4.2.9-1
- Fail traditional errata and package actions when they act on retracted items
- Add advisory_status to reposync and ISS
- define dependency for DB schema version
- Improve config component switching to initial on exceptions
- deb_src repo plugin is not restoring config namespace on exception (bsc#1182197)
- Fixing improper exception handling causing another exception in ThreadedDownloader
- Add minrate/timeout configuration values for downloading DEB/RPM packages
- add allow vendor change with patching via rhnstack 
- Fixed kickstart tree permissions to a+r.
- Avoid race condition due multiple reposync import threads (bsc#1183151)

-------------------------------------------------------------------
Fri Mar 05 15:41:07 CET 2021 - jgonzalez@suse.com

- version 4.2.8-1
- Fix for UnicodeDecodeError in satellite-sync: Opening RPM file in binary mode (bsc#1181274)

-------------------------------------------------------------------
Thu Feb 25 12:03:17 CET 2021 - jgonzalez@suse.com

- version 4.2.7-1
- Open repomd files as binary (bsc#1173893)
- Rename rhnVirtualInstanceInfo memory_size_k column

-------------------------------------------------------------------
Fri Feb 12 14:27:27 CET 2021 - jgonzalez@suse.com

- version 4.2.6-1
- fix string conversion of action result
- Fix requesting Release file in debian repos (bsc#1182006)
- Removed "Software Crashes" feature

-------------------------------------------------------------------
Wed Jan 27 13:01:05 CET 2021 - jgonzalez@suse.com

- version 4.2.5-1
- Reposync: Fixed Kickstart functionality.
- Reposync: Fixed URLGrabber error handling.
- Reposync: Fix modular data handling for cloned channels (bsc#1177508)
- Added dnf plugin to reposync.
- Drop Transfer-Encoding header from proxy respone to fix error response messages (bsc#1176906)
- Prevent tracebacks on missing mail configuration (bsc#1179990)
- Fix pycurl.error handling in suseLib.py (bsc#1179990)
- Truncate author name in the changelog (bsc#1180285)
- harden extratag key import by execute_values to ignore conflicts
- internal code cleanup (dropping unused table rhnErrataTmp)
- Fix Debian package version comparison
- Removal of python-gzipstream since it's no longer used
- Use sanitized repo label to build reposync repo cache path (bsc#1179410)
- SPEC file update: Source0 URL, Python3 build requirements.
- Added logging for dpkg repository detection
- Added RHEL8 build.

-------------------------------------------------------------------
Thu Dec 03 13:42:23 CET 2020 - jgonzalez@suse.com

- version 4.2.4-1
- add the VirtualPC as virtualization type (bsc#1178990)
- Quote the proxy settings to be used by Zypper (bsc#1179087)
- Do not raise TypeError when processing SUSE products (bsc#1178704)

-------------------------------------------------------------------
Wed Nov 25 12:19:21 CET 2020 - jgonzalez@suse.com

- version 4.2.3-1
- Fix spacewalk-repo-sync to successfully manage and sync ULN repositories
- fix errors in spacewalk-debug and align postgresql queries to new DB version
- ISS: Differentiate packages with same nevra but different checksum in the same channel (bsc#1178195)
- add 'allow_vendor_change' option to rhn clients for dist upgrades
- Re-enables possibility to use local repos with repo-sync (bsc#1175607)
- prevent IntegrityError during mgr-inter-sync execution (bsc#1177235)

-------------------------------------------------------------------
Mon Sep 21 11:59:42 CEST 2020 - jgonzalez@suse.com

- version 4.2.2-1
- Updating translations from weblate

-------------------------------------------------------------------
Fri Sep 18 12:13:40 CEST 2020 - jgonzalez@suse.com

- version 4.2.1-1
- Only regenerate bootstrap repositories when linking new packages (bsc#1174636)
- support installer_updates flag in ISS
- Take care of SCC auth tokens on DEB repos GPG checks (bsc#1175485)
- Use spacewalk keyring for GPG checks on DEB repos (bsc#1175485)
- Remove duplicate languages and update translation strings
- Fix strings (mentions of Satellite, replace SUSE Manager with PRODUCT_NAME, etc)
- Update package version to 4.2.0

-------------------------------------------------------------------
Thu Jul 23 13:25:13 CEST 2020 - jgonzalez@suse.com

- version 4.1.12-1
- Adds basic functionality for gpg check

-------------------------------------------------------------------
Mon Jun 29 10:06:58 CEST 2020 - jgonzalez@suse.com

- version 4.1.11-1
- make media.1/products available for every channel. Needed for
  autoinstallation of SLE15 SP2 (bsc#1173204)

-------------------------------------------------------------------
Tue Jun 23 17:20:14 CEST 2020 - jgonzalez@suse.com

- version 4.1.10-1
- Only check strongest available Ubuntu/Debian repository index checksum
- Verify GPG signature of Ubuntu/Debian repository metadata (Release file)

-------------------------------------------------------------------
Wed Jun 10 12:14:57 CEST 2020 - jgonzalez@suse.com

- version 4.1.9-1
- Allow spacewalk-repo-sync to sync empty DEB repositories.
- supportconfig speedup fixes, add option to not compress spacewalk-debug output dir
- Prevent failure when syncing from RHEL CDN due extra params (bsc#1171885)
- Ubuntu repos sync uses http proxy (bsc#1168845)

-------------------------------------------------------------------
Wed May 20 10:53:18 CEST 2020 - jgonzalez@suse.com

- version 4.1.8-1
- reposync speedup fixes, which require psycopg2 to be at least version 2.8.4
- use default sender address from web namespace
- Enable extra HTTP headers support for "spacewalk-repo-sync".
- Add missing Zypper plugin to deal with ULN repositories.

-------------------------------------------------------------------
Mon Apr 13 09:32:22 CEST 2020 - jgonzalez@suse.com

- version 4.1.7-1
- validate cached package entries on ISS slave (bsc#1159184)
- restore config namespace in debian repo module to fix
  autogeneration of bootstrap repos
- send CreateBootstrapRepoFailed Notification

-------------------------------------------------------------------
Thu Mar 19 12:07:22 CET 2020 - jgonzalez@suse.com

- version 4.1.6-1
- Read MODULARITYLABEL tag from RPM packages

-------------------------------------------------------------------
Wed Mar 11 10:49:22 CET 2020 - jgonzalez@suse.com

- version 4.1.5-1
- Add Ubuntu repository checksum index checking for flat and default repository formats
- Always use the same RPM database when running "spacewalk-repo-sync"
  from the command line or via taskomatic (bsc#1163468)
- call mgr-create-bootstrap-repo after repo sync
- fix mgrcfg-client python3 breakage (bsc#1164309
- Remove oracle backend support and tests
- remove code to handle tables used for forwarding registrations
  to NCC.

-------------------------------------------------------------------
Mon Feb 17 12:47:56 CET 2020 - jgonzalez@suse.com

- version 4.1.4-1
- Remove auditlog-keeper
- update doc link to point to new documentation server

-------------------------------------------------------------------
Thu Jan 30 14:48:13 CET 2020 - jgonzalez@suse.com

- version 4.1.3-1
- Prevent timestamp format exception on mgr-inter-sync while processing comps (bsc#1157346)

-------------------------------------------------------------------
Wed Jan 22 12:10:51 CET 2020 - jgonzalez@suse.com

- version 4.1.2-1
- When downloading repo metadata, don't add "/" to the repo url if it already ends with one (bsc#1158899)
- Use HTTP proxy settings when fetching the mirrorlist on spacewalk-repo-sync (bsc#1159076)
- enhance suseProducts via ISS to fix SP migration on slave server (bsc#1159184)
- generate metadata with empty vendor (bsc#1158480)
- prevent a traceback when reposyncing openSUSE 15.1 (bsc#1158672)
- close config files after reading them (bsc#1158283)
- Associate VMs and systems with the same machine ID at bootstrap (bsc#1144176)

-------------------------------------------------------------------
Wed Nov 27 16:58:20 CET 2019 - jgonzalez@suse.com

- version 4.1.1-1
- Revert fixes systems that do not yet use systemd as spacewalk-backend
  is no more part of client tools (replaced by uyuni-base)
- convert spacewalk-backend to a python3 only package
- fix spacewalk-update-signatures for python3 (bsc#1156521)
- port diskcheck utility to 4.0.3 branch (bsc#1156397)
- add systemd service macros for diskcheck.service
- removed spacewalk-backend-libs subpackage; replaces by uyuni-common-libs
- read LOBs explicitly
- Bump version to 4.1.0 (bsc#1154940)
- Improve error message when deleting channel that's in a content lifecycle project (bsc#1145769)
- fix specfile for systems that do not yet use systemd
- fix problems with Package Hub repos having multiple rpms with same NEVRA
  but different checksums (bsc#1146683)
- fix re-registration with re-activation key (bsc#1154275)
- Change the default value of taskomatic maxmemory to 4GB
- Add basic support for importing modular repositories
- Add script to update additional fields in the DB for existing Deb packages
- use active values for diskchecker mails
- parse restart_suggested flag from patches and set it as keywords (bsc#1151467)
- Import additional fields for Deb packages
- do not require parameters to start on column 1
- Add Requires: systemd for completeness
- create /usr/lib/systemd/systemd during build
- BuildRequires: systemd for spacewalk-diskcheck
- add option spacecheck_shutdown; tidy up wording of notifications
- add disk space checker script
- Prevent "reposync" crash when handling metadata on RPM repos (bsc#1138358)
- Do not show expected WARNING messages from "c_rehash"
- fix misspelling in spacewalk-repo-sync (bsc#1149633)
- remove credentials also from potential rhn.conf backup files in spacewalk-debug (bsc#1146419)
- Do not crash 'rhn-satellite-exporter' with ModuleNotFound error (bsc#1146869)
- Don't skip Deb package tags on package import (bsc#1130040)
- For backend-libs subpackages, exclude files for the server
  (already part of spacewalk-backend) to avoid conflicts (bsc#1148125)
- prevent duplicate key violates on repo-sync with long changelog
  entries (bsc#1144889)
- spacewalk-remove-channel check that channel doesn't have cloned channels before deleting it (bsc#1138454)
- Fix broken spacewalk-data-fsck utility (bsc#1131556)
- /etc/rhn also was packaged for spacewalk-backend-tools
- Add '--latest' support for reposync on DEB based repositories
- Require uyuni-base-common for /etc/rhn
- Do not try to download RPMs from the unresolved mirrorlist URL
- Fix encoding issues with DB bytes values (bsc#1144300)
- Avoid traceback on mgr-inter-sync when there are problems
  with cache of packages (bsc#1143016)
- do not overwrite comps and module data with older versions
- fix issue with "dists" keyword in url hostname
- import packages from all collections of a patch not just first one

-------------------------------------------------------------------
Thu Aug 01 12:43:45 CEST 2019 - jgonzalez@suse.com

- version 4.0.19-1
- Fix import of rhnAuthPAM to avoid issues when using rhnpush.

-------------------------------------------------------------------
Wed Jul 31 17:30:57 CEST 2019 - jgonzalez@suse.com

- version 4.0.18-1
- Ensure bytes type when using hashlib to avoid traceback
  on XMLRPC call to "registration.register_osad" (bsc#1138822)
- Fix for CVE-2019-10136. An attacker with a valid, but expired,
  authenticated set of headers could move some digits around,
  artificially extending the session validity without modifying
  the checksum. (bsc#1136480)
- Do not duplicate "http://" protocol when using proxies with "deb"
  repositories (bsc#1138313)
- Fix reposync when dealing with RedHat CDN (bsc#1138358)
- Prevent FileNotFoundError: repomd.xml.key traceback (bsc#1137940)
- Add journalctl output to spacewalk-debug tarballs
- Prevent unnecessary triggering of channel-repodata tasks when GPG
  signing is disabled (bsc#1137715)
- Fix spacewalk-repo-sync for Ubuntu repositories in mirror case (bsc#1136029)
- Add support for ULN repositories on new Zypper based reposync.

-------------------------------------------------------------------
Wed May 15 17:06:26 CEST 2019 - jgonzalez@suse.com

- version 4.0.17-1
- use new names in code for client tool packages which were renamed (bsc#1134876)

-------------------------------------------------------------------
Wed May 15 15:07:45 CEST 2019 - jgonzalez@suse.com

- version 4.0.16-1
- SPEC cleanup
- Fix password prompt within mgr-sign-metadata
- Fix TypeError for 'errata.getErrataInfo' XMLRPC handler (bsc#1132346)
- fix typo in syncing product extensions (bsc#1118492)
- Fix mgr-sign-metadata-ctl checking of exported keys.

-------------------------------------------------------------------
Thu Apr 25 18:00:41 CEST 2019 - jgonzalez@suse.com

- version 4.0.15-1
- Use suseLib.get_proxy to get the HTTP proxy configuration 
  properly on DEB repos (bsc#1133424)

-------------------------------------------------------------------
Mon Apr 22 12:07:39 CEST 2019 - jgonzalez@suse.com

- version 4.0.14-1
- Add support for mirrorlist and metalink on Zypper reposync.
- Solve situations where synced packages have epoch 0 but reposync
  does not find them them on the database.
- Fix path to the RPM database used by Zypper at reposync.
- add makefile for python linter and unit/integration tests

-------------------------------------------------------------------
Mon Apr 08 10:26:33 CEST 2019 - jgonzalez@suse.com

- version 4.0.13-1
- fix linking of packages in reposync (bsc#1131677)

-------------------------------------------------------------------
Fri Mar 29 10:29:46 CET 2019 - jgonzalez@suse.com

- version 4.0.12-1
- Include arch to distinct latest packages on reposync.
- Migrate missing spacewalk-cfg-get script to Python3
- Improve dependency solving algorithm for spacewalk-repo-sync.

-------------------------------------------------------------------
Mon Mar 25 16:41:48 CET 2019 - jgonzalez@suse.com

- version 4.0.11-1
- remove apache access_compat module and adapt config files
- Add support for getting latest versions from RPM packages
  when running "spacewalk-repo-sync" after migration to Zypper.
- Include packages dependencies on "spacewalk-repo-sync" when using filters
  for RPM packages.
- Allow package filtering (name matching) on spacewalk-repo-sync after
  migrating away from yum.
- Fix crash when importing new channel families on 'mgr-inter-sync' (bsc#1129300)
- Make Zypper to use the spacewalk GPG keyring in reposync (bsc#1128529)
- Fix: handle non-standard filenames for comps.xml (bsc#1120242)
- Make reposync use and append token correctly to the URL
- Avoid DB constraint violations caused by extended UTF8 characters on the RPM headers
- Prevent mgr-inter-sync crash because 'SuseProductRepository' not found (bsc#1129300)
- Fix invalid mode error when doing spacewalk-repo-sync on Ubuntu
  official repos.

-------------------------------------------------------------------
Tue Mar 12 11:20:08 CET 2019 - jgonzalez@suse.com

- version 4.0.10-1
- Make sure the package download url does not have '//' (bsc#1127488)
- Fix bootstrapping SLE15 traditional client (bsc#1128564)

-------------------------------------------------------------------
Mon Mar 04 09:54:01 CET 2019 - jgonzalez@suse.com

- version 4.0.9-1
- fix reading LOB objects with python3

-------------------------------------------------------------------
Sat Mar 02 00:09:45 CET 2019 - jgonzalez@suse.com

- version 4.0.8-1
- Fix "mgr-inter-sync" problems after Python 3 migration.
- mgr-sign-metadata can optionally clear-sign metadata files
- Added 'mgr-sign-metadata-ctl' for repository metadata signing

-------------------------------------------------------------------
Wed Feb 27 12:59:35 CET 2019 - jgonzalez@suse.com

- version 4.0.7-1
- Allow errata import from local repositories.
- Fix "rhnpush" after migration to Python 3.
- Fix package import issues when package encoding is ISO8859-1.
- Fix issues with HTTP proxy and reposync.
- Solve Python 3 problem and allow traditional registration.

-------------------------------------------------------------------
Fri Feb 08 17:38:16 CET 2019 - jgonzalez@suse.com

- version 4.0.6-1
- Add "python-urlgrabber" as a new dependency.
- Fix Python3 issues on satellite_tools scripts

-------------------------------------------------------------------
Thu Jan 31 09:40:56 CET 2019 - jgonzalez@suse.com

- version 4.0.5-1
- Use "Zypper" and "libsolv" in "spacewalk-repo-sync". Replace "yum".
- Require the correct dependency for python-rpm to allow the Proxy
  to work with Python3 only
- Make rhn-ssl-dbstore compatible with python3

-------------------------------------------------------------------
Wed Jan 16 12:21:06 CET 2019 - jgonzalez@suse.com

- version 4.0.4-1
- Take only text files from /srv/salt to make spacewalk-debug smaller (bsc#1103388)
- move channel update close to commit to avoid long lock (bsc#1121424)
- Adapt Inter Server Sync code to new SCC sync backend

-------------------------------------------------------------------
Mon Dec 17 14:34:38 CET 2018 - jgonzalez@suse.com

- version 4.0.3-1
- Fix issue raising exceptions 'with_traceback' on Python 2
- Hide Python traceback and show only error message (bsc#1110427)
- honor renamed postgresql10 log directory for supportconfig

-------------------------------------------------------------------
Fri Oct 26 10:06:41 CEST 2018 - jgonzalez@suse.com

- version 4.0.2-1
- support mirroring of source packages
- Make spacewalk-backend code compatible with Python 3
- Channels to be actually un-subscribed from the assigned systems when being removed
  using spacewalk-remove-channel tool(bsc#1104120)
- Prepare spacewalk-backend packages to build on Python 3
- Replace PyPAM with python-python-pam

-------------------------------------------------------------------
Fri Aug 10 15:13:14 CEST 2018 - jgonzalez@suse.com

- version 4.0.1-1
- Bump version to 4.0.0 (bsc#1104034)
- Fix copyright for the package specfile (bsc#1103696)
- fix directory permissions (bsc#1101152)
- Feature: implement optional signing repository metadata
- Fix truncated result message of server actions (bsc#1039043)
- Do not copy 'foreign_entitlement' from virtual host to the
  registered guest (bsc#1093381) 
- Disable Oracle support for openSUSE (bsc#1095804)

-------------------------------------------------------------------
Tue Jun 05 10:03:59 CEST 2018 - jgonzalez@suse.com

- version 2.8.57.5-1
- spacewalk-debug: add Postgres configuration files
- Initial branding change for Uyuni (bsc#1094497)

-------------------------------------------------------------------
Wed May 16 17:20:45 CEST 2018 - jgonzalez@suse.com

- version 2.8.57.4-1
- Bugfix: do not fail boostrap if no ip6addr interface (bsc#1090395)
- allow again to use a higher version of spacewalk-backend-libs
  with spacewalk-backend (bsc#1092383)

-------------------------------------------------------------------
Mon May 07 14:59:31 CEST 2018 - jgonzalez@suse.com

- version 2.8.57.3-1
- Sync with upstream (bsc#1083294)

-------------------------------------------------------------------
Mon Apr 23 09:00:29 CEST 2018 - jgonzalez@suse.com

- version 2.8.57.2-1
- Fix encoding for RPM package group in reposync (bsc#1083001)
- Sync with upstream (bsc#1083294)
- 1567157 - remove 'www' part from cve.mitre.org domain name
- 1198723 - rhnRepository.py: add support for Debian / Ubuntu Release files
- 1549546 - Allow spacewalk-channel to add parent channel

-------------------------------------------------------------------
Wed Apr 04 12:09:11 CEST 2018 - jgonzalez@suse.com

- version 2.8.56.3-1
- Temporary revert bsc#1083001

-------------------------------------------------------------------
Thu Mar 29 01:22:02 CEST 2018 - jgonzalez@suse.com

- version 2.8.56.2-1
- SLE15 support: recommended/required flag for products and
  channels (bsc#1087373)

-------------------------------------------------------------------
Mon Mar 26 08:46:00 CEST 2018 - jgonzalez@suse.com

- version 2.8.56.1-1
- Sync with upstream (bsc#1083294)
- Updating .po translations from Zanata
- Fixing incorrect syntax of format string
- Fixing newline error in translation

-------------------------------------------------------------------
Mon Mar 05 09:17:05 CET 2018 - jgonzalez@suse.com

- version 2.8.52.1-1
- 1550001 - KeyError: 'severity' caught when exporting channel with rhn-satellite-exporter
- 1534417 - sanitize pwds in backup files and http-proxy-pwds as well
- remove empty clean section from spec (bsc#1083294)

-------------------------------------------------------------------
Fri Feb 23 10:52:03 CET 2018 - jgonzalez@suse.com

- version 2.8.48.1-1
- 1540981 - Clarify error-reporting when checksum_cache is bad
- 1537098 - Teach packageImport to ignore flags RPM doesn't know
- add --no-packages option to spacewalk-repo-sync
- use --force-all-errata only to re-sync patches
  --deep-verify still used for package checksum check and single
  errata import (bsc#1077244)

-------------------------------------------------------------------
Mon Feb 05 12:46:38 CET 2018 - jgonzalez@suse.com

- version 2.8.41.3-1
- use GTM for rpm build_time (bsc#1078056)

-------------------------------------------------------------------
Fri Feb 02 12:00:22 CET 2018 - jgonzalez@suse.com

- version 2.8.41.2-1
- fix spacewalk-data-fsck restore of broken package db entry (bsc#1071526)
- support multiple FQDNs per system (bsc#1063419)

-------------------------------------------------------------------
Wed Jan 17 11:51:01 CET 2018 - jgonzalez@suse.com

- version 2.8.37.1-1
- fix issues with syncing deb repos (bsc#1050433)
- honor MAX_LOG_AGE for (renamed) cobbler/tasks logs file
  in spacewalk-debug (bsc#1025201)
- add hostname to duplicate machine_id email (bsc#1055292)
- fix link to manual and the described procedure
- don't crash when token is set to 'fake' (bsc#1060022)
- when searching for not installed products exclude release packages
  which are provided by others (bsc#1067509)
- search for product packages when installed packages are available
  (bsc#1060182)
- rhnServerNetwork refactoring (bsc#1063419)
- Fix: restore hostname and ip*addr in templated documents (bsc#1075044)
- fix directory name in spacewalk-data-fsck
- search for product packages when installed packages are available
  (bsc#1060182)
- rhnServerNetwork refactoring (bsc#1063419)

-------------------------------------------------------------------
Fri Nov 10 16:30:32 CET 2017 - mc@suse.de

- version 2.8.27.1-1
- Change the virtualization backend not to duplicate data in case
  host and guests are in different organizations
- fix joining strings
- yum ContentSource() should set number of packages during raw listing.
- convert release to long while checking which is older or newer
- Do not import ignored errata
- process comps file before package import
- yum on RHEL6 has no idea about environments
- make rhn_rpm python3 compatible
- open checksummed files in binary mode
- mention package groups in help
- detect and parse package groups in filters
- add new spacewalk-repo-sync command line option to synopsis of man-page
- add new parameter '--show-packages' for spacewalk-repo-sync.

-------------------------------------------------------------------
Thu Oct 26 17:12:49 CEST 2017 - mc@suse.de

- version 2.8.15.1-1
- build python3 subpackage for -libs package
- fix issues with syncing deb repos (bsc#1050433)
- honor MAX_LOG_AGE for (renamed) cobbler/tasks logs file
  in spacewalk-debug (bsc#1025201)
- add hostname to duplicate machine_id email (bsc#1055292)
- fix link to manual and the described procedure
- don't crash when token is set to 'fake' (bsc#1060022)
- when searching for not installed products exclude release packages
  which are provided by others (bsc#1067509)

-------------------------------------------------------------------
Thu Sep 14 11:40:39 CEST 2017 - mc@suse.de

- version 2.7.73.9-1
- Fix SP migration for traditional clients which were registered
  by a currently disabled user (bsc#1057126)

-------------------------------------------------------------------
Wed Aug 30 16:03:25 CEST 2017 - mc@suse.de

- version 2.7.73.8-1
- increase rpclib timeout to 10 minutes (bsc#1026930)

-------------------------------------------------------------------
Wed Aug 09 12:11:50 CEST 2017 - fkobzik@suse.de

- version 2.7.73.7-1
- disable pylint check during build also for RHEL7

-------------------------------------------------------------------
Tue Aug 08 11:07:41 CEST 2017 - fkobzik@suse.de

- version 2.7.73.6-1
- make master_label static to keep its value when retrying (bsc#1038321)
- adapt for the new gpgcheck flag for the channels

-------------------------------------------------------------------
Mon Jun 12 09:11:59 CEST 2017 - mc@suse.de

- version 2.7.73.5-1
- Removing conflicting epoch fix (bsc#1042861)
- remove not implemented option --force-all-packages (bsc#1040194)
- fix parsing oscap results - not every Rule has an
  XCCDF ID Tag (bsc#1041992)

-------------------------------------------------------------------
Mon May 29 16:08:58 CEST 2017 - mc@suse.de

- version 2.7.73.4-1
- move to different file to not conflict with web.default_mail_from
  in Java code
- don't trim channel content if there is major sync error in any
  repository
- disable pylint on Fedora 26 because it's python3
- rhn-charsets is meant to be run only under root user
- hashlib is included in python since RHEL6
- Unable to run cdn-sync if older channels do not exist anymore

-------------------------------------------------------------------
Tue May 23 08:55:07 CEST 2017 - mc@suse.de

- version 2.7.73.3-1
- add missing bugnumber to changelog

-------------------------------------------------------------------
Tue May 23 07:51:37 CEST 2017 - mc@suse.de

- version 2.7.73.2-1
- don't let disabled user log in
- updating help and man page
- satellite-sync (iss) - enhancements to channel selection
- make batch size configurable
- wildcard support for channel names
- optimize linking packages to channel
- disassociate packages later or keep them in channel if
  they are same but missing package path
- Rename incomplete_package_import to package_import_skip_changelog
- spacewalk-backend should require the exact version of spacewalk-backend-libs
  (bsc#1037635)
- try to finish work in threads when KeyboardInterrupt occurs during
  download
- fix errata lookup for NULL org
- optimize package importing during syncing a software channel
- allow sync of the same erratum to more orgs

-------------------------------------------------------------------
Thu May  4 10:23:23 UTC 2017 - can.bulut.bayburt@suse.com

-  Non admin or disabled user cannot make changes to a system anymore
   using spacewalk-channel (CVE-2017-7470) (bsc#1026633)

-------------------------------------------------------------------
Wed May 03 16:56:32 CEST 2017 - michele.bologna@suse.com

- version 2.7.73.1-1
- Repository sync can causes ORA-01878 on insertion of timestamp that
  doesn't exist in timezone - fix python 2.4 build
- do not store SSL certificates per repository on disk cache
- Prevent ORA-01878 on repository sync.
- default_mail_from key exists but may be empty
- (bsc#1024923) fixed a typo in SQL statement

-------------------------------------------------------------------
Mon Apr 03 14:51:38 CEST 2017 - mc@suse.de

- version 2.7.65.1-1
- update man page
- adding Candlepin API to call manifest refresh
- call Candlepin API to download manifests and implement missing
  pieces of code
- adding handler for calling Candlepin API requests with export
  manifest support

-------------------------------------------------------------------
Fri Mar 31 10:01:31 CEST 2017 - mc@suse.de

- version 2.7.63.1-1
- create scap files dir beforehand (bsc#1029755)
- do not fail with traceback when media.1 does not exist (bsc#1032256)
- adapt new proxy setting
- python3 compatibility changes
- filter channels to removed by patern with '*' - e.g. 'fedora19*'
  interrupt downloading
- if package was not downloaded and message-less Exception catched,
  don't print empty line and don't print to stream on default verbose setting
- show list of non-available channels at the beginning of syncing
- ignore channels which are not exist or not available
- show error message if we cannot download repomd.xml during counting
  packages
- fix http proxy configuration for yum_src
- fix package downloading for Kickstart addons. Add parsing repodata
  for addons repository and download all packages according to its location.
- fix reading repo certificates (bsc#1029022)
- fixing 'WARNING:  there is already a transaction in progress' in
  postgresql logs
- cleanup orphaned repositories not attached to any channel
- ContentSourceImport can't unlink last associated repository, do it
  differently
- break mappings dependency on spacewalk
- list custom CDN channels and sorting repositories
- make sure content is in null org, not in custom org
- filter channels with lost entitlement and include custom repos with
  null content source assigned
- Move aa-spacewalk-server.conf to backend from server
- do not package common/__init__ to prevent file conflicts with spacewalk-usix
- incomplete_package_import: do import rhnPackageFile as it breaks some package
  installations

-------------------------------------------------------------------
Tue Mar 07 15:04:25 CET 2017 - mc@suse.de

- version 2.7.50.1-1
- Don't skip 'rhnErrataPackage' cleanup during an errata update (bsc#1023233)
- set scap store dir mod to 775 and group owner to susemanager
- fix errata sync
- provide option for forcibly syncing all errata, similarly as in
  satsync
- do not import always all errata by default for performance reasons
- don't re-insert existing files again
- Updated links to github in spec files
- sync RPM packages for addons in Kickstart Tree
- Add support for running spacewalk-debug without creating reports.
  (bsc#1024714)
- install product packages during traditional registration
- Fix selection of primary interface
- trigger repodata generation after and only if channel packages are
  updated
- do not re-subscribe packages to channel if nothing was added
- Remove legacy audit logging Python code
- Add strict-httpd-workaround *FIRST* in httpd conf files
- Postgresql 9.6 support
- fixing 'ERROR: expected a readable buffer object' on Oracle
- catch exception InvalidArchError and send back an error message
- require spacewalk-usix indead of spacewalk-backend-usix
- support importing KS files with other checksum type than md5
- adding more details of current SSL certificates in DB
- support creating repository tree with only repos provided by single
  client certificate
- catch on higher level to not mark missing repositories as found
  repositories with no SSL certificates
- check SSL dates in reposync

-------------------------------------------------------------------
Tue Feb 07 17:48:48 CET 2017 - michele.bologna@suse.com

- version 2.7.28.1-1
- Align with upstream versioning

-------------------------------------------------------------------
Wed Jan 11 15:49:50 CET 2017 - michele.bologna@suse.com

- version 2.7.18.1-1
- Version 2.7.18-1

-------------------------------------------------------------------
Fri Dec 16 12:10:26 CET 2016 - michele.bologna@suse.com

- version 2.5.24.7-1
- Handle non-unique machine_id after migrate from 2.1 (bsc#1013002)
- Refer to scc.suse.com instead of bugzilla.novell.com in case of problem
  (bsc#967818)
- Fix: selection of primary interface bsc#1009677
- spacewalk-backend.spec: add link to SUSE name of program (bsc#1009435)
- Reposync - assign orphaned vendor packages to the default org (bsc#995764)

-------------------------------------------------------------------
Thu Oct 06 16:09:07 CEST 2016 - mc@suse.de

- version 2.5.24.6-1
- Fix for non-integer IDs for bugzilla bug
- silently ignore non-existing errata severity label on errata import,
  remove non-used exception (bsc#986447, bsc#996609)
- make suseLib usable on a proxy

-------------------------------------------------------------------
Mon Jul 18 13:55:56 CEST 2016 - jrenner@suse.com

- version 2.5.24.5-1
- copy the subscription-matcher directory instead of the content
- machine_info capability and check for client tool compatibility with Suma 2.1
- modify test setup for oracle DB

-------------------------------------------------------------------
Tue Jun 14 12:45:36 UTC 2016 - kwalter@suse.com

- add machine info capability

-------------------------------------------------------------------
Tue May 24 15:08:01 CEST 2016 - kwalter@suse.com

- version 2.5.24.4-1
- spacewalk-repo-sync - Improved date handling (bsc#975161)
- better error message for system that is already registered as minion
- Only trigger virtualization notification on server save when the
  virtualization data is not falsy (bsc#975120)
- fix GPG bad signature detection and improve error messages (bsc#979313)
- send and save machine_id on traditional registration
- vendor channels may have no repo assigned (bsc#977781)
- do not crash now that multiple urls are passed (bnc#970951)

-------------------------------------------------------------------
Wed Apr 06 08:40:42 CEST 2016 - mc@suse.de

- version 2.5.24.3-1
- Include the Matcher data directory in supportconfig
- qemu-kvm guests created on my Fedora 22 have different signature
- fix SLE12 patch style detection in case of cloned patches (bsc#972972)
- Grab the entire pillar structure at once
- trigger regeneration of metadata on product or keyword changes (bsc#972096)
- Find all user configured places of the custom pillars and get an info about
  them
- Rename static Salt states directory
- Gather also static pillars
- Add missing title about custom Salt states
- Check if directory exists at all prior checking its content
- Copy all Salt state files and generated pillars
- Copy all Salt Master configuration

-------------------------------------------------------------------
Mon Mar 21 17:48:47 CET 2016 - mc@suse.de

- version 2.5.24.2-1
- Fix rhnreg_ks doesn't work with activation key
- update checksumtype after setting the SSL values (bsc#970824)

-------------------------------------------------------------------
Wed Mar 09 10:47:12 CET 2016 - mc@suse.de

- version 2.5.24.1-1
- include salt master config files into spacewalk-debug
- we need to import either cx_Oracle or psycopg2
- better never import foreign private channel families, custom
  channels will be synced into your org anyway
- org_id of channel family is probably never filled, just not make
  private channel families public
- all strings should be truncated, not only unicode instances

-------------------------------------------------------------------
Wed Mar 02 12:16:58 CET 2016 - mc@suse.de

- version 2.5.22.1-1
- make sure truncated value does not contain incomplete characters
- allow sat-sync-error-email to be configurable
- Remove custom latest RPM handling in spacewalk-repo-sync and use
  the same logic as reposync from yum-utils instead.
- honor no_proxy variable in InterServerSync (bsc#965651)

-------------------------------------------------------------------
Wed Feb 10 08:38:56 CET 2016 - mc@suse.de

- version 2.5.18.1-1
- provide empty no_proxy variable for reference in rhn.conf
- do not import errata to all synced channels because some may not
  have all packages synced
- advise users to purge satsync cache on IntegrityError
- making sure packages without errata are included
- fixing invalid query

-------------------------------------------------------------------
Tue Jan 26 14:19:55 CET 2016 - mc@suse.de

- version 2.5.13.1-1
- update guest also on re-registration
- allow to change uuid of already registered guests
- there can be guests without hypervisor registered
- fixing exception when reactivating system without base channel and without
  any available
- use 2048MB as default for taskomatic max java memory
- add comment about taskomatic jvm max memory to rhn.conf (bsc#957653)
- Added filename in the error message of satellite-sync, in case file
  has wrong size
- Added processing of ValueError exception, during spacewalk-data-
  fsck
- local variable 'primif' referenced before assignment

-------------------------------------------------------------------
Sat Jan 16 11:39:21 CET 2016 - mc@suse.de

- version 2.5.10.1-1
- cleaning few old translations

-------------------------------------------------------------------
Thu Jan 14 13:37:12 CET 2016 - mc@suse.de

- version 2.5.9.1-1
- removing old duplicate template file
- allow client responses to be in Unicode
- cut string after full characters (bsc#960801)

-------------------------------------------------------------------
Tue Jan 05 15:57:59 CET 2016 - mc@suse.de

- version 2.5.8.2-1
- update CPU only if it has changed
- set "last_boot" and "os" for the host
- read SystemInfomation, create a foreign mainframe system
  and link to virtual instance
- add "mainframe_sysinfo" capability

-------------------------------------------------------------------
Wed Dec 16 11:18:47 CET 2015 - mc@suse.de

- version 2.5.8.1-1
- making synced channels in null org visible to all orgs
- during installation insert default SSL crypto key with null org
- fix typos

-------------------------------------------------------------------
Thu Dec 10 17:58:23 CET 2015 - mc@suse.de

- version 2.5.4.2-1
- avoid referencing unassigned variable (bsc#956981)

-------------------------------------------------------------------
Mon Nov 30 11:36:32 CET 2015 - mc@suse.de

- version 2.5.4.1-1
- Fix lookup virtual instance by uuid in virtualization backend in case so that
  it ignores the host id when uuid is not null. Removed invalid comment.
- Change the virtualization backend not to duplicate data in case host and
  guests are in different organizations
- fix patch syning if no issued date is given. Use now as date (bsc#953584)
- fix SUSE patch style detection for RES4 (bsc#953825)
- move support report creation to spacewalk-debug
- don't print python object details in reposync.py
- spacewalk-repo-sync: support multiple '-c channel' as in satellite-sync

-------------------------------------------------------------------
Thu Oct 22 16:35:50 CEST 2015 - mc@suse.de

- version 2.5.1.2-1
- use sle_version macro while checking for SLE only

-------------------------------------------------------------------
Wed Oct 07 14:53:10 CEST 2015 - mc@suse.de

- version 2.5.1.1-1
- drop monitoring
- replace upstream subscription counting with new subscription
  matching (FATE#311619)
- integrate SaltStack for configuration management (FATE#312447)

-------------------------------------------------------------------
Sun Sep 27 14:44:12 CEST 2015 - mc@suse.de

- version 2.1.55.21-1
- read repository checksum type after setting the certificate
  for a repository

-------------------------------------------------------------------
Wed Sep 23 15:10:55 CEST 2015 - mc@suse.de

- version 2.1.55.20-1
- define db_password to be read as a string (bsc#946381)

-------------------------------------------------------------------
Wed Jul 29 14:53:27 CEST 2015 - mc@suse.de

- version 2.1.55.19-1
- Enhance date only in patches to full ISO datetime (bsc#937029)
- Fix UnboundLocalError on rhnFault in dist upgrade (bsc#936182)
- detect new and old SUSE patch style (bsc#936869)

-------------------------------------------------------------------
Tue Jun 23 11:12:57 CEST 2015 - jrenner@suse.de

- version 2.1.55.18-1
- Require pyliblzma to enable sync of EPEL repos (bsc#934417)

-------------------------------------------------------------------
Mon Jun 22 16:15:43 CEST 2015 - jrenner@suse.de

- version 2.1.55.17-1
- detect SUSE Manager Tools channel as well (bsc#935433)
- import RPMs which vendor is an empty string (bsc#934124)
- set primary interface during registration (bnc#929058)
- do not reset primary network interface at hardware refresh (bnc#895071)

-------------------------------------------------------------------
Tue Mar 31 14:55:31 CEST 2015 - mc@suse.de

- version 2.1.55.16-1
- Copyright texts updated to SUSE LLC
- package inventory and channel report into spacewalk-debug
- Adding on the spacewalk-data-fsck man page the option --remove-mismatch
- add funcionality on spacewalk-data-fsck to remove the RPM which does not
  match checksum
- Fix the primary key definition for rhnPackageFile
- don't crash re-registrations if the original owner has been deleted
- sw-repo-sync fix to sync kickstart.
- init the second DB connection only when needed (inspired by bsc#915581)
- check for reboot type only (inspired by bsc#915581)

-------------------------------------------------------------------
Tue Feb 03 12:05:52 CET 2015 - mc@suse.de

- version 2.1.55.15-1
- convert mtime to localtime to prevent invalid times because of DST
  (bsc#914437)
- Do not exit with error if a vendor channel has no URL associated
  (bsc#914260)
- Getting rid of Tabs and trailing spaces
- copy all SUSE Manager logfiles into spacewalk-debug
- Update spacewalk-debug man page
- Exclude old backup-logs from spacewalk-debug to reduce size
- fix ISS export with unset patch severity
- ISS export/import informations about cloned channels (FATE#317789)
- convert empty string to null for DMI values (bsc#911272)

-------------------------------------------------------------------
Thu Dec 18 13:38:25 CET 2014 - mc@suse.de

- version 2.1.55.14-1
- fix encoding of submit message
- create (and label) /var/cache/rhn/satsync
- fixed double-counting of systems subscribed to more than one
  channel

-------------------------------------------------------------------
Thu Dec 04 16:31:03 CET 2014 - mc@suse.de

- version 2.1.55.13-1
- insert update tag at the correct place for SLE12 (bsc#907677)
- different registration paths should lock tables in the same order
  This could potentially cause deadlocks
- spacewalk-data-fsck: use config file variable instead of hardcoded path part
- drop unused column product_list in suseProducts table
- sanitize db_* config values

-------------------------------------------------------------------
Mon Nov 24 13:49:38 CET 2014 - mc@suse.de

- trigger generation of metadata if the repo contains no packages
  (bsc#870159)

-------------------------------------------------------------------
Fri Nov 07 13:27:27 CET 2014 - mc@suse.de

- version 2.1.55.12-1
- With NCC Backend still use the old style ISS method
- Make spacewalk-debug scc migration compatible

-------------------------------------------------------------------
Sat Nov 01 15:54:13 CET 2014 - mc@suse.de

- version 2.1.55.11-1
- ISS: Ignore errors if deprecated files do not exist on export
- ISS: export/import Subscriptions and entitlements
- ISS: remove old import code for NCC products and subscriptions
- ISS: export/import suseProductChannels and suseUpgradePaths via ISS
- ISS: export/import SUSE Products via ISS
- Fix cleanup when DB init goes wrong
- sanitize db_name config value
- fixed variable name

-------------------------------------------------------------------
Tue Oct 14 14:57:25 CEST 2014 - mc@suse.de

- version 2.1.55.10-1
- require python-enum34
- update channel checksum type for vendor channels
- read mirror credenatials from DB depending on the cc_backend.
- move current_backend() from susemanager to backend and rename it to
  current_cc_backend
- Speed up satellite-sync by avoiding commonly-called dblink_exec
- backend should correctly checksum config files with macros in them
- Add /usr/share/rhn/config-defaults in spacewalk-debug
- fix spacewalk-debug to be fully postgreSQL aware.
- correct UTF8 config files from being marked as binary
- increase size of update_tag column in rhnChannel table

-------------------------------------------------------------------
Fri Sep 12 15:34:51 CEST 2014 - mc@suse.de

- version 2.1.55.9-1
- preserve the query params in the url
- allow missing packages in patches if they are not part of this repo
- handle SLE12 update tag correctly in reposync
- fix traceback when pushing rpms with archive size > 4GB
- queue server for errata cache update when package list changes
- recognize oVirt node as virtual system
- adding handling for new rpm header information

-------------------------------------------------------------------
Wed Sep  3 01:41:39 CEST 2014 - ro@suse.de

- sanitize release line in specfile

-------------------------------------------------------------------
Tue Jun 17 11:04:37 CEST 2014 - jrenner@suse.de

- version 2.1.55.8-1
- Additional spacewalk backend methods and capability needed
- Spacewalk changes needed to support collisionless proxy lookaside

-------------------------------------------------------------------
Tue May 27 17:14:40 CEST 2014 - mc@suse.de

- version 2.1.55.7-1
- Fix crash when EULA comes with broken encoding and unexpected
  symbols from the susedata.xml file

-------------------------------------------------------------------
Thu May 22 14:32:50 CEST 2014 - mc@suse.de

- version 2.1.55.6-1
- spacewalk-update-signatures: fix logging, find more wrong keyids
     and remove existing associations before updating (bnc#874634)
- fixed 'empty separator' error
- Branding fixes
- fix syntax error in SQL statement

-------------------------------------------------------------------
Fri May 16 13:15:09 CEST 2014 - mc@suse.de

- version 2.1.55.5-1
- ISS: fix EULA import on Oracle db
- add suseEula to RPM package
- package and install suseEula
- ISS: sync SUSE's package EULAs
- Parse and import packages' EULAs

-------------------------------------------------------------------
Wed May 07 12:14:10 CEST 2014 - mc@suse.de

- version 2.1.55.4-1
- Revert "Adding option [-l|--list] to spacewalk-repo-sync"

-------------------------------------------------------------------
Tue May 06 15:26:31 CEST 2014 - mc@suse.de

- version 2.1.55.3-1
- remove ; in SQL statement to fix error with oracle DB
- Raise error if channel cannot be subscribed (bnc#875958)
- Format oldRoute to match newRoute, so that rhnServerPath isn't
  updated every time
- Adding option [-l|--list] to reposync
- Add --justks to sw-remove-channel
- sw-remove-channel --justdb has no impact on ks trees.
- rename channel-with-childs to channel-with-children
- Add option to spacewalk-remove-channel parent
- Added spacewalk-data-fsck man page(8)
- uniquify repo-sync packages in case of bad metadata
- allow MD5 config file checksums in fips mode
- commit after adding a job to taskomatic queue
- generate empty metadata for repos without primary
- proper failure handle (bnc#822644)

-------------------------------------------------------------------
Thu Apr 10 17:33:33 CEST 2014 - mc@suse.de

- version 2.1.55.2-1

-------------------------------------------------------------------
Thu Apr 10 17:33:22 CEST 2014 - mc@suse.de

- fix release in specfile for SLE12 (bnc#872970)

-------------------------------------------------------------------
Thu Mar 27 10:12:51 CET 2014 - fcastelli@suse.com

- version 2.1.55.1-1
- Package lock - python code: handle multiple lock events
- Catch more error message from gpg
- Reposync: remove interrupted downloads [bnc#866490]
- Not all machines provide manufacturer, was not None safe
- Spacewalk-debug: dereference links [bnc#865934]
- Specify package only with version
-------------------------------------------------------------------
Thu Feb 27 14:55:10 CET 2014 - fcastelli@suse.com

- version 2.1.54.1-1
- workaround for rpm-python bug
- update openstack guest requirements

-------------------------------------------------------------------
Fri Feb 21 15:31:07 CET 2014 - fcastelli@suse.com

- version 2.1.52.1-1
- Detect OpenStack guests as virtual so they can consume flex guest
- Rename variable so it doesn't colide with reserved word

-------------------------------------------------------------------
Thu Feb 13 15:24:31 CET 2014 - mc@suse.de

- version 2.1.49.2-1
- query should not end with semicolon in oracle
- add /usr/share/rhn to filelist
- no pre-requires of spacewalk-config on SLE12
- make unittests work on python 2.7 and higher without
  extra package installed
- no pylint on SLE12

-------------------------------------------------------------------
Fri Feb 07 13:16:58 CET 2014 - mc@suse.de

- version 2.1.49.1-1
- add functions to query ISS Master server from DB
- apply exclude filters to dependencies in repo-sync
- don't remove files referenced from other distributions/trees
- propagate --skip-kickstart-trees to delete_channels()
- remove clean-reposync-logs cronjob
- fixed man page for spacewalk-remove-channel
- added option to skip kickstart trees removal
- sw-remove-channel does not rm ks trees.
- Inter server sync: export also errata's severity
- Fixing InvalidPackageError when importing from channel dump
- commit after updating server's package profile
- Add extra log folder /var/log/rhn/tasko/sat/ in spacewalk-debug.
  [bnc#854090]
- allow CVE-IDs with more then 13 chars
  new syntax since 2014
- fixing sat-sync daylight-savings-related 'NoneType is
  unsubscriptable' error

-------------------------------------------------------------------
Mon Jan 13 09:53:00 CET 2014 - mc@suse.de

- version 2.1.39.1-1
- set reboot action status to sucess after the reboot (FATE#312591)
- added setLocked actions (FATE#312359)

-------------------------------------------------------------------
Wed Dec 18 14:05:37 CET 2013 - mc@suse.de

- version 2.1.38.2-1
- allow 1 character system profile names

-------------------------------------------------------------------
Mon Dec 09 16:02:08 CET 2013 - mc@suse.de

- version 2.1.38.1-1
- better detection for SUSE KVM and Cloud systems
- support bootstrap entitlement for bare-metal registration
  (FATE#312329)
- use new ISS slave detection

-------------------------------------------------------------------
Thu Nov 28 16:24:43 CET 2013 - mc@suse.de

- version 1.7.38.30-1
- replace encode/decode with to_string/to_unicode
- make sure we put strings to fd.write()
- replace application code with database lookup to prevent conflicting
  inserts
- python server: better logging of exceptions
- log errors on bad request (bnc#849856)
- fixed table alias
- updated spacewalk-repo-sync's man page (bnc#846351)
- add support for enhances rpm weak dependencies (backend) (bnc#846436)
- python pgsql driver: handled ProgrammingError exceptions
- Fix typos in entitlement report (bnc#840751)

-------------------------------------------------------------------
Fri Sep 27 09:59:33 CEST 2013 - mc@suse.de

- version 1.7.38.29-1
- with deep-verify import patches step by step
- check if mountpoint exists and send error mail (bnc#839111)
- bool(0) == False, but is a valid file mode

-------------------------------------------------------------------
Tue Aug 27 17:42:46 CEST 2013 - mc@suse.de

- version 1.7.38.28-1
- Ensure the file object is closed only when no IOError took place
  (bnc#837035)

-------------------------------------------------------------------
Wed Aug 21 15:54:56 CEST 2013 - mc@suse.de

- version 1.7.38.27-1
- add option to disable Expect header for post request (bnc#834200)
- re-import all patches with param deep-verify (bnc#833643)
- rewrite package org to match where they got imported (bnc#834780)
- Fix field length of erratum-advisory-name to match real DB field length
- forward register and de-register requests to parent
- debranding satellite-sync
- provide dummy repoindex handler for auth test in ISS case
- use needed mgr_ncc_sync_lib calles in satellite-sync
- copy SUSE product and subscription information into the disk dump
- add handler for ncc sync data used by iss (bnc#832776)
- package mgr-inter-sync and mgr-exporter commands (FATE#312371)
- import/export Support Information
- sync suseProductFiles with inter-server-sync
- dump and read rhn-channel-update-tag
- Add curl debugging to send and accessible (bnc#834200)
- filter out bad package/architecture combinations
- add debug code to import_susedata
- handle unicode tracebacks
- handle compressed products file
- Fix pylint errors - bnc#829073
- Fix code to work with python 2.4 - bnc#829073
- Make reposync work with local repositories - bnc#829073

-------------------------------------------------------------------
Wed Jun 12 13:26:43 CEST 2013 - mc@suse.de

- version 1.7.38.26-1
- fix reactivation of systems (bnc#823241)
- remove incorrect path from db
- Adding file path restoration functionality to spacewalk-data-fsck
- update copyright column length
- don't truncate channel name to 64 chars
- make API compatible with old RHEL5 clients
- No line break at the end of the package summary (bnc#821968)
- don't truncate filepath when exporting
- fix registration issues on PG
- update expired gpg keys in the keyring
- set copy_local urlgrabber option to copy also file URLs (bnc#819781)
- implement no_proxy usage (FATE#315039)
- use timeout config option also in suseLib send function (bnc#815460)

-------------------------------------------------------------------
Thu May 17 17:13:44 CEST 2013 - mc@suse.de

- version 1.7.38.25-1
- make satellite-sync work with new rhnlib (bnc#815460)
- search for CVE numbers also in the description
- require rhnlib with timeout option
- make rpclib connection timeout configurable (bnc#815460)
- return 404 Not Found on requests of content or installation.xml (bnc#815441)
- fix encoding in products summary and description

-------------------------------------------------------------------
Fri May 17 15:04:28 CEST 2013 - mc@suse.de

- fix authentication checking in inter server sync
  CVE-2013-2056 (bnc#819365)

-------------------------------------------------------------------
Thu Apr 04 15:32:18 CEST 2013 - mc@suse.de

- version 1.7.38.24-1
- Write better error message if the GPG key is not imported
  (bnc#812599)
- correct size for old rpms > 2 GiB
- do not read rpm into memory before transferring to client
  (bnc#801151)
- do not log passwords in URL
- If the database host is localhost, use Unix sockets in backend.
- SSH Server Push (backend) (FATE#312909)
- support V4 RSA/SHA1 signature
- Use FQDN in reposync error emails
- fix unicode encoding (bnc#803866)
- do not change the channels on future actions request

-------------------------------------------------------------------
Fri Feb 08 11:09:35 CET 2013 - mc@suse.de

- version 1.7.38.23-1
- send patch notifications only for new patches (FATE#314765)
- log with debug level, if wanted
- collect download errors and send error mail (bnc#801189)
- compare patch version as integers
- do not send null values for new products via XMLRPC (bnc#798131)
- change_base_channel should honor suse_products info if available

-------------------------------------------------------------------
Tue Dec 18 12:55:55 CET 2012 - mc@suse.de

- version 1.7.38.22-1
- fix formatstring error with proxy user and password

-------------------------------------------------------------------
Tue Nov 27 17:24:02 CET 2012 - mc@suse.de

- version 1.7.38.21-1
- remove product reference while deleting channel (bnc#790987)

-------------------------------------------------------------------
Thu Nov 22 15:28:52 CET 2012 - jrenner@suse.de

- version 1.7.38.20-1
- fix is_sha256_capable() function (bnc#790717)
- use SUSE specific proxy settings in reposync (bnc#779992)
- read proxy from rhn.conf before other places
- fix wrong variable binding (bnc#790143)
- rollback any unfinished transaction
- for the installed_size, ignore situation when it was not populated
  in the database.
- don't fail when from attribute is missing
- make sure proxy is enabled in sysconfig before reading it
- Add support for multiple mirror credentials
- SP migration backend (FATE#312431, FATE#312312)
- use smdba space-overview for report if exists
- do not return not existing patchnames (bnc#786105)
- add xmlrpc function update_status and server capability

-------------------------------------------------------------------
Fri Oct 05 10:56:43 CEST 2012 - mc@suse.de

- version 1.7.38.19-1

-------------------------------------------------------------------
Thu Oct 04 15:52:25 CEST 2012 - mc@suse.de

- version 1.7.38.18-1
- support upgrade_version without channel switching

-------------------------------------------------------------------
Fri Sep 28 16:18:24 CEST 2012 - mc@suse.de

- version 1.7.38.17-1
- load suse_products in the server object if not available
- reposync: do not use a proxy to access localhost
- Adding IPv6 ip-address detection to proxy auth fix (bnc#783667)
- separate proxy auth error hostname into separate header
- multi-tiered proxies don't update auth tokens correctly
  (bnc#783667)

-------------------------------------------------------------------
Tue Aug 07 16:40:35 CEST 2012 - mc@suse.de

- version 1.7.38.16-1
- fix SQL syntax for postgres

-------------------------------------------------------------------
Thu Aug 02 16:34:21 CEST 2012 - mc@suse.de

- version 1.7.38.15-1
- Truncating date string and therefore preventing ORA-01830
- skip ignored errata also in the second step (bnc#773108)
- fix detection of old suse style patches (bnc#773108)
- Fixing placeholder syntax in sql statement

-------------------------------------------------------------------
Thu Jul 19 14:39:32 CEST 2012 - ug@suse.de

- version 1.7.38.14-1
- yet another branding fix

-------------------------------------------------------------------
Mon Jul 16 15:10:16 CEST 2012 - ug@suse.de

- version 1.7.38.13-1
- postgresql don't know about decode
- fixed ERROR: subquery in FROM must have an alias
- fixed AttributeError: 'buffer' object has no attribute 'write'
- Correct SQL query for installing and removing solaris patches
- Correct query for PGSQL, addressing: SQL syntax error
- man page fix and root-level user warning for rhn-satellite-exporter

-------------------------------------------------------------------
Mon Jun 25 10:21:36 CEST 2012 - mc@suse.de

- version 1.7.38.12-1
- handle locally exception in entitle_server()
- made error message more detailed

-------------------------------------------------------------------
Thu Jun 21 11:35:17 CEST 2012 - jrenner@suse.de

- version 1.7.38.11-1
- removed functions which were orphaned by client v1 API removal
- fix call of save_suse_products()
- do not entitle virt guests twice during registration
- fix parsing susedata (bnc#765667)
- removed support for Red Hat Linux 6.2 and 7.[0123]
- print reasonable error message when something wrong with repo

-------------------------------------------------------------------
Wed Jun  6 11:58:16 CEST 2012 - ug@suse.de

- added a workaround for bnc#761350
  registering of a VM does not work

-------------------------------------------------------------------
Fri Jun  1 18:19:38 CEST 2012 - mc@suse.de

- fix ISE during registration because of duplicate ids
  (bnc#765123)

-------------------------------------------------------------------
Thu May 31 10:56:09 CEST 2012 - mc@suse.de

- version 1.7.38.10-1
- decode unicode string on IDN machines
- mock import_susedata
- allow retrieving susedata.xml.gz
- implement get_susedata()
- implement import_susedata()

-------------------------------------------------------------------
Mon May 14 15:16:11 CEST 2012 - mc@suse.de

- version 1.7.38.9-1
- fix registration of virt. machines (bnc#761350)

-------------------------------------------------------------------
Mon May 14 10:54:49 CEST 2012 - mc@suse.de

- version 1.7.38.8-1
- better check for empty version, release and arch
- with postgres empty varchar has to be null
- fix CVE test in testsuite
- improve patch handling for broken updateinfo files

-------------------------------------------------------------------
Wed May 09 13:41:34 CEST 2012 - mc@suse.de

- version 1.7.38.7-1
- define python macros
- No need to be autonomous when inserting to rhnArchType,
  only satellite-sync does it.

-------------------------------------------------------------------
Tue May  8 14:48:10 CEST 2012 - ug@suse.de

- integrated upstream feedback for studio integration (bnc#764532)

-------------------------------------------------------------------
Wed May 02 14:23:29 CEST 2012 - mc@suse.de

- version 1.7.38.6-1
- no fileprovide of gettext in SUSE
- Assign a dummy profile when none is selected.
- xccdf_eval should not send null value

-------------------------------------------------------------------
Fri Apr 27 16:13:22 CEST 2012 - mc@suse.de

- version 1.7.38.5-1
- update monitoring probes in small batches to reduce the chance of a
  deadlock
- raise SQLSchemaError alike oracle driver does
- fix sql query with --use-sync-date and --start-date of
  rhn-satellite-exporter

-------------------------------------------------------------------
Fri Apr 20 15:34:23 CEST 2012 - mc@suse.de

- version 1.7.38.4-1
- Fix inserting installed products
- set a bug title if we do not get one
- The mod_wsgi insists on having something after the numeric value on the
  Status line.
- Workaround httplib in 2.4 which did not have the responses dictionary.
- write nicer error message in case you are missing rpm files
- update man-pages
- copy postgres initlog in SUSE
- adding PostgreSQL configuration and log files to the debug.
- updating rhn-charsets man page -- update list of value names, no
  command line options.
- make rhn-charsets working on PostgreSQL as well; the output format
  changed even for Oracle.

-------------------------------------------------------------------
Fri Apr 13 15:43:45 CEST 2012 - mc@suse.de

- version 1.7.38.3-1
- Update config default to preserve base channel on reactivation
- rhn-schema-stats: support for PostgreSQL
- rhn-db-stats: support for PostgreSQL
- check channel permissions when unsubscribing a channel
- fix empty references in updateinfo
- remove source packages from compatible arch. We do not mirror them.

-------------------------------------------------------------------
Fri Apr 13 13:46:19 CEST 2012 - ug@suse.de

- fixed packaging of spacewalk-backend-xmlrpc
- fixed python bug in SUSE Studio image deployment

-------------------------------------------------------------------
Fri Mar 30 14:55:29 CEST 2012 - mc@suse.de

- version 1.7.38.2-1
- Truncate data which are longer than db allows
- Store also @idref of xccdf:rule-result element
- We want to store all idents per rule-result
- return products.xml metadata on request
- fixing sql queries with alias
- need to use timestamp datatype to preserve the precision.
- cast to string to force lookup_evr prototype.
- spacewalk-repo-sync documentation fix : add include/exclude options to
  manpage
- add default value for taskomatic.channel_repodata_workers
- created module for usefull cli functions

-------------------------------------------------------------------
Sat Mar 24 15:57:24 CET 2012 - mc@suse.de

- parameters should not be None

-------------------------------------------------------------------
Thu Mar 22 16:06:49 CET 2012 - mc@suse.de

- rotate logfiles with user www (bnc#681984) CVE-2011-1550

-------------------------------------------------------------------
Thu Mar 22 15:10:42 CET 2012 - mc@suse.de

- fix arbitrary package upload (bnc#751837)
  CVE-2012-1145

-------------------------------------------------------------------
Wed Mar 21 17:33:17 CET 2012 - mc@suse.de

- version 1.7.38.1-1
- Bumping package version

-------------------------------------------------------------------
Fri Mar 16 16:06:31 CET 2012 - ug@suse.de

- replace passwords in debug files (bnc#752467)

-------------------------------------------------------------------
Thu Mar 15 17:14:40 CET 2012 - jrenner@suse.de

- Add support for studio image deployments

-------------------------------------------------------------------
Mon Mar  5 12:42:12 CET 2012 - mc@suse.de

- add suseLib.accessible() doing a HEAD request to test
  if a URL is accessible

-------------------------------------------------------------------
Tue Jan 31 16:16:31 CET 2012 - mantel@suse.de

- some more renames Novell --> SUSE

-------------------------------------------------------------------
Thu Jan 19 12:17:49 CET 2012 - jrenner@suse.de

- Setting up seclist in registration.py (bnc#782819, brc#749890)
- CVE-2012-0059

-------------------------------------------------------------------
Thu Jan  5 10:10:01 CET 2012 - mc@suse.de

- spacewalk-debug should package NCC data dump into the tar ball

-------------------------------------------------------------------
Thu Dec 22 15:48:30 CET 2011 - mantel@suse.de

- do not change server.pot

-------------------------------------------------------------------
Thu Dec 22 14:59:55 CET 2011 - mantel@suse.de

- rename Novell to SUSE (#708333)

-------------------------------------------------------------------
Thu Dec 22 10:50:34 CET 2011 - mc@suse.de

- remove all unsupported translations

-------------------------------------------------------------------
Mon Dec 19 15:36:20 CET 2011 - mc@suse.de

- parse products.xml during reposync and store values in the
  Database (bnc#644678)

-------------------------------------------------------------------
Mon Dec 12 17:31:32 CET 2011 - iartarisi@suse.cz

- Add new --deep-copy option to spacewalk-repo-sync to allow skipping
  the re-calculation of package checksums

-------------------------------------------------------------------
Tue Nov  8 14:09:44 CET 2011 - jrenner@suse.de

- Implement audit logging for the backend API (fate#312607)

-------------------------------------------------------------------
Wed Oct 26 13:59:09 CEST 2011 - mc@suse.de

- add support for V4 DSA and RSA rpm signatures to display correct
  content provider (bnc#726577)
- enhance spacewalk-update-signatures to clean wrong keyids
  before update starts

-------------------------------------------------------------------
Thu Oct 13 14:51:29 CEST 2011 - iartarisi@suse.cz

- fix reposync failure when trying to associate package which couldn't
  be downloaded (bnc#722917)

-------------------------------------------------------------------
Tue Oct 11 17:01:46 CEST 2011 - mc@suse.de

- fix spacewalk-remove-channel to work on SUSE Manager (bnc#670206)

-------------------------------------------------------------------
Tue Oct 11 15:59:36 CEST 2011 - mc@suse.de

- adapt spacewalk-debug for SUSE Manager

-------------------------------------------------------------------
Mon Oct 10 15:19:31 CEST 2011 - mc@suse.de

- fix typo in reposync cleanup script (bnc#712860)

-------------------------------------------------------------------
Fri Oct  7 12:33:18 CEST 2011 - iartarisi@suse.cz

 - fix bug when parsing a patches.xml file with an extra <category> tag

-------------------------------------------------------------------
Wed Oct  5 19:01:45 CEST 2011 - mc@suse.de

- drop incompatible packages of a patch

-------------------------------------------------------------------
Fri Sep 30 12:39:33 CEST 2011 - mc@suse.de

- remove default currency from backend part of rhn.conf

-------------------------------------------------------------------
Thu Sep 29 13:52:25 CEST 2011 - mc@suse.de

- set patch severity to Low if none is specified to get all
  security patches listed in the currency report

-------------------------------------------------------------------
Mon Sep 26 17:57:36 CEST 2011 - iartarisi@suse.cz

- fix e['channels'].append AttributeError in case existing_errata is None
- fix failing unittest

-------------------------------------------------------------------
Mon Sep 26 17:06:15 CEST 2011 - mc@suse.de

- fix loosing patches if a repository is synced into
  different channels (bnc#720312)

-------------------------------------------------------------------
Fri Sep 23 14:36:11 CEST 2011 - mc@suse.de

- add unittests to check again

-------------------------------------------------------------------
Fri Sep 23 13:21:58 CEST 2011 - mc@suse.de

- change BuildRoot to SUSE default required for BuildService
- recompile python after unittests to remove buildroot path
  in binaries

-------------------------------------------------------------------
Tue Sep 20 17:35:42 CEST 2011 - iartarisi@suse.cz

- use pylint instead of python-pylint for checks

-------------------------------------------------------------------
Mon Sep 12 13:47:36 CEST 2011 - iartarisi@suse.cz

- remove extra toy targets that we don't use from Makefile.defs, which
  were mangling the PYTHONPATH

-------------------------------------------------------------------
Mon Sep 12 11:24:58 CEST 2011 - iartarisi@suse.cz

- run unittests and pylint from Makefile.backend at build time

-------------------------------------------------------------------
Fri Sep  9 12:24:19 CEST 2011 - iartarisi@suse.cz

- fixed E:442:XML_Dumper._validate_channels: Too many arguments for
  format string

-------------------------------------------------------------------
Wed Sep  7 16:23:27 CEST 2011 - mc@suse.de

- add cronjob to cleanup reposync log directory (bnc#712860)

-------------------------------------------------------------------
Wed Sep  7 12:42:51 CEST 2011 - mc@suse.de

- refactor reposync

-------------------------------------------------------------------
Mon Sep  5 16:22:04 CEST 2011 - iartarisi@suse.cz

- fix another typo in the specfile

-------------------------------------------------------------------
Mon Sep  5 16:17:15 CEST 2011 - iartarisi@suse.cz

- fix typo in specfile

-------------------------------------------------------------------
Mon Sep  5 16:08:51 CEST 2011 - iartarisi@suse.cz

- only run unittests during package build where we have the right
  BuildRequires

-------------------------------------------------------------------
Mon Sep  5 11:31:49 CEST 2011 - iartarisi@suse.cz

- added suseLib.py - library that deals with NCC/proxy configs/products
  etc.
- make unittests run during package build

-------------------------------------------------------------------
Mon Aug 22 16:35:42 CEST 2011 - iartarisi@suse.cz

- fixed TypeError in find_bugs method caused by empty patch descriptions

-------------------------------------------------------------------
Thu Aug 18 10:33:49 CEST 2011 - iartarisi@suse.cz

- fixed an import error in diskImportLib.py

-------------------------------------------------------------------
Fri Aug 12 11:09:59 CEST 2011 - iartarisi@suse.cz

- remove 'channel' from server.handlers.app as the sources have already
  been deleted (bnc#711967)

-------------------------------------------------------------------
Fri Aug 12 07:55:54 UTC 2011 - kkaempf@novell.com

- Remove 'comps' from Makefile (bnc#711938)

-------------------------------------------------------------------
Fri Aug 12 07:20:58 UTC 2011 - kkaempf@novell.com

- fix fetchTraceback and rhnFault import (bnc#711934)

-------------------------------------------------------------------
Thu Aug 11 15:08:03 CEST 2011 - iartarisi@suse.cz

- fix more imports after the move from spacewalk.common

-------------------------------------------------------------------
Thu Aug 11 11:13:46 CEST 2011 - iartarisi@suse.cz

- fix imports on UserDictCase to point to rhn.UserDictCase (bnc#711518)

-------------------------------------------------------------------
Wed Aug 10 11:30:48 CEST 2011 - iartarisi@suse.cz

- removed implicit imports to spacewalk.common (fixes bnc#711214,
  bnc#711211, bnc#711434)

-------------------------------------------------------------------
Tue Aug  9 10:26:35 CEST 2011 - iartarisi@suse.cz

- fixed missing import of 're' module (bnc#711188)

-------------------------------------------------------------------
Wed Aug  3 15:45:41 CEST 2011 - iartarisi@suse.cz

- reposync: fix ambiguous message when skipping a patch which references
  a package that's not in the database (bnc#702932)

-------------------------------------------------------------------
Wed Jul  6 17:49:36 CEST 2011 - mc@suse.de

- add server capability xmlrpc.errata.patch_names'

-------------------------------------------------------------------
Wed Jul  6 14:33:24 CEST 2011 - mc@suse.de

- fix requires for Code10

-------------------------------------------------------------------
Wed Jun 29 15:26:41 CEST 2011 - iartarisi@suse.cz

- added errata.getErrataNamesById function to the XMLRPC API

-------------------------------------------------------------------
Mon Jun  6 17:10:46 CEST 2011 - mc@suse.de

- set RPM vendor to "Not defined" if the RPM say "(none)"
  (FATE#312378, bnc#693291)

-------------------------------------------------------------------
Tue May 24 15:31:16 CEST 2011 - mc@suse.de

- some wierd packages have files in iso8859-1 not utf-8
- fix encoding of summary and description of a package if it is
  wrong

-------------------------------------------------------------------
Mon May 23 17:22:18 CEST 2011 - mc@suse.de

- Improve error message when gpg key is wrong or missing
  (bnc#693574)
- do not trigger a resync if file is missing. This can cause
  an endless loop (bnc#695392)
- do not send tracebacks as email if reposync failed. Send only
  the error message. (bnc#691579)

-------------------------------------------------------------------
Mon May  9 10:23:05 CEST 2011 - mc@suse.de

- fix errata export/import for sync
- handle sync with older spacewalk server which do not support
  weak dependencies

-------------------------------------------------------------------
Wed Apr 20 11:24:05 CEST 2011 - iartarisi@suse.cz

- reposync - parse and insert zypper code10 patches into the database

-------------------------------------------------------------------
Thu Apr 14 15:19:47 CEST 2011 - jrenner@suse.de

- Remove the channel APP handler (bnc#685078)
  (CVE-2009-0788, CVE-2010-1171)

-------------------------------------------------------------------
Fri Apr  1 12:09:01 CEST 2011 - mc@suse.de

- fix adding patches to a channel. Treat no epoch as the same as
  epoch is 0 (bnc#682846)

-------------------------------------------------------------------
Thu Mar 31 16:19:17 CEST 2011 - mc@suse.de

- fix a syntax error with old python versions

-------------------------------------------------------------------
Tue Mar 22 13:51:48 CET 2011 - iartarisi@suse.cz

- fixed bnc#673022 mirror timeout errors shouldn't cause tracebacks

-------------------------------------------------------------------
Thu Mar 17 10:58:24 CET 2011 - mc@suse.de

- check that path is not None

-------------------------------------------------------------------
Wed Mar 16 10:26:17 CET 2011 - iartarisi@suse.cz

- fixed bnc#679866 (downloading subscriptions fails when using integer
  credentials)

-------------------------------------------------------------------
Tue Mar  8 14:28:08 CET 2011 - iartarisi@suse.cz

- fixed bnc#644072 (password guessing vulnerability) with two commits
  from upstream

-------------------------------------------------------------------
Wed Feb 23 16:46:50 CET 2011 - ug@suse.de

- fixed virtual SUSE KVM machines in the webui (bnc#674344)

-------------------------------------------------------------------
Fri Feb 18 15:51:45 CET 2011 - mc@suse.de

- fix extract keyid from RPM header

-------------------------------------------------------------------
Thu Feb 17 16:02:25 CET 2011 - mc@suse.de

- do not remove not existing files

-------------------------------------------------------------------
Thu Feb 17 15:38:05 CET 2011 - mantel@suse.de

- fix debranding issues (bnc#672637)

-------------------------------------------------------------------
Tue Feb 15 10:14:55 CET 2011 - ug@suse.de

- typo fixed (indentation error bnc#671799)

-------------------------------------------------------------------
Mon Feb 14 17:22:39 CET 2011 - mc@suse.de

- expect not signed metadata with spacewalk-repo-sync if
  url is given on the commandline

-------------------------------------------------------------------
Sat Feb 12 16:54:53 CET 2011 - mc@suse.de

- send Mail if repo-sync failed

-------------------------------------------------------------------
Fri Feb 11 17:54:06 CET 2011 - jkupec@suse.cz

- correct strings in rhnException.py

-------------------------------------------------------------------
Fri Feb 11 11:47:57 CET 2011 - mc@suse.de

- catch exception primary not available and print nice message
  (bnc#671225)

-------------------------------------------------------------------
Thu Feb 10 18:15:23 CET 2011 - mc@suse.de

- remove org change again; fixed at another place

-------------------------------------------------------------------
Wed Feb  9 13:46:12 CET 2011 - jkupec@suse.cz

- removed unsupported satellite-sync from the
  spacewalk-backend-tools package (bnc #669610)

-------------------------------------------------------------------
Wed Feb  9 11:36:28 CET 2011 - mc@suse.de

- fix typo in sql statement

-------------------------------------------------------------------
Wed Feb  9 10:51:13 CET 2011 - mantel@suse.de

- some more renames of RHN to NCC (BNC#668824)

-------------------------------------------------------------------
Wed Feb  9 10:08:15 CET 2011 - mantel@suse.de

- change name of default organization (BNC#663983)

-------------------------------------------------------------------
Tue Feb  8 15:58:22 CET 2011 - mc@suse.de

- change mountpoint and prepended_dir (bnc#669558)

-------------------------------------------------------------------
Tue Feb  1 13:26:06 CET 2011 - mc@suse.de

- fix building on RH

-------------------------------------------------------------------
Mon Jan 31 18:14:57 CET 2011 - mc@suse.de

- call yum update_md with the option to get all updateinfos
  and not only the newest (bnc#668333)

-------------------------------------------------------------------
Sun Jan 30 15:26:01 CET 2011 - mc@suse.de

- backport upstrem fixes

-------------------------------------------------------------------
Tue Jan 25 16:19:49 CET 2011 - mc@suse.de

- fix checksum handling.

-------------------------------------------------------------------
Sat Jan 22 12:37:48 CET 2011 - mc@suse.de

- fix macros

-------------------------------------------------------------------
Mon Jan 17 12:25:39 CET 2011 - mc@suse.de

- change suseServer ostarget to a foreign key to suseOSTarget(id)

-------------------------------------------------------------------
Thu Jan 13 13:19:00 CET 2011 - mc@suse.de

- Sending and receiving suse product profile data during
  client registration.
- subscribe channels according to submitted suse product data

-------------------------------------------------------------------
Tue Jan 11 16:46:43 CET 2011 - mc@suse.de

- reposync: search for credentials and add them to the URL
- fix signature handling
- reposync: find checksums for packages in channels with
  org_id null

-------------------------------------------------------------------
Wed Dec 15 17:22:47 CET 2010 - mc@suse.de

- fix KeyError while syncing repos (bnc#657064)
- skip patch instead of abort if no checksum for a package
  was found

-------------------------------------------------------------------
Thu Sep 16 09:13:37 CEST 2010 - mantel@suse.de

- reflect rename of config files (/etc/rhn/default/rhn_server*conf)

-------------------------------------------------------------------
Wed Sep 15 09:10:44 CEST 2010 - mantel@suse.de

- Initial release of spacewalk-backend

-------------------------------------------------------------------<|MERGE_RESOLUTION|>--- conflicted
+++ resolved
@@ -1,9 +1,6 @@
-<<<<<<< HEAD
 - Fixed mirror link usage for dnf.
-=======
 - Unify decompression of metadata with uyuni.common.fileutils
 - Fix yum reposync plugin for Fedora 33-35 repos
->>>>>>> 9a87e82a
 - require python macros for building
 - Add headers to update proxy auth token in listChannels (bsc#1193585)
 
