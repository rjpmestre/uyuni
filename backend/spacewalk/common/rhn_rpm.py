#
# Copyright (c) 2008--2011 Red Hat, Inc.
#
# This software is licensed to you under the GNU General Public License,
# version 2 (GPLv2). There is NO WARRANTY for this software, express or
# implied, including the implied warranties of MERCHANTABILITY or FITNESS
# FOR A PARTICULAR PURPOSE. You should have received a copy of GPLv2
# along with this software; if not, see
# http://www.gnu.org/licenses/old-licenses/gpl-2.0.txt.
#
# Red Hat trademarks are not licensed under GPLv2. No permission is
# granted to use or replicate Red Hat trademarks that are incorporated
# in this software or its documentation.
#

import os
import sys
import rpm
import struct

# Expose a bunch of useful constants from rpm
error = rpm.error
for sym, val in rpm.__dict__.items():
    if sym[:3] == 'RPM':
        # A constant, probably - import it into our namespace
        globals()[sym] = val
del sym, val

# need this for rpm-pyhon < 4.6 (e.g. on RHEL5)
rpm.RPMTAG_FILEDIGESTALGO = 5011

# these values are taken from /usr/include/rpm/rpmpgp.h
# PGPHASHALGO_MD5             =  1,   /*!< MD5 */
# PGPHASHALGO_SHA1            =  2,   /*!< SHA1 */
# PGPHASHALGO_RIPEMD160       =  3,   /*!< RIPEMD160 */
# PGPHASHALGO_MD2             =  5,   /*!< MD2 */
# PGPHASHALGO_TIGER192        =  6,   /*!< TIGER192 */
# PGPHASHALGO_HAVAL_5_160     =  7,   /*!< HAVAL-5-160 */
# PGPHASHALGO_SHA256          =  8,   /*!< SHA256 */
# PGPHASHALGO_SHA384          =  9,   /*!< SHA384 */
# PGPHASHALGO_SHA512          = 10,   /*!< SHA512 */
PGPHASHALGO = {
  1: 'md5',
  2: 'sha1',
  3: 'ripemd160',
  5: 'md2',
  6: 'tiger192',
  7: 'haval-5-160',
  8: 'sha256',
  9: 'sha384',
 10: 'sha512',
}


class InvalidPackageError(Exception):
    pass

class RPM_Header:
    "Wrapper class for an rpm header - we need to store a flag is_source"
    def __init__(self, hdr, is_source=None):
        self.hdr = hdr
        self.is_source = is_source
        self.packaging = 'rpm'
        self.signatures = []
        self._extract_signatures()

    def __getitem__(self, name):
        return self.hdr[name]

    def __getattr__(self, name):
        return getattr(self.hdr, name)

    def checksum_type(self):
        if self.hdr[rpm.RPMTAG_FILEDIGESTALGO] \
           and PGPHASHALGO.has_key(self.hdr[rpm.RPMTAG_FILEDIGESTALGO]):
           checksum_type = PGPHASHALGO[self.hdr[rpm.RPMTAG_FILEDIGESTALGO]]
        else:
           checksum_type = 'md5'
        return checksum_type

    def is_signed(self):
        if hasattr(rpm, "RPMTAG_DSAHEADER"):
            dsaheader = self.hdr["dsaheader"]
        else:
            dsaheader = 0
        if self.hdr["siggpg"] or self.hdr["sigpgp"] or dsaheader:
            return 1
        return 0

    def _extract_signatures(self):
        header_tags = [
            [rpm.RPMTAG_DSAHEADER, "dsa"],
            [rpm.RPMTAG_RSAHEADER, "rsa"],
            [rpm.RPMTAG_SIGGPG, "gpg"],
            [rpm.RPMTAG_SIGPGP, 'pgp'],
        ]
        for ht, sig_type in header_tags:
            ret = self.hdr[ht]
            if not ret:
                continue
            ret_len = len(ret)
            if ret_len < 17:
                continue
            # Get the key id - hopefully we get it right
<<<<<<< HEAD
            ver = ret[3]
            ver_len = len(ver)
            format = "%dB" % ver_len
            t = struct.unpack(format, ver)
            ver = "%d" % t
            if ver == "3":
                key_id = ret[10:18]
            else:
                key_id = ret[9:17]
=======
            elif ret_len <= 65: # V3 DSA signature
                key_id = ret[9:17]
            elif ret_len <= 72: # V4 DSA signature
                key_id = ret[18:26]
            else: # ret_len <= 536 # V3 RSA/SHA256 signature
                key_id = ret[10:18]

>>>>>>> ec89b999
            key_id_len = len(key_id)
            format = "%dB" % key_id_len
            t = struct.unpack(format, key_id)
            format = "%02x" * key_id_len
            key_id = format % t
            self.signatures.append({
                'signature_type'    : sig_type,
                'key_id'            : key_id,
                'signature'         : ret,
            })

def get_header_byte_range(package_file):
    """
    Return the start and end bytes of the rpm header object.

    For details of the rpm file format, see:
    http://www.rpm.org/max-rpm/s1-rpm-file-format-rpm-file-format.html
    """

    lead_size = 96

    # Move past the rpm lead
    package_file.seek(lead_size)

    sig_size = get_header_struct_size(package_file)

    # Now we can find the start of the actual header.
    header_start = lead_size + sig_size

    package_file.seek(header_start)

    header_size = get_header_struct_size(package_file)

    header_end = header_start + header_size

    return (header_start, header_end)

def get_header_struct_size(package_file):
    """
    Compute the size in bytes of the rpm header struct starting at the current
    position in package_file.
    """
    # Move past the header preamble
    package_file.seek(8, 1)

    # Read the number of index entries
    header_index = package_file.read(4)
    (header_index_value, ) = struct.unpack('>I', header_index)

    # Read the the size of the header data store
    header_store = package_file.read(4)
    (header_store_value, ) = struct.unpack('>I', header_store)

    # The total size of the header. Each index entry is 16 bytes long.
    header_size = 8 + 4 + 4 + header_index_value * 16 + header_store_value

    # Headers end on an 8-byte boundary. Round out the extra data.
    round_out = header_size % 8
    if round_out != 0:
        header_size = header_size + (8 - round_out)

    return header_size

SHARED_TS=None
def get_package_header(filename=None, file=None, fd=None):
    """ Loads the package header from a file / stream / file descriptor
        Raises rpm.error if an error is found, or InvalidPacageError if package is
        busted
    """
    global SHARED_TS
    # XXX Deal with exceptions better
    if (filename is None and file is None and fd is None):
        raise ValueError, "No parameters passed"

    if filename is not None:
        f = open(filename)
    elif file is not None:
        f = file
        f.seek(0, 0)
    else: # fd is not None
        f = None

    if f is None:
        os.lseek(fd, 0, 0)
        file_desc = fd
    else:
        file_desc = f.fileno()

    # don't try to use rpm.readHeaderFromFD() here, it brokes signatures
    # see commit message
    if not SHARED_TS:
        SHARED_TS = rpm.ts()
    SHARED_TS.setVSFlags(-1)
    hdr = SHARED_TS.hdrFromFdno(file_desc)
    if hdr is None:
        raise InvalidPackageError
    is_source = hdr[rpm.RPMTAG_SOURCEPACKAGE]

    return RPM_Header(hdr, is_source)

class MatchIterator:
    def __init__(self, tag_name=None, value=None):
        # Query by name, by default
        if not tag_name:
            tag_name = "name"

        # rpm 4.1 or later
        self.ts = rpm.TransactionSet()
        self.ts.setVSFlags(8)

        m_args = (tag_name,)
        if value:
            m_args += (value,)
        self.mi = self.ts.dbMatch(*m_args)

    def pattern(self, tag_name, mode, pattern):
        self.mi.pattern(tag_name, mode, pattern)

    def next(self):
        try:
            hdr = self.mi.next()
        except StopIteration:
            hdr = None

        if hdr is None:
            return None
        is_source =  hdr[rpm.RPMTAG_SOURCEPACKAGE]
        return RPM_Header(hdr, is_source)


def headerLoad(data):
    hdr = rpm.headerLoad(data)
    is_source =  hdr[rpm.RPMTAG_SOURCEPACKAGE]
    return RPM_Header(hdr, is_source)

def labelCompare(t1, t2):
    return rpm.labelCompare(t1, t2)

def nvre_compare(t1, t2):
    def build_evr(p):
        evr = [p[3], p[1], p[2]]
        evr = map(str, evr)
        if evr[0] == "":
            evr[0] = None
        return evr
    if t1[0] != t2[0]:
        raise ValueError("You should only compare packages with the same name")
    evr1, evr2 = (build_evr(t1), build_evr(t2))
    return rpm.labelCompare(evr1, evr2)


def hdrLabelCompare(hdr1, hdr2):
    """ take two RPMs or headers and compare them for order """

    if hdr1['name'] == hdr2['name']:
        hdr1 = [hdr1['epoch'] or None, hdr1['version'], hdr1['release']]
        hdr2 = [hdr2['epoch'] or None, hdr2['version'], hdr2['release']]
        if hdr1[0]:
            hdr1[0] = str(hdr1[0])
        if hdr2[0]:
            hdr2[0] = str(hdr2[0])
        return rpm.labelCompare(hdr1, hdr2)
    elif hdr1['name'] < hdr2['name']:
        return -1
    return 1


def sortRPMs(rpms):
    """ Sorts a list of RPM files. They *must* exist.  """

    assert isinstance(rpms, type([]))

    # Build a list of (header, rpm)
    helper = map(lambda x: (get_package_header(x), x), rpms)

    # Sort the list using the headers as a comparison
    helper.sort(lambda x, y: hdrLabelCompare(x[0], y[0]))

    # Extract the rpm names now
    return map(lambda x: x[1], helper)


def getInstalledHeader(rpmName):
    """ quieries the RPM DB for a header matching rpmName. """

    mi = MatchIterator("name")
    mi.pattern("name", rpm.RPMMIRE_STRCMP, rpmName)
    return mi.next()


if __name__ == '__main__':
    mi = MatchIterator("name")
    mi.pattern("name", rpm.RPMMIRE_GLOB, "*ker*")
    while 1:
        h = mi.next()
        if not h:
            break
        print h['name']
    sys.exit(1)
    hdr = get_package_header(filename="/tmp/python-1.5.2-42.72.i386.rpm")
    print dir(hdr)
    # Sources
    hdr = get_package_header(filename="/tmp/python-1.5.2-42.72.src.rpm")
    hdr2 = headerLoad(hdr.unload())
    print hdr2
    print len(hdr2.keys())

<|MERGE_RESOLUTION|>--- conflicted
+++ resolved
@@ -102,17 +102,6 @@
             if ret_len < 17:
                 continue
             # Get the key id - hopefully we get it right
-<<<<<<< HEAD
-            ver = ret[3]
-            ver_len = len(ver)
-            format = "%dB" % ver_len
-            t = struct.unpack(format, ver)
-            ver = "%d" % t
-            if ver == "3":
-                key_id = ret[10:18]
-            else:
-                key_id = ret[9:17]
-=======
             elif ret_len <= 65: # V3 DSA signature
                 key_id = ret[9:17]
             elif ret_len <= 72: # V4 DSA signature
@@ -120,7 +109,6 @@
             else: # ret_len <= 536 # V3 RSA/SHA256 signature
                 key_id = ret[10:18]
 
->>>>>>> ec89b999
             key_id_len = len(key_id)
             format = "%dB" % key_id_len
             t = struct.unpack(format, key_id)
