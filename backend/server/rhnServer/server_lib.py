--- conflicted
+++ resolved
@@ -207,34 +207,6 @@
     h.execute(server_id = server_id)
     if commit:
         rhnSQL.commit()
-<<<<<<< HEAD
-    # If not checking for abuse, short-circuit the rest.
-    if not CFG.ABUSE_CHECK or not check_for_abuse:
-        return 1
-    # now check for abusers
-    h = rhnSQL.prepare("""
-    select s.name, si.checkin_counter - ((current_timestamp - s.created) * 100) ticks
-    from rhnServer s, rhnServerInfo si
-    where s.id = si.server_id
-    and current_timestamp - s.created > 7
-    and s.id = :server_id
-    """)
-    h.execute(server_id = server_id)
-    ret = h.fetchone_dict()
-    if not ret:
-        return 1
-    # we only allow a threshold of 1500 extra connections above what we
-    # think is the absolute max.
-    if ret["ticks"] > 1500:
-        # special servers are exempt
-        if __special_server(server_id):
-            return 1
-        log_error("Abuse of Service", server_id)
-        rhnSQL.commit() # don't leave uncommited stuff behind
-        raise rhnFault(49, "Abuse of Service detected for server %s (%s)"
-                           % (ret["name"], server_id), 0)
-=======
->>>>>>> ffe0bf73
     return 1
 
 def set_qos(server_id):
