# Makefile for the rhnServer module
#

TOP     = ../..
SUBDIR	= server/rhnServer

SPACEWALK_FILES	= __init__ server_certificate server_hardware \
	  server_packages server_history server_class \
	  server_class server_wrapper server_lib server_route server_token \
<<<<<<< HEAD
          server_kickstart search_notify \
          server_suse
=======
          satellite_cert server_kickstart search_notify
>>>>>>> f2988a09

include $(TOP)/Makefile.defs<|MERGE_RESOLUTION|>--- conflicted
+++ resolved
@@ -7,11 +7,7 @@
 SPACEWALK_FILES	= __init__ server_certificate server_hardware \
 	  server_packages server_history server_class \
 	  server_class server_wrapper server_lib server_route server_token \
-<<<<<<< HEAD
-          server_kickstart search_notify \
+          satellite_cert server_kickstart search_notify \
           server_suse
-=======
-          satellite_cert server_kickstart search_notify
->>>>>>> f2988a09
 
 include $(TOP)/Makefile.defs