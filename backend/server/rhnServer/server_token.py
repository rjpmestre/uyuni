--- conflicted
+++ resolved
@@ -532,11 +532,7 @@
     forget_rereg_token = 0
 
     def __init__(self, tokens, user_id=None, org_id=None,
-<<<<<<< HEAD
-            kickstart_session_id=None, entitlements=[], deploy_configs=None, contact_method_id=0):
-=======
-                 kickstart_session_id=None, entitlements=[], deploy_configs=None):
->>>>>>> 32ea2fdb
+                 kickstart_session_id=None, entitlements=[], deploy_configs=None, contact_method_id=0):
         self.tokens = tokens
         self.user_id = user_id
         self.org_id = org_id
@@ -665,13 +661,8 @@
                     # ORA-20220: (servergroup_max_members) - Server group membership
                     # cannot exceed maximum membership
                     raise rhnFault(91,
-<<<<<<< HEAD
                         _("Registration failed: SUSE Manager Software service entitlements exhausted: %s") % entitlement[0]), None, sys.exc_info()[2]
                 #No idea what error may be here...
-=======
-                                   _("Registration failed: RHN Software service entitlements exhausted: %s") % entitlement[0]), None, sys.exc_info()[2]
-                # No idea what error may be here...
->>>>>>> 32ea2fdb
                 raise rhnFault(90, e.errmsg), None, sys.exc_info()[2]
             except rhnSQL.SQLError, e:
                 log_error("Token failed to entitle server", server_id,
@@ -699,19 +690,11 @@
     forget_rereg_token = 1
 
     def __init__(self, tokens, user_id=None, org_id=None,
-<<<<<<< HEAD
             kickstart_session_id=None, entitlements=[],
             remove_entitlements=[], deploy_configs=None, contact_method_id=0):
         ReRegistrationToken.__init__(self, tokens, user_id, org_id,
                 kickstart_session_id, entitlements, deploy_configs, contact_method_id)
         self.remove_entitlements = remove_entitlements # list of labels
-=======
-                 kickstart_session_id=None, entitlements=[],
-                 remove_entitlements=[], deploy_configs=None):
-        ReRegistrationToken.__init__(self, tokens, user_id, org_id,
-                                     kickstart_session_id, entitlements, deploy_configs)
-        self.remove_entitlements = remove_entitlements  # list of labels
->>>>>>> 32ea2fdb
 
     def entitle(self, server_id, history, virt_type=None):
         for ent in self.remove_entitlements:
@@ -845,13 +828,10 @@
       and rte.server_group_type_id = sgt.id
 """)
 
-<<<<<<< HEAD
 _query_contact_method_ranking = rhnSQL.Statement("""
     select id, rank
       from suseServerContactMethod
 """)
-=======
->>>>>>> 32ea2fdb
 
 def fetch_token(token_string):
     """ Fetches a token from the database """
@@ -971,20 +951,12 @@
 
     # akl add entitles array constructed above to kwargs
     kwargs = {
-<<<<<<< HEAD
         'user_id'               : user_id,
         'org_id'                : org_id,
         'kickstart_session_id'  : ks_session_id,
         'entitlements'          : entitlements_base.keys() + entitlements_extra.keys(),
         'deploy_configs'        : deploy_configs,
         'contact_method_id'     : server_contact_method,
-=======
-        'user_id': user_id,
-        'org_id': org_id,
-        'kickstart_session_id': ks_session_id,
-        'entitlements': entitlements_base.keys() + entitlements_extra.keys(),
-        'deploy_configs': deploy_configs,
->>>>>>> 32ea2fdb
     }
     log_debug(4, "Values", kwargs)
 
