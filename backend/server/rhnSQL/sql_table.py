#
# Copyright (c) 2008--2011 Red Hat, Inc.
#
# This software is licensed to you under the GNU General Public License,
# version 2 (GPLv2). There is NO WARRANTY for this software, express or
# implied, including the implied warranties of MERCHANTABILITY or FITNESS
# FOR A PARTICULAR PURPOSE. You should have received a copy of GPLv2
# along with this software; if not, see
# http://www.gnu.org/licenses/old-licenses/gpl-2.0.txt.
#
# Red Hat trademarks are not licensed under GPLv2. No permission is
# granted to use or replicate Red Hat trademarks that are incorporated
# in this software or its documentation.
#
# classes definitions for working with a sql table
#
#

import string

from rhn.UserDictCase import UserDictCase
from spacewalk.common.rhnException import rhnException

import sql_base
import sql_lib


# A class to handle row updates transparently
class RowData(UserDictCase):
    def __init__(self, dict, db, sql, rowid, cache=None):
        UserDictCase.__init__(self, dict)
        if not isinstance(db, sql_base.Database):
            raise TypeError("Second argument needs to be a database handle")
        self.__db = db
        self.__sql = sql
        self.__rowid = rowid
        self.__cache = cache

    # now the real function that supports updating
    def __setitem__(self, key, value):
        sql = self.__sql % key
        h = self.__db.prepare(sql)
        h.execute(new_val=value, row_id=self.__rowid)
        # keep self.data in sync
        self.data[key] = value
        if self.__cache:  # maintain cache consistency
            try:
                self.__cache[self.__rowid][key] = value
            except:
                pass


# A class to handle operations on a table.
#
# While this class allows you to perform queries and updates on a row
# within a table, it is recommended you use the Row class if you ever
# need to touch a single row of data. On the other hand, if you need
# to jump a lot in the table from one row to another this class is
# more efficient because it works as a hash of hashes, if you will...
#
# Some day we'll figure out how to reduce confusion...
class Table:
    def __init__(self, db, table, hashid, cache=False):
        if not table or not isinstance(table, str):
            raise rhnException("First argument needs to be a table name",
                               table)
        self.__table = table
        if not hashid or not isinstance(hashid, str):
            raise rhnException("Second argument needs to be the name of the unique index column",
                               hashid)
        self.__hashid = hashid
        if not isinstance(db, sql_base.Database):
            raise rhnException("Argument db is not a database instance", db)
        self.__db = db
        self.__cache = None
        if cache:
            self.__cache = {}

    def set_cache(self, value):
        if not value:
            self.__cache = None
            return
        if self.__cache is not None:  # already enabled
            return
        self.__cache = {}

    # insert row(s) into the table
    def insert(self, rows):
        # insert a single row into the table
        def insert_row(row, self=self):
            if self.__cache is not None:
                self.__cache[row[self.__hashid]] = row
            return self.__setitem__(None, row)
        if isinstance(rows, dict) or isinstance(rows, UserDictCase):
            return insert_row(rows)
        if isinstance(rows, list):
            for x in rows:
                insert_row(x)
            return None
        raise rhnException("Invalid data %s passed" % type(rows), rows)

    # select from the whole table all the entries that match the
    # valuies of the hash provided (kind of a complex select)
    def select(self, row):
        if not isinstance(row, dict) and not isinstance(row, UserDictCase):
            raise rhnException("Expecting hash argument. %s is invalid" % type(row),
                               row)
        if row == {}:
            raise rhnException("The hash argument is empty", row)
        keys = row.keys()
        # Sort the list of keys, to always get the same list of arguments
        keys.sort()
        args = []
        for col in keys:
            if row[col] in (None, ''):
                clause = "%s is null" % col
            else:
                clause = "%s = :%s" % (col, col)
            args.append(clause)
<<<<<<< HEAD
	sql = "select * from %s where " % self.__table
	cursor = self.__db.prepare(sql + string.join(args, " and "))
	cursor.execute(**row)
	rows = cursor.fetchall_dict()
=======
        sql = "select * from %s where " % self.__table
        cursor = self.__db.prepare(sql + string.join(args, " and "))
        apply(cursor.execute, (), row)
        rows = cursor.fetchall_dict()
>>>>>>> dd0a5a4e
        if rows is None:
            return None
        # fill up the cache
        if self.__cache is not None:
            for row in rows:
                self.__cache[row[self.__hashid]] = row
        return map(lambda a: UserDictCase(a), rows)

    # print it out
    def __repr__(self):
        return "<%s> instance for table `%s' keyed on `%s'" % (
            self.__class__, self.__table, self.__hashid)

    # make this table look like a dictionary
    def __getitem__(self, key):
        if self.__cache and key in self.__cache:
            return self.__cache[key]
        h = self.__db.prepare("select * from %s where %s = :p1" % (
            self.__table, self.__hashid))
        h.execute(p1=key)
        ret = h.fetchone_dict()
        if ret is None:
            if self.__cache is not None:
                self.__cache[key] = None
            return None
        xret = UserDictCase(ret)
        if self.__cache is not None:
            self.__cache[key] = xret
        return xret

    # this one is pretty much like __getitem__, but returns a nice
    # reference to a RowData instance that allows the returned hash to
    # be modified.
    def get(self, key):
        ret = self.__getitem__(key)
        if self.__cache and key in self.__cache:
            del self.__cache[key]
        sql = "update %s set %%s = :new_val where %s = :row_id" % (
            self.__table, self.__hashid)
        return RowData(ret, self.__db, sql, key, self.__cache)

    # database insertion, dictionary style (pass in the hash with the
    # values for all columns except the one that functions as the
    # primary key identifier
    def __setitem__(self, key, value):
        if not isinstance(value, dict) and not isinstance(value, UserDictCase):
            raise TypeError("Expected value to be a hash")
        if self.__hashid in value:  # we don't need that
            if key is None:
                key = value[self.__hashid]
            del value[self.__hashid]

        if key is None:
            raise KeyError("Can not insert entry with NULL key")
        items = value.items()
        if items == []:  # quick check for noop
            return
        sql = None
        if self.has_key(key):
            sql, pdict = sql_lib.build_sql_update(self.__table, self.__hashid, items)
        else:
            sql, pdict = sql_lib.build_sql_insert(self.__table, self.__hashid, items)
        # import the value of the hash key
        pdict["p0"] = key
        h = self.__db.prepare(sql)
<<<<<<< HEAD
        h.execute(**pdict)
	try:
	    value[self.__hashid] = key
	    self.__cache[key] = value
	except:
	    pass
=======
        apply(h.execute, (), pdict)
        try:
            value[self.__hashid] = key
            self.__cache[key] = value
        except:
            pass
>>>>>>> dd0a5a4e

    # length
    def __len__(self):
        h = self.__db.prepare("select count(*) as ID from %s" % self.__table)
        h.execute()
        row = h.fetchone_dict()
        if row is None:
            return 0
        return int(row["id"])

    # delete an entry by the key
    def __delitem__(self, key):
        h = self.__db.prepare("delete from %s where %s = :p1" % (
            self.__table, self.__hashid))
        h.execute(p1=key)
        try:
            del self.__cache[key]
        except:
            pass
        return 0

    # get all keys
    def keys(self):
        h = self.__db.prepare("select %s as NAME from %s" % (
            self.__hashid, self.__table))
        h.execute()
        data = h.fetchall_dict()
        if data is None:
            return []
        return map(lambda a: a["name"], data)

    # has_key
    # if we're caching, fetch the row and cache it; else, fetch the
    # smaller value
    def has_key(self, key):
        if self.__cache is not None:
            h = self.__db.prepare("select * from %s where %s = :p1" %
                                  (self.__table, self.__hashid))
        else:
            h = self.__db.prepare("select %s from %s where %s = :p1" %
                                  (self.__hashid, self.__table, self.__hashid))
        h.execute(p1=key)
        row = h.fetchone_dict()
        if not row:
            return 0
        # stuff it in the cache if we need to do so
        if self.__cache is not None:
            self.__cache[key] = row
        # XXX: can this thing fail in any other way?
        return 1

    # flush the cache. if cache is off, then noop
    def flush(self):
        if self.__cache is not None:  # avoid turning caching on when flushing
            self.__cache = {}

    # passthrough commit
    def commit(self):
        return self.__db.commit()

    # passthrough rollback
    def rollback(self):
        self.flush()
        return self.__db.rollback()

    def printcache(self):
        print self.__cache
        return<|MERGE_RESOLUTION|>--- conflicted
+++ resolved
@@ -117,17 +117,10 @@
             else:
                 clause = "%s = :%s" % (col, col)
             args.append(clause)
-<<<<<<< HEAD
-	sql = "select * from %s where " % self.__table
-	cursor = self.__db.prepare(sql + string.join(args, " and "))
-	cursor.execute(**row)
-	rows = cursor.fetchall_dict()
-=======
         sql = "select * from %s where " % self.__table
         cursor = self.__db.prepare(sql + string.join(args, " and "))
         apply(cursor.execute, (), row)
         rows = cursor.fetchall_dict()
->>>>>>> dd0a5a4e
         if rows is None:
             return None
         # fill up the cache
@@ -193,21 +186,12 @@
         # import the value of the hash key
         pdict["p0"] = key
         h = self.__db.prepare(sql)
-<<<<<<< HEAD
         h.execute(**pdict)
-	try:
-	    value[self.__hashid] = key
-	    self.__cache[key] = value
-	except:
-	    pass
-=======
-        apply(h.execute, (), pdict)
         try:
             value[self.__hashid] = key
             self.__cache[key] = value
         except:
             pass
->>>>>>> dd0a5a4e
 
     # length
     def __len__(self):
