#
# Copyright (c) 2008--2012 Red Hat, Inc.
#
# This software is licensed to you under the GNU General Public License,
# version 2 (GPLv2). There is NO WARRANTY for this software, express or
# implied, including the implied warranties of MERCHANTABILITY or FITNESS
# FOR A PARTICULAR PURPOSE. You should have received a copy of GPLv2
# along with this software; if not, see
# http://www.gnu.org/licenses/old-licenses/gpl-2.0.txt.
#
# Red Hat trademarks are not licensed under GPLv2. No permission is
# granted to use or replicate Red Hat trademarks that are incorporated
# in this software or its documentation.
#
#
# Oracle-specific stuff
#
# FIXME: need more documentation
#

from backend import Backend
from backendLib import DBint, DBstring, DBdateTime, DBblob, Table, \
        TableCollection
from spacewalk.server import rhnSQL
from spacewalk.server.rhnSQL.const import ORACLE, POSTGRESQL
from spacewalk.common.rhnConfig import CFG

class OracleBackend(Backend):
    tables = TableCollection(
        # NOTE: pk = primary keys
        #       attribute = attribute this table links back to
        #       map = mapping from database fields to generic attribute names
        Table('rhnPackageProvides',
            fields      = {
                'package_id'    : DBint(),
                'capability_id' : DBint(),
                'sense'         : DBint(),
                },
            pk          = ['package_id', 'capability_id', 'sense'],
            attribute   = 'provides',
            map         = { 'sense' : 'flags', },
        ),
        Table('rhnPackageRequires',
            fields      = {
                'package_id'    : DBint(),
                'capability_id' : DBint(),
                'sense'         : DBint(),
            },
            pk          = ['package_id', 'capability_id', 'sense'],
            attribute   = 'requires',
            map         = { 'sense' : 'flags', },
        ),
        Table('rhnPackageConflicts',
            fields      = {
                'package_id'    : DBint(),
                'capability_id' : DBint(),
                'sense'         : DBint(),
            },
            pk          = ['package_id', 'capability_id', 'sense'],
            attribute   = 'conflicts',
            map         = { 'sense' : 'flags', },
        ),
        Table('rhnPackageObsoletes',
            fields      = {
                'package_id'    : DBint(),
                'capability_id' : DBint(),
                'sense'         : DBint(),
            },
            pk          = ['package_id', 'capability_id', 'sense'],
            attribute   = 'obsoletes',
            map         = { 'sense' : 'flags', },
        ),
        Table('rhnPackageRecommends',
            fields      = {
                'package_id'    : DBint(),
                'capability_id' : DBint(),
                'sense'         : DBint(),
            },
            pk          = ['package_id', 'capability_id', 'sense'],
            attribute   = 'recommends',
            map         = { 'sense' : 'flags', },
        ),
        Table('rhnPackageSuggests',
            fields      = {
                'package_id'    : DBint(),
                'capability_id' : DBint(),
                'sense'         : DBint(),
            },
            pk          = ['package_id', 'capability_id', 'sense'],
            attribute   = 'suggests',
            map         = { 'sense' : 'flags', },
        ),
        Table('rhnPackageSupplements',
            fields      = {
                'package_id'    : DBint(),
                'capability_id' : DBint(),
                'sense'         : DBint(),
            },
            pk          = ['package_id', 'capability_id', 'sense'],
            attribute   = 'supplements',
            map         = { 'sense' : 'flags', },
        ),
        Table('rhnPackageEnhances',
            fields      = {
                'package_id'    : DBint(),
                'capability_id' : DBint(),
                'sense'         : DBint(),
            },
            pk          = ['package_id', 'capability_id', 'sense'],
            attribute   = 'enhances',
            map         = { 'sense' : 'flags', },
        ),
	Table('rhnPackageBreaks',
            fields      = {
                'package_id'    : DBint(),
                'capability_id' : DBint(),
                'sense'         : DBint(),
            },
            pk          = ['package_id', 'capability_id', 'sense'],
            attribute   = 'breaks',
            map         = { 'sense' : 'flags', },
        ),
	Table('rhnPackagePredepends',
            fields      = {
                'package_id'    : DBint(),
                'capability_id' : DBint(),
                'sense'         : DBint(),
            },
            pk          = ['package_id', 'capability_id', 'sense'],
            attribute   = 'predepends',
            map         = { 'sense' : 'flags', },
        ),
        Table('rhnPackageChangeLogRec',
            fields      = {
                'id'            : DBint(),
                'package_id'    : DBint(),
                'changelog_data_id'    : DBint(),
            },
            pk          = ['package_id', 'changelog_data_id'],
            attribute   = 'changelog',
            sequenceColumn = 'id',
        ),
        Table('rhnPackageChangeLogData',
            fields      = {
                'id'            : DBint(),
                'name'          : DBstring(128),
                'text'          : DBstring(3000),
                'time'          : DBdateTime()
            },
        ),
        Table('rhnPackageFile',
            fields      = {
                'package_id'    : DBint(),
                'capability_id' : DBint(),
                'device'        : DBint(),
                'inode'         : DBint(),
                'file_mode'     : DBint(),
                'username'      : DBstring(32),
                'groupname'     : DBstring(32),
                'rdev'          : DBint(),
                'file_size'     : DBint(),
                'mtime'         : DBdateTime(),
                'checksum_id'   : DBint(),
                'linkto'        : DBstring(256),
                'flags'         : DBint(),
                'verifyflags'   : DBint(),
                'lang'          : DBstring(32),
            },
            pk          = ['package_id', 'capability_id', 'checksum_id'],
            attribute   = 'files',
            severityHash = {
                'mtime'         : 0,
                'file_size'     : 4,
            },
        ),
        Table('rhnPackage',
            fields      = {
                'id'            : DBint(),
                'org_id'        : DBint(),
                'name_id'       : DBint(),
                'evr_id'        : DBint(),
                'package_arch_id': DBint(),
                'package_group' : DBint(),
                'rpm_version'   : DBstring(16),
                'description'   : DBstring(4000),
                'summary'       : DBstring(4000),
                'package_size'  : DBint(),
                'payload_size'  : DBint(),
                'installed_size': DBint(),
                'build_host'    : DBstring(256),
                'build_time'    : DBdateTime(),
                'source_rpm_id' : DBint(),
                'checksum_id'   : DBint(),
                'vendor'        : DBstring(64),
                'payload_format': DBstring(32),
                'path'          : DBstring(1000),
                'copyright'     : DBstring(128),
                'cookie'        : DBstring(128),
                'header_start'  : DBint(),
                'header_end'    : DBint(),
                'last_modified' : DBdateTime(),
            },
            pk          = ['org_id', 'name_id', 'evr_id', 'package_arch_id',
                           'checksum_id'],
            nullable    = ['org_id'],
            severityHash = {
                'path'          : 1,
                'package_size'  : 2,
                'build_time'    : 3,
                'build_host'    : 3,
                'last_modified' : 0.5,
                # rpm got it wrong so now we have to ignore it
                'payload_size'  : 0,
            },
        ),
        Table('rhnChannelPackage',
            fields      = {
                'package_id'    : DBint(),
                'channel_id'    : DBint(),
            },
            pk          = ['channel_id', 'package_id'],
        ),
        Table('rhnErrata',
            fields      = {
                'id'            : DBint(),
                'advisory'      : DBstring(100),
                'advisory_type' : DBstring(32),
                'advisory_name' : DBstring(100),
                'advisory_rel'  : DBint(),
                'product'       : DBstring(64),
                'description'   : DBstring(4000),
                'synopsis'      : DBstring(4000),
                'topic'         : DBstring(4000),
                'solution'      : DBstring(4000),
                'notes'         : DBstring(4000),
                'refers_to'     : DBstring(4000),
                'org_id'        : DBint(),
		'locally_modified' : DBstring(1),
                'severity_id'   : DBint(),
                'errata_from'   : DBstring(127),
                # We will treat issue_date and update_date as regular dates
                # with times instead of DBdate types, otherwise we'd have
                # issues with timezones
                'issue_date'    : DBdateTime(),
                'update_date'   : DBdateTime(),
                'last_modified' : DBdateTime(),
            },
            pk          = ['advisory_name', ],
            defaultSeverity = 4,
        ),
        Table('rhnErrataBugList',
            fields      = {
                'errata_id'     : DBint(),
                'bug_id'        : DBint(),
                'summary'       : DBstring(4000),
                'href'          : DBstring(255),
            },
            pk          = ['errata_id', 'bug_id'],
            attribute   = 'bugs',
            defaultSeverity = 4,
        ),
        Table('rhnCVE',
            fields      = {
                'id'            : DBint(),
                'name'          : DBstring(20),
            },
            pk          = ['name'],
        ),
        Table('rhnErrataCVE',
            fields      = {
                'errata_id'     : DBint(),
                'cve_id'        : DBint(),
            },
            pk          = ['errata_id', 'cve_id'],
            attribute   = 'cve',
            defaultSeverity = 4,
        ),
        Table('rhnErrataFile',
            fields      = {
                'id'            : DBint(),
                'errata_id'     : DBint(),
                'type'          : DBint(),
                'checksum_id'   : DBint(),
                'filename'      : DBstring(4000),
            },
            pk          = ['errata_id', 'filename', 'checksum_id'],
            attribute   = 'files',
            defaultSeverity = 4,
            sequenceColumn = 'id',
        ),
        Table('rhnErrataFilePackage',
            fields      = {
                'errata_file_id'    : DBint(),
                'package_id'        : DBint(),
            },
            pk          = ['errata_file_id', 'package_id'],
        ),
        Table('rhnErrataFilePackageSource',
            fields      = {
                'errata_file_id'    : DBint(),
                'package_id'        : DBint(),
            },
            pk          = ['errata_file_id', 'package_id'],
        ),
        Table('rhnErrataFileChannel',
            fields      = {
                'errata_file_id'    : DBint(),
                'channel_id'        : DBint(),
            },
            pk          = ['errata_file_id', 'channel_id'],
        ),
        Table('rhnErrataKeyword',
            fields      = {
                'errata_id'     : DBint(),
                'keyword'       : DBstring(64),
            },
            pk          = ['errata_id', 'keyword'],
            attribute   = 'keywords',
            defaultSeverity = 4,
        ),
        Table('rhnErrataPackage',
            fields      = {
                'errata_id'     : DBint(),
                'package_id'    : DBint(),
            },
            pk          = ['errata_id', 'package_id'],
            attribute   = 'packages',
            defaultSeverity = 4,
        ),
        Table('rhnChannelErrata',
            fields      = {
                'errata_id'     : DBint(),
                'channel_id'    : DBint(),
            },
            pk          = ['errata_id', 'channel_id'],
            attribute   = 'channels',
            defaultSeverity = 4,
        ),
        Table('rhnChannel',
            fields      = {
                'id'            : DBint(),
                'parent_channel' : DBint(),
                'org_id'        : DBint(),
                'channel_arch_id': DBint(),
                'label'         : DBstring(128),
                'basedir'       : DBstring(256),
                'name'          : DBstring(256),
                'summary'       : DBstring(500),
                'description'   : DBstring(4000),
                'product_name_id' : DBint(),
                'gpg_key_url'   : DBstring(256),
                'gpg_key_id'    : DBstring(14),
                'gpg_key_fp'    : DBstring(50),
                'end_of_life'   : DBdateTime(),
                'receiving_updates' : DBstring(1),
                'last_modified' : DBdateTime(),
                'channel_product_id' : DBint(),
                'checksum_type_id' : DBint(),
                'channel_access': DBstring(10),
                'update_tag'    : DBstring(128),
            },
            pk          = ['label'],
            severityHash = {
                'channel_product_id'          : 0,
            },
        ),
        Table('rhnChannelFamily',
            fields      = {
                'id'            : DBint(),
                'name'          : DBstring(128),
                'label'         : DBstring(128),
                'product_url'   : DBstring(128),
            },
            pk          = ['label'],
            defaultSeverity = 4,
        ),
        Table('rhnDistChannelMap',
            fields      = {
                'os'            : DBstring(64),
                'release'       : DBstring(64),
                'channel_arch_id': DBint(),
                'channel_id'    : DBint(),
                'org_id'    : DBint(),
            },
            pk          = ['release', 'channel_arch_id', 'org_id'],
            attribute   = 'dists',
            defaultSeverity = 4,
        ),
        Table('rhnReleaseChannelMap',
            fields      = {
                'product'       : DBstring(64),
                'version'       : DBstring(64),
                'release'       : DBstring(64),
                'channel_arch_id': DBint(),
                'channel_id'    : DBint()
            },
            pk          = ['product', 'version', 'release', 'channel_arch_id', 'channel_id'],
            attribute   = 'release',
            defaultSeverity = 4,
        ),
        Table('rhnChannelTrust',
            fields      = {
                'channel_id'        : DBint(),
                'org_trust_id'      : DBint(),
            },
            pk          = ['channel_id', 'org_trust_id'],
            attribute   = 'trust_list',
            defaultSeverity = 4,
        ),
        Table('rhnChannelFamilyMembers',
            fields      = {
                'channel_id'        : DBint(),
                'channel_family_id' : DBint(),
            },
            pk          = ['channel_id', 'channel_family_id'],
            attribute   = 'families',
            defaultSeverity = 4,
        ),
        Table('rhnPackageSource',
            fields      = {
                'id'            : DBint(),
                'org_id'        : DBint(),
                'source_rpm_id' : DBint(),
                'package_group' : DBint(),
                'rpm_version'   : DBstring(16),
                'payload_size'  : DBint(),
                'build_host'    : DBstring(256),
                'build_time'    : DBdateTime(),
                'path'          : DBstring(1000),
                'package_size'  : DBint(),
                'checksum_id'   : DBint(),
                'sigchecksum_id' : DBint(),
                'vendor'        : DBstring(64),
                'cookie'        : DBstring(128),
                'last_modified' : DBdateTime(),
            },
            pk          = ['source_rpm_id', 'org_id',
                           'sigchecksum_id', 'checksum_id'],
            nullable    = ['org_id'],
            severityHash = {
                'path'          : 1,
                'file_size'     : 2,
                'build_host'    : 3,
                'build_time'    : 3,
                # rpm got it wrong so now we have to ignore it
                'payload_size'  : 0,
                'last_modified' : 0.5,
            },
        ),
        Table('rhnServerArch',
            fields      = {
                'id'            : DBint(),
                'label'         : DBstring(64),
                'name'          : DBstring(64),
                'arch_type_id'  : DBint(),
            },
            pk          = ['label'],
        ),
        Table('rhnPackageArch',
            fields      = {
                'id'            : DBint(),
                'label'         : DBstring(64),
                'name'          : DBstring(64),
                'arch_type_id'  : DBint(),
            },
            pk          = ['label'],
        ),
        Table('rhnChannelArch',
            fields      = {
                'id'            : DBint(),
                'label'         : DBstring(64),
                'name'          : DBstring(64),
                'arch_type_id'  : DBint(),
            },
            pk          = ['label'],
        ),
        Table('rhnCPUArch',
            fields      = {
                'id'            : DBint(),
                'label'         : DBstring(64),
                'name'          : DBstring(64),
            },
            pk          = ['label'],
        ),
        Table('rhnServerPackageArchCompat',
            fields      = {
                'server_arch_id'    : DBint(),
                'package_arch_id'   : DBint(),
                'preference'        : DBint(),
            },
            pk          = ['server_arch_id', 'package_arch_id', 'preference'],
        ),
        Table('rhnServerChannelArchCompat',
            fields      = {
                'server_arch_id'    : DBint(),
                'channel_arch_id'   : DBint(),
            },
            pk          = ['server_arch_id', 'channel_arch_id'],
        ),
        Table('rhnChannelPackageArchCompat',
            fields      = {
                'channel_arch_id'   : DBint(),
                'package_arch_id'   : DBint(),
            },
            pk          = ['channel_arch_id', 'package_arch_id'],
        ),
        Table('rhnServerServerGroupArchCompat',
            fields      = {
                'server_arch_id'    : DBint(),
                'server_group_type' : DBint(),
            },
            pk          = ['server_arch_id', 'server_group_type'],
        ),
        Table('rhnKickstartableTree',
            fields      = {
                'id'                : DBint(),
                'org_id'            : DBint(),
                'base_path'         : DBstring(256),
                'channel_id'        : DBint(),
                'label'             : DBstring(64),
                'boot_image'        : DBstring(128),
                'kstree_type'       : DBint(),
                'install_type'      : DBint(),
                'last_modified'     : DBdateTime()
            },
            pk          = ['label', 'org_id'],
            nullable    = ['org_id'],
        ),
        Table('rhnKSTreeType',
            # not used at the moment
            fields      = {
                'id'                : DBint(),
                'label'             : DBstring(32),
                'name'              : DBstring(64),
            },
            pk          = ['label'],
        ),
        Table('rhnKSInstallType',
            # not used at the moment
            fields      = {
                'id'                : DBint(),
                'label'             : DBstring(32),
                'name'              : DBstring(64),
            },
            pk          = ['label'],
        ),
        Table('rhnKSTreeFile',
            fields      = {
                'kstree_id'         : DBint(),
                'relative_filename' : DBstring(256),
                'checksum_id'       : DBint(),
                'file_size'         : DBint(),
                'last_modified'     : DBdateTime()
            },
            pk          = ['kstree_id', 'relative_filename', 'checksum_id'],
            attribute   = 'files',
            map         = {
                'relative_filename' : 'relative_path',
            },
        ),

        Table('rhnProductName',
            fields      = {
                'id'                : DBint(),
                'label'             : DBstring(128),
                'name'              : DBstring(128),
            },
            pk          = ['id', 'label', 'name'],
        ),
        # tables needed for virt ----------------------------------------

        Table('rhnVirtSubLevel',
            fields      = {
                'id'                : DBint(),
                'label'             : DBstring(32),
                'name'              : DBstring(128),
            },
            pk          = ['id', 'label', 'name'],
        ),
<<<<<<< HEAD

        # tables needed for solaris --------------------------------------

        Table('rhnSolarisPatch',
            # Table column -> Column type mapping
            fields      = {
                'package_id'        : DBint(),
                'solaris_release'   : DBstring(64),
                'sunos_release'     : DBstring(64),
                'patch_type'        : DBint(),
                'readme'            : DBblob(),
                'patchinfo'         : DBstring(4000),
            },
            pk          = ['package_id',],
            nullable    = ['solaris_release', 'sunos_release', 'patchinfo'],
            # Object attribute -> Sub-table mapping
            attribute   = 'solaris_patch',
        ),
        Table('rhnSolarisPatchPackages',
            fields      = {
                'patch_id'          : DBint(),
                'package_nevra_id'  : DBint(),
            },
            pk          = ['patch_id', 'package_nevra_id'],
            attribute   = 'solaris_patch_packages',
        ),
        Table('rhnSolarisPatchSet',
            fields      = {
                'package_id'        : DBint(),
                'readme'            : DBblob(),
                'set_date'          : DBdateTime(),
            },
            pk          = ['package_id',],
            nullable    = ['readme'],
            attribute   = 'solaris_patch_set',
        ),
        Table('rhnSolarisPatchSetMembers',
            fields      = {
                'patch_id'          : DBint(),
                'patch_set_id'      : DBint(),
                'patch_order'       : DBint(),
            },
            pk          = ['patch_set_id', 'patch_id'],
            nullable    = ['patch_order'],
            attribute   = 'solaris_patch_set_members',
        ),
        Table('rhnSolarisPackage',
            fields      = {
                'package_id'        : DBint(),
                'category'          : DBstring(2048),
                'pkginfo'           : DBstring(4000),
                'pkgmap'            : DBblob(),
                'intonly'           : DBstring(1),
            },
            pk          = ['package_id'],
            nullable    = ['category', 'pkginfo', 'pkgmap'],
            attribute   = 'solaris_package',
        ),
        Table('suseProductFile',
            fields      = {
                'id'                : DBint(),
                'name'              : DBstring(256),
                'evr_id'            : DBint(),
                'package_arch_id'   : DBint(),
                'vendor'            : DBstring(256),
                'summary'           : DBstring(4000),
                'description'       : DBstring(4000),
            },
            pk          = ['id'],
            nullable    = ['vendor', 'summary', 'description'],
        ),
        Table('susePackageProductFile',
            fields      = {
                'package_id'       : DBint(),
                'prodfile_id'      : DBint(),
            },
            pk          = ['package_id', 'prodfile_id'],
            attribute   = 'product_files',
        ),
        Table('suseEula',
            fields      = {
                'id'       : DBint(),
                'text'     : DBblob(),
                'checksum' : DBstring(64),
            },
            pk          = ['id'],
            nullable    = [],
        ),
        Table('susePackageEula',
            fields      = {
                'package_id' : DBint(),
                'eula_id'    : DBint(),
            },
            pk          = ['package_id', 'eula_id'],
            attribute   = 'eulas',
        ),
=======
>>>>>>> ae95d6d5
    )

    def __init__(self):
        Backend.__init__(self, rhnSQL)

    def init(self):
        """
        Override parent to do explicit setting of the date format. (Oracle
        specific)
        """
        # Set date format
        self.setDateFormat("YYYY-MM-DD HH24:MI:SS")
        return Backend.init(self)

class PostgresqlBackend(OracleBackend):
    """
    PostgresqlBackend specific implementation. The bulk of the OracleBackend
    is not actually Oracle specific, so we'll re-use as much as we can and just
    avoid the few bits that are.
    """

    def init(self):
        """
        Avoid the Oracle specific stuff here in parent method.
        """
        return Backend.init(self)

    # Postgres doesn't support autonomous transactions. We could use
    # dblink_exec like we do in other stored procedures to open a new
    # connection to the db and do our inserts there, but there are a lot of
    # capabilities and opening several million connections to the db in the
    # middle of a sat-sync is slow. Instead we keep open a secondary db
    # connection which we only use here, so we can directly commit to that
    # instead of opening a new connection for each insert.
    def processCapabilities(self, capabilityHash):
        # initiate transaction, turns off auto-commit mode
        self.dbmodule.execute_secondary("begin")
        # must lock the table to keep rhnpush or whomever from causing
        # this transaction to fail
        lock_sql = "lock table rhnPackageCapability in exclusive mode"
        sql = "select lookup_package_capability_fast(:name, :version) as id from dual"
        try:
            self.dbmodule.execute_secondary(lock_sql)
            h = self.dbmodule.prepare_secondary(sql)
            for name, version in capabilityHash.keys():
                ver = version
                if version is None or version == '':
                    ver = None
                h.execute(name = name, version = ver)
                row = h.fetchone_dict()
                capabilityHash[(name, version)] = row['id']
            self.dbmodule.commit_secondary() # commit also unlocks the table
        except Exception, e:
            self.dbmodule.execute_secondary("rollback")
            raise e

    # Same as processCapabilities
    def lookupChecksums(self, checksumHash):
        if not checksumHash:
            return
        # initiate transaction, turns off auto-commit mode
        self.dbmodule.execute_secondary("begin")
        # must lock the table to keep rhnpush or whomever from causing
        # this transaction to fail
        lock_sql = "lock table rhnChecksum in exclusive mode"
        sql = "select lookup_checksum_fast(:ctype, :csum) id from dual"
        try:
            self.dbmodule.execute_secondary(lock_sql)
            h = self.dbmodule.prepare_secondary(sql)
            for k in checksumHash.keys():
                ctype, csum = k
                if csum != '':
                    h.execute(ctype=ctype, csum=csum)
                    row = h.fetchone_dict()
                    if row:
                        checksumHash[k] = row['id']
            self.dbmodule.commit_secondary() # commit also unlocks the table
        except Exception, e:
            self.dbmodule.execute_secondary("rollback")
            raise e

def SQLBackend():
    if CFG.DB_BACKEND == ORACLE:
        backend = OracleBackend()
    elif CFG.DB_BACKEND == POSTGRESQL:
        backend = PostgresqlBackend()
    backend.init()
    return backend<|MERGE_RESOLUTION|>--- conflicted
+++ resolved
@@ -577,65 +577,6 @@
             },
             pk          = ['id', 'label', 'name'],
         ),
-<<<<<<< HEAD
-
-        # tables needed for solaris --------------------------------------
-
-        Table('rhnSolarisPatch',
-            # Table column -> Column type mapping
-            fields      = {
-                'package_id'        : DBint(),
-                'solaris_release'   : DBstring(64),
-                'sunos_release'     : DBstring(64),
-                'patch_type'        : DBint(),
-                'readme'            : DBblob(),
-                'patchinfo'         : DBstring(4000),
-            },
-            pk          = ['package_id',],
-            nullable    = ['solaris_release', 'sunos_release', 'patchinfo'],
-            # Object attribute -> Sub-table mapping
-            attribute   = 'solaris_patch',
-        ),
-        Table('rhnSolarisPatchPackages',
-            fields      = {
-                'patch_id'          : DBint(),
-                'package_nevra_id'  : DBint(),
-            },
-            pk          = ['patch_id', 'package_nevra_id'],
-            attribute   = 'solaris_patch_packages',
-        ),
-        Table('rhnSolarisPatchSet',
-            fields      = {
-                'package_id'        : DBint(),
-                'readme'            : DBblob(),
-                'set_date'          : DBdateTime(),
-            },
-            pk          = ['package_id',],
-            nullable    = ['readme'],
-            attribute   = 'solaris_patch_set',
-        ),
-        Table('rhnSolarisPatchSetMembers',
-            fields      = {
-                'patch_id'          : DBint(),
-                'patch_set_id'      : DBint(),
-                'patch_order'       : DBint(),
-            },
-            pk          = ['patch_set_id', 'patch_id'],
-            nullable    = ['patch_order'],
-            attribute   = 'solaris_patch_set_members',
-        ),
-        Table('rhnSolarisPackage',
-            fields      = {
-                'package_id'        : DBint(),
-                'category'          : DBstring(2048),
-                'pkginfo'           : DBstring(4000),
-                'pkgmap'            : DBblob(),
-                'intonly'           : DBstring(1),
-            },
-            pk          = ['package_id'],
-            nullable    = ['category', 'pkginfo', 'pkgmap'],
-            attribute   = 'solaris_package',
-        ),
         Table('suseProductFile',
             fields      = {
                 'id'                : DBint(),
@@ -674,8 +615,6 @@
             pk          = ['package_id', 'eula_id'],
             attribute   = 'eulas',
         ),
-=======
->>>>>>> ae95d6d5
     )
 
     def __init__(self):
