#
# Copyright (c) 2008--2012 Red Hat, Inc.
#
# This software is licensed to you under the GNU General Public License,
# version 2 (GPLv2). There is NO WARRANTY for this software, express or
# implied, including the implied warranties of MERCHANTABILITY or FITNESS
# FOR A PARTICULAR PURPOSE. You should have received a copy of GPLv2
# along with this software; if not, see
# http://www.gnu.org/licenses/old-licenses/gpl-2.0.txt.
#
# Red Hat trademarks are not licensed under GPLv2. No permission is
# granted to use or replicate Red Hat trademarks that are incorporated
# in this software or its documentation.
#
#
# Converts headers to the intermediate format
#

import os
import time
import string
from importLib import File, Dependency, ChangeLog, Channel, \
    IncompletePackage, Package, SourcePackage
from backendLib import gmtime, localtime
from types import ListType, TupleType, IntType, LongType, StringType
from spacewalk.common.rhnLog import log_debug
from spacewalk.common.stringutils import to_string
from spacewalk.common.rhn_rpm import RPM_Header


class rpmPackage(IncompletePackage):
    # Various mappings
    tagMap = {
        # Ignoring these tags
        'last_modified': None,
        # We set them differently
        'checksum': None,
        'checksum_type': None,
        'checksum_list': None,
        'sigchecksum': None,
        'sigchecksum_type': None,
    }

    def populate(self, header, size, checksum_type, checksum, path=None, org_id=None,
                 header_start=None, header_end=None, channels=[]):

        # XXX is seems to me that this is the place that 'source_rpm' is getting
        # set
        for f in self.keys():
            field = f
            if self.tagMap.has_key(f):
                field = self.tagMap[f]
                if not field:
                    # Unsupported
                    continue

            # get the db field value from the header
            val = header[field]
            if f == 'build_time':
                if type(val) in (IntType, LongType):
                    # A UNIX timestamp
                    val = gmtime(val)
            if f == 'payload_size':
                if val is None:
                    # use longarchivesize header field for rpms with archive > 4GB
                    if ('longarchivesize' in header) and (header['longarchivesize'] > 0):
                        val = header['longarchivesize']
                elif val < 0:
                    # workaround for older rpms where signed
                    # attributes go negative for size > 2G
                    val = long(val) + 2 ** 32
            elif val:
                # Convert to strings
                if isinstance(val, unicode):
                    val = to_string(val)
                else:
                    val = str(val)
            elif val == []:
                val = None
            self[f] = val

        self['package_size'] = size
        self['checksum_type'] = checksum_type
        self['checksum'] = checksum
        self['checksums'] = {checksum_type: checksum}
        self['path'] = path
        self['org_id'] = org_id
        self['header_start'] = header_start
        self['header_end'] = header_end
        self['last_modified'] = localtime(time.time())
        if 'sigmd5' in self:
            if self['sigmd5']:
                self['sigchecksum_type'] = 'md5'
                self['sigchecksum'] = self['sigmd5']
            del(self['sigmd5'])

        # Fix some of the information up
        vendor = self['vendor']
        if vendor is None:
            self['vendor'] = 'Not defined'
        payloadFormat = self['payload_format']
        if payloadFormat is None:
            self['payload_format'] = 'cpio'
        if self['payload_size'] is None:
            self['payload_size'] = 0
        return self


class rpmBinaryPackage(Package, rpmPackage):
    # Various mappings
    tagMap = rpmPackage.tagMap.copy()
    tagMap.update({
        'package_group': 'group',
        'rpm_version': 'rpmversion',
        'payload_size': 'archivesize',
        'installed_size': 'size',
        'payload_format': 'payloadformat',
        'build_host': 'buildhost',
        'build_time': 'buildtime',
        'source_rpm': 'sourcerpm',
        # Arrays: require a different mapping
        'requires': None,
        'provides': None,
        'conflicts': None,
        'obsoletes': None,
        'suggests': None,
        'supplements': None,
        'enhances': None,
        'recommends': None,
        'breaks': None,
        'predepends': None,
        'files': None,
        'changelog': None,
        'channels': None,
        # We set them differently
        'package_size': None,
        'org_id': None,
        'md5sum': None,
        'path': None,
        'header_start': None,
        'header_end': None,
        # Unsupported
<<<<<<< HEAD
        'sigpgp'        : None,
        'siggpg'        : None,
        'package_id'    : None,
        'product_files' : None,
        'eulas'         : None,
=======
        'sigpgp': None,
        'siggpg': None,
        'package_id': None,
>>>>>>> 32ea2fdb
    })

    def populate(self, header, size, checksum_type, checksum, path=None, org_id=None,
                 header_start=None, header_end=None, channels=[]):

        rpmPackage.populate(self, header, size, checksum_type, checksum, path, org_id,
                            header_start, header_end)

        # workaround for bug in rpm-python <= 4.4.2.3-27.el5 (BZ# 783451)
        self['package_group'] = self['package_group'].rstrip()
        # Populate file information
        self._populateFiles(header)
        # Populate dependency information
        self._populateDependencyInformation(header)
        # Populate changelogs
        self._populateChangeLog(header)
        # Channels
        self._populateChannels(channels)

    def _populateFiles(self, header):
        self._populateTag(header, 'files', rpmFile)

    def _populateDependencyInformation(self, header):
        mapping = {
<<<<<<< HEAD
            'provides'  : rpmProvides,
            'requires'  : rpmRequires,
            'conflicts' : rpmConflicts,
            'obsoletes' : rpmObsoletes,
            'breaks'    : rpmBreaks,
            'predepends': rpmPredepends,
        }

        old_weak_deps_mapping = {
            'supplements' : rpmOldSupplements,
            'enhances'  : rpmOldEnhances,
            'suggests'  : rpmOldSuggests,
            'recommends'  : rpmOldRecommends,
        }

        new_weak_deps_mapping = {
            'supplements' : rpmSupplements,
            'enhances'  : rpmEnhances,
            'suggests'  : rpmSuggests,
            'recommends': rpmRecommends,
=======
            'provides': rpmProvides,
            'requires': rpmRequires,
            'conflicts': rpmConflicts,
            'obsoletes': rpmObsoletes,
            'supplements': rpmSupplements,
            'enhances': rpmEnhances,
            'suggests': rpmSuggests,
            'recommends': rpmRecommends,
            'breaks': rpmBreaks,
            'predepends': rpmPredepends,
>>>>>>> 32ea2fdb
        }

        for k, v in mapping.items():
            self._populateTag(header, k, v)
        for k, v in old_weak_deps_mapping.items():
            self._populateTag(header, k, v)
        for k, v in new_weak_deps_mapping.items():
            self._populateTag(header, k, v)

    def _populateChangeLog(self, header):
        self._populateTag(header, 'changelog', rpmChangeLog)

    def _populateChannels(self, channels):
        l = []
        for channel in channels:
            dict = {'label': channel}
            obj = Channel()
            obj.populate(dict)
            l.append(obj)
        self['channels'] = l

    def _populateTag(self, header, tag, Class):
        """
        Populates a tag with a list of Class instances, getting the
        information from a header
        """
        # First fix rpm's brokenness - sometimes singe-elements lists are
        # actually single elements
        fix = {}
        itemcount = 0

        for f, rf in Class.tagMap.items():
            v = sanitizeList(header[rf])
            ic = len(v)
            if not itemcount or ic < itemcount:
                itemcount = ic
            fix[f] = v

        # Now create the array of objects
        if self[tag] is None:
	  self[tag] = []

        unique_deps = []
        for i in range(itemcount):
            hash = {}
            for k, v in fix.items():
                # bugzilla 426963: fix for rpm v3 obsoletes header with
                # empty version and flags values
                if not len(v) and k == 'version':
                    hash[k] = ''
                elif not len(v) and k == 'flags':
                    hash[k] = 0
                else:
                    hash[k] = v[i]

            # for the old weak dependency tags
            # RPMSENSE_STRONG(1<<27) indicate recommends; if not set it is suggests only
	    if Class in [rpmOldRecommends, rpmOldSupplements, rpmOldSuggests, rpmOldEnhances]:
                if tag in ['recommends', 'supplements'] and not(hash['flags'] & (1 << 27)):
                    continue
                if tag in ['suggests', 'enhances'] and (hash['flags'] & (1 << 27)):
                    continue
            # Create a file
            obj = Class()
            # Fedora 10+ rpms have duplicate provides deps,
            # Lets clean em up before db inserts.
            if tag in ['requires', 'provides', 'obsoletes', 'conflicts', 'recommends', 'suggests', 'supplements', 'enhances', 'breaks', 'predepends']:
                if not len(hash['name']):
                    continue
                dep_nv = (hash['name'], hash['version'], hash['flags'])

                if dep_nv not in unique_deps:
                    unique_deps.append(dep_nv)
                    obj.populate(hash)
                    self[tag].append(obj)
                else:
                    # duplicate dep, ignore
                    continue
            else:
                if tag == 'files':
                    hash['checksum_type'] = header.checksum_type()
                obj.populate(hash)
                self[tag].append(obj)


class rpmSourcePackage(SourcePackage, rpmPackage):
    tagMap = rpmPackage.tagMap.copy()
    tagMap.update({
        'package_group': 'group',
        'rpm_version': 'rpmversion',
        'payload_size': 'archivesize',
        'build_host': 'buildhost',
        'build_time': 'buildtime',
        'source_rpm': 'sourcerpm',
        # Arrays: require a different mapping
        # We set them differently
        'package_size': None,
        'org_id': None,
        'md5sum': None,
        'path': None,
        # Unsupported
        'payload_format': None,
        'channels': None,
        'package_id': None,
    })

    def populate(self, header, size, checksum_type, checksum, path=None, org_id=None,
                 header_start=None, header_end=None, channels=[]):
        rpmPackage.populate(self, header, size, checksum_type, checksum, path, org_id,
                            header_start, header_end)
        nvr = []
        # workaround for bug in rpm-python <= 4.4.2.3-27.el5 (BZ# 783451)
        self['package_group'] = self['package_group'].rstrip()
        # Fill in source_rpm
        for tag in ['name', 'version', 'release']:
            nvr.append(header[tag])

        # 5/13/05 wregglej - 154248 If 1051 is in the list of keys in the header,
        # the package is a nosrc package and needs to be saved as such.
        if 1051 in header.keys():
            self['source_rpm'] = "%s-%s-%s.nosrc.rpm" % tuple(nvr)
        else:
            self['source_rpm'] = "%s-%s-%s.src.rpm" % tuple(nvr)

        # Convert sigchecksum to ASCII
        self['sigchecksum_type'] = 'md5'
        self['sigchecksum'] = string.join(
            map(lambda x: "%02x" % ord(x), self['sigchecksum']), '')


class rpmFile(File, ChangeLog):
    # Mapping from the attribute's names to rpm tags
    tagMap = {
        'name': 'filenames',
        'device': 'filedevices',
        'inode': 'fileinodes',
        'file_mode': 'filemodes',
        'username': 'fileusername',
        'groupname': 'filegroupname',
        'rdev': 'filerdevs',
        'file_size': 'filesizes',
        'mtime': 'filemtimes',
        'filedigest': 'filemd5s',     # FILEMD5S is a pre-rpm4.6 name for FILEDIGESTS
        # we have to use it for compatibility reason
        'linkto': 'filelinktos',
        'flags': 'fileflags',
        'verifyflags': 'fileverifyflags',
        'lang': 'filelangs',
    }

    def populate(self, hash):
        ChangeLog.populate(self, hash)
        # Fix the time
        tm = self['mtime']
        if type(tm) in (IntType, LongType):
            # A UNIX timestamp
            self['mtime'] = gmtime(tm)
        if type(self['filedigest']) == StringType:
            self['checksum'] = self['filedigest']
            del(self['filedigest'])


class rpmProvides(Dependency):
    # More mappings
    tagMap = {
        'name': 'provides',
        'version': 'provideversion',
        'flags': 'provideflags',
    }


class rpmRequires(Dependency):
    # More mappings
    tagMap = {
        'name': 'requirename',
        'version': 'requireversion',
        'flags': 'requireflags',
    }

<<<<<<< HEAD
class rpmOldSuggests(Dependency):
=======

class rpmSuggests(Dependency):
>>>>>>> 32ea2fdb
    # More mappings
    tagMap = {
        'name': 1156,  # 'suggestsname',
        'version': 1157,  # 'suggestsversion',
        'flags': 1158,  # 'suggestsflags',
    }

<<<<<<< HEAD
class rpmSuggests(Dependency):
    # More mappings
    tagMap = {
        'name'      : 5049, #'suggestsname',
        'version'   : 5050, #'suggestsversion',
        'flags'     : 5051, #'suggestsflags',
    }

class rpmOldRecommends(Dependency):
    # More mappings
    tagMap = {
        'name'      : 1156, #'recommendsname',
        'version'   : 1157, #'recommendsversion',
        'flags'     : 1158, #'recommendsflags',
    }
=======
>>>>>>> 32ea2fdb

class rpmRecommends(Dependency):
    # More mappings
    tagMap = {
<<<<<<< HEAD
        'name'      : 5046, #'recommendsname',
        'version'   : 5047, #'recommendsversion',
        'flags'     : 5048, #'recommendsflags',
    }

class rpmOldSupplements(Dependency):
    # More mappings
    tagMap = {
        'name'      : 1159, #'supplementsname',
        'version'   : 1160, #'supplementsversion',
        'flags'     : 1161, #'supplementsflags',
=======
        'name': 1156,  # 'suggestsname',
        'version': 1157,  # 'suggestsversion',
        'flags': 1158,  # 'suggestsflags',
>>>>>>> 32ea2fdb
    }


class rpmSupplements(Dependency):
    # More mappings
    tagMap = {
<<<<<<< HEAD
        'name'      : 5052, #'supplementsname',
        'version'   : 5053, #'supplementsversion',
        'flags'     : 5054, #'supplementsflags',
    }

class rpmOldEnhances(Dependency):
    # More mappings
    tagMap = {
        'name'      : 1159, #'enhancesname',
        'version'   : 1160, #'enhancesversion',
        'flags'     : 1161, #'enhancesflags',
=======
        'name': 1159,  # 'enhancesname',
        'version': 1160,  # 'enhancesversion',
        'flags': 1161,  # 'enhancesflags',
>>>>>>> 32ea2fdb
    }


class rpmEnhances(Dependency):
    # More mappings
    tagMap = {
<<<<<<< HEAD
        'name'      : 5055, #'enhancesname',
        'version'   : 5056, #'enhancesversion',
        'flags'     : 5057, #'enhancesflags',
=======
        'name': 1159,  # 'enhancesname',
        'version': 1160,  # 'enhancesversion',
        'flags': 1161,  # 'enhancesflags',
>>>>>>> 32ea2fdb
    }


class rpmConflicts(Dependency):
    # More mappings
    tagMap = {
        'name': 'conflictname',
        'version': 'conflictversion',
        'flags': 'conflictflags',
    }


class rpmObsoletes(Dependency):
    # More mappings
    tagMap = {
        'name': 'obsoletename',
        'version': 'obsoleteversion',
        'flags': 'obsoleteflags',
    }


class rpmBreaks(Dependency):
    # More mappings
    tagMap = {
        'name':  1159,  # 'enhancesname'
        'version':  1160,  # 'enhancesversion'
        'flags':  1161,  # 'enhancesflags'
    }


class rpmPredepends(Dependency):
    # More mappings
    tagMap = {
        'name':  1159,  # 'enhancesname'
        'version':  1160,  # 'enhancesversion'
        'flags':  1161,  # 'enhancesflags'
    }


class rpmChangeLog(ChangeLog):
    tagMap = {
        'name': 'changelogname',
        'text': 'changelogtext',
        'time': 'changelogtime',
    }

    def populate(self, hash):
        ChangeLog.populate(self, hash)
        # Fix the time
        tm = self['time']
        if type(tm) in (IntType, LongType):
            # A UNIX timestamp
            self['time'] = gmtime(tm)
        # In changelog, data is either in UTF-8, or in any other
        # undetermined encoding. Assume ISO-Latin-1 if not UTF-8.
        for i in ('text', 'name'):
            try:
                self[i] = unicode(self[i], "utf-8")
            except UnicodeDecodeError:
                self[i] = unicode(self[i], "iso-8859-1")


def sanitizeList(l):
    if l is None:
        return []
    if type(l) in (ListType, TupleType):
        return l
    return [l]


def createPackage(header, size, checksum_type, checksum, relpath, org_id, header_start,
                  header_end, channels):
    """
    Returns a populated instance of rpmBinaryPackage or rpmSourcePackage
    """
    if header.is_source:
        log_debug(4, "Creating source package")
        p = rpmSourcePackage()
    else:
        log_debug(4, "Creating package")
        p = rpmBinaryPackage()

    # bug #524231 - we need to call fullFilelist() for RPM v3 file list
    # to expand correctly
    header.hdr.fullFilelist()
    p.populate(header, size, checksum_type, checksum, relpath, org_id, header_start, header_end,
               channels)
    return p<|MERGE_RESOLUTION|>--- conflicted
+++ resolved
@@ -140,17 +140,11 @@
         'header_start': None,
         'header_end': None,
         # Unsupported
-<<<<<<< HEAD
-        'sigpgp'        : None,
-        'siggpg'        : None,
-        'package_id'    : None,
-        'product_files' : None,
-        'eulas'         : None,
-=======
         'sigpgp': None,
         'siggpg': None,
         'package_id': None,
->>>>>>> 32ea2fdb
+        'product_files': None,
+        'eulas': None,
     })
 
     def populate(self, header, size, checksum_type, checksum, path=None, org_id=None,
@@ -175,12 +169,11 @@
 
     def _populateDependencyInformation(self, header):
         mapping = {
-<<<<<<< HEAD
-            'provides'  : rpmProvides,
-            'requires'  : rpmRequires,
-            'conflicts' : rpmConflicts,
-            'obsoletes' : rpmObsoletes,
-            'breaks'    : rpmBreaks,
+            'provides': rpmProvides,
+            'requires': rpmRequires,
+            'conflicts': rpmConflicts,
+            'obsoletes': rpmObsoletes,
+            'breaks': rpmBreaks,
             'predepends': rpmPredepends,
         }
 
@@ -196,18 +189,6 @@
             'enhances'  : rpmEnhances,
             'suggests'  : rpmSuggests,
             'recommends': rpmRecommends,
-=======
-            'provides': rpmProvides,
-            'requires': rpmRequires,
-            'conflicts': rpmConflicts,
-            'obsoletes': rpmObsoletes,
-            'supplements': rpmSupplements,
-            'enhances': rpmEnhances,
-            'suggests': rpmSuggests,
-            'recommends': rpmRecommends,
-            'breaks': rpmBreaks,
-            'predepends': rpmPredepends,
->>>>>>> 32ea2fdb
         }
 
         for k, v in mapping.items():
@@ -387,12 +368,7 @@
         'flags': 'requireflags',
     }
 
-<<<<<<< HEAD
 class rpmOldSuggests(Dependency):
-=======
-
-class rpmSuggests(Dependency):
->>>>>>> 32ea2fdb
     # More mappings
     tagMap = {
         'name': 1156,  # 'suggestsname',
@@ -400,7 +376,6 @@
         'flags': 1158,  # 'suggestsflags',
     }
 
-<<<<<<< HEAD
 class rpmSuggests(Dependency):
     # More mappings
     tagMap = {
@@ -416,13 +391,10 @@
         'version'   : 1157, #'recommendsversion',
         'flags'     : 1158, #'recommendsflags',
     }
-=======
->>>>>>> 32ea2fdb
 
 class rpmRecommends(Dependency):
     # More mappings
     tagMap = {
-<<<<<<< HEAD
         'name'      : 5046, #'recommendsname',
         'version'   : 5047, #'recommendsversion',
         'flags'     : 5048, #'recommendsflags',
@@ -434,18 +406,12 @@
         'name'      : 1159, #'supplementsname',
         'version'   : 1160, #'supplementsversion',
         'flags'     : 1161, #'supplementsflags',
-=======
-        'name': 1156,  # 'suggestsname',
-        'version': 1157,  # 'suggestsversion',
-        'flags': 1158,  # 'suggestsflags',
->>>>>>> 32ea2fdb
     }
 
 
 class rpmSupplements(Dependency):
     # More mappings
     tagMap = {
-<<<<<<< HEAD
         'name'      : 5052, #'supplementsname',
         'version'   : 5053, #'supplementsversion',
         'flags'     : 5054, #'supplementsflags',
@@ -457,26 +423,15 @@
         'name'      : 1159, #'enhancesname',
         'version'   : 1160, #'enhancesversion',
         'flags'     : 1161, #'enhancesflags',
-=======
-        'name': 1159,  # 'enhancesname',
-        'version': 1160,  # 'enhancesversion',
-        'flags': 1161,  # 'enhancesflags',
->>>>>>> 32ea2fdb
     }
 
 
 class rpmEnhances(Dependency):
     # More mappings
     tagMap = {
-<<<<<<< HEAD
         'name'      : 5055, #'enhancesname',
         'version'   : 5056, #'enhancesversion',
         'flags'     : 5057, #'enhancesflags',
-=======
-        'name': 1159,  # 'enhancesname',
-        'version': 1160,  # 'enhancesversion',
-        'flags': 1161,  # 'enhancesflags',
->>>>>>> 32ea2fdb
     }
 
 
