--- conflicted
+++ resolved
@@ -24,11 +24,7 @@
 from backendLib import gmtime, localtime
 from types import ListType, TupleType, IntType, LongType, StringType
 from spacewalk.common.rhnLog import log_debug
-<<<<<<< HEAD
-from spacewalk.common.checksum import getFileChecksum
 from spacewalk.common.rhn_rpm import RPM_Header
-=======
->>>>>>> 29339341
 
 class rpmPackage(IncompletePackage):
     # Various mappings
