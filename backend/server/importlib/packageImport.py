--- conflicted
+++ resolved
@@ -17,20 +17,13 @@
 #
 
 import sys
-<<<<<<< HEAD
-=======
 import os.path
->>>>>>> ec89b999
 from importLib import GenericPackageImport, IncompletePackage, \
     Import, InvalidArchError, InvalidChannelError, \
     IncompatibleArchError
 from spacewalk.common import CFG, rhn_pkg
 from spacewalk.server import taskomatic
-<<<<<<< HEAD
-from spacewalk.common import CFG
-=======
 from spacewalk.server.rhnServer import server_packages
->>>>>>> ec89b999
 
 class ChannelPackageSubscription(GenericPackageImport):
     def __init__(self, batch, backend, caller=None, strict=0, repogen=True):
