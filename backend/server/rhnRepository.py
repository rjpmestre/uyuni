#
# Copyright (c) 2008--2016 Red Hat, Inc.
#
# This software is licensed to you under the GNU General Public License,
# version 2 (GPLv2). There is NO WARRANTY for this software, express or
# implied, including the implied warranties of MERCHANTABILITY or FITNESS
# FOR A PARTICULAR PURPOSE. You should have received a copy of GPLv2
# along with this software; if not, see
# http://www.gnu.org/licenses/old-licenses/gpl-2.0.txt.
#
# Red Hat trademarks are not licensed under GPLv2. No permission is
# granted to use or replicate Red Hat trademarks that are incorporated
# in this software or its documentation.
#
#

# system module imports
import os
import stat
import sys

from rhn import rpclib

# common modules imports
from spacewalk.common.usix import raise_with_tb
from spacewalk.common import rhnRepository, rhnFlags, rhnCache
from spacewalk.common.rhnLog import log_debug
from spacewalk.common.rhnConfig import CFG
from spacewalk.common.rhnException import rhnFault, redirectException
from spacewalk.common.rhnLib import rfc822time, timestamp

# local modules imports
from spacewalk.server import rhnChannel, rhnPackage, taskomatic, rhnSQL
from rhnServer import server_lib
from repomd import repository


class Repository(rhnRepository.Repository):

    """ Cache class to perform RHN server file system and DB actions.

    This class gets all data from the file system and oracle.
    All the functions that are performed upon GET requests are here (and
    since proxies perform these functions as well, a good chunk of code is
    in common/rhnRepository.py)

    The listall code is here too, because it performs a lot of disk caching
    and here's the appropriate location for it

    The dependency solving code is not handled in this repository -
    all the code we need is already in xmlrpc/up2date
    """

    def __init__(self, channelName=None, server_id=None, username=None):
        """Initialize the class, setting channel name and server

        ID, that serial number (w/o ID-), if necessary.
        NOTE: server_id is a string.
        """
        log_debug(3, channelName, server_id)
        rhnRepository.Repository.__init__(self, channelName)
        self.server_id = server_id
        self.username = username
        self.functions.append('listPackages')
        self.functions.append('getObsoletes')
        self.functions.append('getObsoletesBlacklist')
        self.functions.append('listAllPackages')
        self.functions.append('listAllPackagesChecksum')
        self.functions.append('listAllPackagesComplete')
        self.functions.append('repodata')
        self.set_compress_headers(CFG.COMPRESS_HEADERS)
        self.redirect_location = None

    def getPackageHeader(self, pkgFilename):
        ret = rhnRepository.Repository.getPackageHeader(self, pkgFilename)
        # Clean up the download-accelerator flag
        rhnFlags.set("Download-Accelerator-Path", None)
        return ret

    def listChannels(self):
        """ Clients v2+
        returns a list of the channels the server is subscribed to, or
        could subscribe to.
        """
        return rhnChannel.channels_for_server(self.server_id)

    def listPackages(self, version):
        """ Clients v2+.
        Creates and/or serves up a cached copy of the package list for
        this channel.
        """
        log_debug(3, self.channelName, version)
        # Check to see if the version they are requesting is the latest

        # check the validity of what the client thinks about this channel
        # or blow up
        self.__check_channel(version)

        packages = rhnChannel.list_packages(self.channelName)

        # transport options...
        transportOptions = rhnFlags.get('outputTransportOptions')
        transportOptions['Last-Modified'] = rfc822time(timestamp(version))
        rhnFlags.set("compress_response", 1)
        return packages

    def getObsoletes(self, version):
        """ Returns a list of packages that obsolete other packages """
        log_debug(3, self.channelName, version)
        # Check to see if the version they are requesting is the latest

        # check the validity of what the client thinks about this channel
        # or blow up
        self.__check_channel(version)

        obsoletes = rhnChannel.list_obsoletes(self.channelName)

        # Set the transport options
        transportOptions = rhnFlags.get('outputTransportOptions')
        transportOptions['Last-Modified'] = rfc822time(timestamp(version))
        rhnFlags.set("compress_response", 1)
        return obsoletes

    def getObsoletesBlacklist(self, version):
        """ Returns a list of packages that obsolete other packages
        XXX Obsoleted
        """
        log_debug(3, self.channelName, version)
        # Check to see if the version they are requesting is the latest

        # check the validity of what the client thinks about this channel
        # or blow up
        self.__check_channel(version)

        # Set the transport options
        transportOptions = rhnFlags.get('outputTransportOptions')
        transportOptions['Last-Modified'] = rfc822time(timestamp(version))
        rhnFlags.set("compress_response", 1)
        # Return nothing
        return []

    def listAllPackages(self, version):
        """ Creates and/or serves up a cached copy of all the packages for
        this channel.
        """
        log_debug(3, self.channelName, version)
        # Check to see if the version they are requesting is the latest

        # check the validity of what the client thinks about this channel
        # or blow up
        self.__check_channel(version)

        packages = rhnChannel.list_all_packages(self.channelName)

        # transport options...
        transportOptions = rhnFlags.get('outputTransportOptions')
        transportOptions['Last-Modified'] = rfc822time(timestamp(version))
        rhnFlags.set("compress_response", 1)
        return packages

    def listAllPackagesChecksum(self, version):
        """ Creates and/or serves up a cached copy of all the packages for
        this channel, including checksum information.
        """
        log_debug(3, self.channelName, version)
        # Check to see if the version they are requesting is the latest

        # check the validity of what the client thinks about this channel
        # or blow up
        self.__check_channel(version)

        packages = rhnChannel.list_all_packages_checksum(self.channelName)

        # transport options...
        transportOptions = rhnFlags.get('outputTransportOptions')
        transportOptions['Last-Modified'] = rfc822time(timestamp(version))
        rhnFlags.set("compress_response", 1)
        return packages

    def listAllPackagesComplete(self, version):
        """ Creates and/or serves up a cached copy of all the packages for
        this channel including requires, obsoletes, conflicts, etc.
        """
        log_debug(3, self.channelName, version)
        # Check to see if the version they are requesting is the latest

        # check the validity of what the client thinks about this channel
        # or blow up
        self.__check_channel(version)

        packages = rhnChannel.list_all_packages_complete(self.channelName)

        # transport options...
        transportOptions = rhnFlags.get('outputTransportOptions')
        transportOptions['Last-Modified'] = rfc822time(timestamp(version))
        rhnFlags.set("compress_response", 1)
        return packages

    def _repodata_python(self, file_name):
        log_debug(3, 'repodata', file_name)
        c_info = rhnChannel.channel_info(self.channelName)
        repo = repository.get_repository(c_info)

        output = None
        content_type = "application/x-gzip"

        if file_name == "repomd.xml":
            content_type = "text/xml"
            output = repo.get_repomd_file()
        elif file_name == "primary.xml.gz":
            output = repo.get_primary_xml_file()
        elif file_name == "other.xml.gz":
            output = repo.get_other_xml_file()
        elif file_name == "filelists.xml.gz":
            output = repo.get_filelists_xml_file()
        elif file_name == "updateinfo.xml.gz":
            output = repo.get_updateinfo_xml_file()
        elif file_name == "comps.xml":
            content_type = "text/xml"
            output = repo.get_comps_file()
        elif file_name == "modules.yaml":
            output = repo.get_modules_file()
        else:
            log_debug(2, "Unknown repomd file requested: %s" % file_name)
            raise rhnFault(6)

        output = rpclib.transports.File(output, name=file_name)

        rhnFlags.set('Content-Type', content_type)

        return output

    def _repodata_taskomatic(self, file_name):
        log_debug(3, 'repodata', file_name)

        content_type = "application/x-gzip"

        if file_name in ["repomd.xml", "comps.xml", "products.xml"]:
            content_type = "text/xml"
        elif file_name not in ["primary.xml.gz", "other.xml.gz",
<<<<<<< HEAD
                               "filelists.xml.gz", "updateinfo.xml.gz", "Packages.gz",
                               "susedata.xml.gz"]:
=======
                               "filelists.xml.gz", "updateinfo.xml.gz", "Packages.gz", "modules.yaml"]:
>>>>>>> f1df99dc
            log_debug(2, "Unknown repomd file requested: %s" % file_name)
            raise rhnFault(6)

        # XXX this won't be repconned or CDNd
        if file_name in ["comps.xml", "modules.yaml"]:
            return self._repodata_python(file_name)

        file_path = "%s/%s/%s" % (CFG.REPOMD_PATH_PREFIX, self.channelName, file_name)
        rhnFlags.set('Content-Type', content_type)
        try:
            rhnFlags.set('Download-Accelerator-Path', file_path)
            return self._getFile(CFG.REPOMD_CACHE_MOUNT_POINT + "/" + file_path)
        except IOError:
            e = sys.exc_info()[1]
            # For file not found, queue up a regen, and return 404
            if e.errno == 2 and file_name != "comps.xml" and file_name != "modules.yaml":
                taskomatic.add_to_repodata_queue(self.channelName,
                                                 "repodata request", file_name, bypass_filters=True)
                rhnSQL.commit()
                # This returns 404 to the client
                raise_with_tb(rhnFault(6), sys.exc_info()[2])
            raise

    def repodata(self, file_name):
        # By default we're using taskomatic's repomd. But if the config
        # value is present and set to anything other than 1, we'll use the
        # old python code
        use_taskomatic = True
        try:
            use_taskomatic = (CFG.USE_TASKOMATIC_REPOMD == 1)
        except AttributeError:
            pass

        log_debug(4, "Using taskomatic for repomd generation: %s"
                  % use_taskomatic)

        if use_taskomatic:
            return self._repodata_taskomatic(file_name)
        else:
            return self._repodata_python(file_name)

    # Helper functions
    # These functions are not private, they should be defined as 'protected',
    # since the code that handles v2 package retrieval (plus headers) is in
    # common/rhnRepository, and expects a definition for these functions to
    # know where to take stuff from

    def getPackagePath(self, pkgFilename, redirect_capable=0):
        """ Retrieves package path
        Overloads getPackagePath in common/rhnRepository.
        checks if redirect and hosted;
        makes a call to query the db for pkg_location
        """

        log_debug(2, pkgFilename, redirect_capable)
        # check for re-direct check flag from header to issue package
        # request from client in order to avoid failover loops.
        skip_redirect = rhnFlags.get('x-rhn-redirect')
        log_debug(3, "check flag for X-RHN-REDIRECT  ::", skip_redirect)

        # get the redirect and local paths
        remotepath, localpath = self.getAllPackagePaths(pkgFilename)

        # check for redirect conditions and fail over checks
        if redirect_capable and not CFG.SATELLITE and not skip_redirect \
                and remotepath is not None:
            self.redirect_location = remotepath
            # We've set self.redirect_location, we're done here
            # we throw a redirectException in _getFile method.
            return None
            # Package cannot be served from the edge, we serve it ourselves
        return localpath

    def _getFile(self, path):
        """
        overwrites the common/rhnRepository._getFile to check for redirect
        """
        if self.redirect_location:
            raise redirectException(self.redirect_location)
        return rhnRepository.Repository._getFile(self, path)

    def getAllPackagePaths(self, pkgFilename):
        """
        retrives the package location if edge network location available
        and its local path.
        """
        log_debug(3, pkgFilename)
        return rhnPackage.get_all_package_paths(self.server_id, pkgFilename,
                                                self.channelName)

    def getSourcePackagePath(self, pkgFilename):
        """ Retrieves package source path
            Overloads getSourcePackagePath in common/rhnRepository.
        """
        return rhnPackage.get_source_package_path(self.server_id, pkgFilename,
                                                  self.channelName)

    # Private methods

    def __check_channel(self, version):
        """ check if the current channel version matches that of the client """
        channel_list = rhnChannel.channels_for_server(self.server_id)
        # Check the subscription to this channel
        for channel in channel_list:
            if channel['label'] == self.channelName:
                # Okay, we verified the subscription
                # Check the version too
                if channel['last_modified'] == version:
                    # Great
                    break
                # Old version; should re-login to get the new version
                raise rhnFault(41, "Invalid channel version")
        else:
            # Not subscribed
            raise rhnFault(39, "No subscription to the specified channel")
        return 1

    def set_qos(self):
        server_lib.set_qos(self.server_id)

    def _getHeaderFromFile(self, filePath, stat_info=None):
        """ Wraps around common.rhnRepository's method, adding a caching layer
        If stat_info was already passed, don't re-stat the file
        """
        log_debug(3, filePath)
        if not CFG.CACHE_PACKAGE_HEADERS:
            return rhnRepository.Repository._getHeaderFromFile(self, filePath,
                                                               stat_info=stat_info)
        # Ignore stat_info for now - nobody sets it anyway
        stat_info = None
        try:
            stat_info = os.stat(filePath)
        except:
            raise_with_tb(rhnFault(17, "Unable to read package %s"
                               % os.path.basename(filePath)), sys.exc_info()[2])
        lastModified = stat_info[stat.ST_MTIME]

        # OK, file exists, check the cache
        cache_key = os.path.normpath("headers/" + filePath)
        header = rhnCache.get(cache_key, modified=lastModified, raw=1,
                              compressed=1)
        if header:
            # We're good to go
            log_debug(2, "Header cache HIT for %s" % filePath)
            extra_headers = {
                'X-RHN-Package-Header': os.path.basename(filePath),
            }
            self._set_last_modified(lastModified, extra_headers=extra_headers)
            return header
        log_debug(3, "Header cache MISS for %s" % filePath)
        header = rhnRepository.Repository._getHeaderFromFile(self, filePath,
                                                             stat_info=stat_info)
        if header:
            rhnCache.set(cache_key, header, modified=lastModified, raw=1,
                         compressed=1)
        return header<|MERGE_RESOLUTION|>--- conflicted
+++ resolved
@@ -238,12 +238,8 @@
         if file_name in ["repomd.xml", "comps.xml", "products.xml"]:
             content_type = "text/xml"
         elif file_name not in ["primary.xml.gz", "other.xml.gz",
-<<<<<<< HEAD
-                               "filelists.xml.gz", "updateinfo.xml.gz", "Packages.gz",
+                               "filelists.xml.gz", "updateinfo.xml.gz", "Packages.gz", "modules.yaml",
                                "susedata.xml.gz"]:
-=======
-                               "filelists.xml.gz", "updateinfo.xml.gz", "Packages.gz", "modules.yaml"]:
->>>>>>> f1df99dc
             log_debug(2, "Unknown repomd file requested: %s" % file_name)
             raise rhnFault(6)
 
