#
# Copyright (c) 2008--2012 Red Hat, Inc.
#
# This software is licensed to you under the GNU General Public License,
# version 2 (GPLv2). There is NO WARRANTY for this software, express or
# implied, including the implied warranties of MERCHANTABILITY or FITNESS
# FOR A PARTICULAR PURPOSE. You should have received a copy of GPLv2
# along with this software; if not, see
# http://www.gnu.org/licenses/old-licenses/gpl-2.0.txt.
#
# Red Hat trademarks are not licensed under GPLv2. No permission is
# granted to use or replicate Red Hat trademarks that are incorporated
# in this software or its documentation.
#

import sys
import xmlrpclib

from spacewalk.common.rhnConfig import PRODUCT_NAME
from cStringIO import StringIO


# What other rhn modules we need
from rhnTranslate import _
import rhnFlags


# default template values for error messages
templateValues = {
    'hostname': 'example.com',
    }


# This array translates exception codes into meaningful messages
# for the eye of the beholder
# DOMAINS:
#   0-999:     Red Hat client/client-like interaction errors
#   1000-1999: Proxy specific interaction errors
#   2000-2999: Red Hat Satellite specific interation errors

FaultArray = {
     # 0-999: Red Hat client/client-like interaction errors:
     1: _("This does not appear to be a valid username."),
     2: _("Invalid username and password combination."),
     3: _("This login is already taken, or the password is incorrect."),
     4: _("Permission denied."),
     6: _("Object not found."),
     8: _("Invalid System Digital ID."),
     9: _("Invalid System Credentials."),
     10: _("Could not retrieve user data from database."),
     11: _("Valid username required."),
     12: _("Valid password required."),
     13: _("Minimum username length violation."),
     14: _("Minimum password length violation."),
     15: _("The username contains invalid characters."),
     17: _("File not found."),
     19: _("Architecture and OS version combination is not supported."),
     20: _("Could not retrieve system data from database."),
     21: _("Invalid arguments passed to function."),
     22: _("Unable to retrieve requested entry."),
     23: _("Could not update database entry."),
     24: _("Unsupported server architecture."),
     28: _("""
     The anonymous server functionality is no longer available.

     Please re-register this system by running mgr_register as root.
     Please visit https://%(hostname)s/rhn/systems/SystemEntitlements.do
     or login at https://%(hostname)s, and from the "Overview" tab,
     select "Subscription Management" to enable the service for this system.
     """),
     29: _("Record not available in the database."),
     30: _("Invalid value for entry."),
     31: _("""
     This system does not have a valid entitlement for SUSE Manager.
     Please visit https://%(hostname)s/rhn/systems/SystemEntitlements.do
     or login at https://%(hostname)s, and from the "Overview" tab,
     select "Subscription Management" to enable the service for this system.
     """),
     32: _("Channel error"),
     33: _("Client session token is invalid."),
     34: _("Client session token has expired."),
     35: _("You are not authorized to retrieve the requested object."),
     36: _("Invalid action"),
     37: _("You are not allowed to perform administrative tasks \
on this system."),
     38: _("The system is already subscribed to the specified channel."),
     39: _("The system is not currently subscribed to the specified channel."),
     40: _("The specified channel does not exist."),
     41: _("Invalid channel version."),
     43: _("""
     User group membership limits exceeded.

     The current settings for your account do not allow you to add another
     user account. Please check with the organization administrator for your
     account if the maximum number of users allowed to subscribe to server needs
     to be changed.
     """),
     44: _("""
     System group membership limits exceeded.

     The current settings for your account do not allow you to add another
     system profile. Please check with the organization administrator for your
     account for modifying the maximum number of system profiles that can be
     subscribed to your account.
     """),
     45: _("""
     Invalid architecture.

     The architecture of the package is not supported by
     """ + PRODUCT_NAME),
     47: _("""Invalid RPM header"""),
     # For the uploading tools
     50: _("Invalid information uploaded to the server"),
     53: _("Error uploading network interfaces configuration."),
     54: _("""
     Package Upload Failed due to uniqueness constraint violation.
     Make sure the package does not have any duplicate dependencies or
     does not already exists on the server
     """),
     55: _("""
     The --force rhnpush option is disabled on this server.
     Please contact your SUSE Manager administrator for more help.
     """),

     # 60-70: token errors
     60: _("""
     The activation token specified could not be found on the server.
     Please retry with a valid key.
     """),
     61: _("Too many systems registered using this registration token"),
     62: _("Token contains invalid, obsoleted or insufficient settings"),
     63: _("Conflicting activation tokens"),

     # 70-80: channel subscription errors
     70: _("""
     All available subscriptions for the requested channel have been exhausted.
     Please contact a SUSE sales representative.
     """),
     71: _("""
     You do not have subscription permission to the designated channel.
     Please refer to your organization's channel or organization
     administrators for further details.
     """),
     72: _("""You can not unsubscribe from base channel."""),
     73: _("""SUSE Manager or Proxy channel can not be subscribed."""),

     # 80-90: server group errors
     80: _("There was an error while trying to join the system to its groups"),

     # 90-100: entitlement errors
     90: _("Unable to entitle system"),
     91: _("Registration token unable to entitle system: \
maximum membership exceeded"),

     # 100-109: e-mail and uuid related faults
     100: _("Maximum e-mail length violation."),
     105: _("This system has been previously registered."),
     106: _("Invalid username"),

     # 140-159 applet errors
     140: _("Unable to look up server"),

     # 160-179: OSAD errors
     160: _("Required argument is missing"),

     # 600-699: RHEL5+ EN errors
     601: _("No entitlement information tied to hardware"),
     602: _("Installation number is not entitling"),

     # 700-799: Additional user input verification errors.
     700: _("Maximum username length violation"),
     701: _("Maximum password length violation"),

     800: _("System Name cannot be less than 3 characters"),

<<<<<<< HEAD
     # 1000-1999: RHN Proxy specific errors:
     # issued by an RHN Proxy to the client
     1000: _("SUSE Manager Proxy error."),
     1001: _("SUSE Manager Proxy unable to login."),
     # issued by an RHN Server/Satellite to the proxy
     1002: _("""
     SUSE Manager Proxy system ID does not match any SUSE Manager Proxy
     Server in the database.
     """),
     1003: _("SUSE Manager Proxy session token is invalid."),
     1004: _("SUSE Manager Proxy session token has expired."),
=======
     # 1000-1999: Proxy specific errors:
     # issued by a Proxy to the client
     1000: _("Spacewalk Proxy error."),
     1001: _("Spacewalk Proxy unable to login."),
     # issued by a Red Hat Server/Satellite to the proxy
     1002: _("""
     Spacewalk Proxy system ID does not match a Spacewalk Proxy Server
     in the database.
     """),
     1003: _("Spacewalk Proxy session token is invalid."),
     1004: _("Spacewalk Proxy session token has expired."),
>>>>>>> 99a0f6f9


     # 2000-2999: RHN Satellite specific errors:
     2001: _("""
     SUSE Manager user creation is not allowed via mgr_register.
     Please contact your sysadmin to have your account created.
     """),
     2004: _("""
     This SUSE Manager server is not allowed to use Inter Server Sync on this server
     """),
     2005: _("""
     Inter Server Sync is disabled on this SUSE Manager.
     """),

     # 3000-3999: XML dumper errors:
     3000: _("Invalid datatype passed"),
     3001: _("Unable to retrieve channel"),
     3003: _("Unable to retrieve package"),
     3005: _("Unable to retrieve erratum"),
     3006: _("Invalid satellite certificate"),
     3007: _("File is missing"),
     3008: _("Function retrieval error"),
     3009: _("Function execution error"),
     3010: _("Missing version string"),
     3011: _("Invalid version string"),
     3012: _("Mismatching versions"),
     3013: _("Invalid channel version"),
     3015: _("No comps file for channel"),
     3016: _("Unable to retrieve comps file"),

     # 4000 - 4999: config management errors
     4002: _("Configuration action missing"),
     4003: _("File too large"),
     4004: _("File contains binary data"),
     4005: _("Configuration channel is not empty"),
     4006: _("Permission error"),
     4007: _("Content missing for configuration file"),
     4008: _("Template delimiters not specified"),
     4009: _("Configuration channel does not exist"),
     4010: _("Configuration channel already exists"),
     4011: _("File missing from configuration channel"),
     4012: _("Different revision of this file is uploaded"),
     4013: _("File already uploaded to configuration channel"),
     4014: _("File size exceeds remaining quota space"),
     4015: _("Full path of file must be specified"),
     4016: _("Invalid revision number"),
     4017: _("Cannot compare files of different file type"),

     # 5000 - 5999: client content uploading errors
     # 5000 - 5099: crash reporting errors
     5000: _("Crash information is invalid or incomplete"),
     5001: _("Crash file information is invalid or incomplete"),
     5002: _("Error composing crash directory path"),
     5003: _("Error composing crash file path"),
     5004: _("Invalid content encoding"),
     5005: _("Invalid crash name"),
     5006: _("Crash reporting is disabled for this organization"),
     # 5100 - 5199: scap results reporting error
     5101: _("SCAP results file transfer is invalid or incomplete"),
     5102: _("Error composing directory path for detailed SCAP results"),
     5103: _("Error composing file path for detailed SCAP results"),
     5104: _("Invalid content encoding"),
    }


class rhnException(Exception):
    """
    This is the generic exception class we raise in the code when we want to
    abort program execution and send a "500 Internal Server Error" message back
    to the client.
    """

    def __init__(self, *args):
        Exception.__init__(self, *args)
        self.args = args

    def __repr__(self):
        """
        String representation of this object.
        """
        s = StringIO()
        s.write("\nInternal code error. Information available:\n")
        for a in self.args:
            s.write("  %s\n" % (a, ))

        return s.getvalue()


class redirectException(Exception):
    """
    pkilambi:This is the exception class we raise when we decide to
    issue a redirect functions in apacheRequest will catch it and
    transform it into a redirect path string
    """

    def __init__(self, redirectpath = ""):
        Exception.__init__(self)
        self.path = redirectpath

    def __str__(self):
        """
        Object in string format.
        """
        return repr(self.path)


Explain = _("""
     An error has occurred while processing your request. If this problem
     persists please enter a bug report at bugzilla.novell.com.
     If you choose to submit the bug report, please be sure to include
     details of what you were trying to do when this error occurred and
     details on how to reproduce this problem.
""")


class rhnFault(Exception):
    """
    This is a data exception class that is raised when we detect bad data.
    The higher level functions in apacheServer will catch it and transform it
    into an XMLRPC fault message that gets passed back to the client without
    aborting the current execution of the process (well, we abort, but we don't
    mail a traceback because this is the type of error we can handle - think
    user authentication).
    """

    def __init__(self, err_code = 0, err_text = "", explain = 1):
        self.code = err_code
        self.text = err_text
        self.explain = explain
        self.arrayText = ''
        if self.code and FaultArray.has_key(self.code):
            self.arrayText = FaultArray[self.code]
        Exception.__init__(self, self.code, self.text, self.arrayText)

    def __repr__(self):
        """
        String representation of this object.
        """
        return "<rhnFault class (code = %s, text = '%s')>" % (self.code,
                                                              self.text)

    def getxml(self):

        # see if there were any template strings loaded from the db,
        # {label:value}
        templateOverrides = rhnFlags.get('templateOverrides')

        # update the templateValues in the module
        if templateOverrides:
            for label in templateOverrides.keys():
                # only care about values we've defined defaults for...
                if templateValues.has_key(label):
                    templateValues[label] = templateOverrides[label]

        s = StringIO()
        s.write("\n")
        if self.text:
            s.write(_("Error Message:\n    %s\n") % self.text.strip())
        if self.code:
            s.write(_("Error Class Code: %s\n") % self.code)
        if self.arrayText:
            cinfo = self.arrayText % templateValues
            s.write(_("Error Class Info: %s\n") % cinfo.rstrip())
        if self.explain:
            s.write(_("Explanation: %s") % Explain)
        if not self.code:
            return xmlrpclib.Fault(1, s.getvalue())
        return xmlrpclib.Fault(-self.code, s.getvalue())

class rhnNotFound(Exception):
    """ Raised when we want return 404 Not Found """
    pass

if __name__ == "__main__":
    print "You can not run this module by itself"
    sys.exit(-1)<|MERGE_RESOLUTION|>--- conflicted
+++ resolved
@@ -173,36 +173,22 @@
 
      800: _("System Name cannot be less than 3 characters"),
 
-<<<<<<< HEAD
-     # 1000-1999: RHN Proxy specific errors:
-     # issued by an RHN Proxy to the client
+     # 1000-1999: Proxy specific errors:
+     # issued by a Proxy to the client
      1000: _("SUSE Manager Proxy error."),
      1001: _("SUSE Manager Proxy unable to login."),
-     # issued by an RHN Server/Satellite to the proxy
+     # issued by a Red Hat Server/Satellite to the proxy
      1002: _("""
-     SUSE Manager Proxy system ID does not match any SUSE Manager Proxy
-     Server in the database.
+     SUSE Manager Proxy system ID does not match a SUSE Manager Proxy Server
+     in the database.
      """),
      1003: _("SUSE Manager Proxy session token is invalid."),
      1004: _("SUSE Manager Proxy session token has expired."),
-=======
-     # 1000-1999: Proxy specific errors:
-     # issued by a Proxy to the client
-     1000: _("Spacewalk Proxy error."),
-     1001: _("Spacewalk Proxy unable to login."),
-     # issued by a Red Hat Server/Satellite to the proxy
-     1002: _("""
-     Spacewalk Proxy system ID does not match a Spacewalk Proxy Server
-     in the database.
-     """),
-     1003: _("Spacewalk Proxy session token is invalid."),
-     1004: _("Spacewalk Proxy session token has expired."),
->>>>>>> 99a0f6f9
 
 
      # 2000-2999: RHN Satellite specific errors:
-     2001: _("""
-     SUSE Manager user creation is not allowed via mgr_register.
+     2001: _(PRODUCT_NAME + """
+      user creation is not allowed via mgr_register.
      Please contact your sysadmin to have your account created.
      """),
      2004: _("""
