--- conflicted
+++ resolved
@@ -173,7 +173,6 @@
 
      800: _("System Name cannot be less than 3 characters"),
 
-<<<<<<< HEAD
      # 1000-1999: RHN Proxy specific errors:
      # issued by an RHN Proxy to the client
      1000: _("SUSE Manager Proxy error."),
@@ -191,25 +190,6 @@
      2001: _("""
      SUSE Manager user creation is not allowed via mgr_register.
      Please contact your sysadmin to have your account created.
-=======
-     # 1000-1999: Red Hat Proxy specific errors:
-     # issued by an Red Hat Proxy to the client
-     1000: _("Red Hat Proxy error."),
-     1001: _("Red Hat Proxy unable to login."),
-     # issued by an RHN Server/Satellite to the proxy
-     1002: _("""
-     Red Hat Proxy system ID does not match an Red Hat Proxy Server
-     in the database.
-     """),
-     1003: _("Red Hat Proxy session token is invalid."),
-     1004: _("Red Hat Proxy session token has expired."),
-
-
-     # 2000-2999: Red Hat Satellite specific errors:
-     2001: _(PRODUCT_NAME + """
-      user creation is not allowed via rhn_register;
-     please contact your sysadmin to have your account created.
->>>>>>> 60513723
      """),
      2004: _("""
      This SUSE Manager server is not allowed to use Inter Server Sync on this server
