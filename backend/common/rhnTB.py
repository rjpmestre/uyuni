#
# Copyright (c) 2008--2012 Red Hat, Inc.
#
# This software is licensed to you under the GNU General Public License,
# version 2 (GPLv2). There is NO WARRANTY for this software, express or
# implied, including the implied warranties of MERCHANTABILITY or FITNESS
# FOR A PARTICULAR PURPOSE. You should have received a copy of GPLv2
# along with this software; if not, see
# http://www.gnu.org/licenses/old-licenses/gpl-2.0.txt.
#
# Red Hat trademarks are not licensed under GPLv2. No permission is
# granted to use or replicate Red Hat trademarks that are incorporated
# in this software or its documentation.
#
#

import os
import sys
import time
import traceback
from StringIO import StringIO
from rhn.connections import idn_pune_to_unicode

from rhnConfig import CFG, PRODUCT_NAME
from rhnLog import log_error
from rhnTranslate import _
from stringutils import to_string
import rhnMail
import rhnFlags

# Get the hostname for traceback use
import socket
hostname = socket.gethostname()

# Keep QUIET_MAIL in a global variable that is initialized from CFG
# when it is first needed. It controls the maximum number of
# tracebacks we're willing to send out of this process in order to
# avoid a huge flood of mail requests.
QUIET_MAIL = None

def print_env(fd = sys.stderr):
    """ Dump the environment. """
    dct = os.environ
    fd.write("\nEnvironment for PID=%d on exception:\n" % os.getpid())
    el = dct.keys()
    el.sort()
    for k in el:
        fd.write("%s = %s\n" % (to_string(k), to_string(dct[k])))


def print_locals(fd = sys.stderr, tb = None):
    """ Dump a listing of all local variables and their value for better debugging
        chance.
    """
    if tb is None:
        tb = sys.exc_info()[2]
    stack = []
    # walk the traceback to the end
    while 1:
        if not tb.tb_next:
            break
        tb = tb.tb_next
    # and now start extracting the stack frames
    f = tb.tb_frame
    while f:
        stack.append(f)
        f = f.f_back
    fd.write("\nLocal variables by frame\n")
    for frame in stack:
        fd.write("Frame %s in %s at line %s\n" % (frame.f_code.co_name,
                                                  frame.f_code.co_filename,
                                                  frame.f_lineno))
        for key, value in frame.f_locals.items():
            fd.write("\t%20s = " % to_string(key))
            # We have to be careful not to cause a new error in our error
            # printer! Calling str() on an unknown object could cause an
            # error we don't want.
            # pylint: disable=W0702
            try:
<<<<<<< HEAD
                s = str(value).encode('utf-8')
=======
                s = str(to_string(value))
>>>>>>> 416d6988
            except:
                s = "<ERROR WHILE PRINTING VALUE>"
            if len(s) > 100 * 1024:
                s = "<ERROR WHILE PRINTING VALUE: string representation too large>"
            fd.write("%s %s\n" % (type(value), s))
        fd.write("\n")


def print_req(req, fd = sys.stderr):
    """ get some debugging information about the current exception for sending
        out when we raise an exception
    """

    fd.write("Request object information:\n")
    fd.write("URI: %s\n" % req.unparsed_uri)
    fd.write("Remote Host: %s\nServer Name: %s:%d\n" % (
        req.get_remote_host(), req.server.server_hostname, req.server.port))
    fd.write("Headers passed in:\n")
    kl = req.headers_in.keys()
    kl.sort()
    for k in kl:
        fd.write("\t%s: %s\n" % (to_string(k), to_string(req.headers_in[k])))
    return 0


def Traceback(method = None, req = None, mail = 1, ostream = sys.stderr,
              extra = None, severity="notification", with_locals=0):
    """ Reports an traceback error and optionally sends mail about it.
        NOTE: extra = extra text information.
    """
    # pylint: disable=C0103

    global QUIET_MAIL

    if mail:
        # safeguard
        if QUIET_MAIL is None:
            QUIET_MAIL = CFG.QUIET_MAIL

        if QUIET_MAIL < 0:
            QUIET_MAIL = 0
        if QUIET_MAIL == 0: # make sure we don't mail
            mail = 0

    e_type = sys.exc_info()[:2][0]
    t = time.ctime(time.time())
    exc = StringIO()

    unicode_hostname = idn_pune_to_unicode(hostname)
<<<<<<< HEAD
    exc.write("Exception reported from %s\nTime: %s\n" % (unicode_hostname.encode('utf-8'), t))
    exc.write("Exception type %s\n" % (e_type,))
=======
    exc.write("Exception reported from %s\nTime: %s\n" % (to_string(unicode_hostname), t))
    exc.write("Exception type %s\n" % to_string(e_type))
>>>>>>> 416d6988
    if method:
        exc.write("Exception while handling function %s\n" % to_string(method))

    # print information about the request being served
    if req:
        print_req(req, exc)
    if extra:
        exc.write("Extra information about this error:\n%s\n" % to_string(extra))

    # Print the traceback
    exc.write("\nException Handler Information\n")
    traceback.print_exc(None, exc)

    if with_locals and not mail:
        # The mail case will call print_locals by itself
        print_locals(exc)

    # we always log it somewhere
    if ostream:
        ostream.write(to_string(exc.getvalue()))
        ostream.write("\n")

    if mail:
        # print the stack frames for the mail we send out
        print_locals(exc)
        # dump the environment
        print_env(exc)
        # and send the mail
        # build the headers
        to = CFG.TRACEBACK_MAIL
        fr = to
        if isinstance(to, type([])):
            fr = to[0].strip()
            to = ', '.join([x.strip() for x in to])
        headers = {
            "Subject" : "%s TRACEBACK from %s" % (PRODUCT_NAME, unicode_hostname),
            "From"    : "%s <%s>" % (hostname, fr),
            "To"      : to,
            "X-RHN-Traceback-Severity"  : severity,
            "Content-Type" : 'text/plain; charset="utf-8"',

            }
        QUIET_MAIL = QUIET_MAIL - 1     # count it no matter what

        outstring = to_string(exc.getvalue())

        #5/18/05 wregglej - 151158 Go through every string in the security list
        # and censor it out of the debug information.
        outstring = censor_string(outstring)

        rhnMail.send(headers, outstring)

    exc.close()
    return


def fetchTraceback(method=None, req=None, extra=None, with_locals=0):
    """ a cheat for snagging just the string value of a Traceback """
    exc = StringIO()
    Traceback(method=method, req=req, mail=0, ostream=exc, extra=extra,
              severity=None, with_locals=with_locals)
    return exc.getvalue()

def exitWithTraceback(e, msg, exitnum, mail=0):
    tbOut = StringIO()
    Traceback(mail, ostream=tbOut, with_locals=1)
    log_error(-1, _('ERROR: %s %s: %s') %
        (e.__class__.__name__, msg, e))
    log_error(-1, _('TRACEBACK: %s') % tbOut.getvalue())
    sys.exit(exitnum)

class SecurityList:
    """ The SecurityList is a list of strings that are censored out of a debug email.
        Right now it's only used for censoring traceback emails.
    """
    _flag_string = "security-list"
    def __init__(self):
        # We store the security list in the global flags. This way, we don't
        # have to worry about clearing it up.
        if rhnFlags.test(self._flag_string):
            self.sec = rhnFlags.get(self._flag_string)
        else:
            self.sec = []
            rhnFlags.set(self._flag_string, self.sec)

    def add(self, obj):
        self.sec.append(obj)

    def check(self, obj):
        return obj in self.sec

def get_seclist():
    """ Returns the list of strings to be censored. """
    return SecurityList().sec

def censor_string(strval):
    """ Remove all instances of the strings in seclist.sec from strval """
    censorlist = get_seclist()
    for c in censorlist:
        #Censor it with a fixed length string. This way the length of the hidden string isn't revealed.
        strval = strval.replace(c, "<CENSORED!>")
    return strval

def add_to_seclist(obj):
    """ Adds a string to seclist.sec, but only if it's not already there. """
    seclist = SecurityList()
    if not seclist.check(obj):
        seclist.add(obj)
<|MERGE_RESOLUTION|>--- conflicted
+++ resolved
@@ -77,11 +77,7 @@
             # error we don't want.
             # pylint: disable=W0702
             try:
-<<<<<<< HEAD
-                s = str(value).encode('utf-8')
-=======
                 s = str(to_string(value))
->>>>>>> 416d6988
             except:
                 s = "<ERROR WHILE PRINTING VALUE>"
             if len(s) > 100 * 1024:
@@ -131,13 +127,8 @@
     exc = StringIO()
 
     unicode_hostname = idn_pune_to_unicode(hostname)
-<<<<<<< HEAD
-    exc.write("Exception reported from %s\nTime: %s\n" % (unicode_hostname.encode('utf-8'), t))
-    exc.write("Exception type %s\n" % (e_type,))
-=======
     exc.write("Exception reported from %s\nTime: %s\n" % (to_string(unicode_hostname), t))
     exc.write("Exception type %s\n" % to_string(e_type))
->>>>>>> 416d6988
     if method:
         exc.write("Exception while handling function %s\n" % to_string(method))
 
