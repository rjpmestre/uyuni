#
# Copyright (c) 2008--2012 Red Hat, Inc.
#
# This software is licensed to you under the GNU General Public License,
# version 2 (GPLv2). There is NO WARRANTY for this software, express or
# implied, including the implied warranties of MERCHANTABILITY or FITNESS
# FOR A PARTICULAR PURPOSE. You should have received a copy of GPLv2
# along with this software; if not, see
# http://www.gnu.org/licenses/old-licenses/gpl-2.0.txt.
#
# Red Hat trademarks are not licensed under GPLv2. No permission is
# granted to use or replicate Red Hat trademarks that are incorporated
# in this software or its documentation.
#

import os
import sys
import glob
import stat
import re

from rhn.UserDictCase import UserDictCase


_CONFIG_ROOT = '/etc/rhn'
_CONFIG_FILE = '%s/rhn.conf' % _CONFIG_ROOT
_CONFIG_DEFAULTS_ROOT = '/usr/share/rhn/config-defaults'


def warn(*args):
    """
    Function used for debugging purposes
    """
    sys.stderr.write("CONFIG PARSE WARNING: %s\n" % " ".join(map(str, args)))


class ConfigParserError(Exception):
    """
    Exception class we're using to expose fatal errors
    """
    pass


# TODO: need to be able to specify "" component and parse all files in
#       the directory and form a _complete_ mapping structure.
#       Or, if that is too difficult, take in a list of components...
class RHNOptions:
    """ Main options class
        The basic idea is to share the important pieces of information - the
        component and the configuration tree - across all instances of this
        class.
    """
    def __init__(self, component=None, root=None, filename=None):
        self.__component = None
        # Defaults for each option, keyed on tuples
        self.__defaults = {}
        # Parsed config file, keyed on tuples
        self.__parsedConfig = {}
        # Dictionary used as a cache (to avoid looking up options all over the
        # place). Keyed on strings (component names)
        self.__configs = {}
        # Last modification date for the config file
        self.__timestamp = 0
        # NOTE: root: root directory location of config files.
        self.root = None
        self.filename = None
        self.init(component, root, filename)

    def init(self, component, root=None, filename=None):
        """
        Visible function, so that we can re-init the object without
        losing the reference to it
        """
        if root is None:
            root = _CONFIG_ROOT
        self.filename = filename
        if self.filename is None:
            self.filename = _CONFIG_FILE
        self.setComponent(component)
        self.root = root

    def setComponent(self, comp):
        if not comp:
            comp = ()
        self.__component = comp

    def getComponent(self):
        return self.__component

    def is_initialized(self):
        return (self.__component is not None) and \
            self.__configs.has_key(self.__component)

    def modifiedYN(self):
        """returns last modified time diff if rhn.conf has changed."""

        try:
            si = os.stat(self.filename)
        except OSError, e:
            raise ConfigParserError("config file read error",
                                    self.filename, e.args[1]), None, sys.exc_info()[2]
        lm = si[stat.ST_MTIME]
        # should always be positive, but a non-zero result is still
        # indication that the file has changed.
        return lm-self.__timestamp

    def updateLastModified(self, timeDiff=None):
        """ update the last modified time of the rhn.conf file. """
        if timeDiff is None:
            timeDiff = self.modifiedYN()
        self.__timestamp = self.__timestamp + timeDiff

    def parse(self):
        """
        This function parses the config file, if needed, and populates
        the configuration cache self.__configs
        """
        # Speed up the most common case
        timeDiff = self.modifiedYN()
        if not timeDiff and self.is_initialized():
            # Nothing to do: the config file did not change and we already
            # have the config cached
            return
        else:
            # if the timestamp changed, clear the list of cached configs
            # and retain the new timestamp
            self.updateLastModified(timeDiff)
            self.__configs.clear() # cache cleared

        # parse the defaults.
        self._parseDefaults(allCompsYN=0)

        # Now that we parsed the defaults, we parse the multi-key
        # self.filename configuration (ie, /etc/rhn/rhn.conf)
        self.__parsedConfig = parse_file(self.filename)

        # And now generate and cache the current component
        self.__merge()

    def _parseDefaults(self, allCompsYN=0):
        """ Parsing of the /usr/share/rhn/config-defaults/*.conf (or equivalent)
        Make sure we have all the needed default config files loaded
        We store the defaults in a dictionary, keyed on the component tuple
        """
        comps = parse_comps(self.__component)
        if allCompsYN:
            comps = getAllComponents_tuples()
        for comp in comps:
            if self.__defaults.has_key(comp):
                # We already have it loaded
                # XXX: Should we do timestamp checking for this one too?
                continue
            # Create the config file name
            conffile = "%s/rhn.conf" % (_CONFIG_DEFAULTS_ROOT)
            if comp:
                conffile = "%s/rhn_%s.conf" % (_CONFIG_DEFAULTS_ROOT,
                                                       '_'.join(comp))
            # if the file is not there (or can't be read), skip
            if not os.access(conffile, os.R_OK):
                warn("File not found or can't be read", conffile)
                continue
            # store this default set of values
            _dict = parse_file(conffile, single_key = 1)
            # the parsed file is keyed by component, but for a config
            # file containing only single keys we know the component
            # is going to be () and we need to override it with
            # whatever we're parsing now in the self.__defaults table
            def_dict = {}
            for k in _dict[()].keys():
                # we extract just the values and dump the line number
                # from the (values,linno) tuples which is the hash
                # value for _dict[()][k]
                def_dict[k] = _dict[()][k][0]
            self.__defaults[comp] = def_dict

    def keys(self):
        self.__check()
        return self.__configs[self.__component].keys()

    def has_key(self, key):
        self.__check()
        return self.__configs[self.__component].has_key(key)

    def values(self):
        self.__check()
        return self.__configs[self.__component].values()

    def items(self):
        self.__check()
        return self.__configs[self.__component].items()

    def set(self, key, value):
        self.__check()
        self.__configs[self.__component][key] = value
    __setitem__ = set

    def show(self):
        self.__check()
        # display the configuration read from the file(s) and exit
        vals = self.__configs[self.__component].items()
        vals.sort(lambda a, b: cmp(a[0], b[0]))
        for k, v in vals:
            if v is None:
                v = ""
            print "%-20s = %s" % (k, v)

    ### polymorphic methods

    def __getattr__(self, key):
        """fetch option you want in a self.DEBUG kind of syntax
           (can force component selection)

        e.g.: say for example we have an option proxy.debug = 5
              stored in the dictionary. proxy just says that only proxy
              can access this option. So for this exmple,
              self.__component is proxy.
               cfg = RHNOptions("proxy")
               print cfg.DEBUG ---> yields 5
        """
        self.__check()
        if not self.__configs[self.__component].has_key(key):
            raise AttributeError(key)
        return self.__configs[self.__component][key]
    __getitem__ = __getattr__

    def get(self, key, default=None):
        ret = default
        if self.__configs[self.__component].has_key(key):
            ret = self.__configs[self.__component][key]
        return ret

    def __str__(self):
        s = "Uninitialized"
        if self.__component and self.__configs.has_key(self.__component):
            s = str(self.__configs[self.__component])
        return "<RHNOptions instance at %s: %s>" % (id(self), s)
    __repr__ = __str__

    ### private methods

    def __check(self):
        if not self.is_initialized():
            raise ConfigParserError("Uninitialized config for component",
                                    self.__component)

    def __merge(self, component = None):
        """
        merge the config options between the default comp dictionaries
        and the file we're parsing now
        """
        # Caches this component's configuration options
        if component is None:
            component = self.__component

        opts = UserDictCase()
        comps = parse_comps(component)
        for comp in comps:
            if not self.__defaults.has_key(comp):
                warn('key not found in config default dict', comp)
                continue
            opts.update(self.__defaults[comp])

        # Now load the specific stuff, and perform syntax checking too
        for comp in comps:
            if not self.__parsedConfig.has_key(comp):
                # No such entry in the config file
                continue
            for key, (values, _lineno_) in self.__parsedConfig[comp].items():
                ## we don't really want to force every item in the
                ## config file to have a default value first. If we do,
                ## uncomment this section
                #if not opts.has_key(key): # Unknown keyword
                #    warn("Warning: in file %s, line %s: unknown "
                #        "option name `%s'" % (self.filename, lineno, key))
                #    continue
                opts[key] = values
        # and now save it
        self.__configs[component] = opts

    ### protected/test methods

    def getDefaults(self):
        """returns the __defaults dict (dictionary of parsed defaults).
        """
        self.__check()
        return self.__defaults

    def _getParsedConfig(self):
        """returns the __parsedConfig dict (dictionary of parsed
           /etc/rhn/rhn.conf file).
        """
        self.__check()
        return self.__parsedConfig

    def _getConfigs(self):
        """returns the __configs dict (dictionary of the merged options
           keyed by component.
        """
        self.__check()
        return self.__configs

    def showall(self):
        from pprint import pprint
        print "__defaults: dictionary of parsed defaults."
        pprint(self.__defaults)
        print
        print "__parsedConfig: dictionary of parsed /etc/rhn/rhn.conf file."
        pprint(self.__parsedConfig)
        print
        print "__configs: dictionary of the merged options keyed by component."
        pprint(self.__configs)


def parse_comps(component):
    """
    Splits a component name (a.b.c) into a list of tuples that can be
    joined together to determine a config file name
    Eg. a.b.c --> [(), ('a',), ('a','b'), ('a','b','c')]
    """
    # Split the component name on '.'
    if not component:
        return [()]
    comps = [c.lower() for c in component.split('.')]
    # Now generate the prefixes for this component
    return [tuple(comps[:i]) for i in range(len(comps)+1)]


def parse_line(line):
    """
    Parse a config line...
    Returns a tuple (keys, values), or (None, None) if we don't care
    about this line
    """
    varSeparator = '.'
    optSeparator = ','

    def sanitize_value(key, val):
        """
        attempt to convert a string value to the proper type
        """
        converTable = {'proxy.http_proxy_username': str,
                       'proxy.http_proxy_password': str,
                       'server.satellite.http_proxy_username': str,
                       'server.satellite.http_proxy_password': str,
                       'server.satellite.rhn_parent': str,
                       'db_name': str,
<<<<<<< HEAD
                       'server.susemanager.mirrcred_user': str,
                       'server.susemanager.mirrcred_pass': str}
=======
                       'db_user': str,
                       'db_password': str,
                       'db_host': str,
                       }
>>>>>>> dd6e383c
        val = val.strip()

        if converTable.get(key):
            try:
                val = converTable.get(key)(val)
            except ValueError:
                pass
        else:
            try:
                val = int(val) # make int if can.
            except ValueError:
                try:
                    val = float(val) # make float if can.
                except ValueError:
                    pass
        if val == '': # Empty strings treated as None
            val = None
        return val

    # Skip empty and comment-only lines
    if re.match(r'[ \t]*(#|$)', line):
        return (None, None)

    # now split it into keys and values. We allow for max one
    # split/cut (the first one)
    (keys, vals) = [c.strip() for c in line.split('=', 1)]

    # extract the keys, convert to lowercase
    keys = keys.lower()
    if not keys:
        raise ConfigParserError("Missing Key = expression")

    # extract the values, preserving case
    if not vals:
        keys = keys.split(varSeparator)
        return (keys, None)
    # split and sanitize
    vals = map(sanitize_value, [keys]*len(vals.split(optSeparator)),
               vals.split(optSeparator))
    if len(vals) == 1:
        # Single value
        vals = vals[0]
    keys = keys.split(varSeparator)
    # and now return our findings
    return (keys, vals)


def parse_file(filename, single_key = 0):
    """
    parse a config file (read it in, parse its lines)
    """
    lines = read_file(filename)
    # the base case, an empty tuple component, is always present.
    ret = {(): {}}
    lineno = 0
    # okay, read the file, parse the lines one by one
    for line in lines:
        # lineno is 1-based
        lineno = lineno + 1
        try:
            (keys, values) = parse_line(line)
        except:
            raise ConfigParserError("Parse Error: <%s:%s>: '%s'" % (
                filename, lineno, line)), None, sys.exc_info()[2]
        if keys is None: # We don't care about this line
            continue
        # now process the parsed line
        if single_key and len(keys) > 1:
            # Error, we should not have more than one key in the this
            # config file
#            raise ConfigParserError("Parse Error: <%s:%s>: too many keys"
#              % (filename, lineno))
            # let's fix the faulty config=file setup...
            # XXX: needs more testing!!! (2003-04-17)
            del keys[:-1]
        # Store this line in a dictionary filled by component
        comp = tuple(keys[:-1])
        key = keys[-1]
        if not ret.has_key(comp):
            # Don't make it a UserDictCase since we know exactly we
            # already used string.lower
            ret[comp] = {}
        ret[comp][key] = (values, lineno)
    return ret


def read_file(filename):
    """
    reads a text config file and returns its lines in a list
    """
    try:
        lines = open(filename, 'rb').readlines()
        new_lines = []
        combined = ''
        for line in lines:
            #if the line isn't part of a multiline, lets add it
            if line.find('\\\n') < 0:
                combined = combined + line
                new_lines.append(combined)
                combined = ''
            else:
                combined = combined + line.replace('\\\n', ' ')
        return new_lines
    except (IOError, OSError), e:
        raise ConfigParserError("Can not read config file", filename, e.args[1]), None, sys.exc_info()[2]


def getAllComponents_tree(defaultDir=None):
    """Figure out all components and return them in a tree-like structure

    {'server', {'server.app':{},
                'server.satellite':{},
                'server.applet':{}, 'server.bugzilla':{},
                'server.iss':{}, 'server.xmlrpc':{}, 'server.xp':{}},
     'web': {},
     'tools': {}}

    NOTE: this was begging for recursion... I avoided that like the plague
    """

    if defaultDir is None:
        defaultDir = _CONFIG_DEFAULTS_ROOT
    comps = glob.glob('%s/*.conf' % defaultDir)
    compTree = {}
    for comp in comps:
        comp = os.path.basename(comp)
        comp = comp[:comp.find('.')]       # left of .conf
        parts = comp.split('_')[1:]        # strip off that rhn_
        if not parts:
            continue
        d = compTree
        for i in range(len(parts)):
            key = '.'.join(parts[:i+1])
            if not d.has_key(key):
                d[key] = {}
            d = d[key]
    return compTree


def getAllComponents(defaultDir=None, compsTree=None):
    """recursively flattens the results of getAllComponents_tree returning
       a list of all components"""

    if compsTree is None:
        compsTree = getAllComponents_tree(defaultDir)
    l = []
    for k, v in compsTree.items():
        l.extend(getAllComponents(None, v))
        l.append(k)
    return l


def getAllComponents_tuples(defaultDir=None):
    """returns a list of ALL components in the tuple-ified format:
       E.g., [(), ('a',), ('a','b'), ('a','b','c'), ...]
    """
    comps = getAllComponents(defaultDir)
    d = {}
    for comp in comps:
        for c in parse_comps(comp):
            d[c] = None
    return d.keys()


CFG = RHNOptions()


def initCFG(component=None, root=None, filename=None):
    """
    Main entry point here
    """
    # NOTE: root: root directory location of config files.
    CFG.init(component, root, filename)
    CFG.parse()

try:
    ALL_CFG = RHNOptions('')
    ALL_CFG.parse()
    PRODUCT_NAME = ALL_CFG.PRODUCT_NAME
except ConfigParserError:
    PRODUCT_NAME = "SUSE Manager"

def runTest():
    print "Test script:"
    import pprint
    print "Component tree of all installed components:"
    pprint.pprint(getAllComponents_tree())
    print
    test_cfg = RHNOptions(sys.argv[1])
#    test_cfg = RHNOptions('server.app')
#    test_cfg = RHNOptions('proxy.broker')
#    test_cfg = RHNOptions('proxy.redirect', _CONFIG_ROOT)
#    test_cfg = RHNOptions('proxy.redirect', '/tmp')
#    test_cfg.filename = 'empty.conf'
    test_cfg.parse()
    print "=============== the object's repr ================================"
    print test_cfg
    print "=============== the object's defaults ============================"
    pprint.pprint(test_cfg.getDefaults())
    print "=============== an erronous lookup example ======================="
    print "testing __getattr__"
    try:
        print test_cfg.lkasjdfxxxxxxxxxxxxxx
    except AttributeError, e:
        print 'Testing: "AttributeError: %s"' % e
    print
    print "=============== the object's merged settings ======================"
    test_cfg.show()
    print "=============== dump of all relevant dictionaries ================="
    test_cfg.showall()
    print "==================================================================="


#------------------------------------------------------------------------------
# Usage:  rhnConfig.py [ { get | list } component [ key ] ]
#    No args assumes test mode.


if __name__ == "__main__":
    do_list = 0
    comp_arg = None
    key_arg = None

    if len(sys.argv) == 4 and sys.argv[1] == "get":
        comp_arg = sys.argv[2]
        key_arg = sys.argv[3]
    elif len(sys.argv) == 3 and sys.argv[1] == "list":
        comp_arg = sys.argv[2]
        do_list = 1
    else:
        # Assume test mode.
        runTest()
        sys.exit(1)

    cfg = RHNOptions(comp_arg)
    cfg.parse()

    if do_list:
        cfg.show()
    else:
        print cfg.get(key_arg)<|MERGE_RESOLUTION|>--- conflicted
+++ resolved
@@ -344,15 +344,10 @@
                        'server.satellite.http_proxy_password': str,
                        'server.satellite.rhn_parent': str,
                        'db_name': str,
-<<<<<<< HEAD
                        'server.susemanager.mirrcred_user': str,
-                       'server.susemanager.mirrcred_pass': str}
-=======
-                       'db_user': str,
-                       'db_password': str,
+                       'server.susemanager.mirrcred_pass': str,
                        'db_host': str,
                        }
->>>>>>> dd6e383c
         val = val.strip()
 
         if converTable.get(key):
