%global rhnroot %{_prefix}/share/rhn
%global rhnconfigdefaults %{rhnroot}/config-defaults
%global rhnconf %{_sysconfdir}/rhn

%if 0%{?rhel}
%global apacheconfd %{_sysconfdir}/httpd/conf.d
%global apache_user apache
%global apache_group apache
%global apache_pkg httpd
%endif

%if 0%{?rhel} && 0%{?rhel} < 6
%{!?python_sitelib: %global python_sitelib %(%{__python} -c "from distutils.sysconfig import get_python_lib; print get_python_lib()")}
%endif

%if 0%{?fedora} >= 23
%{!?python3_sitelib: %global python3_sitelib %(%{__python3} -c "from distutils.sysconfig import get_python_lib; print(get_python_lib())")}
%global python3rhnroot %{python3_sitelib}/spacewalk
%endif

%if 0%{?fedora}
%{!?pylint_check: %global pylint_check 1}
%global apacheconfd %{_sysconfdir}/httpd/conf.d
%global apache_user apache
%global apache_group apache
%global apache_pkg httpd
%endif

%if 0%{?suse_version}
%{!?pylint_check: %global pylint_check 0}
%global apacheconfd %{_sysconfdir}/apache2/conf.d
%global apache_user wwwrun
%global apache_group www
%global apache_pkg apache2
%endif

%global pythonrhnroot %{python_sitelib}/spacewalk

Name: spacewalk-backend
Summary: Common programs needed to be installed on the Spacewalk servers/proxies
Group: Applications/Internet
License: GPLv2
Version: 2.6.59
Release: 1%{?dist}
URL:       https://fedorahosted.org/spacewalk
Source0: https://fedorahosted.org/releases/s/p/spacewalk/%{name}-%{version}.tar.gz
BuildRoot: %{_tmppath}/%{name}-%{version}-%{release}-root-%(%{__id_u} -n)

%if !0%{?suse_version} || 0%{?suse_version} >= 1120
BuildArch: noarch
%endif

Requires: python, rpm-python
# /etc/rhn is provided by spacewalk-proxy-common or by spacewalk-config
Requires: /etc/rhn
Requires: rhnlib >= 2.5.74
# for Debian support
Requires: python-debian
Requires: %{name}-libs >= 1.1.16-1
%if 0%{?rhel} > 5 || 0%{?suse_version} >= 1315
Requires: pyliblzma
%endif
%if 0%{?pylint_check}
BuildRequires: spacewalk-pylint >= 2.2
%endif
BuildRequires: /usr/bin/msgfmt
BuildRequires: /usr/bin/docbook2man
BuildRequires: docbook-utils
%if 0%{?fedora} || 0%{?rhel} > 5 || 0%{?suse_version} > 1310
BuildRequires: rhnlib >= 2.5.74
BuildRequires: rhn-client-tools
BuildRequires: rpm-python
#BuildRequires: python-crypto
BuildRequires: python-debian
BuildRequires: python-gzipstream
BuildRequires: yum
BuildRequires: m2crypto
%endif
Requires(pre): %{apache_pkg}
Requires: %{apache_pkg}
Requires: %{name}-usix

%if 0%{?suse_version}
Requires: python-pycurl
%endif

# we don't really want to require this redhat-release, so we protect
# against installations on other releases using conflicts...
Obsoletes: rhns-common < 5.3.0
Obsoletes: rhns < 5.3.0
Provides: rhns = 1:%{version}-%{release}
Provides: rhns-common = 1:%{version}-%{release}
Obsoletes: spacewalk-backend-upload-server < 1.2.28
Provides: spacewalk-backend-upload-server = 1:%{version}-%{release}

%description
Generic program files needed by the Spacewalk server machines.
This package includes the common code required by all servers/proxies.

%package sql
Summary: Core functions providing SQL connectivity for the Spacewalk backend modules
Group: Applications/Internet
Requires(pre): %{name} = %{version}-%{release}
Requires: %{name} = %{version}-%{release}
Obsoletes: rhns-sql < 5.3.0
Provides: rhns-sql = 1:%{version}-%{release}
Requires: %{name}-sql-virtual = %{version}-%{release}
Requires: %{name}-usix

%description sql
This package contains the basic code that provides SQL connectivity for
the Spacewalk backend modules.

%package sql-oracle
Summary: Oracle backend for Spacewalk
Group: Applications/Internet
Requires: python(:DBAPI:oracle)
Requires: %{name}-usix
Provides: %{name}-sql-virtual = %{version}-%{release}

%description sql-oracle
This package contains provides Oracle connectivity for the Spacewalk backend
modules.

%package sql-postgresql
Summary: Postgresql backend for Spacewalk
Group: Applications/Internet
Requires: python-psycopg2 >= 2.0.14-2
Requires: %{name}-usix
Provides: %{name}-sql-virtual = %{version}-%{release}

%description sql-postgresql
This package contains provides PostgreSQL connectivity for the Spacewalk
backend modules.

%package server
Summary: Basic code that provides Spacewalk Server functionality
Group: Applications/Internet
Requires(pre): %{name}-sql = %{version}-%{release}
Requires: %{name}-sql = %{version}-%{release}
Requires: spacewalk-config
Requires: %{name}-usix
Requires: PyPAM
Obsoletes: rhns-server < 5.3.0
Provides: rhns-server = 1:%{version}-%{release}

#this exists only on rhel5 and rhel6
Conflicts: python-sgmlop
# cobbler-web is known to break our configuration
Conflicts: cobbler-web

Requires: mod_wsgi


%description server
This package contains the basic code that provides server/backend
functionality for a variety of XML-RPC receivers. The architecture is
modular so that you can plug/install additional modules for XML-RPC
receivers and get them enabled automatically.

%package xmlrpc
Summary: Handler for /XMLRPC
Group: Applications/Internet
Requires: %{name}-server = %{version}-%{release}
Requires: rpm-python
Requires: %{name}-usix
Obsoletes: rhns-server-xmlrpc < 5.3.0
Obsoletes: rhns-xmlrpc < 5.3.0
Provides: rhns-server-xmlrpc = 1:%{version}-%{release}
Provides: rhns-xmlrpc = 1:%{version}-%{release}

%description xmlrpc
These are the files required for running the /XMLRPC handler, which
provide the basic support for the registration client (rhn_register)
and the up2date clients.

%package applet
Summary: Handler for /APPLET
Group: Applications/Internet
Requires: %{name}-server = %{version}-%{release}
Requires: %{name}-usix
Obsoletes: rhns-applet < 5.3.0
Provides: rhns-applet = 1:%{version}-%{release}

%description applet
These are the files required for running the /APPLET handler, which
provides the functions for the Spacewalk applet.

%package app
Summary: Handler for /APP
Group: Applications/Internet
Requires: %{name}-server = %{version}-%{release}
Requires: %{name}-usix
Obsoletes: rhns-server-app < 5.3.0
Obsoletes: rhns-app < 5.3.0
Provides: rhns-server-app = 1:%{version}-%{release}
Provides: rhns-app = 1:%{version}-%{release}
Obsoletes: spacewalk-backend-xp < 1.8.38
Provides: spacewalk-backend-xp = %{version}-%{release}
Obsoletes: rhns-server-xp < 5.3.0
Obsoletes: rhns-xp < 5.3.0
Provides: rhns-server-xp = 1:%{version}-%{release}
Provides: rhns-xp = 1:%{version}-%{release}

%description app
These are the files required for running the /APP handler.
Calls to /APP are used by internal maintenance tools (rhnpush).

%package iss
Summary: Handler for /SAT
Group: Applications/Internet
Requires: %{name}-server = %{version}-%{release}
Obsoletes: rhns-sat < 5.3.0
Provides: rhns-sat = 1:%{version}-%{release}

%description iss
%{name} contains the basic code that provides server/backend
functionality for a variety of XML-RPC receivers. The architecture is
modular so that you can plug/install additional modules for XML-RPC
receivers and get them enabled automatically.

This package contains /SAT handler, which provide Inter Spacewalk Sync
capability.

%package iss-export
Summary: Listener for the Server XML dumper
Group: Applications/Internet
Requires: rpm-python
Requires: %{name}-xml-export-libs = %{version}-%{release}
Requires: %{name}-usix

%description iss-export
%{name} contains the basic code that provides server/backend
functionality for a variety of XML-RPC receivers. The architecture is
modular so that you can plug/install additional modules for XML-RPC
receivers and get them enabled automatically.

This package contains listener for the Server XML dumper.

%package libs
Summary: Spacewalk server and client tools libraries
Group: Applications/Internet
%if 0%{?suse_version}
BuildRequires: python-devel
%else
BuildRequires: python2-devel
Conflicts: %{name} < 1.7.0
Requires: python-hashlib
BuildRequires: python-hashlib
%endif
Requires: %{name}-usix

%description libs
Libraries required by both Spacewalk server and Spacewalk client tools.

%package usix
Summary: Spacewalk server and client nano six library
Group: Applications/Internet
Provides: %{name}-usix = %{version}-%{release}

%description usix
Library for writing code that runs on Python 2 and 3


%if 0%{?fedora} >= 23

%package -n python3-%{name}-libs
Summary: Spacewalk client tools libraries for Fedora 23
Group: Applications/Internet
BuildRequires: python2-devel
BuildRequires: python-hashlib
BuildRequires: python3-devel
Conflicts: %{name} < 1.7.0
Requires: python3-libs
Requires: python3-%{name}-usix

%description -n python3-%{name}-libs
Libraries required by Spacewalk client tools on Fedora 23.

%package -n python3-%{name}-usix
Summary: Spacewalk client micro six library
Group: Applications/Internet
Provides: python3-%{name}-usix = %{version}-%{release}
BuildRequires: python2-devel

%description -n python3-%{name}-usix
Library for writing code that runs on Python 2 and 3

%endif

%package config-files-common
Summary: Common files for the Configuration Management project
Group: Applications/Internet
Requires: %{name}-server = %{version}-%{release}
Requires: %{name}-usix
Obsoletes: rhns-config-files-common < 5.3.0
Provides: rhns-config-files-common = 1:%{version}-%{release}

%description config-files-common
Common files required by the Configuration Management project

%package config-files
Summary: Handler for /CONFIG-MANAGEMENT
Group: Applications/Internet
Requires: %{name}-config-files-common = %{version}-%{release}
Obsoletes: rhns-config-files < 5.3.0
Provides: rhns-config-files = 1:%{version}-%{release}

%description config-files
This package contains the server-side code for configuration management.

%package config-files-tool
Summary: Handler for /CONFIG-MANAGEMENT-TOOL
Group: Applications/Internet
Requires: %{name}-config-files-common = %{version}-%{release}
Requires: %{name}-usix
Obsoletes: rhns-config-files-tool < 5.3.0
Provides: rhns-config-files-tool = 1:%{version}-%{release}

%description config-files-tool
This package contains the server-side code for configuration management tool.

%package package-push-server
Summary: Listener for rhnpush (non-XMLRPC version)
Group: Applications/Internet
Requires: %{name}-server = %{version}-%{release}
Obsoletes: rhns-package-push-server < 5.3.0
Provides: rhns-package-push-server = 1:%{version}-%{release}

%description package-push-server
Listener for rhnpush (non-XMLRPC version)

%package tools
Summary: Spacewalk Services Tools
Group: Applications/Internet
Requires: %{name}-xmlrpc = %{version}-%{release}
Requires: %{name}-app = %{version}-%{release}
Requires: %{name}
Requires: spacewalk-certs-tools
Requires: spacewalk-admin >= 0.1.1-0
Requires: python-gzipstream
Requires: python-dateutil
%if 0%{?suse_version}
Requires: susemanager-tools
Requires: apache2-prefork
%endif
%if 0%{?fedora} || 0%{?rhel} > 6
Requires: pyliblzma
%endif
%if 0%{?fedora} || 0%{?rhel}
Requires: python-hashlib
Requires: mod_ssl
%endif
Requires: %{name}-xml-export-libs
Requires: cobbler >= 2.0.0
%if 0%{?fedora} >= 22
Recommends: cobbler20
%endif
Requires: rhnlib  >= 2.5.57
Requires: %{name}-usix
Requires: python-requests
Requires: m2crypto
%if 0%{?fedora} || 0%{?rhel} > 5
BuildRequires: python-requests
%endif
Obsoletes: rhns-satellite-tools < 5.3.0
Obsoletes: spacewalk-backend-satellite-tools <= 0.2.7
Provides: spacewalk-backend-satellite-tools = %{version}-%{release}
Provides: rhns-satellite-tools = 1:%{version}-%{release}

%description tools
Various utilities for the Spacewalk Server.

%package xml-export-libs
Summary: Spacewalk XML data exporter
Group: Applications/Internet
Requires: %{name}-server = %{version}-%{release}
Requires: %{name}-usix
Obsoletes: rhns-xml-export-libs < 5.3.0
Provides: rhns-xml-export-libs = 1:%{version}-%{release}

%description xml-export-libs
Libraries required by various exporting tools

<<<<<<< HEAD
%if 0%{?rhel} > 5 || 0%{?fedora} || 0%{?suse_version}
=======
>>>>>>> 711ddaed
%package cdn
Summary: CDN tools
Group: Applications/Internet
Requires: %{name}-server = %{version}-%{release}
Requires: %{name}-usix
Requires: subscription-manager
Requires: m2crypto

%description cdn
Tools for syncing content from Red Hat CDN

%prep
%setup -q

%build
make -f Makefile.backend all

%install
rm -rf $RPM_BUILD_ROOT
install -d $RPM_BUILD_ROOT%{rhnroot}
install -d $RPM_BUILD_ROOT%{pythonrhnroot}
make -f Makefile.backend install PREFIX=$RPM_BUILD_ROOT \
    MANDIR=%{_mandir} APACHECONFDIR=%{apacheconfd}

%if 0%{?fedora} && 0%{?fedora} >= 23
install -d $RPM_BUILD_ROOT%{python3rhnroot}/common
cp $RPM_BUILD_ROOT%{pythonrhnroot}/__init__.py \
    $RPM_BUILD_ROOT%{python3rhnroot}/
cp $RPM_BUILD_ROOT%{pythonrhnroot}/common/{__init__.py,usix.py} \
    $RPM_BUILD_ROOT%{python3rhnroot}/common
cp $RPM_BUILD_ROOT%{pythonrhnroot}/common/{checksum.py,cli.py,rhn_deb.py,rhn_mpm.py,rhn_pkg.py,rhn_rpm.py,stringutils.py,fileutils.py,rhnLib.py} \
    $RPM_BUILD_ROOT%{python3rhnroot}/common
%endif
export PYTHON_MODULE_NAME=%{name}
export PYTHON_MODULE_VERSION=%{version}

# remove all unsupported translations
cd $RPM_BUILD_ROOT
for d in usr/share/locale/*; do
  if [ ! -d "/$d" ]; then
    rm -rfv "./$d"
  fi
done
cd -
ln -s satellite-sync $RPM_BUILD_ROOT/usr/bin/mgr-inter-sync
ln -s rhn-satellite-exporter $RPM_BUILD_ROOT/usr/bin/mgr-exporter


%find_lang %{name}-server

%if 0%{?fedora} || 0%{?rhel} > 6
sed -i 's/#LOGROTATE-3.8#//' $RPM_BUILD_ROOT%{_sysconfdir}/logrotate.d/spacewalk-backend-*
sed -i 's/#DOCUMENTROOT#/\/var\/www\/html/' $RPM_BUILD_ROOT%{rhnconfigdefaults}/rhn.conf
%endif
%if 0%{?suse_version}
sed -i 's/#LOGROTATE-3.8#.*/    su root www/' $RPM_BUILD_ROOT%{_sysconfdir}/logrotate.d/spacewalk-backend-*
sed -i 's/#DOCUMENTROOT#/\/srv\/www\/htdocs/' $RPM_BUILD_ROOT%{rhnconfigdefaults}/rhn.conf
pushd $RPM_BUILD_ROOT
find -name '*.py' -print0 | xargs -0 python %py_libdir/py_compile.py
popd
%endif

%clean
rm -rf $RPM_BUILD_ROOT

%check
make -f Makefile.backend PYTHONPATH=$RPM_BUILD_ROOT%{python_sitelib} test || :

%if 0%{?pylint_check}
# check coding style
export PYTHONPATH=$RPM_BUILD_ROOT%{python_sitelib}:/usr/lib/rhn:/usr/share/rhn
spacewalk-pylint $RPM_BUILD_ROOT%{pythonrhnroot}/common \
                 $RPM_BUILD_ROOT%{pythonrhnroot}/satellite_exporter \
                 $RPM_BUILD_ROOT%{pythonrhnroot}/satellite_tools \
                 $RPM_BUILD_ROOT%{pythonrhnroot}/cdn_tools \
                 $RPM_BUILD_ROOT%{pythonrhnroot}/upload_server \
                 $RPM_BUILD_ROOT%{pythonrhnroot}/wsgi
%endif

if [ -x %py_libdir/py_compile.py ]; then
    pushd %{buildroot}
    find -name '*.py' -print0 | xargs -0 python %py_libdir/py_compile.py
    popd
fi

%if 0%{?fedora} && 0%{?fedora} >= 23
rm -r $RPM_BUILD_ROOT%{python3rhnroot}/__pycache__
rm -r $RPM_BUILD_ROOT%{python3rhnroot}/common/__pycache__
%endif

%pre server
OLD_SECRET_FILE=%{_var}/www/rhns/server/secret/rhnSecret.py
if [ -f $OLD_SECRET_FILE ]; then
    install -d -m 750 -o root -g %{apache_group} %{rhnconf}
    mv ${OLD_SECRET_FILE}*  %{rhnconf}
fi

%post server
%if 0%{?suse_version}
sysconf_addword /etc/sysconfig/apache2 APACHE_MODULES wsgi
%endif
if [ ! -e %{rhnconf}/rhn.conf ]; then
    exit 0
fi

# Is secret key in our config file?
regex="^[[:space:]]*(server\.|)secret_key[[:space:]]*=.*$"

if grep -E -i $regex %{rhnconf}/rhn.conf > /dev/null 2>&1 ; then
    # secret key already there
    rm -f %{rhnconf}/rhnSecret.py*
    exit 0
fi

# Generate a secret key if old one is not present
if [ -f %{rhnconf}/rhnSecret.py ]; then
    secret_key=$(PYTHONPATH=%{rhnconf} %{__python} -c \
        "from rhnSecret import SECRET_KEY; print SECRET_KEY")
else
    secret_key=$(dd if=/dev/urandom bs=1024 count=1 2>/dev/null | sha1sum - |
        awk '{print $1}')
fi

echo "server.secret_key = $secret_key" >> %{rhnconf}/rhn.conf
rm -f %{rhnconf}/rhnSecret.py*

%files
%defattr(-,root,root)
%doc LICENSE
%dir %{pythonrhnroot}
%dir %{pythonrhnroot}/common
%{pythonrhnroot}/common/suseLib.py*
%{pythonrhnroot}/common/apache.py*
%{pythonrhnroot}/common/byterange.py*
%{pythonrhnroot}/common/rhnApache.py*
%{pythonrhnroot}/common/rhnCache.py*
%{pythonrhnroot}/common/rhnConfig.py*
%{pythonrhnroot}/common/rhnException.py*
%{pythonrhnroot}/common/rhnFlags.py*
%{pythonrhnroot}/common/rhnLog.py*
%{pythonrhnroot}/common/rhnMail.py*
%{pythonrhnroot}/common/rhnTB.py*
%{pythonrhnroot}/common/rhnRepository.py*
%{pythonrhnroot}/common/rhnTranslate.py*
%{pythonrhnroot}/common/RPC_Base.py*
%attr(770,root,%{apache_group}) %dir %{_var}/log/rhn
# config files
%attr(755,root,%{apache_group}) %dir %{rhnconfigdefaults}
%attr(644,root,%{apache_group}) %{rhnconfigdefaults}/rhn.conf
%attr(755,root,root) %{_bindir}/spacewalk-cfg-get
%{_mandir}/man8/spacewalk-cfg-get.8.gz
# wsgi stuff
%dir %{rhnroot}/wsgi
%{rhnroot}/wsgi/__init__.py*
%{rhnroot}/wsgi/wsgiHandler.py*
%{rhnroot}/wsgi/wsgiRequest.py*
%if 0%{?suse_version}
%dir %{rhnroot}
%endif

%files sql
%defattr(-,root,root)
%doc LICENSE
%if 0%{?suse_version}
%dir %{rhnroot}/server
%endif
# Need __init__ = share it with rhns-server
%dir %{pythonrhnroot}/server
%{pythonrhnroot}/server/__init__.py*
%{rhnroot}/server/__init__.py*
%dir %{pythonrhnroot}/server/rhnSQL
%{pythonrhnroot}/server/rhnSQL/const.py*
%{pythonrhnroot}/server/rhnSQL/dbi.py*
%{pythonrhnroot}/server/rhnSQL/__init__.py*
%{pythonrhnroot}/server/rhnSQL/sql_*.py*

%files sql-oracle
%defattr(-,root,root)
%doc LICENSE
%{pythonrhnroot}/server/rhnSQL/driver_cx_Oracle.py*

%files sql-postgresql
%defattr(-,root,root)
%doc LICENSE
%{pythonrhnroot}/server/rhnSQL/driver_postgresql.py*

%files server -f %{name}-server.lang
%defattr(-,root,root)
%doc LICENSE
%if 0%{?suse_version}
%dir %{rhnroot}/server
%endif
# modules
%{pythonrhnroot}/server/apacheAuth.py*
%{pythonrhnroot}/server/apacheHandler.py*
%{pythonrhnroot}/server/apacheRequest.py*
%{pythonrhnroot}/server/apacheServer.py*
%{pythonrhnroot}/server/apacheUploadServer.py*
%{pythonrhnroot}/server/rhnAction.py*
%{pythonrhnroot}/server/rhnAuthPAM.py*
%{pythonrhnroot}/server/rhnCapability.py*
%{pythonrhnroot}/server/rhnChannel.py*
%{pythonrhnroot}/server/rhnDependency.py*
%{pythonrhnroot}/server/rhnPackage.py*
%{pythonrhnroot}/server/rhnPackageUpload.py*
%{pythonrhnroot}/server/basePackageUpload.py*
%{pythonrhnroot}/server/rhnHandler.py*
%{pythonrhnroot}/server/rhnImport.py*
%{pythonrhnroot}/server/rhnLib.py*
%{pythonrhnroot}/server/rhnMapping.py*
%{pythonrhnroot}/server/rhnRepository.py*
%{pythonrhnroot}/server/rhnSession.py*
%{pythonrhnroot}/server/rhnUser.py*
%{pythonrhnroot}/server/rhnVirtualization.py*
%{pythonrhnroot}/server/taskomatic.py*
%{pythonrhnroot}/server/suseEula.py*
%dir %{pythonrhnroot}/server/rhnServer
%{pythonrhnroot}/server/rhnServer/*
%dir %{pythonrhnroot}/server/importlib
%{pythonrhnroot}/server/importlib/__init__.py*
%{pythonrhnroot}/server/importlib/archImport.py*
%{pythonrhnroot}/server/importlib/backend.py*
%{pythonrhnroot}/server/importlib/backendLib.py*
%{pythonrhnroot}/server/importlib/backendOracle.py*
%{pythonrhnroot}/server/importlib/backend_checker.py*
%{pythonrhnroot}/server/importlib/channelImport.py*
%{pythonrhnroot}/server/importlib/debPackage.py*
%{pythonrhnroot}/server/importlib/errataCache.py*
%{pythonrhnroot}/server/importlib/errataImport.py*
%{pythonrhnroot}/server/importlib/headerSource.py*
%{pythonrhnroot}/server/importlib/importLib.py*
%{pythonrhnroot}/server/importlib/kickstartImport.py*
%{pythonrhnroot}/server/importlib/mpmSource.py*
%{pythonrhnroot}/server/importlib/packageImport.py*
%{pythonrhnroot}/server/importlib/packageUpload.py*
%{pythonrhnroot}/server/importlib/productNamesImport.py*
%{pythonrhnroot}/server/importlib/userAuth.py*
%{pythonrhnroot}/server/importlib/orgImport.py*
%{pythonrhnroot}/server/importlib/contentSourcesImport.py*
%{pythonrhnroot}/server/importlib/supportInformationImport.py*
%{pythonrhnroot}/server/importlib/suseProductsImport.py*
%{rhnroot}/server/handlers/__init__.py*

# Repomd stuff
%dir %{pythonrhnroot}/server/repomd
%{pythonrhnroot}/server/repomd/__init__.py*
%{pythonrhnroot}/server/repomd/domain.py*
%{pythonrhnroot}/server/repomd/mapper.py*
%{pythonrhnroot}/server/repomd/repository.py*
%{pythonrhnroot}/server/repomd/view.py*

# the cache
%attr(755,%{apache_user},%{apache_group}) %dir %{_var}/cache/rhn
%attr(755,root,root) %dir %{_var}/cache/rhn/satsync
# config files
%attr(644,root,%{apache_group}) %{rhnconfigdefaults}/rhn_server.conf
# main httpd config
%attr(644,root,%{apache_group}) %config %{apacheconfd}/zz-spacewalk-server.conf

# wsgi stuff
%attr(644,root,%{apache_group}) %config %{apacheconfd}/zz-spacewalk-server-wsgi.conf
%{rhnroot}/wsgi/app.py*
%{rhnroot}/wsgi/applet.py*
%{rhnroot}/wsgi/config.py*
%{rhnroot}/wsgi/config_tool.py*
%{rhnroot}/wsgi/package_push.py*
%{rhnroot}/wsgi/sat.py*
%{rhnroot}/wsgi/sat_dump.py*
%{rhnroot}/wsgi/xmlrpc.py*

# logs and other stuff
%config(noreplace) %{_sysconfdir}/logrotate.d/spacewalk-backend-server

%if 0%{?suse_version}
%dir %{rhnroot}/server
%dir %{rhnroot}/server/handlers
%endif

%files xmlrpc
%defattr(-,root,root)
%doc LICENSE
%dir %{rhnroot}/server/handlers/xmlrpc
%{rhnroot}/server/handlers/xmlrpc/*
%dir %{pythonrhnroot}/server/action
%{pythonrhnroot}/server/action/*
%dir %{pythonrhnroot}/server/action_extra_data
%{pythonrhnroot}/server/action_extra_data/*
%{pythonrhnroot}/server/auditlog.py*
# config files
%attr(644,root,%{apache_group}) %{rhnconfigdefaults}/rhn_server_xmlrpc.conf
%config(noreplace) %{_sysconfdir}/logrotate.d/spacewalk-backend-xmlrpc
%if 0%{?suse_version}
%dir %{rhnroot}/server
%dir %{rhnroot}/server/handlers
%endif

%files applet
%defattr(-,root,root)
%doc LICENSE
%if 0%{?suse_version}
%dir %{rhnroot}/server
%endif
%dir %{rhnroot}/server/handlers/applet
%{rhnroot}/server/handlers/applet/*
# config files
%attr(644,root,%{apache_group}) %{rhnconfigdefaults}/rhn_server_applet.conf
%config(noreplace) %{_sysconfdir}/logrotate.d/spacewalk-backend-applet

%files app
%defattr(-,root,root)
%doc LICENSE
%if 0%{?suse_version}
%dir %{rhnroot}/server
%endif
%dir %{rhnroot}/server/handlers/app
%{rhnroot}/server/handlers/app/*
# config files
%attr(644,root,%{apache_group}) %{rhnconfigdefaults}/rhn_server_app.conf
%config(noreplace) %{_sysconfdir}/logrotate.d/spacewalk-backend-app

%files iss
%defattr(-,root,root)
%doc LICENSE
%if 0%{?suse_version}
%dir %{rhnroot}/server
%endif
%dir %{rhnroot}/server/handlers/sat
%{rhnroot}/server/handlers/sat/*
%config(noreplace) %{_sysconfdir}/logrotate.d/spacewalk-backend-iss

%files iss-export
%defattr(-,root,root)
%doc LICENSE
%dir %{pythonrhnroot}/satellite_exporter
%{pythonrhnroot}/satellite_exporter/__init__.py*
%{pythonrhnroot}/satellite_exporter/satexport.py*

%dir %{rhnroot}/satellite_exporter
%dir %{rhnroot}/satellite_exporter/handlers
%{rhnroot}/satellite_exporter/__init__.py*
%{rhnroot}/satellite_exporter/handlers/__init__.py*
%{rhnroot}/satellite_exporter/handlers/non_auth_dumper.py*
# config files
%config(noreplace) %{_sysconfdir}/logrotate.d/spacewalk-backend-iss-export


%files libs
%defattr(-,root,root)
%doc LICENSE
%{pythonrhnroot}/common/checksum.py*
%{pythonrhnroot}/common/cli.py*
%{pythonrhnroot}/common/fileutils.py*
%{pythonrhnroot}/common/rhn_deb.py*
%{pythonrhnroot}/common/rhn_mpm.py*
%{pythonrhnroot}/common/rhn_pkg.py*
%{pythonrhnroot}/common/rhn_rpm.py*
%{pythonrhnroot}/common/stringutils.py*
%{pythonrhnroot}/common/rhnLib.py*

%files usix
%defattr(-,root,root)
%doc LICENSE
%dir %{pythonrhnroot}
%{pythonrhnroot}/__init__.py*
%dir %{pythonrhnroot}/common
%{pythonrhnroot}/common/__init__.py*
%{pythonrhnroot}/common/usix.py*

%if 0%{?fedora} && 0%{?fedora} >= 23
%files -n python3-%{name}-libs
%doc LICENSE
%{python3rhnroot}/common/checksum.py
%{python3rhnroot}/common/cli.py
%{python3rhnroot}/common/fileutils.py
%{python3rhnroot}/common/rhn_deb.py
%{python3rhnroot}/common/rhn_mpm.py
%{python3rhnroot}/common/rhn_pkg.py
%{python3rhnroot}/common/rhn_rpm.py
%{python3rhnroot}/common/stringutils.py
%{python3rhnroot}/common/rhnLib.py*

%files -n python3-%{name}-usix
%doc LICENSE
%dir %{python3rhnroot}
%{python3rhnroot}/__init__.py
%dir %{python3rhnroot}/common
%{python3rhnroot}/common/__init__.py
%{python3rhnroot}/common/usix.py
%endif

%files config-files-common
%defattr(-,root,root)
%doc LICENSE
%{pythonrhnroot}/server/configFilesHandler.py*
%dir %{pythonrhnroot}/server/config_common
%{pythonrhnroot}/server/config_common/*

%files config-files
%defattr(-,root,root)
%doc LICENSE
%if 0%{?suse_version}
%dir %{rhnroot}/server
%endif
%dir %{rhnroot}/server/handlers/config
%{rhnroot}/server/handlers/config/*
%attr(644,root,%{apache_group}) %{rhnconfigdefaults}/rhn_server_config-management.conf
%config(noreplace) %{_sysconfdir}/logrotate.d/spacewalk-backend-config-files

%files config-files-tool
%defattr(-,root,root)
%doc LICENSE
%if 0%{?suse_version}
%dir %{rhnroot}/server
%endif
%dir %{rhnroot}/server/handlers/config_mgmt
%{rhnroot}/server/handlers/config_mgmt/*
%attr(644,root,%{apache_group}) %{rhnconfigdefaults}/rhn_server_config-management-tool.conf
%config(noreplace) %{_sysconfdir}/logrotate.d/spacewalk-backend-config-files-tool

%files package-push-server
%defattr(-,root,root)
%doc LICENSE
%dir %{rhnroot}/upload_server
%{rhnroot}/upload_server/__init__.py*
%dir %{rhnroot}/upload_server/handlers
%{rhnroot}/upload_server/handlers/__init__.py*
%{rhnroot}/upload_server/handlers/package_push
%attr(644,root,%{apache_group}) %{rhnconfigdefaults}/rhn_server_upload.conf
%attr(644,root,%{apache_group}) %{rhnconfigdefaults}/rhn_server_upload_package-push.conf
%config(noreplace) %{_sysconfdir}/logrotate.d/spacewalk-backend-package-push-server

%files tools
%defattr(-,root,root)
%doc LICENSE
%doc README.ULN
%attr(644,root,%{apache_group}) %{rhnconfigdefaults}/rhn_server_satellite.conf
%config(noreplace) %{_sysconfdir}/logrotate.d/spacewalk-backend-tools
%attr(755,root,root) %{_bindir}/rhn-charsets
%attr(755,root,root) %{_bindir}/rhn-satellite-activate
%attr(755,root,root) %{_bindir}/rhn-schema-version
%attr(755,root,root) %{_bindir}/rhn-ssl-dbstore
%attr(755,root,root) %{_bindir}/satellite-sync
%attr(755,root,root) %{_bindir}/mgr-inter-sync
%attr(755,root,root) %{_bindir}/mgr-exporter
%attr(755,root,root) %{_bindir}/spacewalk-debug
%attr(755,root,root) %{_bindir}/rhn-satellite-exporter
%attr(755,root,root) %{_bindir}/update-packages
%attr(755,root,root) %{_bindir}/spacewalk-repo-sync
%attr(755,root,root) %{_bindir}/rhn-db-stats
%attr(755,root,root) %{_bindir}/rhn-schema-stats
%attr(755,root,root) %{_bindir}/satpasswd
%attr(755,root,root) %{_bindir}/satwho
%attr(755,root,root) %{_bindir}/spacewalk-remove-channel*
%attr(755,root,root) %{_bindir}/spacewalk-update-signatures
%attr(755,root,root) %{_bindir}/spacewalk-data-fsck
%attr(755,root,root) %{_bindir}/spacewalk-fips-tool
%{pythonrhnroot}/satellite_tools/contentRemove.py*
%{pythonrhnroot}/satellite_tools/SequenceServer.py*
%{pythonrhnroot}/satellite_tools/messages.py*
%{pythonrhnroot}/satellite_tools/progress_bar.py*
%{pythonrhnroot}/satellite_tools/req_channels.py*
%{pythonrhnroot}/satellite_tools/satsync.py*
%{pythonrhnroot}/satellite_tools/satCerts.py*
%{pythonrhnroot}/satellite_tools/satComputePkgHeaders.py*
%{pythonrhnroot}/satellite_tools/syncCache.py*
%{pythonrhnroot}/satellite_tools/sync_handlers.py*
%{pythonrhnroot}/satellite_tools/rhn_satellite_activate.py*
%{pythonrhnroot}/satellite_tools/rhn_ssl_dbstore.py*
%{pythonrhnroot}/satellite_tools/xmlWireSource.py*
%{pythonrhnroot}/satellite_tools/updatePackages.py*
%{pythonrhnroot}/satellite_tools/reposync.py*
%{pythonrhnroot}/satellite_tools/constants.py*
%dir %{pythonrhnroot}/satellite_tools/disk_dumper
%{pythonrhnroot}/satellite_tools/disk_dumper/__init__.py*
%{pythonrhnroot}/satellite_tools/disk_dumper/iss.py*
%{pythonrhnroot}/satellite_tools/disk_dumper/iss_ui.py*
%{pythonrhnroot}/satellite_tools/disk_dumper/iss_isos.py*
%{pythonrhnroot}/satellite_tools/disk_dumper/iss_actions.py*
%{pythonrhnroot}/satellite_tools/disk_dumper/dumper.py*
%{pythonrhnroot}/satellite_tools/disk_dumper/string_buffer.py*
%dir %{pythonrhnroot}/satellite_tools/repo_plugins
%attr(755,root,%{apache_group}) %dir %{_var}/log/rhn/reposync
%{pythonrhnroot}/satellite_tools/repo_plugins/__init__.py*
%{pythonrhnroot}/satellite_tools/repo_plugins/yum_src.py*
%{pythonrhnroot}/satellite_tools/repo_plugins/uln_src.py*
%{pythonrhnroot}/satellite_tools/repo_plugins/deb_src.py*
%config %attr(644,root,%{apache_group}) %{rhnconfigdefaults}/rhn_server_iss.conf
%{_mandir}/man8/rhn-satellite-exporter.8*
%{_mandir}/man8/rhn-charsets.8*
%{_mandir}/man8/rhn-satellite-activate.8*
%{_mandir}/man8/rhn-schema-version.8*
%{_mandir}/man8/rhn-ssl-dbstore.8*
%{_mandir}/man8/rhn-db-stats.8*
%{_mandir}/man8/rhn-schema-stats.8*
%{_mandir}/man8/satellite-sync.8*
%{_mandir}/man8/spacewalk-debug.8*
%{_mandir}/man8/satpasswd.8*
%{_mandir}/man8/satwho.8*
%{_mandir}/man8/spacewalk-fips-tool.8*
%{_mandir}/man8/spacewalk-remove-channel.8*
%{_mandir}/man8/spacewalk-repo-sync.8*
%{_mandir}/man8/spacewalk-data-fsck.8*
%{_mandir}/man8/spacewalk-update-signatures.8*
%{_mandir}/man8/update-packages.8*

%files xml-export-libs
%defattr(-,root,root)
%doc LICENSE
%dir %{pythonrhnroot}/satellite_tools
%{pythonrhnroot}/satellite_tools/__init__.py*
%{pythonrhnroot}/satellite_tools/geniso.py*
# A bunch of modules shared with satellite-tools
%{pythonrhnroot}/satellite_tools/connection.py*
%{pythonrhnroot}/satellite_tools/diskImportLib.py*
%{pythonrhnroot}/satellite_tools/syncLib.py*
%{pythonrhnroot}/satellite_tools/xmlDiskSource.py*
%{pythonrhnroot}/satellite_tools/xmlSource.py*
%dir %{pythonrhnroot}/satellite_tools/exporter
%{pythonrhnroot}/satellite_tools/exporter/__init__.py*
%{pythonrhnroot}/satellite_tools/exporter/exportLib.py*
%{pythonrhnroot}/satellite_tools/exporter/xmlWriter.py*

<<<<<<< HEAD
%if 0%{?rhel} > 5 || 0%{?fedora} || 0%{?suse_version}
=======
>>>>>>> 711ddaed
%files cdn
%defattr(-,root,root)
%attr(755,root,root) %{_bindir}/cdn-sync
%dir %{pythonrhnroot}/cdn_tools
%{pythonrhnroot}/cdn_tools/*.py*
%attr(755,root,%{apache_group}) %dir %{_var}/log/rhn/cdnsync
%config(noreplace) %{_sysconfdir}/logrotate.d/spacewalk-backend-cdn
%{_mandir}/man8/cdn-sync.8*

%changelog
* Fri Oct 07 2016 Gennadii Altukhov <galt@redhat.com> 2.6.59-1
- fix setting of default kickstart installation type
- fix list of urls in yum_src repo plugin.
- require m2crypto in -tools package
- get uuid of system if registered in RHSM

* Wed Oct 05 2016 Jan Dobes 2.6.58-1
- adding m2crypto dependency

* Wed Oct 05 2016 Jan Dobes 2.6.57-1
- check signature in code

* Tue Oct 04 2016 Gennadii Altukhov <galt@redhat.com> 2.6.56-1
- fix spacewalk-backend build * we still need to build spacewalk-backend on
  RHEL5 to use two subpackages spacewalk-backend-libs and spacewalk-backend-
  usix on cliend side. spacewalk-backend-tools uses python-requests module wich
  is absent in RHEL5 repos, so I removed it from BuildDependencies, but leave
  in Dependencies, maybe it can be installed manually.

* Tue Oct 04 2016 Gennadii Altukhov <galt@redhat.com> 2.6.55-1
- fix dependencies for CDN-Sync
- fix spec file to build CDN-Sync on RHEL5 reverted
  (7e629f0f5ead8aa4c8c6f2e5c0ee4a3cb85e0474)
- fix python backend code to be compatible with Python 2.4

* Thu Sep 29 2016 Grant Gainey 2.6.54-1
- 1372721 - Handle the case where a user has no timezone/locale setting

* Thu Sep 15 2016 Gennadii Altukhov <galt@redhat.com> 2.6.53-1
- cdn-sync - fix man page

* Thu Sep 15 2016 Gennadii Altukhov <galt@redhat.com> 2.6.52-1
- fix yum plugin naming, based on an url, because it can be a metalink
- remove hardcoded METADATA_EXPIRE, use value from config file
- cdn-sync - clear repodata before syncing repository

* Thu Sep 15 2016 Gennadii Altukhov <galt@redhat.com> 2.6.51-1
- cdn-sync  - add fixes in packages counting: - if we have the same package in
  different repositories of channel, we count it only one time - count packages
  for base channel

* Tue Sep 13 2016 Jan Dobes 2.6.50-1
- fixing pylint: too-many-nested-blocks
- fixing pylint: wrong-import-order
- fixing pylint: unsubscriptable-object

* Mon Sep 12 2016 Jan Dobes 2.6.49-1
- fixing pylint

* Fri Sep 09 2016 Jan Dobes 2.6.48-1
- adding logrotate files
- adding logging of spacewalk-repo-sync script

* Wed Sep 07 2016 Jan Dobes 2.6.47-1
- a bit more magic is needed for gpg check satellite certificate
- changing log format
- log cdnsync module

* Wed Sep 07 2016 Gennadii Altukhov <galt@redhat.com> 2.6.46-1
- fixup man page for cdn-sync

* Tue Sep 06 2016 Gennadii Altukhov <galt@redhat.com> 2.6.45-1
- add man page for cdn-sync

* Tue Sep 06 2016 Jan Dobes 2.6.44-1
- try to speed up RHEL kickstart syncing by not downloading release-notes

* Mon Sep 05 2016 Jan Dobes 2.6.43-1
- dropping quiet flag, it's not much useful now
- try to recover from incorrect updateinfo.xml
- change log level handling in reposync
- adding some basic info into man page
- unused variable
- split reposync and cdnsync log directories
- fixing TypeError when filename is None
- kickstarts from external repositories have full path in DB

* Fri Sep 02 2016 Jan Dobes 2.6.42-1
- fixing rhnpush

* Fri Sep 02 2016 Gennadii Altukhov <galt@redhat.com> 2.6.41-1
- reposync - rewrite HTML parser for Kickstart repositories
- Added the capability for spacewalk-debug to grab the user's preferences for
  timezone and language locale
- fixing path

* Tue Aug 30 2016 Gennadii Altukhov <galt@redhat.com> 2.6.40-1
- add possibility to use certificate from manifest

* Fri Aug 26 2016 Jan Dobes 2.6.39-1
- make sure images from treeinfo are included regardless on directory listing
- do not show internal DB id
- detect treeinfo file
- split listing files and downloading
- there can be missing mappings for kickstart trees currently
- do cdn activation in rhn-satellite-activate
- add manifest parameter for rhn-satellite-activate
- dropping cdn-activate script

* Mon Aug 22 2016 Jan Dobes 2.6.38-1
- update kickstart syncing code
- fixing pylint: too-many-nested-blocks, little refactoring

* Thu Aug 18 2016 Jan Dobes 2.6.37-1
- fixing import
- apply formatting changes on file in original location and drop it from cdn
  dir
- fixing pylint: too-many-nested-blocks, no need for else
- adding support for release channel mapping

* Wed Aug 17 2016 Jan Dobes <jdobes@redhat.com> 2.6.36-1
- fixing pylint: wrong-import-position, wrong-import-order
- fixing pylint: wrong-import-position
- fixing pylint: wrong-import-order
- fixing pylint: wrong-import-position
- fixing pylint: wrong-import-order
- fixing pylint: wrong-import-order,ungrouped-imports
- fixing pylint: wrong-import-order
- fixing pylint: wrong-import-order
- fixing pylint: wrong-import-position
- fixing pylint: consider-using-enumerate
- fixing pylint: wrong-import-order
- fixing pylint: wrong-import-position
- fixing pylint: wrong-import-position
- fixing pylint: wrong-import-order
- fixing pylint: No value for argument 'tb' in constructor call (no-value-for-
  parameter)
- fixing pylint: wrong-import-order
- fixing pylint: wrong-import-order
- fixing pylint: wrong-import-order
- fixing pylint: wrong-import-order
- fixed SyntaxError " b'' " for RHEL5

* Tue Aug 16 2016 Jan Dobes 2.6.35-1
- fixing pylint: wrong-import-order
- fixing pylint: wrong-import-order
- fixing pylint: wrong-import-order
- fixing pylint: wrong-import-order
- fixing pylint: simplifiable-if-statement
- fixing pylint: unneeded-not
- fixing pylint: wrong-import-order
- fixing pylint: wrong-import-order
- fixing pylint: wrong-import-order
- fixing pylint: wrong-import-order
- fixing pylint: wrong-import-position
- sys.exitfunc is deprecated since Python 2.4
- more pylint and pep8 fixes

* Tue Aug 16 2016 Jan Dobes 2.6.34-1
- fixing pylint issues
- drop disconnected activation on spacewalk, there is not much to insert and
  not possible to update counts
- call signature check directly instead of calling external (also dropped) perl
  script
- include files in packages
- bringing back tool for activation

* Mon Aug 15 2016 Jan Dobes 2.6.33-1
- do not change package_from_filename header

* Fri Aug 12 2016 Jan Dobes 2.6.32-1
- set header_end to value where we stop reading
- split maximally once or we lost part of the release sometimes
- get package format from filename
- check downloaded file
- add basic plug-in for syncing deb repo
- there are errata with intentionally empty package list, cannot skip them

* Thu Aug 11 2016 Gennadii Altukhov <galt@redhat.com> 2.6.31-1
- share repodata between yum_src and cdnsync

* Tue Aug 09 2016 Gennadii Altukhov <galt@redhat.com> 2.6.30-1
- cdn-sync - check proxy port number

* Tue Aug 09 2016 Jan Dobes 2.6.29-1
- initialize before _load_entitlements is called
- check if there are any available channels first
- filter channel families with ssl credentials - they are 'activated'
- fixing listing of channels for some empty channel families

* Mon Aug 08 2016 Jan Dobes 2.6.28-1
- handle missing cdn mappings
- W0201: attribute defined outside init
- string.join is deprecated

* Mon Aug 08 2016 Jan Dobes 2.6.27-1
- do not download comps if not downloading packages
- pass less parameters inside class
- fixing --no-packages

* Fri Aug 05 2016 Gennadii Altukhov <galt@redhat.com> 2.6.26-1
- Impove error message about missing parent channels
- cdn-sync - add debug-level verification
- cdn-sync - add proxy url convertor from ascii to puny
- cdn-sync - remove temporary certificates

* Fri Aug 05 2016 Gennadii Altukhov <galt@redhat.com> 2.6.25-1
- fix pep8 'Line too long'
- bugfix - typo in variable name
- cdn-sync - add to syncing kickstartable trees: - parameterized values for
  rhnKSTreeType and rhnKSInstallType - possibility to select kickstartable
  trees with NULL organisation id
- bugfix - remove temporary file if there is an error during downloading by
  yum-wrapper
- cdn-sync - exclude kickstart repositories only if we have them in config file

* Thu Aug 04 2016 Jan Dobes 2.6.24-1
- handle not existing channels
- we don't support RHEL 5 already

* Wed Aug 03 2016 Jan Dobes 2.6.23-1
- better look for existing erratum by advisory name now
- always set advisory with version number and be different than advisory_name
- do not crash for now

* Wed Aug 03 2016 Jan Dobes 2.6.22-1
- support strict package subscription to channel
- fixing pep8
- unused import
- unused variable

* Fri Jul 29 2016 Jan Dobes 2.6.21-1
- simplify and allow to use other parameters without channel parameter
- rename to plural to have same parameter as in satsync
- show more info like in satsync
- Revert "check if DB is running"

* Fri Jul 29 2016 Jan Dobes 2.6.20-1
- check if DB is running

* Thu Jul 28 2016 Gennadii Altukhov <galt@redhat.com> 2.6.19-1
- cdn-sync - add handling of database connection error
- bugfix - Check connection to a DB is open before make commit()
- Make reraising of exception compatible with Python 2 and 3. Additional
  changes to commit 20ba5c63b13b2afe0a4c0340cc5538dae8f5c018
- simplify condition

* Wed Jul 27 2016 Gennadii Altukhov <galt@redhat.com> 2.6.18-1
- build cdn-sync only for RHEL > 5 and Fedora
- cdn-sync - add syncing of kickstart repositories - reposync now doesn't
  terminate a program if one of channels doesn't exist - add posibility to
  exclude some repos from syncing

* Wed Jul 27 2016 Jan Dobes 2.6.17-1
- fixing typo
- count total time of sync

* Tue Jul 26 2016 Jan Dobes 2.6.16-1
- distinct by checksum to connect multiple packages with same nevrao to
  erratum, not only one of them
- fixing multiple packages in null org without channel - pick the last one
- support syncing only RPMs metadata

* Tue Jul 26 2016 Eric Herget <eherget@redhat.com> 2.6.15-1
- 1345843 - sane output when diff of binary config files

* Wed Jul 20 2016 Gennadii Altukhov <galt@redhat.com> 2.6.14-1
- cdn-sync -  fix pylint warnings and errors
- bug fix in cache of reposync when several repos assigned on channel
- cdn-sync - change path for cache repodata, do not save primary.xml and
  repomd.xml on disk
- cdn-sync - show progress bar during updating repodata
- cdn-sync - add number of packages to channel listing output
- cdn-sync - Implement cdn-sync parameter for repodata updating
- cdn-sync - Implement cdn-sync parameter for just listing assigned
  repositories for channels
- cdn-sync - bugfix in listing child channels. Show only those of child
  channels which belong to channel families from manifest.
- cdn-sync - add workaroud for missing RHN to CDN source matching * checking
  that we have mapping in config json * if channel doesn't have at least one
  source, skip it during syncing
- cdn-sync - add exceptions to handling during channel import
- cdn-sync - add parameter to print current configuration file
- cdn-sync - add support of different debug levels for cdn-sync and reposync
- cdn-sync - use the same config (CFG object) for cdn-sync, reposync and yum-
  repo-plugin
- cdn-sync - add parameters for http proxy and blocking of concurrent runs of
  cdn-sync

* Tue Jul 19 2016 Grant Gainey 2.6.13-1
- change default checksum type to sha256 for debían packages. Usage of SHA256
  is recommended in https://wiki.debian.org/RepositoryFormat#Size.2C_MD5sum.2C_
  SHA1.2C_SHA256.2C_SHA512 This should also fix RH BZ 1348321
- Fixes unnecessary removal of whitespaces in package dependencies. Needed for
  correct creation of Packages.gz
- 1226329 - sense support for debian packages

* Mon Jul 18 2016 Jiri Dostal <jdostal@redhat.com> 2.6.12-1
- 1357480 - get_possible_orgs function never called? -> removed

* Tue Jul 12 2016 Grant Gainey 2.6.11-1
- 1355884 - teach xmlWireSource to be able to write to tempfile

* Fri Jul 01 2016 Jiri Dostal <jdostal@redhat.com> 2.6.10-1
- spacewalk-repo-sync fix for missing -c parameter

* Wed Jun 22 2016 Jiri Dostal <jdostal@redhat.com> 2.6.9-1
- 1348575 - Many tools from spacewalk-backend-tools package returning Python
  tracebacks when run under non-root user
- list only custom channels

* Mon Jun 20 2016 Jan Dobes 2.6.8-1
- pep8
- fixing pylint

* Mon Jun 20 2016 Jan Dobes 2.6.7-1
- Revert "sync content strictly - only packages from batch will be in channel"

* Wed Jun 15 2016 Jan Dobes 2.6.6-1
- make CDN root configurable

* Wed Jun 15 2016 Jan Dobes 2.6.5-1
- do not delete and insert everything on every call
- Revert "old families should not be visible after reactivation"

* Tue Jun 14 2016 Jan Dobes 2.6.4-1
- fix satellite-sync and do not delete and insert on every cdn-sync
- simlify content sources import and do not delete and insert on every cdn-sync
- fixing incorrect name of variable

* Mon Jun 13 2016 Jan Dobes 2.6.3-1
- fixing pylint in cdnsync module and little refactoring
- fixing pylint in activation module
- fixing pylint in contentRemove module
- missing import

* Fri Jun 10 2016 Jan Dobes 2.6.2-1
- make possible to clear packages in null-org outside channels (partially
  synced channels)
- add functions to remove content outside channels
- move spacewalk-remove-channel code into new module
- sync content strictly - only packages from batch will be in channel
- allow reposync to subscribe packages to channel strictly
- show which channel is processed
- support --no-errata
- support --no-packages
- fixing synced channel indicator
- list skipped errata
- it's not an error
- channel families may not be in filtered list
- find ssl keys for families
- unlock null org channels
- run sync
- import content sources for channels
- teach backend to insert content sources
- dist channel mapping
- insert channel metadata
- adding available channel listing
- add linking channel families with certificates
- refactor to class
- insert families matching product data only
- old families should not be visible after reactivation
- lookup in separate function
- fix rhnContentSourceSsl -> rhnContentSsl in code
- import channel families
- reusing previously dropped satellite certificate class
- insert SSL credentials from file and manifest into DB
- start to build -cdn package
- refactoring satCerts to make possible insert into single org/null org

* Tue Jun 07 2016 Jan Dobes 2.6.1-1
- print() prints '()' in python 2 instead of expected empty line
- fix chgrp call on openSUSE
- Bumping package versions for 2.6.

* Wed May 25 2016 Tomas Kasparek <tkasparek@redhat.com> 2.5.43-1
- fix missing new line in translation
- updating copyright years
- Regenerating .po and .pot files for spacewalk-backend.
- Updating .po translations from Zanata

* Fri May 20 2016 Grant Gainey 2.5.42-1
- fix isSUSE check

* Wed May 18 2016 Tomas Kasparek <tkasparek@redhat.com> 2.5.41-1
- Only trigger virtualization notification on server save when the
  virtualization data is not falsy

* Fri May 13 2016 Gennadii Altukhov <galt@redhat.com> 2.5.40-1
- moving rhnLib.py into spacewalk-backend-libs package,
- Fix check for local URI

* Thu May 12 2016 Gennadii Altukhov <galt@redhat.com> 2.5.39-1
- change build dependency on python-devel, because we don't use Python3 during
  package building

* Wed May 11 2016 Gennadii Altukhov <galt@redhat.com> 2.5.38-1
- fix imports of usix

* Tue May 10 2016 Grant Gainey 2.5.37-1
- spacewalk-backend: build on openSUSE - specfile fixes
- spacewalk-backend: build on openSUSE
- 1331271 - fix string concatenation

* Mon Apr 25 2016 Gennadii Altukhov <galt@redhat.com> 2.5.36-1
- Add missing sys imports

* Fri Apr 22 2016 Gennadii Altukhov <galt@redhat.com> 2.5.35-1
- Add mode to open packages as 'binary'
- Fix relative imports for python backend-common libs
- Automatic commit of package [spacewalk-backend] release [2.5.34-1].
- fix building of spacewalk-backend

* Fri Apr 22 2016 Tomas Lestach <tlestach@redhat.com> 2.5.34-1
- fix building of spacewalk-backend

* Thu Apr 21 2016 Tomas Kasparek <tkasparek@redhat.com> 2.5.33-1
-

* Thu Apr 21 2016 Gennadii Altukhov <galt@redhat.com> 2.5.32-1.git.1.151aa47
- Add missing import 'sys'

* Wed Apr 20 2016 Gennadii Altukhov <galt@redhat.com> 2.5.31-1.git.1.151aa47
- Add new packages for spacewalk-backend-libs and usix
- Fix usix module to run under Python 3

* Tue Apr 19 2016 Gennadii Altukhov <galt@redhat.com> 2.5.30-1
- Resolve conflicts between usix and backend-libs
- Fix pylint warnings/fails
- fix usix next() import and usage

* Mon Apr 18 2016 Gennadii Altukhov <galt@redhat.com> 2.5.29-1
- Fix 'iteritems' in backend Python 2/3 compatibility
- Fix '.next()' in backend Python 2/3 compatibility
- Add import of 'reduce' function in backend for Python 3 compatibility
- Fix 'exc_type' in backend code for Python 2/3 compatibility
- Fix 'unicode' in backend code for Python 2/3 compatibility
- Fix 'apply' in backend code for Python 2/3 compatibility
- Fix 'maxint' in backend code for Python 2/3 compatibility
- Fix 'exitfunc' in backend code for Python 2/3 compatibility
- Fix 'raw_input' in backend code for Python 2/3 compatibility
- Fix imports in backend code for Python 2/3 compatibility
- Fix data types in backend code for Python 2/3 compatibility
- Fix 'dict' in backend code for Python 2/3 compatibility
- Add __bool__ in backend code for Python 2/3 compatibility
- Fix 'filter' in backend code for Python 2/3 compatibility
- Fix 'map' in backend code for Python 2/3 compatibility
- Fix 'xrange' in backend code for Python 2/3 compatibility
- Fix 'octal' format of number in backend code for Python 2/3 compatibility
- Fix 'raise' in backend code for Python 2/3 compatibility
- Fix 'except' in backend code for Python 2/3 compatibility
- Fix 'has_key' in backend code for Python 2/3 compatibility
- Fix 'print' in backend code for Python 2/3 compatibility
- Add micro-six python module to write code that runs on Python 2 and 3

* Wed Mar 23 2016 Jan Dobes 2.5.28-1
- qemu-kvm guests created on my Fedora 22 have following signature, mark them
  as virtual

* Tue Mar 22 2016 Jan Dobes 2.5.27-1
- 1320025 - call notify guest before subscribing to channels too and refactor
  code

* Fri Mar 18 2016 Jan Dobes 2.5.26-1
- Fix for bz1309337 'rhnreg_ks doesn't work with activation key'

* Wed Mar 09 2016 Tomas Kasparek <tkasparek@redhat.com> 2.5.25-1
- 1276569 - we need to import either cx_Oracle or psycopg2

* Thu Mar 03 2016 Jan Dobes <jdobes@redhat.com> 2.5.24-1
- 1308486 - better never import foreign private channel families, custom
  channels will be synced into your org anyway
- 1308486 - org_id of channel family is probably never filled, just not make
  private channel families public

* Wed Mar 02 2016 Jan Dobes 2.5.23-1
- all strings should be truncated, not only unicode instances

* Fri Feb 26 2016 Jan Dobes 2.5.22-1
- make sure truncated value does not contain incomplete characters

* Fri Feb 19 2016 Grant Gainey 2.5.21-1
- 1303422 - allow sat-sync-error-email to be configurable

* Thu Feb 18 2016 Jan Dobes 2.5.20-1
- pulling *.po translations from Zanata
- fixing current *.po translations

* Thu Feb 18 2016 Tomas Kasparek <tkasparek@redhat.com> 2.5.19-1
- Remove self from staticmethod
- Fix Python errors from CI build and rename sort function for consistency.
- Remove custom latest RPM handling in spacewalk-repo-sync and use the same
  logic as reposync from yum-utils instead.

* Fri Feb 05 2016 Grant Gainey 2.5.18-1
- 1305051 - fix broken 'raise' on error

* Tue Feb 02 2016 Jan Dobes 2.5.17-1
- 1303524 - do not import errata to all synced channels because some may not
  have all packages synced
- 1276569 - improve message

* Mon Feb 01 2016 Tomas Kasparek <tkasparek@redhat.com> 2.5.16-1
- 1276569 - fix pylint

* Fri Jan 29 2016 Tomas Kasparek <tkasparek@redhat.com> 2.5.15-1
- 1276569 - advise users to purge satsync cache on IntegrityError

* Thu Jan 28 2016 Jan Dobes 2.5.14-1
- 1302817 - making sure packages without errata are included
- 1302817 - fixing invalid query

* Fri Jan 22 2016 Jan Dobes 2.5.13-1
- 1301137 - update guest also on re-registration
- 1301137 - allow to change uuid of already registered guests
- 1301137 - there can be guests without hypervisor registered
- fixing exception when reactivating system without base channel and without
  any available

* Thu Jan 21 2016 Gennadii Altukhov <galt@redhat.com> 2.5.12-1
- 1051018 - Added filename in the error message of satellite-sync, in case file
  has wrong size
- 1281775 - Added processing of ValueError exception, during spacewalk-data-
  fsck

* Tue Jan 19 2016 Michael Mraka <michael.mraka@redhat.com> 2.5.11-1
- local variable 'primif' referenced before assignment

* Thu Jan 14 2016 Jan Dobes 2.5.10-1
- cleaning few old translations
- removing old duplicate template file

* Tue Jan 12 2016 Tomas Kasparek <tkasparek@redhat.com> 2.5.9-1
- 1297752 1297753 - allow client responses to be in Unicode

* Thu Dec 10 2015 Jan Dobes 2.5.8-1
- making synced channels in null org visible to all orgs

* Mon Dec 07 2015 Jan Dobes 2.5.7-1
- fixing append to None when no org is found

* Fri Dec 04 2015 Jan Dobes 2.5.6-1
- when installing insert default SSL crypto key with null org

* Mon Nov 30 2015 Tomas Lestach <tlestach@redhat.com> 2.5.5-1
- fix typo: lastest -> latest

* Tue Nov 24 2015 Jan Dobes 2.5.4-1
- ignore all not any longer supported entitlements
- backend: remove repoll parameter from
  rhn_entitlements.remove_server_entitlement()
- backend: do not use rhn_entitlements.repoll_virt_guest_entitlements() anymore
- backend: errno 20220 (Server Group Membership exceeded) is not thrown anymore
- backend: remove use of rhn_entitlements.activate_system_entitlement()
- satCert, satsync: checkstyle fixes
- satsync.py: fix merge error
- backend: remove max_members from unit tests
- remove max_member update from rhnServerGroup
- drop rhnFault 91
- ISS: export 10 system entitlements and import none
- drop rhn-entitlement-report
- remove comments
- remove unused function entitlement_grants_service()
- It should always work to add with enterprise_entitled
- Removed unused exception
- backend: dead code removal
- rhn-satellite-activate: manual references removed
- rhn-satellite-activate: dropped
- satellite-sync: don't sync the certificate
- server_class.py: remove dead code
- rhnHandler: don't check for certificate expiry
- satCerts.py: remove comment reference to dropped file
- rhn_satellite_activate: remove unused validateSatCert function
- rhn_satellite_activate: don't check certificate validity
- rhn_satellite_activate: outdated comment removed
- import: don't import rhnVirtSubLevel
- import: don't import from rhnSGTypeVirtSubLevel
- import: don't import table rhnChannelFamilyVirtSubLevel
- export refactoring: remove unused parameters/fields
- export refactoring: remove unused query
- export: don't export rhnChannelFamilyVirtSubLevel
- export refactoring: unused attributes removed
- import refactoring: unused attribute removed
- backend: remove virtualization host platform entitlement references
- backend: remove references to nonlinux entitlements
- backend: remove comments that are not relevant anymore
- backend: remove references to the update entitlement
- rhn-entitlement-report: don't filter update entitlements
- python backend unit tests: remove references to provisioning_entitled
- registration.py: remove references to provisioning_entitled in documentation
- backend: remove references to provisioning_entitled
- backend: commented code removed
- backend: unused reg_num parameter removed from documentation
- Change error message for NoBaseChannel Exception
- Remove monitoring from cert tools
- Remove traces of monitoring from registration.py doc
- backend: do not set max_members of rhnChannelFamily
- backend: do not set values for max_members and current_members
- backend: remove unused ChannelFamilyPermissions class
- backend: remove special handling for SubscriptionCountExceeded
- backend: remove unused imports
- entitlement-report: remove channel entitlement views
- backend: remove unused ChannelFamilyPermissionsImport() and
  processChannelFamilyPermissions
- backend: remove populate_channel_family_permissions and
  purge_extra_channel_families from sync_handler
- backend: remove local handling of channel family members from satsync
- backend: remove channel subscription checks from rhn-satellite-activate
- backend: update rhn_channel.subscribe_server signature
- backend: remove usage of update_family_counts
- backend: remove available_subscriptions from channel object
- backend: remove family count handling from server_kickstart
- backend: remove family count handling from server_token

* Sun Oct 18 2015 Aron Parsons <aronparsons@gmail.com> 2.5.3-1
- don't print python object details in reposync.py

* Mon Oct 12 2015 Jiri Dostal <jdostal@redhat.com> 2.5.2-1
- [RFE] spacewalk-repo-sync: support multiple '-c channel' as in satellite-sync

* Wed Oct 07 2015 Aron Parsons <aronparsons@gmail.com> 2.5.1-1
- recognize RDO OpenStack instances as virtual systems
- Bumping package versions for 2.5.

* Wed Sep 23 2015 Jan Dobes 2.4.23-1
- Pulling updated *.po translations from Zanata.

* Mon Sep 21 2015 Jan Dobes 2.4.22-1
- 1250351 - make sure ks tree label is valid

* Fri Sep 18 2015 Jan Dobes 2.4.21-1
- Realigning arguments to process_batch to conform to indentation standards -
  see https://www.python.org/dev/peps/pep-0008/#indentation
- Fixed spelling of _proces_batch -> _process_batch.

* Thu Sep 10 2015 Tomas Lestach <tlestach@redhat.com> 2.4.20-1
- call xz to decompress comps file directly, if pyliblzma not available

* Tue Sep 08 2015 Jan Dobes 2.4.19-1
- 1201007 - handle existing file
- optimize experssion

* Mon Sep 07 2015 Tomas Lestach <tlestach@redhat.com> 2.4.18-1
- 1260735 - set domain name for sender address in rhn-satellite-exporter

* Fri Aug 28 2015 Jan Dobes 2.4.17-1
- Fixes orabug 20623622 spacewalk-repo-sync error: maximum recursion depth
  exceeded error when syncing to ULN via a proxy server

* Tue Aug 25 2015 Grant Gainey 2.4.16-1
- 1256918 - Handle package_group == None on push

* Tue Aug 18 2015 Jiri Dostal <jdostal@redhat.com> 2.4.15-1
- 1097634 - reposync fixed pylint warnings

* Fri Aug 14 2015 Jiri Dostal <jdostal@redhat.com> 2.4.14-1
- RFE 1097634 - fixed package sorting             - removed package
  disassociation

* Fri Aug 07 2015 Jan Dobes 2.4.13-1
- use hostname instead of localhost for https connections

* Tue Aug 04 2015 Jiri Dostal <jdostal@redhat.com> 2.4.12-1
-  - patch for reposync (pylint)

* Thu Jul 30 2015 Jiri Dostal <jdostal@redhat.com> 2.4.11-1
- [RFE] - --latest feature for spacewalk-repo-sync

* Fri Jul 24 2015 Tomas Kasparek <tkasparek@redhat.com> 2.4.10-1
- require cobbler20 - Spacewalk is not working with upstream cobbler anyway
- remove un-intentional changes
- 1181152 - XSS when altering user details and going somewhere where you are
  choosing user         - Escaped tags in real names

* Tue Jul 14 2015 Tomas Kasparek <tkasparek@redhat.com> 2.4.9-1
- remove Except KeyboardInterrupt from imports
- remove Except KeyboardInterrupt from imports
- remove un-necessary try-except construct

* Fri Jun 26 2015 Jan Dobes 2.4.8-1
- 1235827 - there is no such restriction for user names

* Thu Jun 11 2015 Tomas Kasparek <tkasparek@redhat.com> 2.4.7-1
- Recommends is not ignored on older systems

* Wed Jun 10 2015 Tomas Kasparek <tkasparek@redhat.com> 2.4.6-1
- add weak dependency on cobbler20

* Wed May 27 2015 Tomas Kasparek <tkasparek@redhat.com> 2.4.5-1
- fix pylint warnings on Fedora 22

* Thu May 21 2015 Matej Kollar <mkollar@redhat.com> 2.4.4-1
- 1175516 - Typos in rhn-entitlement-report output

* Thu May 14 2015 Stephen Herr <sherr@redhat.com> 2.4.3-1
- do not reset primary network interface at hardware refresh (bnc#895071)
- set primary interface during registration (bnc#929058)

* Tue May 12 2015 Stephen Herr <sherr@redhat.com> 2.4.2-1
- Implement the new rpm weak dependency tags.

* Fri Apr 24 2015 Matej Kollar <mkollar@redhat.com> 2.4.1-1
- remove whitespace from .sgml files
- Copyright texts updated to SUSE LLC
- Bumping package versions for 2.4.

* Fri Mar 27 2015 Stephen Herr <sherr@redhat.com> 2.3.52-1
- 1206350 - Add API to Satellite for Proxy to check client token validity
- 1206350 - send error headers even on 404 response

* Mon Mar 23 2015 Grant Gainey 2.3.51-1
- Standardize pylint-check to only happen on Fedora
- Import topic, summary and collected references from updateinfo.xml on
  reposync

* Thu Mar 19 2015 Grant Gainey 2.3.50-1
- Updating copyright info for 2015

* Wed Mar 18 2015 Stephen Herr <sherr@redhat.com> 2.3.49-1
- 1203406 - make Satellite able to respond to if-modified-since requests

* Tue Mar 10 2015 Tomas Lestach <tlestach@redhat.com> 2.3.48-1
- removing unused backend perl tests

* Mon Mar 09 2015 Jan Dobes 2.3.47-1
- 1197765 - support postgresql92 from software collections

* Thu Mar 05 2015 Stephen Herr <sherr@redhat.com> 2.3.46-1
- backend: check for reboot type only

* Wed Feb 25 2015 Tomas Lestach <tlestach@redhat.com> 2.3.45-1
- removing system details edit.pxt as it was ported to java

* Mon Feb 16 2015 Stephen Herr <sherr@redhat.com> 2.3.44-1
- convert empty string to null for DMI values
- init the second DB connection only when needed
- Fix the primary key definition for rhnPackageFile
- Do not include obsolete rhn_monitoring.conf
- spacewalk-debug should not collect monitoring logs
- remove nocpulse user and group from spacewalk-debug

* Fri Feb 13 2015 Stephen Herr <sherr@redhat.com> 2.3.43-1
- 1192608 - disable pylint warning

* Fri Feb 13 2015 Stephen Herr <sherr@redhat.com> 2.3.42-1
- 1192608 - moving import to be more local to make builders happy

* Fri Feb 13 2015 Stephen Herr <sherr@redhat.com> 2.3.41-1
- 1192608 - add support for lzma compressed yum metadata files

* Fri Feb 13 2015 Matej Kollar <mkollar@redhat.com> 2.3.40-1
- Bump also also BuildRequires for consistency

* Fri Feb 13 2015 Matej Kollar <mkollar@redhat.com> 2.3.39-1
- Bumping required version of rhnlib

* Tue Feb 03 2015 Matej Kollar <mkollar@redhat.com> 2.3.38-1
- Updating function names

* Fri Jan 30 2015 Stephen Herr <sherr@redhat.com> 2.3.37-1
- 1187358 - don't crash re-registrations if the original owner has been deleted

* Fri Jan 30 2015 Grant Gainey 2.3.36-1
- 1104087 - Some cleanup and tweaks
- 1104087 - Adding option [-g|--config]

* Fri Jan 30 2015 Tomas Lestach <tlestach@redhat.com> 2.3.35-1
- Adding on the spacewalk-data-fsck man page the option --remove-mismatch
- add funcionality on spacewalk-data-fsck to remove the RPM which does not
  match checksum

* Fri Jan 30 2015 Matej Kollar <mkollar@redhat.com> 2.3.34-1
- 1070866 - sw-repo-sync fails to sync kickstart.

* Wed Jan 28 2015 Matej Kollar <mkollar@redhat.com> 2.3.33-1
- 1005772 - Add appropriate(?) censorship

* Thu Jan 22 2015 Matej Kollar <mkollar@redhat.com> 2.3.32-1
- More pep8
- Some more pep8 while we are at it

* Wed Jan 21 2015 Matej Kollar <mkollar@redhat.com> 2.3.31-1
- Old Pylint workaround
- Fix Pylint on Fedora 21: manual fixes
- Fix Pylint on Fedora 21: autopep8

* Mon Jan 12 2015 Matej Kollar <mkollar@redhat.com> 2.3.30-1
- Getting rid of Tabs and trailing spaces in Python
- Getting rid of trailing spaces in Perl
- Getting rid of Tabs and trailing spaces in LICENSE, COPYING, and README files

* Thu Dec 18 2014 Stephen Herr <sherr@redhat.com> 2.3.29-1
- teach sat-sync to ignore monitoring entitlements for backwards compatibility

* Wed Dec 17 2014 Stephen Herr <sherr@redhat.com> 2.3.28-1
- Remove solaris support from backend
- drop monitoring code and monitoring schema

* Mon Dec 08 2014 Michael Mraka <michael.mraka@redhat.com> 2.3.27-1
- 1170616 - create (and label) /var/cache/rhn/satsync

* Tue Dec 02 2014 Michael Mraka <michael.mraka@redhat.com> 2.3.25-1
- 1021057 - fixed double-counting of systems subscribed to more than one
  channel

* Tue Nov 18 2014 Stephen Herr <sherr@redhat.com> 2.3.24-1
- 1122626 - different registration paths should lock tables in the same order
  This could potentially cause deadlocks

* Thu Nov 13 2014 Michael Mraka <michael.mraka@redhat.com> 2.3.23-1
- 1150010 - deny read-only user from accessing XMLRPC API

* Mon Nov 10 2014 Michael Mraka <michael.mraka@redhat.com> 2.3.22-1
- 1162107 - sanitize db_* config values

* Thu Oct 30 2014 Tomas Lestach <tlestach@redhat.com> 2.3.21-1
- start enforcing minimum password length for satpasswd

* Fri Oct 24 2014 Matej Kollar <mkollar@redhat.com> 2.3.20-1
- 1151386 - Fix cleanup when DB init goes wrong

* Thu Oct 16 2014 Michael Mraka <michael.mraka@redhat.com> 2.3.19-1
- 1152271 - sanitize db_name config value

* Wed Oct 08 2014 Michael Mraka <michael.mraka@redhat.com> 2.3.18-1
- 1148163 - fixed variable name

* Tue Sep 30 2014 Stephen Herr <sherr@redhat.com> 2.3.17-1
- remove deprecated allowed_iss_slaves config option

* Fri Sep 26 2014 Michael Mraka <michael.mraka@redhat.com> 2.3.16-1
- 1144008 - support for xz compressed repos

* Tue Sep 16 2014 Stephen Herr <sherr@redhat.com> 2.3.15-1
- 1142412 - backend should correctly checksum config files with macros in them

* Fri Sep 12 2014 Michael Mraka <michael.mraka@redhat.com> 2.3.14-1
- Add /usr/share/rhn/config-defaults in spacewalk-debug
- 1138275 - spacewalk-debug is not fully postgreSQL aware.

* Thu Sep 11 2014 Stephen Herr <sherr@redhat.com> 2.3.13-1
- 959567 - use sha256 checksums for config files instead of md5

* Wed Sep 10 2014 Michael Mraka <michael.mraka@redhat.com> 2.3.12-1
- 1022484 - ask for new password twice

* Fri Sep 05 2014 Jan Dobes 2.3.11-1
- 1115007 - correct UTF8 config files from being marked as binary

* Fri Sep 05 2014 Michael Mraka <michael.mraka@redhat.com> 2.3.10-1
- 1021057 - do not double-count systems subscribed to more than one channel
  from the same channel family

* Fri Aug 29 2014 Michael Mraka <michael.mraka@redhat.com> 2.3.9-1
- fix traceback when pushing rpms with archive size > 4GB

* Tue Aug 19 2014 Stephen Herr <sherr@redhat.com> 2.3.8-1
- 1119459 - queue server for errata cache update when package list changes

* Tue Aug 19 2014 Michael Mraka <michael.mraka@redhat.com> 2.3.7-1
- recognize oVirt node as virtual system

* Fri Aug 15 2014 Stephen Herr <sherr@redhat.com> 2.3.6-1
- 1128893 - sw-repo-sync does not work for chann that are children of non-
  custom parents

* Mon Aug 11 2014 Stephen Herr <sherr@redhat.com> 2.3.5-1
- 1128893 - repo-sync should work even if parent is not custom channel
- 1122438 - SQL syntax fix (extraneous comma)

* Thu Jul 31 2014 Michael Mraka <michael.mraka@redhat.com> 2.3.4-1
- Update spacewalk-backend.spec

* Mon Jul 21 2014 Stephen Herr <sherr@redhat.com> 2.3.3-1
- 1023557 - Speed up satellite-sync by avoiding commonly-called dblink_exec

* Thu Jul 17 2014 Michael Mraka <michael.mraka@redhat.com> 2.3.2-1
- pylint fixes for 2a3787142af8185d3b7a95d31b681b3cabba852a

* Thu Jul 17 2014 Michael Mraka <michael.mraka@redhat.com> 2.3.1-1
- 1120261 - added code to update-packages to fix changelog encoding

* Fri Jul 11 2014 Milan Zazrivec <mzazrivec@redhat.com> 2.2.43-1
- 1005729 - man rhn-satellite-exporter org
- fix copyright years
- 1009961 - rhn-satellite-exporter man page update
- 1009430 - rhn-satellite-exporter/spacewalk-remove-channel as non-root

* Tue Jul 01 2014 Michael Mraka <michael.mraka@redhat.com> 2.2.42-1
- fixed name collision
- old python needs maketrans()

* Tue Jul 01 2014 Michael Mraka <michael.mraka@redhat.com> 2.2.41-1
- moved ContentPackage to repo_plugins to avoid relative imports
- selecting password once shall be enough

* Mon Jun 30 2014 Michael Mraka <michael.mraka@redhat.com> 2.2.40-1
- max_bytes is unused
- fixed ProductNamesContainer instance has no attribute 'tagStack'

* Fri Jun 27 2014 Michael Mraka <michael.mraka@redhat.com> 2.2.39-1
- pylint fixes

* Fri Jun 27 2014 Michael Mraka <michael.mraka@redhat.com> 2.2.38-1
- fixed pylint errors in satellite_tools

* Thu Jun 26 2014 Michael Mraka <michael.mraka@redhat.com> 2.2.37-1
- 1043005 - fixed rhnLog namespace

* Fri Jun 20 2014 Stephen Herr <sherr@redhat.com> 2.2.36-1
- 1108370 - enable proxy to serve files from its cache for kickstarts

* Fri Jun 13 2014 Michael Mraka <michael.mraka@redhat.com> 2.2.35-1
- disable read-only users access of the backend api

* Fri Jun 06 2014 Stephen Herr <sherr@redhat.com> 2.2.34-1
- 1105282 - additional spacewalk backend methods and capability needed

* Thu Jun 05 2014 Stephen Herr <sherr@redhat.com> 2.2.33-1
- 1105282 - Spacewalk changes needed to support collisionless proxy lookaside

* Mon Jun 02 2014 Michael Mraka <michael.mraka@redhat.com> 2.2.32-1
- rpm initialization bug has been resloved

* Fri May 30 2014 Stephen Herr <sherr@redhat.com> 2.2.31-1
- 517468 - Adding option [-p|--parent]

* Fri May 23 2014 Stephen Herr <sherr@redhat.com> 2.2.30-1
- 517468 - make format backwards compatible for python 2.4
- 517468 - Correct the unindents to fix the logic.
- 517468 - Adding option [-d|--dry-run]

* Fri May 23 2014 Milan Zazrivec <mzazrivec@redhat.com> 2.2.29-1
- spec file polish
- fixed 'empty separator' error

* Fri May 16 2014 Michael Mraka <michael.mraka@redhat.com> 2.2.28-1
- rewrite uln_src plugin as yum_src plugin subclass
- Added Oracle Unbreakable Linux Network integration to spacewalk-repo-sync
- 1094526 - remove trailing semi-colon from SQL query as this breaks Oracle
- Raise error if channel cannot be subscribed
- python tests: made easier to toggle db backend

* Tue May 13 2014 Tomas Lestach <tlestach@redhat.com> 2.2.27-1
- let reposync ContentPackage return regular nevra

* Mon May 12 2014 Michael Mraka <michael.mraka@redhat.com> 2.2.26-1
- query channels only in --list mode

* Tue Apr 29 2014 Milan Zazrivec <mzazrivec@redhat.com> 2.2.25-1
- spacewalk-fips-tool: add manual page

* Mon Apr 28 2014 Milan Zazrivec <mzazrivec@redhat.com> 2.2.24-1
- spacewalk-fips-tool: tool to help with client certificate conversion

* Fri Apr 25 2014 Michael Mraka <michael.mraka@redhat.com> 2.2.23-1
- fix variable name

* Thu Apr 24 2014 Stephen Herr <sherr@redhat.com> 2.2.22-1
- 1089678 - Format oldRoute to match newRoute, so that rhnServerPath isn't
  updated every time
- 517468 - Adding option [-l|--list]

* Wed Apr 23 2014 Stephen Herr <sherr@redhat.com> 2.2.21-1
- 578835 - [RFE] Add --justks to sw-remove-channel
- 1088813 - sw-remove-channel --justdb has no impact on ks trees.
- 1086348 - rename channel-with-childs to channel-with-children
- 1086348 - [RFE] Add option to spacewalk-remove-channel parent

* Tue Apr 15 2014 Michael Mraka <michael.mraka@redhat.com> 2.2.20-1
- updated (conflicting) rpm package has been pushed to Fedora 19 updates

* Mon Apr 14 2014 Jan Dobes <jdobes@redhat.com> 2.2.19-1
- fixing syntax error

* Thu Apr 10 2014 Milan Zazrivec <mzazrivec@redhat.com> 2.2.18-1
- add server side code for handling clientcert.update_client_cert
- update_systemid: routine to update server secret and client certificate
- Added spacewalk-data-fsck man page(8)

* Tue Apr 08 2014 Michael Mraka <michael.mraka@redhat.com> 2.2.17-1
- fixed client registration

* Fri Apr 04 2014 Michael Mraka <michael.mraka@redhat.com> 2.2.16-1
- 903068 - fixed debian repo generation
- make spacewalk-repo-sync work with null org channels

* Tue Apr 01 2014 Stephen Herr <sherr@redhat.com> 2.2.15-1
- 1083226 - uniquify repo-sync packages in case of bad metadata

* Tue Apr 01 2014 Milan Zazrivec <mzazrivec@redhat.com> 2.2.14-1
- 1025781 - allow MD5 config file checksums in fips mode

* Tue Apr 01 2014 Milan Zazrivec <mzazrivec@redhat.com> 2.2.13-1
- use getHashlibInstance() wrapper to access hashlib object instance
- 1020895 - allow to compute md5 package checksum in fips mode

* Mon Mar 31 2014 Stephen Herr <sherr@redhat.com> 2.2.12-1
- set reboot action status to sucess after the reboot
- 1025750 - getFileChecksum: add used_for_security boolean parameter

* Fri Mar 28 2014 Michael Mraka <michael.mraka@redhat.com> 2.2.11-1
- server certificates to use a sha256 hash by default

* Tue Mar 25 2014 Michael Mraka <michael.mraka@redhat.com> 2.2.10-1
- we need to be catching one more error message from gpg
- delete non-existing directory on interrupted downloads

* Mon Mar 17 2014 Milan Zazrivec <mzazrivec@redhat.com> 2.2.9-1
- satpasswd man page: mention -s / --stdin options
- satpasswd supports SHA-256 encrypted user passwords

* Mon Mar 17 2014 Milan Zazrivec <mzazrivec@redhat.com> 2.2.8-1
- RPC session hash: md5 -> sha256
- Support SHA-256 encrypted user passwords

* Fri Mar 14 2014 Stephen Herr <sherr@redhat.com> 2.2.7-1
- reposync: remove interrupted downloads
- More appropriate data structure

* Fri Mar 07 2014 Stephen Herr <sherr@redhat.com> 2.2.6-1
- 1045083 - not all machines provide manufacturer, was not None safe

* Thu Mar 06 2014 Milan Zazrivec <mzazrivec@redhat.com> 2.2.5-1
- remove usage of web_contact.old_password from code

* Wed Mar 05 2014 Michael Mraka <michael.mraka@redhat.com> 2.2.4-1
- 1072872 - fixed loop variable name

* Tue Mar 04 2014 Michael Mraka <michael.mraka@redhat.com> 2.2.3-1
- 1041346 - spacewalk-remove-channel man page update

* Fri Feb 28 2014 Michael Mraka <michael.mraka@redhat.com> 2.2.2-1
- python: consolidate backen/server tests
- python tests: fixed rhnsql-tests

* Tue Feb 25 2014 Michael Mraka <michael.mraka@redhat.com> 2.2.1-1
- 1067443 - specify package only with version

* Mon Feb 24 2014 Michael Mraka <michael.mraka@redhat.com> 2.1.54-1
- 1067443 - workaround for rpm-python bug

* Fri Feb 21 2014 Stephen Herr <sherr@redhat.com> 2.1.53-1
- 1045083 - update openstack guest requirements

* Thu Feb 20 2014 Stephen Herr <sherr@redhat.com> 2.1.52-1
- 1045083 - Detect OpenStack guests as virtual so they can consume flex guest

* Tue Feb 18 2014 Michael Mraka <michael.mraka@redhat.com> 2.1.51-1
- 1064296 - rename variable so it doesn't colide with reserved word

* Fri Feb 14 2014 Matej Kollar <mkollar@redhat.com> 2.1.50-1
- query should not end with semicolon in oracle

* Thu Feb 06 2014 Jan Dobes 2.1.49-1
- 1056515 - adapting to different logrotate version in fedora and rhel
- 870990 - sw-rm-ch -l when satellite-sync runs.

* Wed Feb 05 2014 Aron Parsons <parsonsa@bit-sys.com> 2.1.48-1
- apply exclude filters to dependencies in repo-sync

* Fri Jan 31 2014 Michael Mraka <michael.mraka@redhat.com> 2.1.47-1
- 1058431 - don't remove files referenced from other distributions/trees
- 1058431 - propagate --skip-kickstart-trees to delete_channels()

* Wed Jan 29 2014 Michael Mraka <michael.mraka@redhat.com> 2.1.46-1
- fixed man page for spacewalk-remove-channel
- added option to skip kickstart trees removal
- 1058431 - sw-remove-channel does not rm ks trees.

* Fri Jan 24 2014 Stephen Herr <sherr@redhat.com> 2.1.45-1
- 1051658 - Fixing InvalidPackageError when importing from channel dump

* Thu Jan 23 2014 Milan Zazrivec <mzazrivec@redhat.com> 2.1.44-1
- 1056659 - commit after updating server's package profile
- Add extra log folder /var/log/rhn/tasko/sat/ in spacewalk-debug.

* Mon Jan 20 2014 Michael Mraka <michael.mraka@redhat.com> 2.1.43-1
- python rhnSQL: proper cleanup after connection error
- fixed python tests

* Fri Jan 17 2014 Michael Mraka <michael.mraka@redhat.com> 2.1.42-1
- increase length of rhnCVE name column

* Tue Jan 14 2014 Matej Kollar <mkollar@redhat.com> 2.1.41-1
- Updating the copyright years info

* Fri Jan 10 2014 Stephen Herr <sherr@redhat.com> 2.1.40-1
- 1051658 - fixing sat-sync daylight-savings-related 'NoneType is
  unsubscriptable' error

* Fri Jan 03 2014 Tomas Lestach <tlestach@redhat.com> 2.1.39-1
- 1043657 - allow 1 character system profile names

* Thu Dec 05 2013 Aron Parsons <aronparsons@gmail.com> 2.1.38-1
- detect RDO instances as QEMU guests

* Fri Nov 29 2013 Michael Mraka <michael.mraka@redhat.com> 2.1.37-1
- convert empty uuid to None

* Thu Nov 28 2013 Tomas Lestach <tlestach@redhat.com> 2.1.36-1
- 1010205 - fix displaying of reposync log on WebUI
- python server: better logging of exceptions

* Fri Nov 15 2013 Milan Zazrivec <mzazrivec@redhat.com> 2.1.35-1
- 991044 - change python module permissions to rw-r--r--

* Thu Oct 31 2013 Matej Kollar <mkollar@redhat.com> 2.1.34-1
- 1020952 - Single db root cert + option name change

* Tue Oct 29 2013 Matej Kollar <mkollar@redhat.com> 2.1.33-1
- 1020952 - SSL for Postgresql: Backend (Python)
- Simplification
- Simplification: use isinstance
- Various small coding convetions (PEP8)
- Test for None with `is`
- Older Class to newer Instance exceptions
- Small coding conventions
- Change deprecated 'has_key' to 'in'
- Tab vs. Space War

* Tue Oct 22 2013 Michael Mraka <michael.mraka@redhat.com> 2.1.32-1
- fixed table alias
- add support for enhances rpm weak dependencies (backend) (bnc#846436)

* Mon Oct 21 2013 Michael Mraka <michael.mraka@redhat.com> 2.1.31-1
- fixed pylint warnings and errors

* Mon Oct 21 2013 Michael Mraka <michael.mraka@redhat.com> 2.1.30-1
- python oracle tests: better integration with nosetest
- python pgsql driver: behave like the oracle one
- python oracle tests: moved connection settings to configuration file
- python oracle tests: fixed import statements
- removed dead test

* Fri Oct 18 2013 Michael Mraka <michael.mraka@redhat.com> 2.1.29-1
- include stringutils into package
- replace encode/decode with to_string/to_unicode
- 891880 - reuse stringutils functions
- 891880 - make sure we put strings to fd.write()
- 1020910 - use sha1 to compare checksums

* Tue Oct 15 2013 Michael Mraka <michael.mraka@redhat.com> 2.1.28-1
- python pgsql tests: made easier Jenkins integration

* Wed Oct 09 2013 Michael Mraka <michael.mraka@redhat.com> 2.1.27-1
- cleaning up old svn Ids

* Fri Oct 04 2013 Michael Mraka <michael.mraka@redhat.com> 2.1.26-1
- Python pgsql db tests: fix broken test
- Fixed errors inside of the python pgsql test suite.
- Python pgsql driver: handled ProgrammingError exceptions
- Python db tests: moved connection settings to dedicated file
- Fixed script which runs python PostgreSQL tests

* Wed Oct 02 2013 Michael Mraka <michael.mraka@redhat.com> 2.1.25-1
- 923338 - replace application code with database lookup to prevent conflicting
  inserts

* Mon Sep 30 2013 Michael Mraka <michael.mraka@redhat.com> 2.1.24-1
- make pylint 1.0 happy about map/filter on lambda

* Mon Sep 23 2013 Tomas Lestach <tlestach@redhat.com> 2.1.23-1
- Fixing spelling mistakes

* Tue Sep 17 2013 Michael Mraka <michael.mraka@redhat.com> 2.1.22-1
- recognize signature used by Oracle
- Fix field length of erratum-advisory-name to match real DB field length

* Wed Sep 11 2013 Stephen Herr <sherr@redhat.com> 2.1.21-1
- 1006867 - null-org channels should be visible over ISS

* Mon Sep 09 2013 Stephen Herr <sherr@redhat.com> 2.1.20-1
- 1005760 - if orgs data does not exist in sat-sync import from disk, just skip

* Mon Sep 09 2013 Tomas Kasparek <tkasparek@redhat.com> 2.1.19-1
- 1005817 - create snapshot when changing base channel via rhn-channel

* Fri Sep 06 2013 Michael Mraka <michael.mraka@redhat.com> 2.1.18-1
- 1001979 - fixed typo in --master description

* Fri Sep 06 2013 Michael Mraka <michael.mraka@redhat.com> 2.1.17-1
- Consolidated rhnLib tests into a single place
- 1004804 - bool(0) == False, but is valid file mode
- Changing deprecated "has_key" to "in"

* Thu Sep 05 2013 Jan Dobes 2.1.16-1
- 883242 - check for empty result before printing software entitlement

* Tue Sep 03 2013 Milan Zazrivec <mzazrivec@redhat.com> 2.1.15-1
- 1002041 - don't upload crash file if over the size limit or the upload is
  disabled
- removing trailing whitespaces in python in backend directory

* Fri Aug 30 2013 Michael Mraka <michael.mraka@redhat.com> 2.1.14-1
- don't install / build mod_python stuff
- removed unused mod_python stuff

* Fri Aug 30 2013 Tomas Lestach <tlestach@redhat.com> 2.1.13-1
- 1002193 - remove spacewalk-backend-libs dependency from rhncfg

* Wed Aug 28 2013 Michael Mraka <michael.mraka@redhat.com> 2.1.12-1
- 1001979 - fixed man page
- 1001978 - fixed typo

* Wed Aug 21 2013 Stephen Herr <sherr@redhat.com> 2.1.11-1
- 960550 - completed checkbox was not checked on kickstarts that had no
  activation keys

* Tue Aug 20 2013 Michael Mraka <michael.mraka@redhat.com> 2.1.10-1
- fixed satellite-sync man page

* Mon Aug 19 2013 Stephen Herr <sherr@redhat.com> 2.1.9-1
- 997571 - channel visibility settings broke backwards compatibility
- https://engineering.redhat.com/trac/satellite/wiki/TooCleverForPython
- whitespace cleanup

* Mon Aug 12 2013 Grant Gainey <ggainey@redhat.com> 2.1.8-1
- 996155 - Fix messaging when ISS failures happen

* Wed Aug 07 2013 Michael Mraka <michael.mraka@redhat.com> 2.1.7-1
- Backend: fix broken gettext test

* Tue Aug 06 2013 Michael Mraka <michael.mraka@redhat.com> 2.1.6-1
- set default value for disconnected
- 959923 - change (hopefully improve) usage guide.

* Tue Aug 06 2013 Tomas Kasparek <tkasparek@redhat.com> 2.1.5-1
- Branding clean-up of proxy stuff in backend dir

* Fri Aug 02 2013 Michael Mraka <michael.mraka@redhat.com> 2.1.4-1
- fixed variable name

* Fri Aug 02 2013 Michael Mraka <michael.mraka@redhat.com> 2.1.3-1
- handle unicode tracebacks

* Mon Jul 29 2013 Stephen Herr <sherr@redhat.com> 2.1.2-1
- 960550 - the "Deploy confguration files" box is never checked for kickstarts

* Thu Jul 25 2013 Michael Mraka <michael.mraka@redhat.com> 2.1.1-1
- 803837 - process includepkgs and exclude from yum.conf

* Thu Jul 18 2013 Jan Dobes 2.0.3-1
- 645435 - log per channel instead of session

* Thu Jul 18 2013 Michael Mraka <michael.mraka@redhat.com> 2.0.2-1
- check only tables in own schema

* Wed Jul 17 2013 Tomas Kasparek <tkasparek@redhat.com> 2.0.1-1
- Bumping package versions for 2.0.

* Wed Jul 17 2013 Tomas Kasparek <tkasparek@redhat.com> 1.10.59-1
- updating copyright years

* Tue Jul 16 2013 Tomas Lestach <tlestach@redhat.com> 1.10.58-1
- allow spacewalk-remove-channel to unsubscribe systems with enabled logging

* Tue Jul 16 2013 Tomas Kasparek <tkasparek@redhat.com> 1.10.57-1
- removing some dead code

* Sun Jul 14 2013 Tomas Lestach <tlestach@redhat.com> 1.10.56-1
- enable satellite-sync with enabled audit

* Fri Jul 12 2013 Tomas Lestach <tlestach@redhat.com> 1.10.55-1
- handle registration time in backend
- implement logging functions for python stack
- Set the clear_log_id.
- Adding the logging setup to the backend stack (no user authentication).

* Tue Jul 02 2013 Stephen Herr <sherr@redhat.com> 1.10.54-1
- 977878 - move iss parent / ca_cert configs into database

* Fri Jun 28 2013 Stephen Herr <sherr@redhat.com> 1.10.53-1
- 977878 - fixing ISS demo problem, this query should get org ids

* Thu Jun 27 2013 Stephen Herr <sherr@redhat.com> 1.10.52-1
- 977878 - trust syncing should remove trusts that no longer exist

* Tue Jun 25 2013 Stephen Herr <sherr@redhat.com> 1.10.51-1
- 977878 - fixing checkstyle errors

* Tue Jun 25 2013 Grant Gainey 1.10.50-1
- ISS: checking a couple of potentially None values
- ISS: make sure new satellites can sync to old ones
- ISS: Channel trust syncing now works
- ISS: Implemented sat-sync options and db work for org / org trusts
- ISS: Bunch of changes for ISS, not working yet
- ISS: export org and org-trust data
- ISS: export channel access permissions
- ISS: First pieces of backend code for using the iss-cfg tables
- support numerals only for db-name, db-user and db-password

* Thu Jun 20 2013 Tomas Kasparek <tkasparek@redhat.com> 1.10.49-1
- 852250 - filter out bad package/architecture combinations

* Mon Jun 17 2013 Michael Mraka <michael.mraka@redhat.com> 1.10.48-1
- removed old CVS/SVN version ids
- branding fixes in man pages
- more branding cleanup

* Mon Jun 17 2013 Michael Mraka <michael.mraka@redhat.com> 1.10.47-1
- moved product name to work also in proxy

* Mon Jun 17 2013 Tomas Kasparek <tkasparek@redhat.com> 1.10.46-1
- rebranding few more strings

* Wed Jun 12 2013 Tomas Kasparek <tkasparek@redhat.com> 1.10.45-1
- rebranding RHN Proxy to Red Hat Proxy
- rebrading RHN Satellite to Red Hat Satellite in backend

* Thu Jun 06 2013 Michael Mraka <michael.mraka@redhat.com> 1.10.44-1
- 675228, 795000 - metadata are already in utf8

* Tue Jun 04 2013 Michael Mraka <michael.mraka@redhat.com> 1.10.43-1
- 970315 - support both gz and bz2 compressed repo files

* Thu May 30 2013 Michael Mraka <michael.mraka@redhat.com> 1.10.42-1
- severity may be unknown

* Wed May 29 2013 Michael Mraka <michael.mraka@redhat.com> 1.10.41-1
- 967850 - don't change global configuration component for reading product name

* Tue May 28 2013 Stephen Herr <sherr@redhat.com> 1.10.40-1
- 948335 - adding new server client capability for cpu_sockets

* Tue May 28 2013 Simon Lukasik <slukasik@redhat.com> 1.10.39-1
- Add scap into list of packaged modules.
- Do not use python key-word as a variable name
- Store SCAP-file-limit to the database

* Mon May 27 2013 Michael Mraka <michael.mraka@redhat.com> 1.10.38-1
- pack backend_checker into rpm

* Mon May 27 2013 Michael Mraka <michael.mraka@redhat.com> 1.10.37-1
- update copyright column length
- script to backendOracle.py definitions vs. database
- 962683 - don't truncate channel name to 64 chars
- Backend handlers for receiving full SCAP results
- Challenge clients to upload result files from the audit

* Wed May 22 2013 Michael Mraka <michael.mraka@redhat.com> 1.10.36-1
- 950198 - make API compatible with old RHEL5 clients
- man pages branding cleanup + misc branding fixes

* Tue May 21 2013 Grant Gainey <ggainey@redhat.com> 1.10.35-1
- Turn off a pylint warning

* Tue May 21 2013 Grant Gainey <ggainey@redhat.com> 1.10.34-1
- 965809 - Fix ISS authentication hole

* Tue May 21 2013 Tomas Kasparek <tkasparek@redhat.com> 1.10.33-1
- branding clean-up of spacewalk-backend
- branding clean-up of logrotate files

* Fri May 17 2013 Michael Mraka <michael.mraka@redhat.com> 1.10.32-1
- 963230 - remote activation in disconnected mode is not valid

* Thu May 16 2013 Michael Mraka <michael.mraka@redhat.com> 1.10.31-1
- 891333 - provide option to keep rpms

* Mon May 13 2013 Jan Dobes 1.10.30-1
- 843367 - replacing __processHash function body by lookups to prevent multiple
  insertion tries

* Fri May 10 2013 Tomas Lestach <tlestach@redhat.com> 1.10.29-1
- 959590 - prepending security severity to advisory synopsis

* Fri May 10 2013 Michael Mraka <michael.mraka@redhat.com> 1.10.28-1
- 888378 - print nice error message in disconnected mode

* Tue May 07 2013 Jan Pazdziora 1.10.27-1
- The get_source_rpm was removed long time ago, removing reference to it.

* Tue May 07 2013 Michael Mraka <michael.mraka@redhat.com> 1.10.26-1
- 918333 - don't truncate filepath when exporting

* Thu May 02 2013 Stephen Herr <sherr@redhat.com> 1.10.25-1
- 947639 - make satellite-sync work with new rhnlib

* Mon Apr 29 2013 Stephen Herr <sherr@redhat.com> 1.10.24-1
- Revert "Run python backend in daemon mode to ease integration with splice"
- Revert "Additional change for spacewalk-backend daemon mode"

* Fri Apr 26 2013 Michael Mraka <michael.mraka@redhat.com> 1.10.23-1
- 911738 - remove incorrect path from db

* Fri Apr 26 2013 Tomas Lestach <tlestach@redhat.com> 1.10.22-1
- 953284 - fix registration issues on PG

* Fri Apr 26 2013 Michael Mraka <michael.mraka@redhat.com> 1.10.21-1
- make rpclib connection timeout configurable

* Wed Apr 17 2013 Jan Pazdziora 1.10.20-1
- moving taskomatic.channel_repodata_workers config default from backend to
  java

* Mon Apr 15 2013 Stephen Herr <sherr@redhat.com> 1.10.19-1
- Additional change for spacewalk-backend daemon mode

* Fri Apr 12 2013 Stephen Herr <sherr@redhat.com> 1.10.18-1
- Run python backend in daemon mode to ease integration with splice

* Tue Apr 09 2013 Tomas Kasparek <tkasparek@redhat.com> 1.10.17-1
- moving system currency config defaults from separate file to rhn_java.conf

* Fri Apr 05 2013 Michael Mraka <michael.mraka@redhat.com> 1.10.16-1
- 929238 - fixed local path for file:// repos
- 918333 - reflect schema change

* Wed Mar 27 2013 Milan Zazrivec <mzazrivec@redhat.com> 1.10.15-1
- abrt: check the package string is complete

* Wed Mar 27 2013 Michael Mraka <michael.mraka@redhat.com> 1.10.14-1
- do not read rpm into memory before transferring to client (bnc#801151)

* Tue Mar 26 2013 Jan Pazdziora 1.10.13-1
- Replacing DECODE with more standard CASE.

* Tue Mar 26 2013 Jan Pazdziora 1.10.12-1
- Use to_timestamp instead of to_date which should bring the second precision
  to PostgreSQL.

* Mon Mar 25 2013 Stephen Herr <sherr@redhat.com> 1.10.11-1
- Client tools able to pass up socket info
- add python and java xmlrpc handlers for cpu socket info

* Thu Mar 21 2013 Jan Pazdziora 1.10.10-1
- abrt: store crash uuid

* Wed Mar 20 2013 Michael Mraka <michael.mraka@redhat.com> 1.10.9-1
- fixing column name in postgresql
- The min_new_user_len option is not used anywhere in our code, removing.

* Thu Mar 14 2013 Jan Pazdziora 1.10.8-1
- The parameters are not processed in the parent class, stop passing them in.

* Wed Mar 13 2013 Jan Pazdziora 1.10.7-1
- Properly check the self.port which can be None by now.

* Tue Mar 12 2013 Jan Pazdziora 1.10.6-1
- abrt: support parsing package nevra from older abrt versions
- The is_connected_to needs to match the adjustments we do in connect.
- Do not parse the command line options, there are none.

* Mon Mar 11 2013 Jan Pazdziora 1.10.5-1
- 757302, 843723, 873379 - require python-psycopg2 with patch for the reference
  leaks.
- add missing comma

* Fri Mar 08 2013 Milan Zazrivec <mzazrivec@redhat.com> 1.10.4-1
- abrt: enable crash reporting settings in backend

* Fri Mar 08 2013 Milan Zazrivec <mzazrivec@redhat.com> 1.10.3-1
- Move org configuration to a separate table
- make startswith work with python versions < 2.5

* Wed Mar 06 2013 Jan Pazdziora 1.10.2-1
- Stop having comments on the same line as the key = value pair.

* Tue Mar 05 2013 Jan Pazdziora 1.10.1-1
- To allow hash-signs in passwords, only ignore comments if they are the first
  non-whitespace characters on the line.

* Fri Mar 01 2013 Jan Pazdziora 1.9.45-1
- If the database host is localhost, use Unix sockets in backend.

* Fri Mar 01 2013 Milan Zazrivec <mzazrivec@redhat.com> 1.9.44-1
- abrt: display download link only for files that are available
- Removing writeConfig and dependencies, we do not use it anywhere in our code.
- The TODOs are not up-to-date, removing.

* Thu Feb 28 2013 Jan Pazdziora 1.9.43-1
- Init CFG only if it was not yet.

* Thu Feb 28 2013 Michael Mraka <michael.mraka@redhat.com> 1.9.42-1
- reverted --db-only removal

* Thu Feb 28 2013 Jan Pazdziora 1.9.41-1
- Initialize the CFG, in case the caller did not do it for us.
- Using the correct configuration value for database name.
- Purging %%changelog entries preceding Spacewalk 1.0, in active packages.

* Thu Feb 28 2013 Jan Pazdziora 1.9.40-1
- Fixing empty method body.

* Thu Feb 28 2013 Jan Pazdziora 1.9.39-1
- Move to three-parameter cx_Oracle.Connection call.
- Removing the dsn parameter from initDB, removing support for --db option.

* Wed Feb 27 2013 Jan Pazdziora 1.9.38-1
- abrt: strip extraneous '\n' from username

* Wed Feb 27 2013 Jan Pazdziora 1.9.37-1
- The directory index can use uppercase for the HTML markup.

* Tue Feb 26 2013 Tomas Kasparek <tkasparek@redhat.com> 1.9.36-1
- spacewalk-backend.spec fix

* Tue Feb 26 2013 Tomas Kasparek <tkasparek@redhat.com> 1.9.35-1
- 914902 - system currency report

* Tue Feb 26 2013 Jan Pazdziora 1.9.34-1
- abrt: delete crash: remove content from filer

* Thu Feb 21 2013 Michael Mraka <michael.mraka@redhat.com> 1.9.33-1
- don't link packages which failed to download

* Wed Feb 20 2013 Michael Mraka <michael.mraka@redhat.com> 1.9.32-1
- correct size for old rpms > 2 GiB

* Wed Feb 20 2013 Michael Mraka <michael.mraka@redhat.com> 1.9.31-1
- attribute doesn't work on RHEL5, use key

* Tue Feb 19 2013 Milan Zazrivec <mzazrivec@redhat.com> 1.9.30-1
- abrt: don't update count for non-existent crash reports

* Tue Feb 19 2013 Michael Mraka <michael.mraka@redhat.com> 1.9.29-1
- support V4 RSA/SHA1 signature

* Fri Feb 15 2013 Milan Zazrivec <mzazrivec@redhat.com> 1.9.28-1
- abrt: commit after every call to insert_crash_file
- abrt: allow uploading zero length files

* Wed Feb 13 2013 Michael Mraka <michael.mraka@redhat.com> 1.9.27-1
- link all packages to channel at once
- download packages first then link to channel
- abrt: use exceptions rather than return values for errors
- abrt: ability to limit crashfile upload size per organization
- abrt: ability to update crash count
- abrt: support for client -> server crash upload
- New translations from Transifex for spacewalk-backend.

* Mon Feb 11 2013 Michael Mraka <michael.mraka@redhat.com> 1.9.26-1
- allow client to access mod_wsgi pages under apache 2.4

* Tue Feb 05 2013 Jan Pazdziora 1.9.25-1
- The urls now have three elements, make the list consistent.

* Mon Feb 04 2013 Jan Pazdziora 1.9.24-1
- Stop referencing URL which no longer exists.
- The abuse_check was a hosted feature.
- Removing rhnFault codes that are not raised anywhere in our code base.

* Fri Feb 01 2013 Jan Pazdziora 1.9.23-1
- Parse the directory listings and retrieve kickstartable trees when called
  with the --sync-kickstart option.
- Make clear_ssl_cache actually do the cleaning.
- Use the existing _clean_cache helper method.

* Mon Jan 28 2013 Michael Mraka <michael.mraka@redhat.com> 1.9.22-1
- fixed container implementation
- fixing order of disabled messages

* Fri Jan 25 2013 Michael Mraka <michael.mraka@redhat.com> 1.9.21-1
- pylint on RHEL6 does not know about W1401

* Fri Jan 25 2013 Michael Mraka <michael.mraka@redhat.com> 1.9.20-1
- silence warning about "\0" string
- disable false positive warnings

* Fri Jan 25 2013 Jan Pazdziora 1.9.19-1
- The rhn_asdf_* anonymous logic should not be needed anymore.
- Reimplement anonymous block with update or insert.
- Reimplement anonymous block with rhnSQL.Procedure.
- The _query_purge_extra_channel_families_1 seems unused, removing.
- Reimplement anonymous block.
- Reimplement _set_comps_for_channel as stored procedure.

* Tue Jan 22 2013 Jan Pazdziora 1.9.18-1
- Use SSL options from rhncontentsourcessl during spacewalk-repo-sync.

* Fri Jan 18 2013 Jan Pazdziora 1.9.17-1
- Removing no longer used rhnChannelDownloads, rhnDownloads, and
  rhnDownloadType.

* Thu Jan 17 2013 Jan Pazdziora 1.9.16-1
- abrt: use insert + update rather than delete + insert
- fix bogus dates in changelog

* Wed Jan 02 2013 Tomas Lestach <tlestach@redhat.com> 1.9.15-1
- 889263 - unify java & backend grace period lenghts
- 890910 - set satsync email sender to root@<satfqdn>

* Fri Dec 14 2012 Michael Mraka <michael.mraka@redhat.com> 1.9.14-1
- Do not use value attribute of an exception

* Mon Dec 10 2012 Jan Pazdziora 1.9.13-1
- 885170 - fixing syntax.

* Mon Dec 10 2012 Jan Pazdziora 1.9.12-1
- 885170 - provide translations of a new error recieved from Hosted

* Tue Dec 04 2012 Jan Pazdziora 1.9.11-1
- On Fedoras, start to use tomcat >= 7.

* Fri Nov 30 2012 Jan Pazdziora 1.9.10-1
- 877451 - read the repo config from yumbase
- 877451 - correct the proxy configuration logic

* Thu Nov 22 2012 Jan Pazdziora 1.9.9-1
- 877451 - correct parsing of main and channel's settings
- 877451 - add missing and
- 877451 - honor yum's "proxy = _none_" settings

* Fri Nov 16 2012 Jan Pazdziora 1.9.8-1
- 877451 - yum-like per-repo configuration for spacewalk-repo-sync
- remove misleading comment

* Wed Nov 14 2012 Michael Mraka <michael.mraka@redhat.com> 1.9.7-1
- 868370 - fixed dependency solver for RHEL4 clients

* Wed Nov 07 2012 Jan Pazdziora 1.9.6-1
- Fixing pylint error.

* Wed Nov 07 2012 Jan Pazdziora 1.9.5-1
- Using fcntl.lockf should avoid any need for packing.

* Wed Nov 07 2012 Tomas Lestach <tlestach@redhat.com> 1.9.4-1
- renaming forgotten 'dict' to 'row_dict'

* Tue Nov 06 2012 Jan Pazdziora 1.9.3-1
- The fcntl documentation recommends different pack format.
- Only SEEK_SET used, no need to have zero defined in an extra module.

* Wed Oct 31 2012 Jan Pazdziora 1.9.2-1
- add org_id to DistChannelMap backend class

* Wed Oct 31 2012 Michael Mraka <michael.mraka@redhat.com> 1.9.1-1
- 860860 - release and title are optional in older updateinfo version

* Tue Oct 30 2012 Tomas Lestach <tlestach@redhat.com> 1.8.84-1
- removing unused backend code
- backend changes

* Tue Oct 30 2012 Jan Pazdziora 1.8.83-1
- Update the copyright year.
- Update .po and .pot files for rhnsd.
- Download translations from Transifex for spacewalk-backend.

* Wed Oct 24 2012 Jan Pazdziora 1.8.82-1
- group file might be missing

* Mon Oct 22 2012 Jan Pazdziora 1.8.81-1
- 828804 - no su-ing to oracle with embedded PostgreSQL.
- rhnlib >= 2.5.38 is not necessary
- 797893 - rollback any unfinished transaction

* Fri Oct 19 2012 Jan Pazdziora 1.8.80-1
- omit inserting child channels into the rhnDistChannelMap

* Mon Oct 15 2012 Michael Mraka <michael.mraka@redhat.com> 1.8.79-1
- fixed Used builtin function 'apply'
- replaced "!#/**bin/env python" with "!#/usr/bin/python"

* Fri Oct 12 2012 Jan Pazdziora 1.8.78-1
- Use the binary binding.
- Fixing example. This was meant as a short option.

* Thu Oct 11 2012 Jan Pazdziora 1.8.77-1
- 712313 - for the installed_size, ignore situation when it was not populated
  in the database.
- Use the severityHash/diffHash mechanism for ignoring channel_product_id
  differences.

* Thu Oct 11 2012 Michael Mraka <michael.mraka@redhat.com> 1.8.76-1
- let's spacewalk-repo-sync download comps.xml

* Tue Oct 09 2012 Jan Pazdziora 1.8.75-1
- Put Oracle stuff back for Fedora 17.

* Tue Oct 09 2012 Jan Pazdziora 1.8.74-1
- Put Oracle stuff back for Fedora 17.

* Tue Oct 09 2012 Jan Pazdziora 1.8.73-1
- Put Oracle stuff back for Fedora 17.

* Thu Oct 04 2012 Michael Mraka <michael.mraka@redhat.com> 1.8.71-1
- 860860 - don't fail when from attribute is missing

* Wed Oct 03 2012 Jan Pazdziora 1.8.70-1
- Revert "diffing packages speedup on postgresql"

* Mon Sep 17 2012 Jan Pazdziora 1.8.69-1
- exporter: honor sync-date / rhn-date when exporting erratas

* Fri Sep 14 2012 Jan Pazdziora 1.8.68-1
- The server/rhnKickstart does not seem to be imported by any code, removing.

* Fri Sep 14 2012 Jan Pazdziora 1.8.67-1
- Now that the Oracle columns are of type TIMESTAMP WITH LOCAL TIME ZONE,
  nls_timestamp_format is needed as well.

* Mon Sep 10 2012 Michael Mraka <michael.mraka@redhat.com> 1.8.66-1
- spacewalk-backend-libs can break spacewalk-backend < 1.7

* Fri Sep 07 2012 Jan Pazdziora 1.8.65-1
- Adding file path restoration functionality to spacewalk-data-fsck
- 815964 - moving monitoring probe batch option from rhn.conf to rhn_web.conf

* Fri Aug 31 2012 Michael Mraka <michael.mraka@redhat.com> 1.8.64-1
- fixed pylint errors

* Mon Aug 27 2012 Stephen Herr <sherr@redhat.com> 1.8.63-1
- 848475 - Adding IPv6 ip-address detection to proxy auth fix

* Sun Aug 26 2012 Aron Parsons <aronparsons@gmail.com> 1.8.62-1
- add --no-errata option to spacewalk-repo-sync

* Tue Aug 21 2012 Stephen Herr <sherr@redhat.com> 1.8.61-1
- 848475 - separate proxy auth error hostname into separate header
- 849219 - don't explain the error about not subscribing proxy channels

* Wed Aug 15 2012 Stephen Herr <sherr@redhat.com> 1.8.60-1
- 848475 - multi-tiered proxies don't update auth tokens correctly

* Thu Aug 02 2012 Michael Mraka <michael.mraka@redhat.com> 1.8.59-1
- calls have been removed from client side, mark them as obsoleted
- unfortunatelly old clients can still call new_user

* Tue Jul 31 2012 Michael Mraka <michael.mraka@redhat.com> 1.8.58-1
- 844603 - removed PyXML dependency

* Tue Jul 31 2012 Michael Mraka <michael.mraka@redhat.com> 1.8.57-1
- upload_server is now pylint-able
- fixed pylint errors / warnings

* Tue Jul 31 2012 Michael Mraka <michael.mraka@redhat.com> 1.8.56-1
- 838502 - block subscription to satellite and proxy channels

* Tue Jul 31 2012 Michael Mraka <michael.mraka@redhat.com> 1.8.55-1
- pylint on Fedoras need disable before whole try-except block

* Mon Jul 30 2012 Michael Mraka <michael.mraka@redhat.com> 1.8.54-1
- satellite_exporter is now pylint-able

* Mon Jul 30 2012 Michael Mraka <michael.mraka@redhat.com> 1.8.53-1
- update_contact_info is not called from client for a long time
- removed unaccessible code

* Mon Jul 30 2012 Tomas Lestach <tlestach@redhat.com> 1.8.52-1
- remove usage of org_applicant user role
- remove usage of rhn_superuser user role

* Fri Jul 27 2012 Tomas Kasparek <tkasparek@redhat.com> 1.8.51-1
- Truncating date string and therefore preventing ORA-01830
- Fixing placeholder syntax.

* Thu Jul 19 2012 Jan Pazdziora 1.8.50-1
- Add abrt into list of packaged modules.

* Wed Jul 18 2012 Jan Pazdziora 1.8.49-1
- Add abrt data handling functionality

* Thu Jul 12 2012 Michael Mraka <michael.mraka@redhat.com> 1.8.48-1
- prostgresql don't know about decode
- fixed ERROR: subquery in FROM must have an alias

* Tue Jul 10 2012 Michael Mraka <michael.mraka@redhat.com> 1.8.47-1
- Fix indentation error

* Wed Jul 04 2012 Jan Pazdziora 1.8.46-1
- Make sure even upgrades from 1.8.33 remove spacewalk-backend-xp.

* Thu Jun 28 2012 Michael Mraka <michael.mraka@redhat.com> 1.8.45-1
- 765816 - file mode have to be string

* Thu Jun 28 2012 Michael Mraka <michael.mraka@redhat.com> 1.8.44-1
- fixed AttributeError: 'buffer' object has no attribute 'write'

* Thu Jun 28 2012 Michael Mraka <michael.mraka@redhat.com> 1.8.43-1
- Correct SQL query for installing and removing solaris patches
- Correct query for PGSQL

* Tue Jun 26 2012 Stephen Herr <sherr@redhat.com> 1.8.42-1
- 835676 - man page fix and root-level user warning for rhn-satellite-exporter

* Tue Jun 26 2012 Michael Mraka <michael.mraka@redhat.com> 1.8.41-1
- 833686 - don't open file if path is None

* Tue Jun 26 2012 Michael Mraka <michael.mraka@redhat.com> 1.8.40-1
- removed dead code backend.listChannel()

* Fri Jun 22 2012 Jan Pazdziora 1.8.39-1
- 712313 - Add installed size to repodata

* Fri Jun 22 2012 Michael Mraka <michael.mraka@redhat.com> 1.8.38-1
- fixed usage of path macros
- removed -xp subpackage
- removed dead code for /XP handler
- removed unused /XP handler

* Fri Jun 22 2012 Michael Mraka <michael.mraka@redhat.com> 1.8.37-1
- 811646 - handle locally exception in entitle_server()
- don't pass the same parameter twice
- 811646 - made error message more detailed

* Mon Jun 18 2012 Michael Mraka <michael.mraka@redhat.com> 1.8.36-1
- removed API for v1 clients

* Fri Jun 15 2012 Michael Mraka <michael.mraka@redhat.com> 1.8.35-1
- fixed Instance of 'deb_Header' has no 'keys' member
- removed unreachable code

* Tue Jun 12 2012 Tomas Lestach <tlestach@redhat.com> 1.8.34-1
- 804106 - do not entitle virt guests twice during registration

* Tue Jun 05 2012 Michael Mraka <michael.mraka@redhat.com> 1.8.33-1
- removed support for Red Hat Linux 6.2 and 7.[0123]

* Tue Jun 05 2012 Miroslav Suchý <msuchy@redhat.com> 1.8.32-1
- fix wrong transaction name in unsubscribe_channels (mc@suse.de)

* Tue Jun 05 2012 Jan Pazdziora 1.8.31-1
- No longer building spacewalk-backend-sql-oracle on Fedora 17+.

* Mon Jun 04 2012 Miroslav Suchý <msuchy@redhat.com> 1.8.30-1
- Add support for studio image deployments (backend) (jrenner@suse.de)

* Fri Jun 01 2012 Michael Mraka <michael.mraka@redhat.com> 1.8.29-1
- print reasonable error message when something wrong with repo

* Tue May 22 2012 Jan Pazdziora 1.8.28-1
- decode unicode string on IDN machines
- %%defattr is not needed since rpm 4.4

* Fri May 18 2012 Michael Mraka <michael.mraka@redhat.com> 1.8.27-1
- 822620 - lookup packages only from correct org

* Fri May 11 2012 Michael Mraka <michael.mraka@redhat.com> 1.8.26-1
- use ANSI sql syntax

* Fri May 04 2012 Michael Mraka <michael.mraka@redhat.com> 1.8.25-1
- update.xml contains epoch='0' even for packages which epoch is NULL

* Fri May 04 2012 Jan Pazdziora 1.8.24-1
- No need to be autonomous when inserting to rhnArchType, only satellite-sync
  does it.

* Mon Apr 30 2012 Simon Lukasik <slukasik@redhat.com> 1.8.23-1
- Assign a dummy profile when none is selected. (slukasik@redhat.com)
- xccdf_eval should not send null value (slukasik@redhat.com)
- Removing unhelpful assignment. (slukasik@redhat.com)

* Fri Apr 27 2012 Jan Pazdziora 1.8.22-1
- 815964 - update monitoring probes in small batches to reduce the chance of a
  deadlock (sherr@redhat.com)

* Tue Apr 24 2012 Michael Mraka <michael.mraka@redhat.com> 1.8.21-1
- 807962 - raise SQLSchemaError alike oracle driver does

* Fri Apr 20 2012 Miroslav Suchý <msuchy@redhat.com> 1.8.20-1
- 805582 - fix sql query with --use-sync-date and --start-date of rhn-
  satellite-exporter

* Tue Apr 17 2012 Jan Pazdziora 1.8.19-1
- The mod_wsgi insists on having something after the numeric value on the
  Status line.
- Workaround httplib in 2.4 which did not have the responses dictionary.
- 812789 - write nicer error message in case you are missing rpm files
  (msuchy@redhat.com)

* Mon Apr 16 2012 Jan Pazdziora 1.8.18-1
- Sadly, even if cobbler 2.2 is in EPELs, it is not in Fedora -- we need to
  require just 2.0.

* Mon Apr 16 2012 Miroslav Suchý <msuchy@redhat.com> 1.8.17-1
- add man page for --use-rhn-date and --use-sync-date
- 805582 - include even package which does not belong to errata
- 805582 - introduce new option --whole-errata to exporter

* Fri Apr 13 2012 Jan Pazdziora 1.8.16-1
- 812329 - adding PostgreSQL configuration and log files to the debug.
- 812329 - updating rhn-charsets man page -- update list of value names, no
  command line options.
- 812329 - make rhn-charsets working on PostgreSQL as well; the output format
  changed even for Oracle.
- 812329 - add sudoers.d to the debug, there can be important information
  there.
- 812329 - The /etc/tnsnames.ora file might not exists.

* Fri Apr 13 2012 Jan Pazdziora 1.8.15-1
- With cobbler 2.2 landing in EPEL 5, we need to move to mod_wsgi with
  Spacewalk backend even on RHEL 5.

* Wed Apr 11 2012 Stephen Herr <sherr@redhat.com> 1.8.14-1
- 786705 - Update config default to preserve base channel on reactivation
  (sherr@redhat.com)

* Tue Apr 10 2012 Jan Pazdziora 1.8.13-1
- rhn-schema-stats: update manual page (mzazrivec@redhat.com)
- rhn-schema-stats: support for PostgreSQL (mzazrivec@redhat.com)
- rhn-db-stats: update manual page (mzazrivec@redhat.com)
- rhn-db-stats: support for PostgreSQL (mzazrivec@redhat.com)

* Thu Apr 05 2012 Jan Pazdziora 1.8.12-1
- 809936 - we need to insert NULLs to avoid vn_rhnserverhistory_details.

* Tue Apr 03 2012 Jan Pazdziora 1.8.11-1
- Fixing typo in spacewalk-remove-channel man page.

* Fri Mar 30 2012 Stephen Herr <sherr@redhat.com> 1.8.10-1
- 808516 - When importing channeldumps from Sat 5.3 or older we should assume
  sha1 checksum type (sherr@redhat.com)
- 805012 - check channel permissions when unsubscribing a channel
  (mzazrivec@redhat.com)

* Fri Mar 30 2012 Jan Pazdziora 1.8.9-1
- CVE-2012-1145, 800688 - check the result of parseServ operation.
- Truncate data which are longer than db allows (slukasik@redhat.com)

* Thu Mar 29 2012 Simon Lukasik <slukasik@redhat.com> 1.8.8-1
- Store also @idref of xccdf:rule-result element (slukasik@redhat.com)
- We want to store all idents per rule-result (slukasik@redhat.com)
- PostgreSQL 9.x does not like alias without AS, the alias not needed in the
  end. (jonathan.hoser@helmholtz-muenchen.de)

* Wed Mar 21 2012 Jan Pazdziora 1.8.7-1
- Avoid printing "None" when uninitialized value is found.
- The parameter/option is traceback_mail.

* Mon Mar 19 2012 Jan Pazdziora 1.8.6-1
- Avoid unlink after move.
- 521764 - use runuser instead of su (msuchy@redhat.com)

* Fri Mar 16 2012 Jan Pazdziora 1.8.5-1
- 804036 - need to use timestamp datatype to preserve the precision.

* Fri Mar 16 2012 Jan Pazdziora 1.8.4-1
- 802688 - Forcing empty strings to be Nones.

* Wed Mar 14 2012 Jan Pazdziora 1.8.3-1
- 803230 - cast to string to force lookup_evr prototype.
- 798401 - use --debug-level parameter (msuchy@redhat.com)

* Fri Mar 09 2012 Miroslav Suchý 1.8.2-1
- spacewalk-repo-sync documentation fix : add include/exclude options to
  manpage (shardy@redhat.com)
- add default value for taskomatic.channel_repodata_workers

* Mon Mar 05 2012 Michael Mraka <michael.mraka@redhat.com> 1.8.1-1
- login(), logout() moved to spacewalk.common.cli
- added cli module to rpm
- created module for usefull cli functions

* Fri Mar 02 2012 Michael Mraka <michael.mraka@redhat.com> 1.7.38-1
- channel id have to be number

* Fri Mar 02 2012 Jan Pazdziora 1.7.37-1
- Update the copyright year info.

* Tue Feb 28 2012 Jan Pazdziora 1.7.36-1
- Update .po and .pot files for spacewalk-backend.
- Download translations from Transifex for spacewalk-backend.
- Remove unstructured debugging outputs. (slukasik@redhat.com)

* Tue Feb 28 2012 Michael Mraka <michael.mraka@redhat.com> 1.7.35-1
- fixed 'speeded up searching whether package is already synced'

* Tue Feb 28 2012 Jan Pazdziora 1.7.34-1
- Avoid vn_rhnpackageevr_epoch violation.

* Mon Feb 27 2012 Simon Lukasik <slukasik@redhat.com> 1.7.33-1
- OpenSCAP integration -- Backend API interface. (slukasik@redhat.com)
- convert empty string to NULL for postgresql (michael.mraka@redhat.com)

* Mon Feb 27 2012 Michael Mraka <michael.mraka@redhat.com> 1.7.32-1
- use already known channel id
- speeded up searching whether package is already synced

* Mon Feb 27 2012 Michael Mraka <michael.mraka@redhat.com> 1.7.31-1
- merged solve_dependencies_arch() and solve_dependencies()
- merged listChannelsSource() and listChannels()

* Fri Feb 24 2012 Michael Mraka <michael.mraka@redhat.com> 1.7.30-1
- 727979 - don't hardcode package suffix

* Thu Feb 23 2012 Michael Mraka <michael.mraka@redhat.com> 1.7.29-1
- removed unused pygettext.py
- we are now just GPL

* Wed Feb 22 2012 Michael Mraka <michael.mraka@redhat.com> 1.7.26-1
- diffing packages speedup on postgresql

* Wed Feb 22 2012 Michael Mraka <michael.mraka@redhat.com> 1.7.25-1
- fixed pylint error in rpm check
- parseRPMFilename() should stay in server/rpmLib

* Wed Feb 22 2012 Michael Mraka <michael.mraka@redhat.com> 1.7.24-1
- import rhnLog stuff once
- moved parseRPMName() from server/rhnLib to common/rhnLib

* Mon Feb 20 2012 Michael Mraka <michael.mraka@redhat.com> 1.7.23-1
- fixed up2date --show-available on PG

* Fri Feb 17 2012 Michael Mraka <michael.mraka@redhat.com> 1.7.22-1
- wsgi should be pylint clean from now
- pylint cleanup in backend/wsgi
* Fri Feb 17 2012 Michael Mraka <michael.mraka@redhat.com> 1.7.21-1
- insert empty strings as NULL for postgresql

* Wed Feb 15 2012 Michael Mraka <michael.mraka@redhat.com> 1.7.20-1
- use spacewalk-pylint for coding style check
- fixed pylint errors
- removed unused function

* Fri Feb 10 2012 Michael Mraka <michael.mraka@redhat.com> 1.7.19-1
- empty epoch have to be None
- compute payload_size including its header
- idn_ascii_to_pune() expects string not list
- made mod_wsgi configuration consistent with mod_python

* Wed Feb 08 2012 Michael Mraka <michael.mraka@redhat.com> 1.7.18-1
- added description to pushed debian packages

* Tue Feb 07 2012 Michael Mraka <michael.mraka@redhat.com> 1.7.17-1
- fixed KeyError during deb package push
- fixed ERROR: unhandled exception occurred: ('epoch').
- fixed InvalidPackageErrorduring push of deb package
- converted rhnpush to use A_Package interface

* Mon Feb 06 2012 Michael Mraka <michael.mraka@redhat.com> 1.7.16-1
- fixed rpmbuild on RHEL5

* Mon Feb 06 2012 Michael Mraka <michael.mraka@redhat.com> 1.7.15-1
- fixed nsglms errors
- fixed pylint error on Fedora 16
- fixed tempfile error on RHEL5

* Sat Feb 04 2012 Michael Mraka <michael.mraka@redhat.com> 1.7.14-1
- fixed macros in changelog
- check common/* for pylint errors
- fixed pylint errors and warnings in common/*.py

* Fri Feb 03 2012 Michael Mraka <michael.mraka@redhat.com> 1.7.13-1
- simplified checksum_exists condition
- merged duplicated h.execute() call
- version and release should be strings, epoch should be None or string
- modified RPM/MPM/DEB package for payload_checksum
- generic code to compute checksum of package
- spacewalk-repo-sync updated to use new package object
- created DEB_Package
- moved InvalidPackageError to rhn_pkg
- created RPM_Package
- create proper package object
- compute checksum while saving payload
- rewritten package_push handler to use package object
- created virtual class for RPM/MPM/DEB packages

* Thu Feb 02 2012 Jan Pazdziora 1.7.12-1
- Call the test entitlement count check for satellite-sync as well.

* Wed Feb 01 2012 Aron Parsons <parsonsa@bit-sys.com> 1.7.11-1
- fix incorrect parsing of errata bug data on import (parsonsa@bit-sys.com)

* Thu Jan 26 2012 Michael Mraka <michael.mraka@redhat.com> 1.7.10-1
- fixed rhnpush ERROR: unhandled exception occurred: (timed out)

* Tue Jan 24 2012 Michael Mraka <michael.mraka@redhat.com> 1.7.9-1
- Use shutil instead of os to push packages

* Mon Jan 23 2012 Aron Parsons <aronparsons@gmail.com> 1.7.8-1
- use the correct tag for the bugzilla href field (aronparsons@gmail.com)

* Mon Jan 23 2012 Michael Mraka <michael.mraka@redhat.com> 1.7.7-1
- 756918 - workaround for package_group issue

* Tue Jan 17 2012 Michael Mraka <michael.mraka@redhat.com> 1.7.6-1
- use name_ids to speedup reposync

* Mon Jan 16 2012 Miroslav Suchý 1.7.5-1
- Avoing rhnChecksum_seq.nextval Oracle syntax.

* Tue Jan 10 2012 Jan Pazdziora 1.7.4-1
- Revert "695282 - censor password from registration.reserve_user if it appears
  in TB"
- 749890 - setting up seclist in reserve_user, new_system, and
  new_system_user_pass.

* Thu Jan 05 2012 Jan Pazdziora 1.7.3-1
- Removing the debugging prints.
- removed dead code (michael.mraka@redhat.com)

* Tue Jan 03 2012 Michael Mraka <michael.mraka@redhat.com> 1.7.2-1
- code cleanup
- removed dead remaining_subscriptions()

* Thu Dec 22 2011 Jan Pazdziora 1.7.1-1
- Check for channel family entitlement counts.
- Also show what the certificate slot is called in the WebUI.
- Better explanation of slot changes.

* Wed Dec 21 2011 Milan Zazrivec <mzazrivec@redhat.com> 1.6.66-1
- update copyright info

* Wed Dec 21 2011 Milan Zazrivec <mzazrivec@redhat.com> 1.6.65-1
- updated translations

* Fri Dec 16 2011 Jan Pazdziora 1.6.64-1
- 756918 - cookie can be empty string, avoid having it as string "None" in the
  dump.

* Fri Dec 16 2011 Jan Pazdziora 1.6.63-1
- Allow systemid to be unicode.
- Revert "always return RPC data in plain string (utf-8 encoded)"

* Thu Dec 15 2011 Michael Mraka <michael.mraka@redhat.com> 1.6.62-1
- persistdir have to be set before pkgdir
- call sync() which does the real work

* Thu Dec 15 2011 Michael Mraka <michael.mraka@redhat.com> 1.6.61-1
- 676369 - create pkgdir with appropriate user and group
- 676369 - put downloaded packages into stage

* Wed Dec 14 2011 Jan Pazdziora 1.6.60-1
- 731912 - do not skip base channel detection based just on release change
  (tlestach@redhat.com)

* Tue Dec 13 2011 Michael Mraka <michael.mraka@redhat.com> 1.6.59-1
- 747631 - exit loop when all packages are finished

* Mon Dec 12 2011 Michael Mraka <michael.mraka@redhat.com> 1.6.58-1
- use global LOCK
- use systemExit instead of calling sys.stderr.write directly
- move repository setup to a separate method
- word-wrap to <80 chars and fix string concatenation
- CACHE_DIR is a constant so we declare it at the top of the file
- fixed indentation and whitespace
- move third-party module import yum lower

* Fri Dec 09 2011 Michael Mraka <michael.mraka@redhat.com> 1.6.57-1
- postgresql bytea doesn't like backslashes

* Fri Dec 09 2011 Jan Pazdziora 1.6.56-1
- remove use of deprecated `apply` function (iartarisi@suse.cz)
- move comment to its proper place (iartarisi@suse.cz)
- fix indentation, whitespace and string concatenation (iartarisi@suse.cz)
- get the repo_type as an argument instead of reading it from the instance attr
  (iartarisi@suse.cz)
- move option parsing from reposync.py to the spacewalk-repo-sync script
  (iartarisi@suse.cz)
- use the print_msg function instead of print to also log the message
  (iartarisi@suse.cz)
- use new-style classes (iartarisi@suse.cz)
- remove unused `traceback` import and arrange std lib modules one per line
  (iartarisi@suse.cz)
- moved standard library imports to the top of the file (iartarisi@suse.cz)
- remove useless check for importing module (iartarisi@suse.cz)
- simplified systemExit function with what we use (iartarisi@suse.cz)
- Catch any psycopg2 errors and reraise them as sql_base.SQLError, in functions
  and procedures.

* Thu Dec 08 2011 Michael Mraka <michael.mraka@redhat.com> 1.6.55-1
- 676369 - directory may not exist

* Wed Dec 07 2011 Michael Mraka <michael.mraka@redhat.com> 1.6.54-1
- removed dead (commented out) code
- removed deprecated apply() function
- 760892 - set selinux=None if selinux is disabled

* Tue Dec 06 2011 Michael Mraka <michael.mraka@redhat.com> 1.6.53-1
- 676369 - set pkgdir directly not via private API
- 621166 - let's enable yum_src tuning (via config file)

* Tue Dec 06 2011 Miroslav Suchý 1.6.52-1
- IPv6: order network interaces
- IPv6: implement macro rhn.system.net_interface.ip6_netmask for config files
  templates
- IPv6: implement macro rhn.system.net_interface.ip6_address for config files
  templates

* Mon Dec 05 2011 Miroslav Suchý 1.6.51-1
- IPv6: fix current macros for IPv4

* Mon Dec 05 2011 Jan Pazdziora 1.6.50-1
- We cannot rely on the order of returned records when ORDER BY clause is not
  used.
- IPv6: store NetIfaceInformation into __hardware (msuchy@redhat.com)
- print better representation to help debugging (msuchy@redhat.com)

* Mon Dec 05 2011 Michael Mraka <michael.mraka@redhat.com> 1.6.49-1
- 676369 - sync packages directly to /var/satellite
- 676369 - move package to the final location
- 676369 - create tempfile under /var/satellite
- uploadPackage* function have been deprecated long time before Satellite 4.0
- read payload directly from inputstream

* Mon Dec 05 2011 Jan Pazdziora 1.6.48-1
- _query_get_slot_types not used, removing.
- IPv6: add new macro rhn.system.ip6_address for templates of configuration
  files (msuchy@redhat.com)
- cleaned up duplicated code (michael.mraka@redhat.com)

* Tue Nov 29 2011 Miroslav Suchý 1.6.47-1
- IPv6: filter out params, which are not used in query
- IPv6: do not pass to oracle more params than is necessary
- IPv6: if there is no data, do not try to access it
- IPv6: do not call constructor in reload
- IPv6: change backend to store IPv6 interfaces into DB
- IPv6: __load_from_db: load devices using its method save()

* Tue Nov 29 2011 Michael Mraka <michael.mraka@redhat.com> 1.6.46-1
- removed dead function

* Mon Nov 28 2011 Miroslav Suchý 1.6.45-1
- fix typos in boolean variables (mc@suse.de)
- add missing import (mc@suse.de)

* Mon Nov 28 2011 Michael Mraka <michael.mraka@redhat.com> 1.6.44-1
- having a table twice in select is mostly a bug

* Fri Nov 25 2011 Miroslav Suchý 1.6.43-1
- Ubuntu send request for translations, send 404 back and do not raise
  traceback (msuchy@redhat.com)
- Take Debian's alternative package names into account (slukasik@redhat.com)

* Wed Nov 23 2011 Aron Parsons <parsonsa@bit-sys.com> 1.6.42-1
- improve performance of query_client_get_file on PostgreSQL (parsonsa@bit-
  sys.com)

* Wed Nov 23 2011 Jan Pazdziora 1.6.41-1
- Need to name a subselect.

* Tue Nov 15 2011 Miroslav Suchý 1.6.40-1
- move common code to common function

* Tue Nov 15 2011 Michael Mraka <michael.mraka@redhat.com> 1.6.39-1
- 738999 - aliases in update don't work

* Fri Nov 04 2011 Milan Zazrivec <mzazrivec@redhat.com> 1.6.38-1
- 679335 - remove osa-dispatcher login credentials from rhn.conf

* Wed Nov 02 2011 Michael Mraka <michael.mraka@redhat.com> 1.6.37-1
- support V4 RSA signatures

* Fri Oct 28 2011 Jan Pazdziora 1.6.36-1
- 600527 - during kickstart, check if at least one activation key allows config
  files to be deployed upon registration.
- typo fix (mzazrivec@redhat.com)

* Mon Oct 24 2011 Michael Mraka <michael.mraka@redhat.com> 1.6.35-1
- 731692 - make number formating consistent across all units

* Tue Oct 18 2011 Miroslav Suchý 1.6.34-1
- 745102 - unify handlers of nullable columns

* Tue Oct 18 2011 Michael Mraka <michael.mraka@redhat.com> 1.6.33-1
- package filters can be stored in database now

* Mon Oct 17 2011 Jan Pazdziora 1.6.32-1
- add an 'xmlrpc.errata.patch_names' capability (iartarisi@suse.cz)
- 600555 - removing the Management word from the error message because it is
  not Management entitlements we might be having problems with.
- consistent spacing (mzazrivec@redhat.com)

* Fri Oct 14 2011 Martin Minar <mminar@redhat.com> 1.6.31-1
- 745102 - if ip address is not set, convert "" to null (msuchy@redhat.com)

* Tue Oct 11 2011 Miroslav Suchý 1.6.30-1
- 745102 - accept IPv6 address in NETINFO record

* Tue Oct 11 2011 Miroslav Suchý 1.6.29-1
- 743259 - hasCapability is driven by version, not by value

* Mon Oct 10 2011 Jan Pazdziora 1.6.28-1
- 433325 - do not allow to register system with profile name less then 3
  characters (msuchy@redhat.com)

* Fri Oct 07 2011 Michael Mraka <michael.mraka@redhat.com> 1.6.27-1
- 622490 - even if parent channel isn't in dump there might be some child
  channels
- 743259 - send IPv6 addresses only if server support it
- encode string to utf-8 before writing to output

* Tue Oct 04 2011 Miroslav Suchý 1.6.26-1
- 742905 - if thread will throw traceback do not forget to release lock, so
  other threads can continue
- 229836 - allow empty prefix for user

* Mon Oct 03 2011 Jan Pazdziora 1.6.25-1
- removed dead exception (michael.mraka@redhat.com)
- removed dead queries (michael.mraka@redhat.com)
- made syncCert() more readable (michael.mraka@redhat.com)

* Fri Sep 30 2011 Michael Mraka <michael.mraka@redhat.com> 1.6.24-1
- 740542 - don't use executemany for queries with blobs

* Fri Sep 30 2011 Jan Pazdziora 1.6.23-1
- 621531 - update the path in the man page, plus some polishing.
- 621531 - update backend rhnConfig to use the new /usr/share/rhn/config-
  defaults location.
- 621531 - move /etc/rhn/default to /usr/share/rhn/config-defaults (backend).

* Wed Sep 28 2011 Aron Parsons <parsonsa@bit-sys.com> 1.6.22-1
- use COALESCE instead of NVL for compatibility with PostgreSQL (parsonsa@bit-
  sys.com)

* Thu Sep 22 2011 Aron Parsons <parsonsa@bit-sys.com> 1.6.21-1
- fix broken --list-channels option (parsonsa@bit-sys.com)
- Fix nvl2/case conversion (Joshua.Roys@gtri.gatech.edu)

* Mon Sep 19 2011 Michael Mraka <michael.mraka@redhat.com> 1.6.20-1
- 732325 - nvl2 replace with ANSI case

* Mon Sep 19 2011 Michael Mraka <michael.mraka@redhat.com> 1.6.19-1
- implemented Database.execute()

* Tue Sep 13 2011 Michael Mraka <michael.mraka@redhat.com> 1.6.18-1
- 736127 - fixed /var/log/rhn/rhn_server_xmlrpc.log does not log IP addresses

* Mon Sep 12 2011 Miroslav Suchý 1.6.17-1
- add missing import sys

* Fri Sep 09 2011 Michael Mraka <michael.mraka@redhat.com> 1.6.16-1
- small reposync speedup

* Fri Sep 02 2011 Michael Mraka <michael.mraka@redhat.com> 1.6.15-1
- 735059 - modified TableInsert to use our direct blob insert

* Thu Sep 01 2011 Michael Mraka <michael.mraka@redhat.com> 1.6.14-1
- implemented include/exclude package filtering for spacewalk-repo-sync

* Thu Aug 25 2011 Michael Mraka <michael.mraka@redhat.com> 1.6.13-1
- fixed package lookup

* Fri Aug 19 2011 Michael Mraka <michael.mraka@redhat.com> 1.6.12-1
- 593402 - cobbler-web is known to break our configuration

* Thu Aug 18 2011 Miroslav Suchý 1.6.11-1
- 723856 - remove unused variable
- if we use 1024 as base, we should use kiB, MiB, GiB
- 731692 - correct output of number beyond decimal point in sat-sync

* Thu Aug 18 2011 Tomas Lestach <tlestach@redhat.com> 1.6.10-1
- 658533 - remove default currency from backend part of rhn.conf
  (tlestach@redhat.com)

* Tue Aug 16 2011 Michael Mraka <michael.mraka@redhat.com> 1.6.9-1
- 730452 - fixed table aliasses

* Mon Aug 15 2011 Miroslav Suchý 1.6.8-1
- make satCerts.py work on PostgreSQL

* Fri Aug 12 2011 Miroslav Suchý 1.6.7-1
- add missing import - sys

* Thu Aug 11 2011 Miroslav Suchý 1.6.6-1
- True and False constants are defined since python 2.4
- do not mask original error by raise in execption

* Fri Aug 05 2011 Simon Lukasik <slukasik@redhat.com> 1.6.5-1
- 725637 - documentation should correspond with the behavior
  (slukasik@redhat.com)

* Wed Aug 03 2011 Simon Lukasik <slukasik@redhat.com> 1.6.4-1
- In any case, do not attempt to remove /var/satellite (slukasik@redhat.com)
- extract method: unlink_package_file (slukasik@redhat.com)
- 701232 - remove unnecessary directories (slukasik@redhat.com)
- remove unused imports (slukasik@redhat.com)

* Tue Aug 02 2011 Simon Lukasik <slukasik@redhat.com> 1.6.3-1
- 673694 - process also child channels of custom channels (slukasik@redhat.com)

* Wed Jul 27 2011 Michael Mraka <michael.mraka@redhat.com> 1.6.2-1
- import xmlrpclib directly
- Applying the encoding fix to copyright as well.

* Fri Jul 22 2011 Jan Pazdziora 1.6.1-1
- We only support version 5 and newer of RHEL, removing conditions for old
  versions.
- We only support version 14 and newer of Fedora, removing conditions for old
  versions.

* Tue Jul 19 2011 Jan Pazdziora 1.5.45-1
- Updating the copyright years.

* Tue Jul 19 2011 Jan Pazdziora 1.5.44-1
- Merging Transifex changes for spacewalk-backend.
- New translations from Transifex for spacewalk-backend.
- Download translations from Transifex for spacewalk-backend.

* Tue Jul 19 2011 Jan Pazdziora 1.5.43-1
- Adding the spacewalk-backend-server.pot to repo.

* Tue Jul 19 2011 Jan Pazdziora 1.5.42-1
- update .po and .pot files for spacewalk-backend

* Fri Jul 15 2011 Jan Pazdziora 1.5.41-1
- do not use deprecated module "string" (msuchy@redhat.com)

* Wed Jul 13 2011 Jan Pazdziora 1.5.40-1
- 633400 - rhncfg-client lists lower-ranked config channel for file
  (mmello@redhat.com)

* Wed Jul 13 2011 Miroslav Suchý 1.5.39-1
- 695282 - censor password from registration.reserve_user if it appears in TB

* Mon Jul 11 2011 Miroslav Suchý 1.5.38-1
- optparse is here since python 2.3 - remove optik (msuchy@redhat.com)

* Fri Jul 08 2011 Miroslav Suchý 1.5.37-1
- do not log every action_extra_data as error (msuchy@redhat.com)

* Wed Jun 22 2011 Miroslav Suchý 1.5.36-1
- in sat-sync ETA cut off miliseconds (msuchy@redhat.com)
- make sat-sync ETA more precise (msuchy@redhat.com)

* Tue Jun 21 2011 Jan Pazdziora 1.5.35-1
- 676937 - allow to export all channels (msuchy@redhat.com)
- export from hosted does not know soft dependecies (msuchy@redhat.com)

* Mon Jun 13 2011 Jan Pazdziora 1.5.34-1
- 711805 - explicitly define the boolean behaviour of the object.

* Thu Jun 09 2011 Jan Pazdziora 1.5.33-1
- Fixing it's -> its typo.
- merge child_ids into the list, don't make it a list item
  (michael.mraka@redhat.com)

* Thu Jun 02 2011 Jan Pazdziora 1.5.32-1
- added errata.getErrataNamesById function to the API (iartarisi@suse.cz)

* Wed Jun 01 2011 Jan Pazdziora 1.5.31-1
- Fixing synopsis and example of spacewalk-repo-sync man page.

* Fri May 27 2011 Jan Pazdziora 1.5.30-1
- download packages in 4 simultanous threads (msuchy@redhat.com)

* Wed May 25 2011 Michael Mraka <michael.mraka@redhat.com> 1.5.29-1
- timestamps expects YYYYMMDDHHMISS
- fixed table aliases

* Tue May 24 2011 Jan Pazdziora 1.5.28-1
- We need to specifically check for None when calling decode.

* Fri May 20 2011 Jan Pazdziora 1.5.27-1
- Removing %%{pythonrhnroot}/common/UserDictCase.py* from %%files.

* Fri May 20 2011 Michael Mraka <michael.mraka@redhat.com> 1.5.26-1
- package path should contain epoch
- 694735 - incremental exports: honor rhn_date / sync_date for ks files

* Fri May 20 2011 Michael Mraka <michael.mraka@redhat.com> 1.5.25-1
- merged backend/common/UserDictCase.py into rhnlib/rhn/UserDictCase.py

* Thu May 19 2011 Michael Mraka <michael.mraka@redhat.com> 1.5.24-1
- 705002 - made query pg compatible

* Wed May 18 2011 Miroslav Suchý 1.5.23-1
- do not remove /var/satellite/redhat directory, satellite-sync expect it
- add missing function to pg Cursor
- 217531 - fix package count
- Refactoring of make_evr made MakeEvrError unused, removing.
- Removal of create_channel_families and create_channels made InvalidEntryError
  unused, removing.
- 702684 - made MPM_Header compatible with RPM_Header

* Mon May 16 2011 Michael Calmer <mc@suse.de> 1.5.22-1
- inherit from DependencyItem like other dep classes (mc@suse.de)
- test if checksum_type exists before accessing it (mc@suse.de)
- use fix_encoding method (mc@suse.de)
- fix encoding of package summary and description (mc@suse.de)

* Fri May 13 2011 Jan Pazdziora 1.5.21-1
- 698567 - give the transaction that we have to use to read the file header a
  sandbox database.

* Fri May 13 2011 Miroslav Suchý 1.5.20-1
- 695651 - mod_wsgi change header, flip it back to what we expect
  (msuchy@redhat.com)
- sgmlop parser could not return data in utf-8 (msuchy@redhat.com)
- 695651 - mimic req.connection.local_addr from mod_python (msuchy@redhat.com)

* Mon May 09 2011 Jan Pazdziora 1.5.19-1
- rhn-satellite-exporter with start-date and end-date (jbrazdil@redhat.com)
- fix utf-8 in emails (msuchy@redhat.com)

* Mon May 09 2011 Jan Pazdziora 1.5.18-1
- fix satsync with older spacewalk versions not providing weak deps
  (mc@suse.de)

* Mon May 09 2011 Michael Mraka <michael.mraka@redhat.com> 1.5.17-1
- only one package per NVREA can be in channel, unlink the old one first
- link package also when the checksum has changed

* Thu May 05 2011 Miroslav Suchý 1.5.16-1
- 683200 - send emails as utf-8
- 683200 - convert hostname in subject from pune to unicode
- localize satsync messages
- provide estimation about remaining time for downloading rpm
- do not test if rhnParent can handle session caching

* Wed May 04 2011 Michael Mraka <michael.mraka@redhat.com> 1.5.15-1
- some wierd packages have files in iso8859-1 not utf-8

* Mon May 02 2011 Michael Mraka <michael.mraka@redhat.com> 1.5.14-1
- 701297 - don't try to read rpm header from mpm package

* Mon May 02 2011 Jan Pazdziora 1.5.13-1
- Method reload_packages not used in our code, removing.
- Removal of ReleaseChannelMapImport makes processReleaseChannelMap unused,
  removing.

* Fri Apr 29 2011 Michael Mraka <michael.mraka@redhat.com> 1.5.12-1
- 696970 - disabled localization

* Mon Apr 25 2011 Jan Pazdziora 1.5.11-1
- workaround yum.update_md.UpdateNotice, which in rhel5 does not have
  __setitem__ (msuchy@redhat.com)
- pass pattern to the query (michael.mraka@redhat.com)

* Mon Apr 18 2011 Michael Mraka <michael.mraka@redhat.com> 1.5.10-1
- 620486 - errata xml caching doesn't work for cloned channels
- fd's for already seen packages should be also closed
- 694735 - export ks files based on ks tree's last_modified
- removing curr_cfps since it is never used
- remove duplicate code

* Fri Apr 15 2011 Jan Pazdziora 1.5.9-1
- use RPMTAG numbers instead of names. (mc@suse.de)
- more weak deps stuff (mc@suse.de)
- implement weak dependencies (mc@suse.de)

* Thu Apr 14 2011 Jan Pazdziora 1.5.8-1
- 604175 - add option --include-custom-channels to satellite-sync which will
  sync all existing custom channels as well (unless -c is used).

* Wed Apr 13 2011 Jan Pazdziora 1.5.7-1
- Need to try cElementTree from xml.etree for RHEL 6.0 and SLES 11.
- made insert work both in postgresql and oracle (michael.mraka@redhat.com)

* Tue Apr 12 2011 Jan Pazdziora 1.5.6-1
- CVE-2010-1171 / 584118 - removing the channel /APP handler.

* Tue Apr 12 2011 Jan Pazdziora 1.5.5-1
- As cElementTree_iterparse is not available on old yums, fallback to
  cElementTree if needed.

* Tue Apr 12 2011 Michael Mraka <michael.mraka@redhat.com> 1.5.4-1
- fixed errata export / import

* Mon Apr 11 2011 Michael Mraka <michael.mraka@redhat.com> 1.5.3-1
- fixed sysdate (PG)
- fixed non-numeric revision (PG)
- unified_diff.next() throws StopIteration when there's no difference

* Mon Apr 11 2011 Michael Mraka <michael.mraka@redhat.com> 1.5.2-1
- import blob directly (PG)
- postgresql doesn't understand for update of column (PG)

* Mon Apr 11 2011 Michael Mraka <michael.mraka@redhat.com> 1.5.1-1
- fixed test_timestamp_3
- fixed packaging after spacewalk/common removal
- put spacewalk/common/* and common/* together
- fixed some more imports from spacewalk.common
- removed implicit import of rhnLog from spacewalk.common
- removed implicit import of rhnConfig from spacewalk.common
- removed duplicated import
- removed implicit import of rhnException from spacewalk.common
- removed implicit import of rhnTB from spacewalk.common
- removed implicit import of rhnException from spacewalk.common
- removed implicit import of RPC_Base from spacewalk.common
- removed implicit import of UserDictCase from spacewalk.common
- remove duplicate PREFIX for locale installation

* Fri Apr 08 2011 Miroslav Suchý 1.4.35-1
- fixed typo (michael.mraka@redhat.com)

* Fri Apr 08 2011 Michael Mraka <michael.mraka@redhat.com> 1.4.34-1
- having table twice in a select is generally not a good idea
- replaced (+) with ANSI left join (PG)
- merged _query_get_file_* which differ only in a single condition

* Fri Apr 08 2011 Jan Pazdziora 1.4.33-1
- implement updateinfo => Errata import for spacewalk-repo-sync (mc@suse.de)

* Fri Apr 08 2011 Miroslav Suchý 1.4.32-1
- fix cs translation (msuchy@redhat.com)

* Fri Apr 08 2011 Michael Mraka <michael.mraka@redhat.com> 1.4.31-1
- replaced (+) with ANSI left join (PG)

* Fri Apr 08 2011 Miroslav Suchý 1.4.30-1
- Revert "idn_unicode_to_pune() have to return string" (msuchy@redhat.com)
- update copyright years (msuchy@redhat.com)
- download spacewalk.spacewalk-backend from Transifex (msuchy@redhat.com)

* Thu Apr 07 2011 Michael Mraka <michael.mraka@redhat.com> 1.4.29-1
- fixed variable name

* Wed Apr 06 2011 Michael Mraka <michael.mraka@redhat.com> 1.4.28-1
- 663326 - return doesn't correctly trigger releaseLOCK()
- 663326 - prevent spacewalk-remove-channel to run when spacewalk-repo-sync is
  runnig

* Tue Apr 05 2011 Michael Mraka <michael.mraka@redhat.com> 1.4.27-1
- idn_unicode_to_pune() has to return string

* Tue Apr 05 2011 Jan Pazdziora 1.4.26-1
- don't try to update signatures for non-rpm packages
  (michael.mraka@redhat.com)

* Wed Mar 30 2011 Michael Mraka <michael.mraka@redhat.com> 1.4.25-1
- make_evr should accept source parameter
- call transports directly

* Wed Mar 30 2011 Miroslav Suchý 1.4.24-1
- always return RPC data in plain string (utf-8 encoded) (msuchy@redhat.com)
- 683200 - support IDN

* Wed Mar 30 2011 Jan Pazdziora 1.4.23-1
- 688626 - export md5 attribute also for objects without a checksum
  (mzazrivec@redhat.com)
- use xmlrpclib directly (msuchy@redhat.com)

* Wed Mar 23 2011 Jan Pazdziora 1.4.22-1
- fixing stray comma breaking package profile sync (jsherril@redhat.com)
- set envelope From to traceback email (msuchy@redhat.com)
- remove every reference to "up2date --register" - even in comments
  (msuchy@redhat.com)
- remove text "or up2date --register on Red Hat Enterprise Linux 3 or later"
  (msuchy@redhat.com)

* Tue Mar 15 2011 Simon Lukasik <slukasik@redhat.com> 1.4.21-1
- 687885 - do not treat expired token as a fault (slukasik@redhat.com)

* Mon Mar 14 2011 Michael Mraka <michael.mraka@redhat.com> 1.4.20-1
- no more need for special insert when diff is empty
- removed unused _query_get_output_row
- set the blob directly in insert
- support for direct blob insert for oracle
- replaced 'connect by prior' with recursive function in python
- 670793 - don't fail on non-ascii config files
- fixed virtual KVM machines in the webui

* Thu Mar 10 2011 Miroslav Suchý <msuchy@redhat.com> 1.4.19-1
- move server.mo from /usr/share/rhn/ to /usr/share/locale and rename it to
  spacewalk-backend-server
- posgtresql can't lock only one column
- replaced (+) with ansi left join - made ompare files work on postgresql
- 683546 - optparse isn't friendly to translations in unicode
- The file attribute has been renamed to filename

* Tue Mar 08 2011 Michael Mraka <michael.mraka@redhat.com> 1.4.18-1
- Fixed postgresql error in osad

* Fri Mar 04 2011 Michael Mraka <michael.mraka@redhat.com> 1.4.17-1
- removed blacklists from sync
- rhnBlacklistObsoletes is no more used
- data from blacklist.xml are unused for quite long time
- 679109 - localpath must be defined in except block

* Thu Mar 03 2011 Michael Mraka <michael.mraka@redhat.com> 1.4.16-1
- removed rpm.readHeaderFromFD(), it brokes signatures

* Wed Mar 02 2011 Michael Mraka <michael.mraka@redhat.com> 1.4.15-1
- merged/moved make_evr() implemetation into a single code
- removed duplicated fetchTraceback()
- The sanitizePath is not used after _populateFromFile removal, removing.

* Wed Mar 02 2011 Jan Pazdziora 1.4.14-1
- Prevent all nulls in a chunk (which are treated as strings) from affecting
  the subsequent chunks.
- Only try to show e.code when the exception is cx_Oracle._Error.

* Mon Feb 28 2011 Jan Pazdziora 1.4.13-1
- removed unused updateChannelFamilyInfo() (michael.mraka@redhat.com)
- removed dead function check_with_seclist() (michael.mraka@redhat.com)
- _populateFromFile() is dead after populateFromFile() removal
  (michael.mraka@redhat.com)
- populateFromFile is dead after createPackageFromFile() removal
  (michael.mraka@redhat.com)
- removed test for already removed createPackageFromFil()
  (michael.mraka@redhat.com)
- removed dead function createPackageFromFile() (michael.mraka@redhat.com)
- removed test for already removed create_channel_families()
  (michael.mraka@redhat.com)
- removed dead function create_channel_families() (michael.mraka@redhat.com)
- removed test for already removed create_channels() (michael.mraka@redhat.com)
- removed dead function create_channels() (michael.mraka@redhat.com)
- removed dead function dbiDate2timestamp() (michael.mraka@redhat.com)

* Mon Feb 28 2011 Michael Mraka <michael.mraka@redhat.com> 1.4.12-1
- reverted bask to RHEL4 rpm read header code
* Thu Feb 24 2011 Michael Mraka <michael.mraka@redhat.com> 1.4.11-1
- RPMTransaction is dead after RPMReadOnlyTransaction removal
- SharedStateTransaction is dead after RPMReadOnlyTransaction removal
- RPMReadOnlyTransaction() is dead after get_package_header() change
- use size instead of archivesize

* Thu Feb 24 2011 Michael Mraka <michael.mraka@redhat.com> 1.4.10-1
- set timeout after unsuccessful login
- removed unused/unsupported API

* Thu Feb 17 2011 Michael Mraka <michael.mraka@redhat.com> 1.4.9-1
- fixed No module named common
- 677549 - do not require spacewalk-backend-libs in the same version

* Thu Feb 10 2011 Michael Mraka <michael.mraka@redhat.com> 1.4.8-1
- fixed packaging problem

* Thu Feb 10 2011 Michael Mraka <michael.mraka@redhat.com> 1.4.7-1
- fixed leaked filedescriptor in reposync

* Thu Feb 10 2011 Simon Lukasik <slukasik@redhat.com> 1.4.6-1
- Introducing an interface common for rpm, deb and mpm packages
  (slukasik@redhat.com)
- 675912 - fixed typo (michael.mraka@redhat.com)

* Tue Feb 08 2011 Michael Mraka <michael.mraka@redhat.com> 1.4.5-1
- 517173 - unlink packages with different orgid

* Mon Feb 07 2011 Michael Mraka <michael.mraka@redhat.com> 1.4.4-1
- 675359 - modified attribute is not always present
- l10n: Updates to German (de) translation

* Fri Feb 04 2011 Michael Mraka <michael.mraka@redhat.com> 1.4.3-1
- 674510 - fixed procedure call (PG)
- 674528 - don't read signatures when there is no rpm (--no-rpms)
- With previous removals, getChannelAttribute is not used anymore, removing.
- The listChannelErrata is dead code by now (after the ISO dumper removal).
- The listChannelPackages is dead code by now (after the ISO dumper removal).
- The getKickstartTree is dead code by now (after the ISO dumper removal).
- With _lookup_last_modified gone, _lookup_last_modified_packages and
  _lookup_last_modified_ks_trees are dead code, removing.

* Fri Feb 04 2011 Michael Mraka <michael.mraka@redhat.com> 1.4.2-1
- fixed postgresql failure on RHEL6
- 590608 - nullify jabber_ids from previous registrations

* Thu Feb 03 2011 Michael Mraka <michael.mraka@redhat.com> 1.4.1-1
- shortened and narrowed package sync logic
- moved checksum logic into ContentPackage
- yum repo metadata says epoch="0" even if it's NULL
- reformated sql query
- spacewalk-repo-sync should not download package which is already on disk
- fixed duplicated code
- Bumping package versions for 1.4

* Wed Feb 02 2011 Tomas Lestach <tlestach@redhat.com> 1.3.53-1
- 671464 - prevent unsigned rpms not to be recognized as rpms
  (tlestach@redhat.com)

* Fri Jan 28 2011 Michael Mraka <michael.mraka@redhat.com> 1.3.52-1
- 671465 - fixed signature import

* Thu Jan 27 2011 Michael Mraka <michael.mraka@redhat.com> 1.3.51-1
- 671464 - get right keyid for new Fedora keys
- 671464 - get right keyid for new RHEL6 rpms
- 671464 - although RHEL6 signature is SHA256 gpg it's marked as pgp in rpm
- 671462 - fixed path in debug output

* Wed Jan 26 2011 Michael Mraka <michael.mraka@redhat.com> 1.3.50-1
- fixed error message
- 672277 - made --use-rhn-date and --use-sync-date mutually exclusive
- Report errors even when not -v was specified.

* Wed Jan 26 2011 Michael Mraka <michael.mraka@redhat.com> 1.3.49-1
- fixed AttributeError: ContentSource instance has no attribute 'proxy'
- make osa ping work properly again

* Mon Jan 24 2011 Jan Pazdziora 1.3.48-1
- do not print TB if we get unknown type (msuchy@redhat.com)
- Make rhn-schema-version work on PostgreSQL.

* Fri Jan 21 2011 Miroslav Suchý <msuchy@redhat.com> 1.3.47-1
- 657091 - honor http proxy setting for spacewalk-repo-sync

* Fri Jan 21 2011 Miroslav Suchý <msuchy@redhat.com> 1.3.46-1
- 671466 - use ansi syntax in left join

* Thu Jan 20 2011 Tomas Lestach <tlestach@redhat.com> 1.3.45-1
- updating Copyright years for year 2011 (tlestach@redhat.com)
- update .po and .pot files for spacewalk-backend (tlestach@redhat.com)

* Thu Jan 20 2011 Michael Mraka <michael.mraka@redhat.com> 1.3.44-1
- added spacewalk-data-fsck into rpm
- 670746 - fix malformed query _query_action_verify_packages

* Tue Jan 18 2011 Jan Pazdziora 1.3.43-1
- Split to just two parts.
- 670458 - check password policy only if we are really going to reserve user
  (msuchy@redhat.com)

* Tue Jan 18 2011 Michael Mraka <michael.mraka@redhat.com> 1.3.42-1
- 650165 - fixed kickstart incremental export

* Mon Jan 17 2011 Michael Mraka <michael.mraka@redhat.com> 1.3.41-1
- rpmbuid failure

* Mon Jan 17 2011 Michael Mraka <michael.mraka@redhat.com> 1.3.40-1
- 650165 - _ChannelDumper should also understand use_rhn_date
- converted comments to docstrings
- do not check throttle within each request
- fixed whitespace

* Tue Jan 11 2011 Jan Pazdziora 1.3.39-1
- Use spacewalk-sql in satwho and satpasswd, thus making it work on PostgreSQL.
- code cleanup: there is no proxy < 4.1 in real word (msuchy@redhat.com)
- I wish python had a simple ternary operator (michael.mraka@redhat.com)

* Wed Jan 05 2011 Miroslav Suchý <msuchy@redhat.com> 1.3.38-1
- 666939 - Insert current_timestamp instead of sysdate
- 666574 - autonomous_transaction not supported by PostgreSQL

* Mon Jan 03 2011 Jan Pazdziora 1.3.37-1
- With fix_url gone, exception InvalidUrlError gets unused, removing.
- 655207 - exit after unsuccessful rpm header read (mzazrivec@redhat.com)
- send with config file, its modified time (msuchy@redhat.com)
- 655207 - print the exception details into stdout (mzazrivec@redhat.com)
- hide cleartext password from traceback (michael.mraka@redhat.com)
- added overall usage summary and flex guest entitlement details to rhn-
  entitlement-report (michael.mraka@redhat.com)

* Thu Dec 30 2010 Michael Mraka <michael.mraka@redhat.com> 1.3.36-1
- fixed a lot of pylint woarnings and errors
- removed dead rhnDatabaseCache
- Allow clients to retrieve debian packages

* Sun Dec 26 2010 Jan Pazdziora 1.3.35-1
- 619083 - we will try not to stringify the types.IntType and types.FloatType.

* Thu Dec 23 2010 Jan Pazdziora 1.3.34-1
- Need to stringify the epoch.
- fix error from 3fcd9f7cf736e8e85994e45d8cd96943ab5a2832 (msuchy@redhat.com)
- move function f_date from rhn_config_management.py to fileutils.py
  (msuchy@redhat.com)

* Wed Dec 22 2010 Jan Pazdziora 1.3.33-1
- Allow clients to retrieve metadata of debian channels (slukasik@redhat.com)

* Tue Dec 21 2010 Jan Pazdziora 1.3.32-1
- Need to alias column with AS for PostgreSQL.
- use difflib instead of external "diff -u" (msuchy@redhat.com)
- move function ostr_to_sym from config_common/file_utils to spacewalk-backend-
  libs (msuchy@redhat.com)
- 634963 - print diffs for "rhncfg-manager diff-revisions" if we differ in
  selinux context, ownership or attributes (msuchy@redhat.com)

* Tue Dec 21 2010 Jan Pazdziora 1.3.31-1
- Need to remove gentree from Makefile as well.

* Mon Dec 20 2010 Michael Mraka <michael.mraka@redhat.com> 1.3.30-1
- removed obsoleted ISO generator code
- 653163 - sort child channels

* Fri Dec 17 2010 Michael Mraka <michael.mraka@redhat.com> 1.3.29-1
- fixed egg-info packaging
- 658422 - rebuild errata cache after reposync finishes

* Thu Dec 16 2010 Michael Mraka <michael.mraka@redhat.com> 1.3.28-1
- fixed %%files for spacewalk-backend-libs

* Thu Dec 16 2010 Jan Pazdziora 1.3.27-1
- Dropping satellite_tools/exporter/exporter.py from the Makefile and %%files.

* Wed Dec 15 2010 Miroslav Suchý <msuchy@redhat.com> 1.3.26-1
- 624092 - update package if pushing using --force and package with same NVREA
  already exist
- no need to lookup dictionary, when we have this information in local variable
- make Table class more debugable

* Wed Dec 15 2010 Michael Mraka <michael.mraka@redhat.com> 1.3.25-1
- removed dead code
- fixed number of pylint reported errors
- fixed Module sat doesn't support our API
- remove block of code from for-loop

* Mon Dec 13 2010 Michael Mraka <michael.mraka@redhat.com> 1.3.24-1
- fixed number of errors reported by pylint
- 652852 - delete related RepoData when updating a package

* Fri Dec 10 2010 Michael Mraka <michael.mraka@redhat.com> 1.3.23-1
- removed read code
- fixed imports
- 655207 - log corrupted package header read
- 653814 - set X-RHN-Satellite-XML-Dump-Version header
- update-packages: update package file list functionality

* Fri Dec 03 2010 Michael Mraka <michael.mraka@redhat.com> 1.3.22-1
- 659348 - import checksum-type correctly
- 659348 - <rhn-package-file> attribute is checksum-type not checksum_type

* Fri Dec 03 2010 Michael Mraka <michael.mraka@redhat.com> 1.3.21-1
- Fault, ResponseError and ProtocolError import has been removed from rpclib
- File import has been removed from rpclib
- fixed column aliases (PG)

* Wed Dec 01 2010 Jan Pazdziora 1.3.20-1
- Ignore the %%check results for now.

* Wed Dec 01 2010 Lukas Zapletal 1.3.19-1
- 644985 - SELinux context cleared from RHEL4 rhncfg-client
- Correcting indentation for configFilesHandler.py
- 656294 - sync channels only from rhn_parent

* Wed Dec 01 2010 Miroslav Suchý <msuchy@redhat.com> 1.3.18-1
- add BuildRequires: python-hashlib (msuchy@redhat.com)

* Wed Dec 01 2010 Miroslav Suchý <msuchy@redhat.com> 1.3.17-1
- fix import of xmlrpclib (msuchy@redhat.com)

* Tue Nov 30 2010 Michael Mraka <michael.mraka@redhat.com> 1.3.16-1
- moved db backend selection into a single place
- removed dead RegistrationNumber()
- removed dead code together with its invalid comment
- python 2.4+ (RHEL5+) has hasattr(gettext, 'GNUTranslations') == True

* Mon Nov 29 2010 Michael Mraka <michael.mraka@redhat.com> 1.3.15-1
- fixed unit tests
- run backend unit test in rpm build time

* Thu Nov 25 2010 Lukas Zapletal 1.3.14-1
- Fixing missing method parameter in rhn_config_management
- fixed typo
- don't require server unsubscribe when --skip-channels is used
- added --skip-channels to spacewalk-remove-channel

* Wed Nov 24 2010 Michael Mraka <michael.mraka@redhat.com> 1.3.13-1
- removed unused imports

* Wed Nov 24 2010 Miroslav Suchý <msuchy@redhat.com> 1.3.12-1
- 653163 - fix typo (msuchy@redhat.com)

* Tue Nov 23 2010 Michael Mraka <michael.mraka@redhat.com> 1.3.11-1
- removed unused imports
- remove unused variable
- remove unreachable code
- fixed pylint warnings
- Handle both the empty string (convert it to NULL) and numbers (convert them
  to strings) in epochs.
- added spacewalk-data-fsck

* Mon Nov 22 2010 Lukas Zapletal 1.3.10-1
- Reverting two commits on packages.py
- Revert "Changing time to timestamp in SQL select (PG)"

* Mon Nov 22 2010 Lukas Zapletal 1.3.9-1
- Solving nonexisting Numeric->Varchar case in packages.py (PG)
- Package data are being deleted from view rather than from table (PG)
- Changing time to timestamp in SQL select (PG)

* Fri Nov 19 2010 Michael Mraka <michael.mraka@redhat.com> 1.3.8-1
- 650165 - propagate use_rhn_date down to Dumper
- fixed sgml documentation

* Fri Nov 19 2010 Michael Mraka <michael.mraka@redhat.com> 1.3.7-1
- 650165 - let user specify which date for incremental export use

* Fri Nov 19 2010 Michael Mraka <michael.mraka@redhat.com> 1.3.6-1
- removed redundant code
- merged duplicate code
- 652852 - dirs and links have no checksum
- l10n: Updates to German (de) translation

* Thu Nov 18 2010 Lukas Zapletal 1.3.5-1
- 653163 - sort channels in output of satellite-sync

* Thu Nov 18 2010 Lukas Zapletal 1.3.4-1
- Fixing error in backend spec (unpackaged file)

* Tue Nov 16 2010 Lukas Zapletal 1.3.3-1
- Adding round brackets to evr (multiple commits)

* Tue Nov 16 2010 Michael Mraka <michael.mraka@redhat.com> 1.3.2-1
- fixed iss
- fixed mod_wsgi configuration
- removed /PKG_UPLOAD leftovers
- l10n: Updates to German (de) translation
- 652613 - set ownership to apache:apache by default
- 652625 - fixed file path

* Mon Nov 15 2010 Michael Mraka <michael.mraka@redhat.com> 1.3.1-1
- 652815 - satellite-sync speed up
- 652815 - don't resync packages with wrong path when called with --no-rpms

* Sun Nov 14 2010 Michael Mraka <michael.mraka@redhat.com> 1.2.72-1
- speed up satellite-sync - skip packages we already processed
- speed up satellite-sync - download and parse only missing packages
- kickstart files should be processed one by one
- replaced hashPackageId() with hash_object_id()

* Fri Nov 12 2010 Michael Mraka <michael.mraka@redhat.com> 1.2.71-1
- fixed import of removed function, fixed inversed set operator
- removed unnecessary double assigning

* Fri Nov 12 2010 Lukas Zapletal 1.2.70-1
- Adding missing SQL AS keywords (several patches)
- do not raise exception in exception in case stream is None

* Thu Nov 11 2010 Lukas Zapletal 1.2.69-1
- Adding missing AS keyword to SELECT clause
- Force EVR to be strings in the backend

* Thu Nov 11 2010 Michael Mraka <michael.mraka@redhat.com> 1.2.68-1
- removed dead unique() and intersection()
- replaced own intersection() and unique() with faster builtin set operations

* Thu Nov 11 2010 Lukas Zapletal 1.2.67-1
- Fixing space in SQL bind parameter
- Keyword MINUS is not recognized by PostgreSQL
- Fixing indentation in spacewalk-remove-channel
- l10n: Updates to German
- Revert "l10n: Updates to Swedish
- l10n: Updates to Swedish

* Thu Nov 11 2010 Jan Pazdziora 1.2.66-1
- Update copyright years in backend.

* Wed Nov 10 2010 Jan Pazdziora 1.2.65-1
- use ansi syntax in left join (mzazrivec@redhat.com)

* Wed Nov 10 2010 Jan Pazdziora 1.2.64-1
- removed dead _lookup_last_modified() (michael.mraka@redhat.com)
- removed dead _generate_executemany_data() (michael.mraka@redhat.com)

* Wed Nov 10 2010 Jan Pazdziora 1.2.63-1
- fixed Exception exceptions.AssertionError: <exceptions.AssertionError
  instance at 0x2b4a22e18368> in <bound method Syncer.__del__ of
  <spacewalk.satellite_tools.satsync.Syncer instance at 0x2b4a22e1a0e0>>
  ignored (michael.mraka@redhat.com)

* Tue Nov 09 2010 Michael Mraka <michael.mraka@redhat.com> 1.2.62-1
- fixed exporter issues caused by code removal

* Mon Nov 08 2010 Michael Mraka <michael.mraka@redhat.com> 1.2.61-1
- modified satsync to use uniform interface for disk and wire dumps

* Sat Nov 06 2010 Michael Mraka <michael.mraka@redhat.com> 1.2.60-1
- merged duplicated code in kickstart_guest.py
- merged "attempt to avoid giving out the compat-* packages" blocks
- merged packages to list translation blocks into function
- merged duplicated file checking code into procedure
- merged action code into a single function
- reused code for simple dump_* functions
- merged the same query originaly defined in two places
- merged duplicated code from _add_dists() and _update_dists()
- merged duplicated code in list_packages_sql() and list_all_packages_sql()
- merged duplicated code from list_channel_families() and list_channels()
- SourcePackageContainer can now also reuse diskImportLibContainer
- set ignoreUploaded = 1 in SourcePackageImport by default
- PackageContainer can now also reuse diskImportLibContainer
- set ignoreUploaded = 1 in PackageImport by default
- merged endContainerCallback() definiton into superclass
- merged get_*_handler() code
- redefined SourcePackageContainer via SyncHandlerContainer
- redefined PackageContainer via SyncHandlerContainer
- redefined ShortPackageContainer via SyncHandlerContainer
- redefined KickstartableTreesContainer via SyncHandlerContainer
- redefined ErrataContainer via SyncHandlerContainer
- created general SyncHandlerContainer and redefined ChannelContainer using the
  general one
- removed duplicated _send_headers_rpm()
- fixed XML_Dumper namespace
- reused BaseQueryDumper() fore some more classes
- merged trivial set_iterator() classes into BaseQueryDumper()
- merged checksum handling into BaseChecksumRowDumper()
- reused BaseSubelementDumper() for some more classes
- merged a lot of classes which had differed only in dump_sublement() method
- _get_kickstartable_trees() rewritten via _get_ids()
- merged _get_package_ids() and _get_errata_ids()
- merged rhnSQL.prepare() and h.execute() calls which differs only in query and
  args
- merged duplicated code for writing dumps
- merged id verification code
- fixed typo
- merged _get_key()
- call original dump_subelement() instead of creating _dump_subelement() in
  every subclass
- DatabaseStatement() does exactly what rhnSQL does; removing
- fixed typos
- merged NonAuthenticatedDumper.dump_kickstartable_trees() back to
  XML_Dumper.dump_kickstartable_trees()
- h is used only in verify_errata=True branch
- merged NonAuthenticatedDumper.dump_errata() back to XML_Dumper.dump_errata()
- h is used only in verify_packages=True branch
- merged NonAuthenticatedDumper._packages() back to XML_Dumper._packages()
- added method stubs to main XML_Dumper class
- removed code already commented out
- merged NonAuthenticatedDumper.dump_channel_packages_short() back to
  XML_Dumper.dump_channel_packages_short()
- merged dumper._ChannelsDumper changes back to exportLib._ChannelDumper

* Thu Nov 04 2010 Michael Mraka <michael.mraka@redhat.com> 1.2.59-1
- merged import / download loop code into procedure
- merged several Traceback blocks
- merged StreamProducer setup into its constructor
- moved channel printing code to _printChannel()
- moved progress bar blocks into function

* Thu Nov 04 2010 Lukas Zapletal 1.2.58-1
- Adding missing colon in channelImport.py

* Wed Nov 03 2010 Michael Mraka <michael.mraka@redhat.com> 1.2.57-1
- merged simple sql fetches into a single command
- merged channelManagePermission() and revokeChannelPermission()
- every function calls get('session') and _validate_session(session)
- merged duplicated code into _get_file_revision()
- moved duplicate code for 'dists' and 'release' to a procedure

* Wed Nov 03 2010 Lukas Zapletal 1.2.56-1
- Adding one parameter to to_number functions to be PG compatible
- Fixing query in dumper to be PostgreSQL compatible
- Rewriting SQL JOIN to ANSI syntax in test-dump-channel
- Rewriting SQL JOIN to ANSI syntax in exporter
- Rewriting SQL JOIN to ANSI syntax in disk_dumper
- Rewriting SQL JOIN to ANSI syntax in spacewalk-remove-channel
- 644239 - do not check minor version of xml_dump_version

* Wed Nov 03 2010 Jan Pazdziora 1.2.55-1
- fixed couple of root_dir leftovers from commit
  6a6e58f490b97f941687b56f38e29aad1d6ed69f (michael.mraka@redhat.com)

* Tue Nov 02 2010 Miroslav Suchý <msuchy@redhat.com> 1.2.54-1
- remove RootDir (msuchy@redhat.com)
- fixing package push error 'Not all variables bound', 'ORGID'
  (jsherril@redhat.com)

* Tue Nov 02 2010 Jan Pazdziora 1.2.53-1
- remove RootDir (msuchy@redhat.com)
- fixing package push error 'Not all variables bound', 'ORGID'
  (jsherril@redhat.com)

* Tue Nov 02 2010 Jan Pazdziora 1.2.52-1
- Update copyright years in backend/.
- allow to enable/disable QOS in config file (msuchy@redhat.com)
- do not throttle by default (msuchy@redhat.com)
- update .po and .pot files for spacewalk-backend

* Tue Nov 02 2010 Jan Pazdziora 1.2.51-1
- fixed Error importing xp: No module named handlers.app.packages
  (michael.mraka@redhat.com)

* Mon Nov 01 2010 Jan Pazdziora 1.2.50-1
- Use current_timestamp instead of SYSDATE.
- fixing package upload, to pass in checksums (jsherril@redhat.com)
- fixing wsgiHandler to look in new location for apacheServer
  (jsherril@redhat.com)
- Use current_timestamp with numtodsinterval instead of sysdate.
- Fixing decimal2intfloat -- the function is passed str, not decimal.Decimal;
  we just try to convert to int or float.
- The conversion should take place both for remote and local connections.

* Mon Nov 01 2010 Jan Pazdziora 1.2.49-1
- Use _buildExternalValue to properly sanitize Unicode strings.

* Mon Nov 01 2010 Miroslav Suchý <msuchy@redhat.com> 1.2.48-1
- 612581 - take ownership of /usr/lib/python2.7/site-packages/spacewalk/wsgi
  (msuchy@redhat.com)
- 612581 - change egrep to grep -E (msuchy@redhat.com)
- even getPackageChecksum() and getPackageChecksumBySession() can be merged
  into a single function (michael.mraka@redhat.com)
- fixed typo and syntax error (michael.mraka@redhat.com)
- merged getSourcePackageChecksum() into getPackageChecksum()
  (michael.mraka@redhat.com)
- merged getSourcePackageChecksumBySession() to getPackageChecksumBySession()
  (michael.mraka@redhat.com)
- merged duplicated code into _get_package_checksum()
  (michael.mraka@redhat.com)
- reordered commands to put checksum stuff together (michael.mraka@redhat.com)
- merged 2 calls with just different arguments (michael.mraka@redhat.com)
- moved X-RHN-Action stuff into one place (michael.mraka@redhat.com)
- moved duplicated code to a function (michael.mraka@redhat.com)

* Fri Oct 29 2010 Jan Pazdziora 1.2.47-1
- For Function in PostgreSQL, we have to not just execute, but also fetch the
  value to return.
- Move the SQL munging messages to debug level 6, to be above the "Executing
  SQL" message level.

* Fri Oct 29 2010 Jan Pazdziora 1.2.46-1
- Removing select with rownum. It seems not that useful anyway.

* Fri Oct 29 2010 Jan Pazdziora 1.2.45-1
- Function fix_url not used anywhere, removing; removing its tests as well.
- The common.rhn_memusage is also only used by tests, moving to test/attic.
- Class CVE does not seem to be used, removing.
- Moved server.rhnServerGroup to test/attic.
- Moved server.rhnActivationKey to test/attic, not shipped.
- Method _execute_next does not seem to be used, removing.
- Method _do_snapshot does not seem to be used in Satellite, removing.
- Method _count_channel_servers not used in _channelPackageSubscription in
  Satellite, removing.
- Method checkSatEntitlement not used in Satellite code, hosted only, removing.
- Method updateAndPrint not used, removing.
- Method addToAndPrint not used, removing.
- Method addFromPackageBatch not used, removing.
- The comment says we do not want to use rpmLabelCompare, let us just remove
  it.
- The method _handle_virt_guest_params was commented out for ages; the
  virt_type processing is done in create_system anyway.

* Fri Oct 29 2010 Jan Pazdziora 1.2.44-1
- /XP handler defines just 4 calls identical to /APP calls
  (michael.mraka@redhat.com)
- removed unused class WarningParseException (michael.mraka@redhat.com)
- removed unused class VirtualizationListenerError (michael.mraka@redhat.com)

* Wed Oct 27 2010 Jan Pazdziora 1.2.43-1
- Class UpdateSlots unused, removing.
- Exception SatCertNoFreeEntitlementsException not used, removing.
- Classes _KickstartTreeTypeDumper and _KickstartInstalTypeDumper do not seem
  to be used, removing.
- Exceptions IncompleteLimitInfo and IncompleteLimitInfo* not used, removing.
- Exception genServerCertError not used, removing.
- Exception ForceNotSpecified not used, removing.
- Class ConfigFileMissingStatInfo not used, removing.
- The rhn_timer.py does not seem to be used anywhere, removing.
- Class SourcePackageFile does not seem to be invoked, removing.
- Class ServerGroupTypeDumper not used anywhere, removing.

* Wed Oct 27 2010 Lukas Zapletal 1.2.42-1
- Fixing c89830b90cb36bd6a79641553c5091c57af8fb8e typo

* Wed Oct 27 2010 Lukas Zapletal 1.2.41-1
- Fixing typo in driver_postgresql.py
- Class ReleaseChannelMapImport does not seem to be called, removing.
- fixed NameError: name 'SourcePackageImport' is not defined
- removed redundant empty tagMaps
- reused load_sql
- XXX: not used currently; removing

* Wed Oct 27 2010 Lukas Zapletal 1.2.40-1
- In PostgreSQL NUMERIC types are returned as int or float now
- Rewritten DECODE to ANSI CASE-WHEN syntax for yum
- Class FileWireSource does not seem to be used, removing.
- Class ChannelProductsDumper does not seem to be used, removing.


* Wed Oct 27 2010 Jan Pazdziora 1.2.39-1
- Previous commit leaves __single_query unused, removing.
- Six find_by_* functions do not seem to be called by our code, removing.
- Removal of spacewalk-backend-upload-server makes source_match not called
  anywhere, removing.
- The _timeString0 function looks unused, we shall consider it a dead code.
- The sql_exception_text utility function never called, seems like a dead code.
- The sortHeaders is not called in our code base, removing.
- That setup_old function in test does not seem to be called, we better remove
  it.
- If remove_listener not in our code, remove(remove_listener).
- Function register_system not called, removing.
- Method parse_url not used in backend, removing as dead code.
- The method _line_value does not seem to be used in the test.
- Removing get_kickstart_label which does not seem to be used anywhere.
- Removing function create_user from test.
- After removal of __check_unique_email_db, fault 102 is not longer used.
- Method check_unique_email (and __check_unique_email_db) not used anywhere,
  removing.
- Exception PackageConflictError was only used in check_package_exists,
  removing.
- Removal of spacewalk-backend-upload-server makes check_package_exists unused,
  removing.
- Method channels_for_org not called, removing as dead code.
- Method build_sql_args is not called, removing.
- Method auth_org_access is not used in our code, removing as dead code.

* Mon Oct 25 2010 Miroslav Suchý <msuchy@redhat.com> 1.2.38-1
- 623966 - add man page for rhn-entitlement-report
- 623964 - add man page for update-packages
- 623967 - write man page for spacewalk-update-signatures
- if package is not on disk do not throw TB

* Mon Oct 25 2010 Jan Pazdziora 1.2.37-1
- The psycopg2 seems to be handling unicode strings just fine.
- packages_cursor() and _source_packages_cursor() are dead; removing
  (michael.mraka@redhat.com)
- errata_cursor() and _errata_cursor() are dead; removing
  (michael.mraka@redhat.com)

* Mon Oct 25 2010 Jan Pazdziora 1.2.36-1
- Reset the System Currency multipliers to the original values
  (colin.coe@gmail.com)
- Need to truncate the values upon select as well.

* Fri Oct 22 2010 Jan Pazdziora 1.2.35-1
- Remove duplicates from package changelog.
- Load the appropriate database backend.
- Replace sysdate with current_timestamp.
- Need to avoid inserting empty strings, we use NULL (None) instead.

* Fri Oct 22 2010 Jan Pazdziora 1.2.34-1
- Put import sys back, needed for sys.argv.

* Fri Oct 22 2010 Miroslav Suchý <msuchy@redhat.com> 1.2.33-1
- 612581 - removing /usr/share/rhn from PYTHONPATH
- 612581 - fixing dynamic import

* Thu Oct 21 2010 Miroslav Suchý <msuchy@redhat.com> 1.2.32-1
- 612581 - move python modules from /usr/share/rhn to python site-packages

* Wed Oct 20 2010 Jan Pazdziora 1.2.31-1
- Changing backend (satellite-sync) to use the new rhnPackageChangeLogRec and
  rhnPackageChangeLogData tables.
- autonomous_transaction not supported by PostgreSQL.

* Tue Oct 19 2010 Jan Pazdziora 1.2.30-1
- check_package_spec() already defined in handlers/xmlrpc/up2date.py
  (michael.mraka@redhat.com)
- startswith(), endswith() are builtin functions since RHEL4
  (michael.mraka@redhat.com)
- _delete_channel() is dead after delete_channel() removal
  (michael.mraka@redhat.com)
- _delete_channel_family() is dead after delete_channel_families() removal
  (michael.mraka@redhat.com)
- removed delete_channel_families() -  it is used only in self unit tests
  (michael.mraka@redhat.com)
- removed delete_channel() - it is used only in self unit test
  (michael.mraka@redhat.com)
- Insert current_timestamp instead of sysdate.
- Move the debugging print to log_debug.
- Use numtodsinterval instead of the arithmetics.
- Revert "Using the interval syntax instead of the arithmetic."

* Mon Oct 18 2010 Jan Pazdziora 1.2.29-1
- Using the interval syntax instead of the arithmetic.
- If the epoch is an empty string, make it None (NULL), to avoid bad surprise
  in PostgreSQL later.
- Replace sysdate with current_timestamp in insert.
- If the checksum value is empty string, do not try to look it up.

* Mon Oct 18 2010 Miroslav Suchý <msuchy@redhat.com> 1.2.28-1
- remove package spacewalk-backend-upload-server

* Mon Oct 18 2010 Lukas Zapletal 1.2.27-1
- Constraint vn_rhnservernetinterface_broadcast fixed (PostgreSQL)

* Mon Oct 18 2010 Jan Pazdziora 1.2.26-1
- Fix the placeholder tagging.
- Even when handling evrs, we do not want to store empty strings, we want to
  store NULLs because that is what Oracle will make of them anyway.
- Not only we do not want to convert NULLs to empty strings, we have to convert
  empty strings to NULLs.
- Make the comps-updating block PostgreSQL compatible.
- Add processing of the params parameter for anonymous PL/pgSQL blocks.
- The tag in dollar quoting cannot start with number, which can happen with
  SHA1s from time to time.
- Reserved words problem for Postgresql fixed correctly (lzap+git@redhat.com)

* Fri Oct 15 2010 Jan Pazdziora 1.2.25-1
- Reserved words problem for Postgresql fixed (lzap+git@redhat.com)
- Now that we have unique key on rhnChannelComps(channel_id), we can simplify
  the select which searches for the comps record.
- Prevent satellite-sync from inserting empty strings when it means to insert
  NULLs.

* Wed Oct 13 2010 Lukas Zapletal 1.2.24-1
- Procedure call now general (update_needed_cache) in backend
- Vn_constriant violation in Postgres (vn_rhnpackageevr_epoch)
- Postgres reserved word fix
- Vn_constriant violation in Postgres
- Sysdate changed to current_timestamp
- ANSI syntax for outer join during system registration
- Debug log from postgresql backend driver removed
- Postgres python backend driver functions support
- Postgres savepoint support in backend code

* Wed Oct 13 2010 Michael Mraka <michael.mraka@redhat.com> 1.2.23-1
- speed up queries
- deleted unused code
- 642142 - Fix to make sat-activate zero out ents that are not in the certificate

* Tue Oct 12 2010 Lukas Zapletal 1.2.22-1
- Sysdate replaced with current_timestamp during client reg
- Use e.pgerror instead of e.message for psycopg2.OperationalError.

* Tue Oct 12 2010 Lukas Zapletal 1.2.21-1
- Decode function replaced with case-when in backend

* Tue Oct 12 2010 Jan Pazdziora 1.2.20-1
- Load the appropriate backend and initialize it (twice).
- Load the appropriate backend and initialize it.
- 640526: Fixed a missed logic for entitlement  purging (paji@redhat.com)

* Thu Oct 07 2010 Jan Pazdziora 1.2.19-1
- We cannot insert empty string and depend on the database to convert it to
  null for "is null" to work -- this will fail on PostgreSQL.
- Fix the logic of the adjusted_port.
- Load the appropriate backend and initialize it (rhnPackageUpload.py).
- The AUTONOMOUS_TRANSACTION does not seem to be needed, plus it is not
  supported in PostgreSQL; removing.
- fixing stray comma (jsherril@redhat.com)
- log_debug is not used in sql_base.py, removing the import.

* Mon Oct 04 2010 Michael Mraka <michael.mraka@redhat.com> 1.2.18-1
- replaced local copy of compile.py with standard compileall module
- removed a lot of dead code
- 637155 - pad --start-date, --end-date with zeros

* Thu Sep 23 2010 Shannon Hughes <shughes@redhat.com> 1.2.17-1
- modify reposync logrotate to include channel label log files
  (shughes@redhat.com)
- fixed spec after file rename (michael.mraka@redhat.com)

* Thu Sep 23 2010 Michael Mraka <michael.mraka@redhat.com> 1.2.16-1
- 634559 - fixed component name

* Thu Sep 23 2010 Michael Mraka <michael.mraka@redhat.com> 1.2.15-1
- 634280 - errata should remain associated with already synced channels
- 634263 - allow guests to register across orgs

* Mon Sep 20 2010 Michael Mraka <michael.mraka@redhat.com> 1.2.14-1
- 627566 - update package checksum with value found in database
- 629986 - updating channels last synced time from spacewalk-repo-sync
- initCFG('server') before initDB

* Tue Sep 14 2010 Milan Zazrivec <mzazrivec@redhat.com> 1.2.13-1
- fixing brokeness with spacewalk-update-signatures
- --db option is no longer valid

* Fri Sep 10 2010 Justin Sherrill <jsherril@redhat.com> 1.2.12-1
- 626764 - adding man page for spacewalk-repo-sync (jsherril@redhat.com)
- style fixes (jsherril@redhat.com)
- 571355 - fixing issue where packages that were physically deleted are not re-
  downloaded during a reposync (jsherril@redhat.com)

* Wed Sep 08 2010 Miroslav Suchý <msuchy@redhat.com> 1.2.11-1
- 555046 - when installtime change, update package in db
- create string representation of object dbPackage for better debugging
- 555046 - use constants instead hardcoded values
- fixing common typo pacakges -> packages (tlestach@redhat.com)
- remove oval files during errata import (mzazrivec@redhat.com)

* Mon Sep 06 2010 Michael Mraka <michael.mraka@redhat.com> 1.2.10-1
- 573630 - reused pl/sql implementation of update_needed_cache in python
- fixing broken string substitiution (wrong number of arguments)

* Mon Aug 30 2010 Justin Sherrill <jsherril@redhat.com> 1.2.9-1
- 626749 - fixing spacewalk-repo-sync to ignore source packages
  (jsherril@redhat.com)
- adding missing commit to make repo generation after reposync work again
  (jsherril@redhat.com)
- 579588 - adding a more stern warning message to activating a ceertificate of
  a different version (jsherril@redhat.com)
- 593896 - Moved Kickstart Parition UI logic (paji@redhat.com)

* Tue Aug 24 2010 Michael Mraka <michael.mraka@redhat.com> 1.2.8-1
- fixed update_errata_cache_by_channel job for channels in NULL org

* Thu Aug 19 2010 Michael Mraka <michael.mraka@redhat.com> 1.2.7-1
- 623699 - systemid is not mandatory for ISS
- 624732 - use original config file names
- localization of satellite-sync
- 591050 - satellite sync report type of disk dump

* Tue Aug 17 2010 Justin Sherrill <jsherril@redhat.com> 1.2.6-1
- fixing small mistake where the wrong variable name was
  used (jsherril@redhat.com)

* Tue Aug 17 2010 Justin Sherrill <jsherril@redhat.com> 1.2.5-1
- 619337 - making it so that repodata will be scheduled for regeneration on all
  channels that a package is in.  This will be ignored if not needed (i.e. last
  modified date is not updated) (jsherril@redhat.com)

* Tue Aug 17 2010 Shannon Hughes <shughes@redhat.com> 1.2.4-1
- cartesian product is seldomly wanted (michael.mraka@redhat.com)
- Revert "612581 - move all python libraries to standard python path"
  (msuchy@redhat.com)

* Fri Aug 13 2010 Miroslav Suchý <msuchy@redhat.com> 1.2.3-1
- 612581 - move all python libraries to standard python path
  (msuchy@redhat.com)
- 612581 - for every Requires(pre) add pure Requires (msuchy@redhat.com)
- 612581 - removing notes (msuchy@redhat.com)
- 612581 -  use %%{__python} macro rather then direct call of python
  (msuchy@redhat.com)
- 612581 - use %%global instead of %%define (msuchy@redhat.com)
- 612581 - use macro only for F12/RHEL-5 (msuchy@redhat.com)
- 612581 - use BR python2-devel rather then python-devel (msuchy@redhat.com)
- 589524 - select packages, erratas and kickstart trees according to import
  date (michael.mraka@redhat.com)
- Revert "589524 - select packages, erratas and kickstart trees according to
  import date" (michael.mraka@redhat.com)

* Wed Aug 11 2010 Jan Pazdziora 1.2.2-1
- Check if the function used for the anonymous block already exists -- do not
  attempt to create it again.
- Quote percent char to avoid it from being considered as a placeholder by
  psycopg2.
- With PostgreSQL, the lob value that we get is already a read-only buffer;
  let's stringify it.
- Change the syntax in backend to match python-psycopg2.
- If host is none (we are using the Unix domain socket), we should not pass the
  host parameter at all.
- Replace pgsql by psycopg2 which should give us live upstream again.

* Wed Aug 11 2010 Michael Mraka <michael.mraka@redhat.com> 1.2.1-1
- 614345 - fixed ISS server component name
- 591050 - add meta information to dump

* Tue Aug 10 2010 Milan Zazrivec <mzazrivec@redhat.com> 1.1.48-1
- Revert "591050 - add meta information to dump" (msuchy@redhat.com)

* Tue Aug 10 2010 Milan Zazrivec <mzazrivec@redhat.com> 1.1.47-1
- l10n: Updates to German (de) translation (ttrinks@fedoraproject.org)
- 591050 - add meta information to dump (msuchy@redhat.com)
- dead code - we set end_date, but later we always use self.end_date. Dtto for
  start_date (msuchy@redhat.com)
- code style - expand tabs to whitespace (msuchy@redhat.com)

* Mon Aug 09 2010 Milan Zazrivec <mzazrivec@redhat.com> 1.1.46-1
- l10n: Updates to Swedish (sv) translation (goeran@fedoraproject.org)
- l10n: German translation added (gkoenig@fedoraproject.org)

* Tue Aug 03 2010 Partha Aji <paji@redhat.com> 1.1.45-1
- got the rhncfg manager diff revisions to work with symlinks (paji@redhat.com)
- Fixed config_mgmt diff stuff (paji@redhat.com)

* Fri Jul 30 2010 Jan Pazdziora 1.1.44-1
- It is dbname without underscore for PostgreSQL.
- 619699 - do not blow out if we get unicode string (msuchy@redhat.com)

* Thu Jul 29 2010 Partha Aji <paji@redhat.com> 1.1.43-1
- Config Management schema update + ui + symlinks (paji@redhat.com)
- send only actions which we are able to cache (msuchy@redhat.com)
- add comment to function (msuchy@redhat.com)
- 577868 - adding proper handling of multiline key/value values
  (jsherril@redhat.com)
- 582646 - making spacewalk-remove-channel communicate better about what child
  channels a channel has (jsherril@redhat.com)

* Fri Jul 23 2010 Michael Mraka <michael.mraka@redhat.com> 1.1.42-1
- unified database connection information
- rename rhn_server_*.conf files
- 617188 - fixed name of Swedish translation file

* Tue Jul 20 2010 Milan Zazrivec <mzazrivec@redhat.com> 1.1.41-1
- fix /var/log/rhn permissions
- add missing import

* Mon Jul 19 2010 Miroslav Suchý <msuchy@redhat.com> 1.1.40-1
- add logging hooks (msuchy@redhat.com)
- fix sql syntax error (msuchy@redhat.com)

* Mon Jul 19 2010 Miroslav Suchý <msuchy@redhat.com> 1.1.39-1
- fix syntax error (msuchy@redhat.com)

* Fri Jul 16 2010 Miroslav Suchý <msuchy@redhat.com> 1.1.38-1
- fix build error (msuchy@redhat.com)
- 615298 - if rpm install time is None, do not pass it to time.localtime
  (msuchy@redhat.com)

* Fri Jul 16 2010 Michael Mraka <michael.mraka@redhat.com> 1.1.37-1
- removed handlers/app/rhn_mpm

* Fri Jul 16 2010 Milan Zazrivec <mzazrivec@redhat.com> 1.1.36-1
- check if staging_content_enabled is enabled for our organization

* Thu Jul 15 2010 Milan Zazrivec <mzazrivec@redhat.com> 1.1.35-1
- fix syntax errors (assignments, negations)

* Thu Jul 15 2010 Milan Zazrivec <mzazrivec@redhat.com> 1.1.34-1
- fix requires for spacewalk-backend-sql
- 614667 - provide better error message

* Wed Jul 14 2010 Miroslav Suchý <msuchy@redhat.com> 1.1.33-1
- define new parameter dry_run for all actions (msuchy@redhat.com)
- basic framework for prefetching content from spacewalk (msuchy@redhat.com)
- 604094 - fixing issue where package profile sync would not be scheduled if
  associated with a kickstart profile (jsherril@redhat.com)
- code cleanup - remove unused function schedule_virt_pkg_install
  (msuchy@redhat.com)
- Cleaned up web_customer, rhnPaidOrgs, and rhnDemoOrgs inaddition to moving
  OrgImpl- Org. These are unused tables/views/columns.. Added upgrade scripts
  accordingly (paji@redhat.com)
- adding missing import for inter-satellite-sync (jsherril@redhat.com)
- fixing import errors for inter-satellite sync (jsherril@redhat.com)

* Mon Jul 12 2010 Justin Sherrill <jsherril@redhat.com> 1.1.32-1
- fixing missing import (jsherril@redhat.com)

* Mon Jul 12 2010 Justin Sherrill <jsherril@redhat.com> 1.1.31-1
- 613585 - fixing inter satellite sync and removing HandlerWrap
  (jsherril@redhat.com)
- fixing missing import (jsherril@redhat.com)

* Fri Jul 09 2010 Miroslav Suchý <msuchy@redhat.com> 1.1.30-1
- create virtual package spacewalk-backend-sql-virtual (msuchy@redhat.com)
- removed code which called rhn_ep package because rhn_ep had vanished long
  time ago (michael.mraka@redhat.com)

* Thu Jul 08 2010 Miroslav Suchý <msuchy@redhat.com> 1.1.29-1
- remove shebang from handlers/xmlrpc/get_handler.py (msuchy@redhat.com)
- provide Provides: (msuchy@redhat.com)
- macros should not be used in changelog (msuchy@redhat.com)

* Thu Jul 08 2010 Miroslav Suchý <msuchy@redhat.com> 1.1.28-1
- move %%defattr before %%doc (msuchy@redhat.com)
- rename /usr/share/rhn/satellite_tools/updateSignatures.py to /usr/bin
  /spacewalk-update-signatures (msuchy@redhat.com)
- add epoch to Provides (msuchy@redhat.com)
- logrotate scripts should have noreplace flag (msuchy@redhat.com)
- forgot to save file after resolving conflict during rebase of
  7d48d4d7ab096551c7a53c7670c76ec83c441303 (msuchy@redhat.com)
- wrap long lines (msuchy@redhat.com)
- remove shebang from modules (msuchy@redhat.com)
- fix spelling error (msuchy@redhat.com)
- add logrotate entry for reposync.log (msuchy@redhat.com)
- fix not standard dir permisions (msuchy@redhat.com)
- fix Makefile - pack new renamed logrotate files (msuchy@redhat.com)
- rename logrotate/rhn_server_satellite to logrotate/spacewalk-backend-tools
  (msuchy@redhat.com)
- rename logrotate/rhn_package_push to logrotate/spacewalk-backend-package-
  push-server (msuchy@redhat.com)
- rename logrotate/rhn_package_upload to logrotate/spacewalk-backend-upload-
  server (msuchy@redhat.com)
- rename logrotate/rhn_server to logrotate/spacewalk-backend-server
  (msuchy@redhat.com)
- rename logrotate/rhn_sat_export_internal to logrotate/spacewalk-backend-iss-
  export (msuchy@redhat.com)
- rename logrotate/rhn_server_sat to logrotate/spacewalk-backend-iss
  (msuchy@redhat.com)
- rename logrotate/rhn_config_management_tool to logrotate/spacewalk-backend-
  config-files-tool (msuchy@redhat.com)
- rename logrotate/rhn_config_management to logrotate/spacewalk-backend-config-
  files (msuchy@redhat.com)
- rename logrotate/rhn_server_applet to logrotate/spacewalk-backend-applet
  (msuchy@redhat.com)
- rename logrotate/rhn_server_app to logrotate/spacewalk-backend-app
  (msuchy@redhat.com)
- rename logrotate/rhn_server_xmlrpc to logrotate/spacewalk-backend-xmlrpc
  (msuchy@redhat.com)
- rename ./logrotate/rhn_server_xp to logrotate/spacewalk-backend-xp
  (msuchy@redhat.com)
- set default config files readable by all users (msuchy@redhat.com)
- add to license PYTHON since we use compile.py (msuchy@redhat.com)
- add licensing files to %%doc (msuchy@redhat.com)
- spelling error (msuchy@redhat.com)
- make config files readable (msuchy@redhat.com)
- 453457 - extract from package spacewalk-backend-sql new packages spacewalk-
  backend-sql-oracle and spacewalk-backend-sql-postgresql (msuchy@redhat.com)

* Wed Jul 07 2010 Justin Sherrill <jsherril@redhat.com> 1.1.27-1
- 612163 - fixing issue with satellite sync where rh-public channel family
  information is not set properly (jsherril@redhat.com)
- create repogen after set of packages pushed instead of individually
  (shughes@redhat.com)

* Thu Jul 01 2010 Miroslav Suchý <msuchy@redhat.com> 1.1.26-1
- We need to force port into integer. (jpazdziora@redhat.com)
- adding new virtualization strings for RHEL 6 (jsherril@redhat.com)
- bug fixing for reposync (shughes@redhat.com)
- modified reposync script to handle 1:many channel content source objects
  (shughes@redhat.com)

* Wed Jun 30 2010 Jan Pazdziora 1.1.25-1
- We now call prepare with params for PostgreSQL, for Oracle we will take the
  parameter and ignore it.
- fixing small issue with wsgi handler where status was not a string
  (jsherril@redhat.com)
- adding removed option during alphabetization of command line arguments
  (jsherril@redhat.com)

* Tue Jun 29 2010 Jan Pazdziora 1.1.24-1
- We want to pull the backend type from the config file as well.
- Add initial support for anonymous PL/pgSQL blocks.
- adding flex guest detection at registration time (jsherril@redhat.com)
- few fixes for rhn cert activation, cert activation now works and populates
  max_members correctly, but not populating fve_max_members yet
  (jsherril@redhat.com)
- a few fixse for sat cert handling (jsherril@redhat.com)
- first attempt at adding flex guest to sat cert processing
  (jsherril@redhat.com)
- 608677 - export rhnChannelProduct information into a channel dump
  (mzazrivec@redhat.com)
- 608657 - if --consider-full is set, interpret disk dump as full export,
  otherwise it is used as incremental dump (msuchy@redhat.com)
- 608657 - add option --consider-full to man page of satellite-sync and to
  output of --help (msuchy@redhat.com)
- sort command line parameters alphabeticaly (msuchy@redhat.com)

* Mon Jun 28 2010 Jan Pazdziora 1.1.23-1
- Remove a debugging print.
- do need to check date, we can get anything (msuchy@redhat.com)
- evr should be parsed from the end (msuchy@redhat.com)
- Parse the default_db; the DNS part (the one after @) is DBI-style connect
  string.

* Fri Jun 18 2010 Miroslav Suchý <msuchy@redhat.com> 1.1.22-1
- fix rpmlint warning (msuchy@redhat.com)
- fix rpmlint warning (msuchy@redhat.com)
- fix rpmlint warning (msuchy@redhat.com)
- remove shebang from module (msuchy@redhat.com)
- remove shebang from module (msuchy@redhat.com)
- remove shebang from module (msuchy@redhat.com)
- remove shebang from module (msuchy@redhat.com)
- fixed wording for incompatible checksum error (michael.mraka@redhat.com)
- l10n: Updates to Russian (ru) translation (ypoyarko@fedoraproject.org)

* Wed Jun 09 2010 Justin Sherrill <jsherril@redhat.com> 1.1.21-1
- 600323 - fixing checksums KeyError with rhnpush and channel association
  (jsherril@redhat.com)
- fix broken solaris package downloads
- 600323 - fixing checksums KeyError with rhnpush (jsherril@redhat.com)

* Tue Jun 08 2010 Michael Mraka <michael.mraka@redhat.com> 1.1.20-1
- more exporter code cleanup
- 589524 - select packages, erratas and kickstart trees according to import

* Thu Jun 03 2010 Michael Mraka <michael.mraka@redhat.com> 1.1.19-1
- removed duplicated code from export routines
* Mon May 31 2010 Michael Mraka <michael.mraka@redhat.com> 1.1.18-1
- fixed package build error

* Fri May 28 2010 Michael Mraka <michael.mraka@redhat.com> 1.1.17-1
- removed code relying on dead rhnDumpSnapshot* tables

* Thu May 27 2010 Michael Mraka <michael.mraka@redhat.com> 1.1.16-1
- block old spacewalk from syncing sha256 channels via ISS
- improved performance of linking packages during satellite-sync

* Wed May 19 2010 Michael Mraka <michael.mraka@redhat.com> 1.1.15-1
- 589299 - excluded checksum_list from headers

* Tue May 18 2010 Michael Mraka <michael.mraka@redhat.com> 1.1.14-1
- satellite-sync optimization

* Fri May 14 2010 Michael Mraka <michael.mraka@redhat.com> 1.1.13-1
- fixed performance issue in satellite-sync
- update po files
- l10n: russian added

* Tue May 04 2010 Michael Mraka <michael.mraka@redhat.com> 1.1.12-1
- modified satellite-sync to new xml dumps

* Mon May 03 2010 Jan Pazdziora 1.1.11-1
- 585233 - the has-comps attribute will no longer be used by hosted.
- add dependency information for DEB packages (lukas.durfina@gmail.com)

* Fri Apr 30 2010 Miroslav Suchý <msuchy@redhat.com> 1.1.10-1
- Support for uploading deb packages (lukas.durfina@gmail.com)

* Fri Apr 30 2010 Jan Pazdziora 1.1.9-1
- 585233 - use log2stderr instead of the (debugging) print.
- 585233 - fix the logic handling has_comps and missing comps_last_modified.
- implemented <checksums> in <rhn-package-short> (michael.mraka@redhat.com)

* Thu Apr 29 2010 Jan Pazdziora 1.1.8-1
- 585233 - replace has-comps with rhn-channel-comps-last-modified.
- 585233 - use the rhn-channel-comps-last-modified element instead of boolean
  has-comps.
- fixed HandlerWrap class implementation from commit
  356bddff66b3f7c50ff06f7062d8d111c3f189ff (michael.mraka@redhat.com)
- rhnLib's timestamp2dbtime not used anywhere, removing as dead code.
- The checksumtype is now called checksum_type.

* Tue Apr 27 2010 Michael Mraka <michael.mraka@redhat.com> 1.1.6-1
- implemented dump version 3.6 in rhn-satellite-exporter

* Tue Apr 27 2010 Jan Pazdziora 1.1.5-1
- 585233 - add support for syncing comps data.

* Thu Apr 22 2010 Miroslav Suchý <msuchy@redhat.com> 1.1.4-1
- networkRetries is set in /etc/sysconfig/rhn/up2date and not in rhn.conf

* Tue Apr 20 2010 Miroslav Suchý <msuchy@redhat.com> 1.1.2-1
- fixing build error on RHEL 5

* Mon Apr 19 2010 Michael Mraka <michael.mraka@redhat.com> 1.1.1-1
- merge 2 duplicate byterange module to common.byterange
- bumping spec files to 1.1 packages
<|MERGE_RESOLUTION|>--- conflicted
+++ resolved
@@ -382,10 +382,6 @@
 %description xml-export-libs
 Libraries required by various exporting tools
 
-<<<<<<< HEAD
-%if 0%{?rhel} > 5 || 0%{?fedora} || 0%{?suse_version}
-=======
->>>>>>> 711ddaed
 %package cdn
 Summary: CDN tools
 Group: Applications/Internet
@@ -908,10 +904,6 @@
 %{pythonrhnroot}/satellite_tools/exporter/exportLib.py*
 %{pythonrhnroot}/satellite_tools/exporter/xmlWriter.py*
 
-<<<<<<< HEAD
-%if 0%{?rhel} > 5 || 0%{?fedora} || 0%{?suse_version}
-=======
->>>>>>> 711ddaed
 %files cdn
 %defattr(-,root,root)
 %attr(755,root,root) %{_bindir}/cdn-sync
@@ -4670,4 +4662,4 @@
 
 * Mon Apr 19 2010 Michael Mraka <michael.mraka@redhat.com> 1.1.1-1
 - merge 2 duplicate byterange module to common.byterange
-- bumping spec files to 1.1 packages
+- bumping spec files to 1.1 packages