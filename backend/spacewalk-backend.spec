--- conflicted
+++ resolved
@@ -66,27 +66,20 @@
 # for Debian support
 Requires: python-debian
 Requires: %{name}-libs >= 1.1.16-1
-<<<<<<< HEAD
+%if 0%{?rhel} > 5 || 0%{?suse_version} >= 1315
+Requires: pyliblzma
+%endif
 %if 0%{?suse_version}
 BuildRequires: gettext
 %else
-=======
-%if 0%{?rhel} > 5
-Requires: pyliblzma
-%endif
->>>>>>> 32ce47f4
 BuildRequires: /usr/bin/msgfmt
 %endif
 BuildRequires: /usr/bin/docbook2man
 BuildRequires: docbook-utils
 %if 0%{?pylint_check}
-<<<<<<< HEAD
-BuildRequires: spacewalk-pylint
+BuildRequires: spacewalk-pylint >= 2.2
 %endif
 %if 0%{?fedora} > 15 || 0%{?rhel} > 5 || 0%{?suse_version}
-=======
-BuildRequires: spacewalk-pylint >= 2.2
->>>>>>> 32ce47f4
 BuildRequires: rhnlib >= 2.5.74
 BuildRequires: rhn-client-tools
 BuildRequires: rpm-python
