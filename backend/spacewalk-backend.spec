--- conflicted
+++ resolved
@@ -38,11 +38,7 @@
 Summary: Common programs needed to be installed on the Spacewalk servers/proxies
 Group: Applications/Internet
 License: GPLv2
-<<<<<<< HEAD
-Version: 2.8.48.1
-=======
 Version: 2.8.52
->>>>>>> 8e70ad39
 Release: 1%{?dist}
 URL:       https://github.com/spacewalkproject/spacewalk
 Source0: https://github.com/spacewalkproject/spacewalk/archive/%{name}-%{version}.tar.gz
@@ -89,16 +85,12 @@
 %endif
 Requires(pre): %{apache_pkg}
 Requires: %{apache_pkg}
-<<<<<<< HEAD
-Requires: spacewalk-usix
+Requires: python2-spacewalk-usix
 
 %if 0%{?suse_version}
 Requires: python-pycurl
 %endif
 
-=======
-Requires: python2-spacewalk-usix
->>>>>>> 8e70ad39
 # we don't really want to require this redhat-release, so we protect
 # against installations on other releases using conflicts...
 Obsoletes: rhns-common < 5.3.0
@@ -153,12 +145,8 @@
 Group: Applications/Internet
 Requires(pre): %{name}-sql = %{version}-%{release}
 Requires: %{name}-sql = %{version}-%{release}
-<<<<<<< HEAD
 Requires: spacewalk-config
-Requires: spacewalk-usix
-=======
 Requires: python2-spacewalk-usix
->>>>>>> 8e70ad39
 Requires: PyPAM
 Obsoletes: rhns-server < 5.3.0
 Provides: rhns-server = 1:%{version}-%{release}
@@ -265,12 +253,8 @@
 Requires: python
 BuildRequires: python2-devel
 Conflicts: %{name} < 1.7.0
-<<<<<<< HEAD
-=======
+%endif
 Requires: python2-spacewalk-usix
->>>>>>> 8e70ad39
-%endif
-Requires: spacewalk-usix
 
 %description libs
 Libraries required by both Spacewalk server and Spacewalk client tools.
