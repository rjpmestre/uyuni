%define rhnroot %{_prefix}/share/rhn
%define rhnconf %{_sysconfdir}/rhn
%define httpdconf %{rhnconf}/satellite-httpd/conf
%if 0%{?suse_version}
%define apacheconfd %{_sysconfdir}/apache2/conf.d
%define apache_user wwwrun
%define apache_group www
%else
%define apacheconfd %{_sysconfdir}/httpd/conf.d
%define apache_user apache
%define apache_group apache
%endif
%if 0%{?fedora} < 13 && 0%{?rhel} < 6
%{!?python_sitelib: %define python_sitelib %(%{__python} -c "from distutils.sysconfig import get_python_lib; print get_python_lib()")}
%endif
%global pythonrhnroot %{python_sitelib}/spacewalk

Name: spacewalk-backend
Summary: Common programs needed to be installed on the Spacewalk servers/proxies
Group: Applications/Internet
License: GPLv2 and Python
<<<<<<< HEAD
Version: 1.2.74
=======
Version: 1.4.25
>>>>>>> ec89b999
Release: 1%{?dist}
URL:       https://fedorahosted.org/spacewalk
Source0: https://fedorahosted.org/releases/s/p/spacewalk/%{name}-%{version}.tar.gz
BuildRoot: %{_tmppath}/%{name}-%{version}-%{release}-root-%(%{__id_u} -n)

%if !0%{?suse_version} || 0%{?suse_version} >= 1120
BuildArch: noarch
%endif

%if 0%{?suse_version}
BuildRequires: spacewalk-config
Requires(pre): apache2
%else
Requires(pre): httpd
%endif

Requires: python, rpm-python
# /etc/rhn is provided by spacewalk-proxy-common or by spacewalk-config
Requires: /etc/rhn
Requires: rhnlib >= 2.5.35
# for Debian support
Requires: python-debian
Requires: %{name}-libs >= 1.1.16-1
BuildRequires: /usr/bin/msgfmt
BuildRequires: /usr/bin/docbook2man
BuildRequires: docbook-utils
# we don't really want to require this redhat-release, so we protect
# against installations on other releases using conflicts...
Obsoletes: rhns-common < 5.3.0
Obsoletes: rhns < 5.3.0
Provides: rhns = 1:%{version}-%{release}
Provides: rhns-common = 1:%{version}-%{release}
Obsoletes: spacewalk-backend-upload-server < 1.2.28
Provides: spacewalk-backend-upload-server = 1:%{version}-%{release}

%description 
Generic program files needed by the Spacewalk server machines.
This package includes the common code required by all servers/proxies.

%package sql
Summary: Core functions providing SQL connectivity for the RHN backend modules
Group: Applications/Internet
Requires(pre): %{name} = %{version}-%{release}
Requires: %{name} = %{version}-%{release}
Obsoletes: rhns-sql < 5.3.0
Provides: rhns-sql = 1:%{version}-%{release}
Requires: %{name}-sql-virtual = %{version}-%{release}

%description sql
This package contains the basic code that provides SQL connectivity for
the Spacewalk backend modules.

%package sql-oracle
Summary: Oracle backend for Spacewalk
Group: Applications/Internet
Requires: python(:DBAPI:oracle)
Provides: %{name}-sql-virtual = %{version}-%{release}

%description sql-oracle
This package contains provides Oracle connectivity for the Spacewalk backend
modules.

%package sql-postgresql
Summary: Postgresql backend for Spacewalk
Group: Applications/Internet
Requires: python-psycopg2
Provides: %{name}-sql-virtual = %{version}-%{release}

%description sql-postgresql
This package contains provides PostgreSQL connectivity for the Spacewalk
backend modules.

%package server
Summary: Basic code that provides RHN Server functionality
Group: Applications/Internet
Requires(pre): %{name}-sql = %{version}-%{release}
Requires: %{name}-sql = %{version}-%{release}
Requires: PyPAM
Obsoletes: rhns-server < 5.3.0
Provides: rhns-server = 1:%{version}-%{release}

%if  0%{?rhel} && 0%{?rhel} < 6
Requires: mod_python
%else
Requires: mod_wsgi
%endif


%description server
This package contains the basic code that provides server/backend
functionality for a variety of XML-RPC receivers. The architecture is
modular so that you can plug/install additional modules for XML-RPC
receivers and get them enabled automatically.

%package xmlrpc
Summary: Handler for /XMLRPC
Group: Applications/Internet
Requires: %{name}-server = %{version}-%{release}
Obsoletes: rhns-server-xmlrpc < 5.3.0
Obsoletes: rhns-xmlrpc < 5.3.0
Provides: rhns-server-xmlrpc = 1:%{version}-%{release}
Provides: rhns-xmlrpc = 1:%{version}-%{release}

%description xmlrpc
These are the files required for running the /XMLRPC handler, which
provide the basic support for the registration client (rhn_register)
and the up2date clients.

%package applet
Summary: Handler for /APPLET
Group: Applications/Internet
Requires: %{name}-server = %{version}-%{release}
Obsoletes: rhns-applet < 5.3.0
Provides: rhns-applet = 1:%{version}-%{release}

%description applet
These are the files required for running the /APPLET handler, which
provides the functions for the RHN applet.

%package app
Summary: Handler for /APP
Group: Applications/Internet
Requires: %{name}-server = %{version}-%{release}
Obsoletes: rhns-server-app < 5.3.0
Obsoletes: rhns-app < 5.3.0
Provides: rhns-server-app = 1:%{version}-%{release}
Provides: rhns-app = 1:%{version}-%{release}

%description app
These are the files required for running the /APP handler.
Calls to /APP are used by internal maintenance tools (rhnpush).

%package xp
Summary: Handler for /XP
Group: Applications/Internet
Requires: %{name}-server = %{version}-%{release}
Obsoletes: rhns-server-xp < 5.3.0
Obsoletes: rhns-xp < 5.3.0
Provides: rhns-server-xp = 1:%{version}-%{release}
Provides: rhns-xp = 1:%{version}-%{release}

%description xp
These are the files required for running the /XP handler.
Calls to /XP are used by tools publicly available (like rhn_package_manager).

%package iss
Summary: Handler for /SAT
Group: Applications/Internet
Requires: %{name}-server = %{version}-%{release}
Obsoletes: rhns-sat < 5.3.0
Provides: rhns-sat = 1:%{version}-%{release}

%description iss
%{name} contains the basic code that provides server/backend
functionality for a variety of XML-RPC receivers. The architecture is
modular so that you can plug/install additional modules for XML-RPC
receivers and get them enabled automatically.

This package contains /SAT handler, which provide Inter Spacewalk Sync 
capability.

%package iss-export
Summary: Listener for the Server XML dumper
Group: Applications/Internet
Requires: rpm-python
Requires: %{name}-xml-export-libs = %{version}-%{release}

%description iss-export
%{name} contains the basic code that provides server/backend
functionality for a variety of XML-RPC receivers. The architecture is
modular so that you can plug/install additional modules for XML-RPC
receivers and get them enabled automatically.

This package contains listener for the Server XML dumper.

%package libs
Summary: Spacewalk server and client tools libraries
Group: Applications/Internet
%if 0%{?suse_version}
BuildRequires: python-devel
Requires: python-base
%else
BuildRequires: python2-devel
Conflicts: %{name} < 0.8.28
%if 0%{?rhel} && 0%{?rhel} < 5
Requires: python-crypto
BuildRequires: python-crypto
%else
Requires: python-hashlib
<<<<<<< HEAD
=======
BuildRequires: python-hashlib
>>>>>>> ec89b999
%endif

%description libs
Libraries required by both Spacewalk server and Spacewalk client tools.

%package config-files-common
Summary: Common files for the Configuration Management project
Group: Applications/Internet
Requires: %{name}-server = %{version}-%{release}
Obsoletes: rhns-config-files-common < 5.3.0
Provides: rhns-config-files-common = 1:%{version}-%{release}

%description config-files-common
Common files required by the Configuration Management project

%package config-files
Summary: Handler for /CONFIG-MANAGEMENT
Group: Applications/Internet
Requires: %{name}-config-files-common = %{version}-%{release}
Obsoletes: rhns-config-files < 5.3.0
Provides: rhns-config-files = 1:%{version}-%{release}

%description config-files
This package contains the server-side code for configuration management.

%package config-files-tool
Summary: Handler for /CONFIG-MANAGEMENT-TOOL
Group: Applications/Internet
Requires: %{name}-config-files-common = %{version}-%{release}
Obsoletes: rhns-config-files-tool < 5.3.0
Provides: rhns-config-files-tool = 1:%{version}-%{release}

%description config-files-tool
This package contains the server-side code for configuration management tool.

%package package-push-server
Summary: Listener for rhnpush (non-XMLRPC version)
Group: Applications/Internet
Requires: %{name}-server = %{version}-%{release}
Obsoletes: rhns-package-push-server < 5.3.0
Provides: rhns-package-push-server = 1:%{version}-%{release}

%description package-push-server
Listener for rhnpush (non-XMLRPC version)

%package tools
Summary: Red Hat Network Services Satellite Tools
Group: Applications/Internet
Requires: %{name}-xmlrpc = %{version}-%{release}
Requires: %{name}-app = %{version}-%{release}
Requires: %{name}
Requires: spacewalk-certs-tools
Requires: spacewalk-admin >= 0.1.1-0
Requires: python-gzipstream
%if 0%{?suse_version}
Requires: python-base
%else
Requires: python-hashlib
%endif
Requires: PyXML
%if 0%{?suse_version}
Requires: apache2-prefork
%else
Requires: mod_ssl
%endif
Requires: %{name}-xml-export-libs
Requires: cobbler >= 1.4.3
%if 0%{?rhel} && 0%{?rhel} < 5
Requires: rhnlib  >= 2.1.4-14
%else
Requires: rhnlib  >= 2.5.35
%endif
Obsoletes: rhns-satellite-tools < 5.3.0
Obsoletes: spacewalk-backend-satellite-tools <= 0.2.7
Provides: spacewalk-backend-satellite-tools = %{version}-%{release}
Provides: rhns-satellite-tools = 1:%{version}-%{release}

%description tools
Various utilities for the Red Hat Network Satellite Server.

%package xml-export-libs
Summary: Red Hat Network XML data exporter
Group: Applications/Internet
Requires: %{name}-server = %{version}-%{release}
Obsoletes: rhns-xml-export-libs < 5.3.0
Provides: rhns-xml-export-libs = 1:%{version}-%{release}

%description xml-export-libs
Libraries required by various exporting tools

%prep
%setup -q

%build
%if !0%{?suse_version}
sed -i 's/^INSTALL_DEST.*/INSTALL_DEST = \/etc\/httpd\/conf.d/' apache-conf/Makefile
%endif
make -f Makefile.backend all
export PYTHON_MODULE_NAME=%{name}
export PYTHON_MODULE_VERSION=%{version}
%{__python} setup.py build

%install
rm -rf $RPM_BUILD_ROOT
install -d $RPM_BUILD_ROOT/%{rhnroot}
install -d $RPM_BUILD_ROOT/%{pythonrhnroot}
make -f Makefile.backend install PREFIX=$RPM_BUILD_ROOT \
    MANDIR=%{_mandir}
export PYTHON_MODULE_NAME=%{name}
export PYTHON_MODULE_VERSION=%{version}
%{__python} setup.py install -O1 --root $RPM_BUILD_ROOT --prefix=%{_prefix}

%if 0%{?rhel} && 0%{?rhel} < 6
rm -fv $RPM_BUILD_ROOT/%{apacheconfd}/zz-spacewalk-server-wsgi.conf
rm -rfv $RPM_BUILD_ROOT/%{rhnroot}/wsgi
%else
rm -fv $RPM_BUILD_ROOT/%{apacheconfd}/zz-spacewalk-server-python.conf
%endif
rm -f $RPM_BUILD_ROOT/%{_mandir}/man8/satellite-sync.8*

%find_lang %{name}-server

%clean
rm -rf $RPM_BUILD_ROOT

%check
make -f Makefile.backend PYTHONPATH=$RPM_BUILD_ROOT/%{python_sitelib} test || :

%pre server
OLD_SECRET_FILE=%{_var}/www/rhns/server/secret/rhnSecret.py
if [ -f $OLD_SECRET_FILE ]; then
    install -d -m 750 -o root -g %{apache_group} %{rhnconf}
    mv ${OLD_SECRET_FILE}*  %{rhnconf}
fi

%post server
%if 0%{?suse_version}
sysconf_addword /etc/sysconfig/apache2 APACHE_MODULES wsgi
sysconf_addword /etc/sysconfig/apache2 APACHE_MODULES perl
%endif

# Is secret key in our config file?
regex="^[[:space:]]*(server\.|)secret_key[[:space:]]*=.*$"

if grep -E -i $regex %{rhnconf}/rhn.conf > /dev/null 2>&1 ; then
    # secret key already there
    rm -f %{rhnconf}/rhnSecret.py*
    exit 0
fi
    
# Generate a secret key if old one is not present
if [ -f %{rhnconf}/rhnSecret.py ]; then
    secret_key=$(PYTHONPATH=%{rhnconf} %{__python} -c \
        "from rhnSecret import SECRET_KEY; print SECRET_KEY")
else
    secret_key=$(dd if=/dev/urandom bs=1024 count=1 2>/dev/null | sha1sum - | 
        awk '{print $1}')
fi

echo "server.secret_key = $secret_key" >> %{rhnconf}/rhn.conf
rm -f %{rhnconf}/rhnSecret.py*

%files
%defattr(-,root,root)
%doc PYTHON-LICENSES.txt LICENSE
%if ! (0%{?rhel} && 0%{?rhel} < 6)
%{python_sitelib}/spacewalk_backend-%{version}-*.egg-info
%endif
%dir %{pythonrhnroot}
%dir %{pythonrhnroot}/common
%{pythonrhnroot}/common/apache.py*
%{pythonrhnroot}/common/byterange.py*
%{pythonrhnroot}/common/rhn_posix.py*
%{pythonrhnroot}/common/rhnApache.py*
%{pythonrhnroot}/common/rhnCache.py*
%{pythonrhnroot}/common/rhnConfig.py*
%{pythonrhnroot}/common/rhnException.py*
%{pythonrhnroot}/common/rhnFlags.py*
%{pythonrhnroot}/common/rhnLib.py*
%{pythonrhnroot}/common/rhnLog.py*
%{pythonrhnroot}/common/rhnMail.py*
%{pythonrhnroot}/common/rhnTB.py*
%{pythonrhnroot}/common/rhnRepository.py*
%{pythonrhnroot}/common/rhnTranslate.py*
%{pythonrhnroot}/common/UserDictCase.py*
%{pythonrhnroot}/common/RPC_Base.py*
%attr(770,root,%{apache_group}) %dir %{_var}/log/rhn
# config files
%attr(755,root,%{apache_group}) %dir %{rhnconf}/default
%attr(644,root,%{apache_group}) %{rhnconf}/default/rhn.conf
%attr(755,root,root) %{_bindir}/spacewalk-cfg-get
%{_mandir}/man8/spacewalk-cfg-get.8.gz
# wsgi stuff
%if !0%{?rhel} || 0%{?rhel} >= 6
%dir %{rhnroot}/wsgi
%{rhnroot}/wsgi/__init__.py*
%{rhnroot}/wsgi/wsgiHandler.py*
%{rhnroot}/wsgi/wsgiRequest.py*
%endif

%files sql
%defattr(-,root,root)
%doc PYTHON-LICENSES.txt LICENSE
%if 0%{?suse_version}
%dir %{rhnroot}/server
%endif
# Need __init__ = share it with rhns-server
%dir %{pythonrhnroot}/server
%{pythonrhnroot}/server/__init__.py*
%{rhnroot}/server/__init__.py*
%dir %{pythonrhnroot}/server/rhnSQL
%{pythonrhnroot}/server/rhnSQL/const.py*
%{pythonrhnroot}/server/rhnSQL/dbi.py*
%{pythonrhnroot}/server/rhnSQL/__init__.py*
%{pythonrhnroot}/server/rhnSQL/sql_*.py*

%files sql-oracle
%defattr(-,root,root,-)
%doc PYTHON-LICENSES.txt LICENSE
%{pythonrhnroot}/server/rhnSQL/driver_cx_Oracle.py*

%files sql-postgresql
%defattr(-,root,root,-)
%doc PYTHON-LICENSES.txt LICENSE
%{pythonrhnroot}/server/rhnSQL/driver_postgresql.py*

%files server -f %{name}-server.lang
%defattr(-,root,root)
%doc PYTHON-LICENSES.txt LICENSE
%if 0%{?suse_version}
%dir %{rhnroot}/server
%endif
# modules
%{pythonrhnroot}/server/apacheAuth.py*
%{pythonrhnroot}/server/apacheHandler.py*
%{pythonrhnroot}/server/apacheRequest.py*
%{pythonrhnroot}/server/apacheServer.py*
%{pythonrhnroot}/server/apacheUploadServer.py*
%{pythonrhnroot}/server/rhnAction.py*
%{pythonrhnroot}/server/rhnAuthPAM.py*
%{pythonrhnroot}/server/rhnCapability.py*
%{pythonrhnroot}/server/rhnChannel.py*
%{pythonrhnroot}/server/rhnKickstart.py*
%{pythonrhnroot}/server/rhnDependency.py*
%{pythonrhnroot}/server/rhnPackage.py*
%{pythonrhnroot}/server/rhnPackageUpload.py*
%{pythonrhnroot}/server/basePackageUpload.py*
%{pythonrhnroot}/server/rhnHandler.py*
%{pythonrhnroot}/server/rhnImport.py*
%{pythonrhnroot}/server/rhnLib.py*
%{pythonrhnroot}/server/rhnMapping.py*
%{pythonrhnroot}/server/rhnRepository.py*
%{pythonrhnroot}/server/rhnSession.py*
%{pythonrhnroot}/server/rhnUser.py*
%{pythonrhnroot}/server/rhnVirtualization.py*
%{pythonrhnroot}/server/taskomatic.py*
%dir %{pythonrhnroot}/server/rhnServer
%{pythonrhnroot}/server/rhnServer/*
%dir %{pythonrhnroot}/server/importlib
%{pythonrhnroot}/server/importlib/__init__.py*
%{pythonrhnroot}/server/importlib/archImport.py*
%{pythonrhnroot}/server/importlib/backend.py*
%{pythonrhnroot}/server/importlib/backendLib.py*
%{pythonrhnroot}/server/importlib/backendOracle.py*
%{pythonrhnroot}/server/importlib/channelImport.py*
%{pythonrhnroot}/server/importlib/debPackage.py*
%{pythonrhnroot}/server/importlib/errataCache.py*
%{pythonrhnroot}/server/importlib/errataImport.py*
%{pythonrhnroot}/server/importlib/headerSource.py*
%{pythonrhnroot}/server/importlib/importLib.py*
%{pythonrhnroot}/server/importlib/kickstartImport.py*
%{pythonrhnroot}/server/importlib/mpmSource.py*
%{pythonrhnroot}/server/importlib/packageImport.py*
%{pythonrhnroot}/server/importlib/packageUpload.py*
%{pythonrhnroot}/server/importlib/productNamesImport.py*
%{pythonrhnroot}/server/importlib/userAuth.py*
%{rhnroot}/server/handlers/__init__.py*

# Repomd stuff
%dir %{pythonrhnroot}/server/repomd
%{pythonrhnroot}/server/repomd/__init__.py*
%{pythonrhnroot}/server/repomd/domain.py*
%{pythonrhnroot}/server/repomd/mapper.py*
%{pythonrhnroot}/server/repomd/repository.py*
%{pythonrhnroot}/server/repomd/view.py*

# the cache
%attr(755,%{apache_user},%{apache_group}) %dir %{_var}/cache/rhn
# config files
%attr(644,root,%{apache_group}) %{rhnconf}/default/rhn_server.conf
# main httpd config
%attr(644,root,%{apache_group}) %config %{apacheconfd}/zz-spacewalk-server.conf

%if 0%{?rhel} && 0%{?rhel} < 6
%attr(644,root,%{apache_group}) %config %{apacheconfd}/zz-spacewalk-server-python.conf
%else
# wsgi stuff
%attr(644,root,%{apache_group}) %config %{apacheconfd}/zz-spacewalk-server-wsgi.conf
%{rhnroot}/wsgi/app.py*
%{rhnroot}/wsgi/applet.py*
%{rhnroot}/wsgi/config.py*
%{rhnroot}/wsgi/config_tool.py*
%{rhnroot}/wsgi/package_push.py*
%{rhnroot}/wsgi/sat.py*
%{rhnroot}/wsgi/sat_dump.py*
%{rhnroot}/wsgi/xmlrpc.py*
%{rhnroot}/wsgi/xp.py*
%endif

# logs and other stuff
%config(noreplace) %{_sysconfdir}/logrotate.d/spacewalk-backend-server

%files xmlrpc
%defattr(-,root,root) 
%doc PYTHON-LICENSES.txt LICENSE
%dir %{rhnroot}/server/handlers/xmlrpc
%{rhnroot}/server/handlers/xmlrpc/*
%dir %{pythonrhnroot}/server/action
%{pythonrhnroot}/server/action/*
%dir %{pythonrhnroot}/server/action_extra_data
%{pythonrhnroot}/server/action_extra_data/*
# config files
%attr(644,root,%{apache_group}) %{rhnconf}/default/rhn_server_xmlrpc.conf
%attr(644,root,%{apache_group}) %config %{httpdconf}/rhn/spacewalk-backend-xmlrpc.conf
%config(noreplace) %{_sysconfdir}/logrotate.d/spacewalk-backend-xmlrpc
%if 0%{?suse_version}
%dir %{rhnroot}/server
%dir %{rhnroot}/server/handlers
%endif

%files applet
%defattr(-,root,root)
%doc PYTHON-LICENSES.txt LICENSE
%if 0%{?suse_version}
%dir %{rhnroot}/server
%endif
%dir %{rhnroot}/server/handlers/applet
%{rhnroot}/server/handlers/applet/*
# config files
%attr(644,root,%{apache_group}) %{rhnconf}/default/rhn_server_applet.conf
%attr(644,root,%{apache_group}) %config %{httpdconf}/rhn/spacewalk-backend-applet.conf
%config(noreplace) %{_sysconfdir}/logrotate.d/spacewalk-backend-applet

%files app
%defattr(-,root,root)
%doc PYTHON-LICENSES.txt LICENSE
%if 0%{?suse_version}
%dir %{rhnroot}/server
%endif
%dir %{rhnroot}/server/handlers/app
%{rhnroot}/server/handlers/app/*
# config files
%attr(644,root,%{apache_group}) %{rhnconf}/default/rhn_server_app.conf
%attr(644,root,%{apache_group}) %config %{httpdconf}/rhn/spacewalk-backend-app.conf
%config(noreplace) %{_sysconfdir}/logrotate.d/spacewalk-backend-app

%files xp
%defattr(-,root,root)
%doc PYTHON-LICENSES.txt LICENSE
%if 0%{?suse_version}
%dir %{rhnroot}/server
%endif
%dir %{rhnroot}/server/handlers/xp
%{rhnroot}/server/handlers/xp/*
# config files
%attr(644,root,%{apache_group}) %{rhnconf}/default/rhn_server_xp.conf
%attr(644,root,%{apache_group}) %config %{httpdconf}/rhn/spacewalk-backend-xp.conf
%config(noreplace) %{_sysconfdir}/logrotate.d/spacewalk-backend-xp

%files iss
%defattr(-,root,root)
%doc PYTHON-LICENSES.txt LICENSE
%if 0%{?suse_version}
%dir %{rhnroot}/server
%endif
%dir %{rhnroot}/server/handlers/sat
%{rhnroot}/server/handlers/sat/*
%config(noreplace) %{_sysconfdir}/logrotate.d/spacewalk-backend-iss
%attr(644,root,%{apache_group}) %config %{httpdconf}/rhn/spacewalk-backend-sat.conf

%files iss-export
%defattr(-,root,root)
%doc PYTHON-LICENSES.txt LICENSE
%dir %{pythonrhnroot}/satellite_exporter
%{pythonrhnroot}/satellite_exporter/__init__.py*
%{pythonrhnroot}/satellite_exporter/satexport.py*

%dir %{rhnroot}/satellite_exporter
%dir %{rhnroot}/satellite_exporter/handlers
%{rhnroot}/satellite_exporter/__init__.py*
%{rhnroot}/satellite_exporter/handlers/__init__.py*
%{rhnroot}/satellite_exporter/handlers/non_auth_dumper.py*
# config files
%attr(644,root,%{apache_group}) %config %{httpdconf}/rhn/spacewalk-backend-sat-dump-internal.conf
%config(noreplace) %{_sysconfdir}/logrotate.d/spacewalk-backend-iss-export


%files libs
%defattr(-,root,root)
%doc PYTHON-LICENSES.txt LICENSE
%{pythonrhnroot}/__init__.py*
%dir %{pythonrhnroot}/common
%{pythonrhnroot}/common/__init__.py*
%{pythonrhnroot}/common/checksum.py*
%{pythonrhnroot}/common/fileutils.py*
%{pythonrhnroot}/common/rhn_deb.py*
%{pythonrhnroot}/common/rhn_mpm.py*
%{pythonrhnroot}/common/rhn_pkg.py*
%{pythonrhnroot}/common/rhn_rpm.py*

%files config-files-common
%defattr(-,root,root)
%doc PYTHON-LICENSES.txt LICENSE
%{pythonrhnroot}/server/configFilesHandler.py*
%dir %{pythonrhnroot}/server/config_common
%{pythonrhnroot}/server/config_common/*

%files config-files
%defattr(-,root,root)
%doc PYTHON-LICENSES.txt LICENSE
%if 0%{?suse_version}
%dir %{rhnroot}/server
%endif
%dir %{rhnroot}/server/handlers/config
%{rhnroot}/server/handlers/config/*
%attr(644,root,%{apache_group}) %{rhnconf}/default/rhn_server_config-management.conf
%attr(644,root,%{apache_group}) %config %{httpdconf}/rhn/spacewalk-backend-config-management.conf
%config(noreplace) %{_sysconfdir}/logrotate.d/spacewalk-backend-config-files

%files config-files-tool
%defattr(-,root,root)
%doc PYTHON-LICENSES.txt LICENSE
%if 0%{?suse_version}
%dir %{rhnroot}/server
%endif
%dir %{rhnroot}/server/handlers/config_mgmt
%{rhnroot}/server/handlers/config_mgmt/*
%attr(644,root,%{apache_group}) %{rhnconf}/default/rhn_server_config-management-tool.conf
%attr(644,root,%{apache_group}) %config %{httpdconf}/rhn/spacewalk-backend-config-management-tool.conf
%config(noreplace) %{_sysconfdir}/logrotate.d/spacewalk-backend-config-files-tool

%files package-push-server
%defattr(-,root,root)
%doc PYTHON-LICENSES.txt LICENSE
%dir %{rhnroot}/upload_server
%{rhnroot}/upload_server/__init__.py*
%dir %{rhnroot}/upload_server/handlers
%{rhnroot}/upload_server/handlers/__init__.py*
%{rhnroot}/upload_server/handlers/package_push
%attr(644,root,%{apache_group}) %{rhnconf}/default/rhn_server_upload.conf
%attr(644,root,%{apache_group}) %{rhnconf}/default/rhn_server_upload_package-push.conf
%config(noreplace) %{_sysconfdir}/logrotate.d/spacewalk-backend-package-push-server
%attr(644,root,%{apache_group}) %config %{httpdconf}/rhn/spacewalk-backend-package-push.conf

%files tools
%defattr(-,root,root)
%doc PYTHON-LICENSES.txt LICENSE
%attr(644,root,%{apache_group}) %{rhnconf}/default/rhn_server_satellite.conf
%config(noreplace) %{_sysconfdir}/logrotate.d/spacewalk-backend-tools
%attr(755,root,root) %{_bindir}/rhn-charsets
%attr(755,root,root) %{_bindir}/rhn-satellite-activate
%attr(755,root,root) %{_bindir}/rhn-schema-version
%attr(755,root,root) %{_bindir}/rhn-ssl-dbstore
# unsupported in SUSE Manager 1.2 (bnc #669610)
# %attr(755,root,root) %{_bindir}/satellite-sync
%attr(755,root,root) %{_bindir}/spacewalk-debug
%attr(755,root,root) %{_bindir}/rhn-satellite-exporter
%attr(755,root,root) %{_bindir}/update-packages
%attr(755,root,root) %{_bindir}/spacewalk-repo-sync
%attr(755,root,root) %{_bindir}/rhn-db-stats
%attr(755,root,root) %{_bindir}/rhn-schema-stats
%attr(755,root,root) %{_bindir}/satpasswd
%attr(755,root,root) %{_bindir}/satwho
%attr(755,root,root) %{_bindir}/spacewalk-remove-channel*
%attr(755,root,root) %{_bindir}/rhn-entitlement-report
%attr(755,root,root) %{_bindir}/spacewalk-update-signatures
%attr(755,root,root) %{_bindir}/spacewalk-data-fsck
%{pythonrhnroot}/satellite_tools/SequenceServer.py*
%{pythonrhnroot}/satellite_tools/messages.py*
%{pythonrhnroot}/satellite_tools/progress_bar.py*
%{pythonrhnroot}/satellite_tools/req_channels.py*
%{pythonrhnroot}/satellite_tools/satsync.py*
%{pythonrhnroot}/satellite_tools/satCerts.py*
%{pythonrhnroot}/satellite_tools/satComputePkgHeaders.py*
%{pythonrhnroot}/satellite_tools/syncCache.py*
%{pythonrhnroot}/satellite_tools/sync_handlers.py*
%{pythonrhnroot}/satellite_tools/rhn_satellite_activate.py*
%{pythonrhnroot}/satellite_tools/rhn_ssl_dbstore.py*
%{pythonrhnroot}/satellite_tools/xmlWireSource.py*
%{pythonrhnroot}/satellite_tools/updatePackages.py*
%{pythonrhnroot}/satellite_tools/reposync.py*
%{pythonrhnroot}/satellite_tools/constants.py*
%dir %{pythonrhnroot}/satellite_tools/disk_dumper
%{pythonrhnroot}/satellite_tools/disk_dumper/__init__.py*
%{pythonrhnroot}/satellite_tools/disk_dumper/iss.py*
%{pythonrhnroot}/satellite_tools/disk_dumper/iss_ui.py*
%{pythonrhnroot}/satellite_tools/disk_dumper/iss_isos.py*
%{pythonrhnroot}/satellite_tools/disk_dumper/iss_actions.py*
%{pythonrhnroot}/satellite_tools/disk_dumper/dumper.py*
%{pythonrhnroot}/satellite_tools/disk_dumper/string_buffer.py*
%dir %{pythonrhnroot}/satellite_tools/repo_plugins
%attr(755,root,%{apache_group}) %dir %{_var}/log/rhn/reposync
%{pythonrhnroot}/satellite_tools/repo_plugins/__init__.py*
%{pythonrhnroot}/satellite_tools/repo_plugins/yum_src.py*
%config %attr(644,root,%{apache_group}) %{rhnconf}/default/rhn_server_iss.conf
%{_mandir}/man8/rhn-satellite-exporter.8*
%{_mandir}/man8/rhn-charsets.8*
%{_mandir}/man8/rhn-satellite-activate.8*
%{_mandir}/man8/rhn-schema-version.8*
%{_mandir}/man8/rhn-ssl-dbstore.8*
%{_mandir}/man8/rhn-db-stats.8*
%{_mandir}/man8/rhn-schema-stats.8*
# %{_mandir}/man8/satellite-sync.8*
%{_mandir}/man8/spacewalk-debug.8*
%{_mandir}/man8/satpasswd.8*
%{_mandir}/man8/satwho.8*
%{_mandir}/man8/spacewalk-remove-channel.8*
%{_mandir}/man8/spacewalk-repo-sync.8*
%{_mandir}/man8/spacewalk-update-signatures.8*
%{_mandir}/man8/update-packages.8*
%{_mandir}/man8/rhn-entitlement-report.8*

%files xml-export-libs
%defattr(-,root,root)
%doc PYTHON-LICENSES.txt LICENSE
%dir %{pythonrhnroot}/satellite_tools
%{pythonrhnroot}/satellite_tools/__init__.py*
%{pythonrhnroot}/satellite_tools/geniso.py*
# A bunch of modules shared with satellite-tools
%{pythonrhnroot}/satellite_tools/connection.py*
%{pythonrhnroot}/satellite_tools/diskImportLib.py*
%{pythonrhnroot}/satellite_tools/syncLib.py*
%{pythonrhnroot}/satellite_tools/xmlDiskSource.py*
%{pythonrhnroot}/satellite_tools/xmlSource.py*
%dir %{pythonrhnroot}/satellite_tools/exporter
%{pythonrhnroot}/satellite_tools/exporter/__init__.py*
%{pythonrhnroot}/satellite_tools/exporter/exportLib.py*
%{pythonrhnroot}/satellite_tools/exporter/xmlWriter.py*

# $Id$
%changelog
<<<<<<< HEAD
* Thu Nov 18 2010 Jan Pazdziora 1.2.74-1
- Fixing error in backend spec (unpackaged file) (lzap+git@redhat.com)

* Thu Nov 18 2010 Jan Pazdziora 1.2.73-1
- fixed iss (michael.mraka@redhat.com)
- fixed mod_wsgi configuration (michael.mraka@redhat.com)
- 652625 - fixed file path (michael.mraka@redhat.com)
=======
* Wed Mar 30 2011 Michael Mraka <michael.mraka@redhat.com> 1.4.25-1
- make_evr should accept source parameter
- call transports directly

* Wed Mar 30 2011 Miroslav Suchý 1.4.24-1
- always return RPC data in plain string (utf-8 encoded) (msuchy@redhat.com)
- 683200 - support IDN

* Wed Mar 30 2011 Jan Pazdziora 1.4.23-1
- 688626 - export md5 attribute also for objects without a checksum
  (mzazrivec@redhat.com)
- use xmlrpclib directly (msuchy@redhat.com)

* Wed Mar 23 2011 Jan Pazdziora 1.4.22-1
- fixing stray comma breaking package profile sync (jsherril@redhat.com)
- set envelope From to traceback email (msuchy@redhat.com)
- remove every reference to "up2date --register" - even in comments
  (msuchy@redhat.com)
- remove text "or up2date --register on Red Hat Enterprise Linux 3 or later"
  (msuchy@redhat.com)

* Tue Mar 15 2011 Simon Lukasik <slukasik@redhat.com> 1.4.21-1
- 687885 - do not treat expired token as a fault (slukasik@redhat.com)

* Mon Mar 14 2011 Michael Mraka <michael.mraka@redhat.com> 1.4.20-1
- no more need for special insert when diff is empty
- removed unused _query_get_output_row
- set the blob directly in insert
- support for direct blob insert for oracle
- replaced 'connect by prior' with recursive function in python
- 670793 - don't fail on non-ascii config files
- fixed virtual KVM machines in the webui

* Thu Mar 10 2011 Miroslav Suchý <msuchy@redhat.com> 1.4.19-1
- move server.mo from /usr/share/rhn/ to /usr/share/locale and rename it to
  spacewalk-backend-server
- posgtresql can't lock only one column
- replaced (+) with ansi left join - made ompare files work on postgresql
- 683546 - optparse isn't friendly to translations in unicode
- The file attribute has been renamed to filename

* Tue Mar 08 2011 Michael Mraka <michael.mraka@redhat.com> 1.4.18-1
- Fixed postgresql error in osad

* Fri Mar 04 2011 Michael Mraka <michael.mraka@redhat.com> 1.4.17-1
- removed blacklists from sync
- rhnBlacklistObsoletes is no more used
- data from blacklist.xml are unused for quite long time
- 679109 - localpath must be defined in except block

* Thu Mar 03 2011 Michael Mraka <michael.mraka@redhat.com> 1.4.16-1
- removed rpm.readHeaderFromFD(), it brokes signatures

* Wed Mar 02 2011 Michael Mraka <michael.mraka@redhat.com> 1.4.15-1
- merged/moved make_evr() implemetation into a single code
- removed duplicated fetchTraceback()
- The sanitizePath is not used after _populateFromFile removal, removing.

* Wed Mar 02 2011 Jan Pazdziora 1.4.14-1
- Prevent all nulls in a chunk (which are treated as strings) from affecting
  the subsequent chunks.
- Only try to show e.code when the exception is cx_Oracle._Error.

* Mon Feb 28 2011 Jan Pazdziora 1.4.13-1
- removed unused updateChannelFamilyInfo() (michael.mraka@redhat.com)
- removed dead function check_with_seclist() (michael.mraka@redhat.com)
- _populateFromFile() is dead after populateFromFile() removal
  (michael.mraka@redhat.com)
- populateFromFile is dead after createPackageFromFile() removal
  (michael.mraka@redhat.com)
- removed test for already removed createPackageFromFil()
  (michael.mraka@redhat.com)
- removed dead function createPackageFromFile() (michael.mraka@redhat.com)
- removed test for already removed create_channel_families()
  (michael.mraka@redhat.com)
- removed dead function create_channel_families() (michael.mraka@redhat.com)
- removed test for already removed create_channels() (michael.mraka@redhat.com)
- removed dead function create_channels() (michael.mraka@redhat.com)
- removed dead function dbiDate2timestamp() (michael.mraka@redhat.com)

* Mon Feb 28 2011 Michael Mraka <michael.mraka@redhat.com> 1.4.12-1
- reverted bask to RHEL4 rpm read header code 
* Thu Feb 24 2011 Michael Mraka <michael.mraka@redhat.com> 1.4.11-1
- RPMTransaction is dead after RPMReadOnlyTransaction removal
- SharedStateTransaction is dead after RPMReadOnlyTransaction removal
- RPMReadOnlyTransaction() is dead after get_package_header() change
- use size instead of archivesize

* Thu Feb 24 2011 Michael Mraka <michael.mraka@redhat.com> 1.4.10-1
- set timeout after unsuccessful login
- removed unused/unsupported API

* Thu Feb 17 2011 Michael Mraka <michael.mraka@redhat.com> 1.4.9-1
- fixed No module named common
- 677549 - do not require spacewalk-backend-libs in the same version

* Thu Feb 10 2011 Michael Mraka <michael.mraka@redhat.com> 1.4.8-1
- fixed packaging problem

* Thu Feb 10 2011 Michael Mraka <michael.mraka@redhat.com> 1.4.7-1
- fixed leaked filedescriptor in reposync

* Thu Feb 10 2011 Simon Lukasik <slukasik@redhat.com> 1.4.6-1
- Introducing an interface common for rpm, deb and mpm packages
  (slukasik@redhat.com)
- 675912 - fixed typo (michael.mraka@redhat.com)

* Tue Feb 08 2011 Michael Mraka <michael.mraka@redhat.com> 1.4.5-1
- 517173 - unlink packages with different orgid

* Mon Feb 07 2011 Michael Mraka <michael.mraka@redhat.com> 1.4.4-1
- 675359 - modified attribute is not always present
- l10n: Updates to German (de) translation

* Fri Feb 04 2011 Michael Mraka <michael.mraka@redhat.com> 1.4.3-1
- 674510 - fixed procedure call (PG)
- 674528 - don't read signatures when there is no rpm (--no-rpms)
- With previous removals, getChannelAttribute is not used anymore, removing.
- The listChannelErrata is dead code by now (after the ISO dumper removal).
- The listChannelPackages is dead code by now (after the ISO dumper removal).
- The getKickstartTree is dead code by now (after the ISO dumper removal).
- With _lookup_last_modified gone, _lookup_last_modified_packages and
  _lookup_last_modified_ks_trees are dead code, removing.

* Fri Feb 04 2011 Michael Mraka <michael.mraka@redhat.com> 1.4.2-1
- fixed postgresql failure on RHEL6
- 590608 - nullify jabber_ids from previous registrations

* Thu Feb 03 2011 Michael Mraka <michael.mraka@redhat.com> 1.4.1-1
- shortened and narrowed package sync logic
- moved checksum logic into ContentPackage
- yum repo metadata says epoch="0" even if it's NULL
- reformated sql query
- spacewalk-repo-sync should not download package which is already on disk
- fixed duplicated code
- Bumping package versions for 1.4

* Wed Feb 02 2011 Tomas Lestach <tlestach@redhat.com> 1.3.53-1
- 671464 - prevent unsigned rpms not to be recognized as rpms
  (tlestach@redhat.com)

* Fri Jan 28 2011 Michael Mraka <michael.mraka@redhat.com> 1.3.52-1
- 671465 - fixed signature import

* Thu Jan 27 2011 Michael Mraka <michael.mraka@redhat.com> 1.3.51-1
- 671464 - get right keyid for new Fedora keys
- 671464 - get right keyid for new RHEL6 rpms
- 671464 - although RHEL6 signature is SHA256 gpg it's marked as pgp in rpm
- 671462 - fixed path in debug output

* Wed Jan 26 2011 Michael Mraka <michael.mraka@redhat.com> 1.3.50-1
- fixed error message
- 672277 - made --use-rhn-date and --use-sync-date mutually exclusive
- Report errors even when not -v was specified.

* Wed Jan 26 2011 Michael Mraka <michael.mraka@redhat.com> 1.3.49-1
- fixed AttributeError: ContentSource instance has no attribute 'proxy'
- make osa ping work properly again

* Mon Jan 24 2011 Jan Pazdziora 1.3.48-1
- do not print TB if we get unknown type (msuchy@redhat.com)
- Make rhn-schema-version work on PostgreSQL.

* Fri Jan 21 2011 Miroslav Suchý <msuchy@redhat.com> 1.3.47-1
- 657091 - honor http proxy setting for spacewalk-repo-sync

* Fri Jan 21 2011 Miroslav Suchý <msuchy@redhat.com> 1.3.46-1
- 671466 - use ansi syntax in left join

* Thu Jan 20 2011 Tomas Lestach <tlestach@redhat.com> 1.3.45-1
- updating Copyright years for year 2011 (tlestach@redhat.com)
- update .po and .pot files for spacewalk-backend (tlestach@redhat.com)

* Thu Jan 20 2011 Michael Mraka <michael.mraka@redhat.com> 1.3.44-1
- added spacewalk-data-fsck into rpm
- 670746 - fix malformed query _query_action_verify_packages

* Tue Jan 18 2011 Jan Pazdziora 1.3.43-1
- Split to just two parts.
- 670458 - check password policy only if we are really going to reserve user
  (msuchy@redhat.com)

* Tue Jan 18 2011 Michael Mraka <michael.mraka@redhat.com> 1.3.42-1
- 650165 - fixed kickstart incremental export

* Mon Jan 17 2011 Michael Mraka <michael.mraka@redhat.com> 1.3.41-1
- rpmbuid failure

* Mon Jan 17 2011 Michael Mraka <michael.mraka@redhat.com> 1.3.40-1
- 650165 - _ChannelDumper should also understand use_rhn_date
- converted comments to docstrings
- do not check throttle within each request
- fixed whitespace

* Tue Jan 11 2011 Jan Pazdziora 1.3.39-1
- Use spacewalk-sql in satwho and satpasswd, thus making it work on PostgreSQL.
- code cleanup: there is no proxy < 4.1 in real word (msuchy@redhat.com)
- I wish python had a simple ternary operator (michael.mraka@redhat.com)

* Wed Jan 05 2011 Miroslav Suchý <msuchy@redhat.com> 1.3.38-1
- 666939 - Insert current_timestamp instead of sysdate
- 666574 - autonomous_transaction not supported by PostgreSQL

* Mon Jan 03 2011 Jan Pazdziora 1.3.37-1
- With fix_url gone, exception InvalidUrlError gets unused, removing.
- 655207 - exit after unsuccessful rpm header read (mzazrivec@redhat.com)
- send with config file, its modified time (msuchy@redhat.com)
- 655207 - print the exception details into stdout (mzazrivec@redhat.com)
- hide cleartext password from traceback (michael.mraka@redhat.com)
- added overall usage summary and flex guest entitlement details to rhn-
  entitlement-report (michael.mraka@redhat.com)

* Thu Dec 30 2010 Michael Mraka <michael.mraka@redhat.com> 1.3.36-1
- fixed a lot of pylint woarnings and errors
- removed dead rhnDatabaseCache
- Allow clients to retrieve debian packages

* Sun Dec 26 2010 Jan Pazdziora 1.3.35-1
- 619083 - we will try not to stringify the types.IntType and types.FloatType.

* Thu Dec 23 2010 Jan Pazdziora 1.3.34-1
- Need to stringify the epoch.
- fix error from 3fcd9f7cf736e8e85994e45d8cd96943ab5a2832 (msuchy@redhat.com)
- move function f_date from rhn_config_management.py to fileutils.py
  (msuchy@redhat.com)

* Wed Dec 22 2010 Jan Pazdziora 1.3.33-1
- Allow clients to retrieve metadata of debian channels (slukasik@redhat.com)

* Tue Dec 21 2010 Jan Pazdziora 1.3.32-1
- Need to alias column with AS for PostgreSQL.
- use difflib instead of external "diff -u" (msuchy@redhat.com)
- move function ostr_to_sym from config_common/file_utils to spacewalk-backend-
  libs (msuchy@redhat.com)
- 634963 - print diffs for "rhncfg-manager diff-revisions" if we differ in
  selinux context, ownership or attributes (msuchy@redhat.com)

* Tue Dec 21 2010 Jan Pazdziora 1.3.31-1
- Need to remove gentree from Makefile as well.

* Mon Dec 20 2010 Michael Mraka <michael.mraka@redhat.com> 1.3.30-1
- removed obsoleted ISO generator code
- 653163 - sort child channels

* Fri Dec 17 2010 Michael Mraka <michael.mraka@redhat.com> 1.3.29-1
- fixed egg-info packaging
- 658422 - rebuild errata cache after reposync finishes

* Thu Dec 16 2010 Michael Mraka <michael.mraka@redhat.com> 1.3.28-1
- fixed %%files for spacewalk-backend-libs

* Thu Dec 16 2010 Jan Pazdziora 1.3.27-1
- Dropping satellite_tools/exporter/exporter.py from the Makefile and %files.

* Wed Dec 15 2010 Miroslav Suchý <msuchy@redhat.com> 1.3.26-1
- 624092 - update package if pushing using --force and package with same NVREA
  already exist
- no need to lookup dictionary, when we have this information in local variable
- make Table class more debugable

* Wed Dec 15 2010 Michael Mraka <michael.mraka@redhat.com> 1.3.25-1
- removed dead code
- fixed number of pylint reported errors
- fixed Module sat doesn't support our API
- remove block of code from for-loop

* Mon Dec 13 2010 Michael Mraka <michael.mraka@redhat.com> 1.3.24-1
- fixed number of errors reported by pylint
- 652852 - delete related RepoData when updating a package

* Fri Dec 10 2010 Michael Mraka <michael.mraka@redhat.com> 1.3.23-1
- removed read code
- fixed imports
- 655207 - log corrupted package header read
- 653814 - set X-RHN-Satellite-XML-Dump-Version header
- update-packages: update package file list functionality

* Fri Dec 03 2010 Michael Mraka <michael.mraka@redhat.com> 1.3.22-1
- 659348 - import checksum-type correctly
- 659348 - <rhn-package-file> attribute is checksum-type not checksum_type

* Fri Dec 03 2010 Michael Mraka <michael.mraka@redhat.com> 1.3.21-1
- Fault, ResponseError and ProtocolError import has been removed from rpclib
- File import has been removed from rpclib
- fixed column aliases (PG)

* Wed Dec 01 2010 Jan Pazdziora 1.3.20-1
- Ignore the %check results for now.

* Wed Dec 01 2010 Lukas Zapletal 1.3.19-1
- 644985 - SELinux context cleared from RHEL4 rhncfg-client
- Correcting indentation for configFilesHandler.py
- 656294 - sync channels only from rhn_parent

* Wed Dec 01 2010 Miroslav Suchý <msuchy@redhat.com> 1.3.18-1
- add BuildRequires: python-hashlib (msuchy@redhat.com)

* Wed Dec 01 2010 Miroslav Suchý <msuchy@redhat.com> 1.3.17-1
- fix import of xmlrpclib (msuchy@redhat.com)

* Tue Nov 30 2010 Michael Mraka <michael.mraka@redhat.com> 1.3.16-1
- moved db backend selection into a single place
- removed dead RegistrationNumber()
- removed dead code together with its invalid comment
- python 2.4+ (RHEL5+) has hasattr(gettext, 'GNUTranslations') == True

* Mon Nov 29 2010 Michael Mraka <michael.mraka@redhat.com> 1.3.15-1
- fixed unit tests
- run backend unit test in rpm build time

* Thu Nov 25 2010 Lukas Zapletal 1.3.14-1
- Fixing missing method parameter in rhn_config_management
- fixed typo
- don't require server unsubscribe when --skip-channels is used
- added --skip-channels to spacewalk-remove-channel

* Wed Nov 24 2010 Michael Mraka <michael.mraka@redhat.com> 1.3.13-1
- removed unused imports

* Wed Nov 24 2010 Miroslav Suchý <msuchy@redhat.com> 1.3.12-1
- 653163 - fix typo (msuchy@redhat.com)

* Tue Nov 23 2010 Michael Mraka <michael.mraka@redhat.com> 1.3.11-1
- removed unused imports
- remove unused variable
- remove unreachable code
- fixed pylint warnings
- Handle both the empty string (convert it to NULL) and numbers (convert them
  to strings) in epochs.
- added spacewalk-data-fsck

* Mon Nov 22 2010 Lukas Zapletal 1.3.10-1
- Reverting two commits on packages.py
- Revert "Changing time to timestamp in SQL select (PG)"

* Mon Nov 22 2010 Lukas Zapletal 1.3.9-1
- Solving nonexisting Numeric->Varchar case in packages.py (PG)
- Package data are being deleted from view rather than from table (PG)
- Changing time to timestamp in SQL select (PG)

* Fri Nov 19 2010 Michael Mraka <michael.mraka@redhat.com> 1.3.8-1
- 650165 - propagate use_rhn_date down to Dumper
- fixed sgml documentation

* Fri Nov 19 2010 Michael Mraka <michael.mraka@redhat.com> 1.3.7-1
- 650165 - let user specify which date for incremental export use

* Fri Nov 19 2010 Michael Mraka <michael.mraka@redhat.com> 1.3.6-1
- removed redundant code
- merged duplicate code
- 652852 - dirs and links have no checksum
- l10n: Updates to German (de) translation

* Thu Nov 18 2010 Lukas Zapletal 1.3.5-1
- 653163 - sort channels in output of satellite-sync

* Thu Nov 18 2010 Lukas Zapletal 1.3.4-1
- Fixing error in backend spec (unpackaged file)

* Tue Nov 16 2010 Lukas Zapletal 1.3.3-1
- Adding round brackets to evr (multiple commits)

* Tue Nov 16 2010 Michael Mraka <michael.mraka@redhat.com> 1.3.2-1
- fixed iss
- fixed mod_wsgi configuration
- removed /PKG_UPLOAD leftovers
- l10n: Updates to German (de) translation
- 652613 - set ownership to apache:apache by default
- 652625 - fixed file path

* Mon Nov 15 2010 Michael Mraka <michael.mraka@redhat.com> 1.3.1-1
- 652815 - satellite-sync speed up
- 652815 - don't resync packages with wrong path when called with --no-rpms
>>>>>>> ec89b999

* Sun Nov 14 2010 Michael Mraka <michael.mraka@redhat.com> 1.2.72-1
- speed up satellite-sync - skip packages we already processed
- speed up satellite-sync - download and parse only missing packages
- kickstart files should be processed one by one
- replaced hashPackageId() with hash_object_id()

* Fri Nov 12 2010 Michael Mraka <michael.mraka@redhat.com> 1.2.71-1
- fixed import of removed function, fixed inversed set operator
- removed unnecessary double assigning

* Fri Nov 12 2010 Lukas Zapletal 1.2.70-1
- Adding missing SQL AS keywords (several patches)
- do not raise exception in exception in case stream is None

* Thu Nov 11 2010 Lukas Zapletal 1.2.69-1
- Adding missing AS keyword to SELECT clause 
- Force EVR to be strings in the backend 

* Thu Nov 11 2010 Michael Mraka <michael.mraka@redhat.com> 1.2.68-1
- removed dead unique() and intersection()
- replaced own intersection() and unique() with faster builtin set operations

* Thu Nov 11 2010 Lukas Zapletal 1.2.67-1
- Fixing space in SQL bind parameter 
- Keyword MINUS is not recognized by PostgreSQL 
- Fixing indentation in spacewalk-remove-channel 
- l10n: Updates to German 
- Revert "l10n: Updates to Swedish 
- l10n: Updates to Swedish 

* Thu Nov 11 2010 Jan Pazdziora 1.2.66-1
- Update copyright years in backend.

* Wed Nov 10 2010 Jan Pazdziora 1.2.65-1
- use ansi syntax in left join (mzazrivec@redhat.com)

* Wed Nov 10 2010 Jan Pazdziora 1.2.64-1
- removed dead _lookup_last_modified() (michael.mraka@redhat.com)
- removed dead _generate_executemany_data() (michael.mraka@redhat.com)

* Wed Nov 10 2010 Jan Pazdziora 1.2.63-1
- fixed Exception exceptions.AssertionError: <exceptions.AssertionError
  instance at 0x2b4a22e18368> in <bound method Syncer.__del__ of
  <spacewalk.satellite_tools.satsync.Syncer instance at 0x2b4a22e1a0e0>>
  ignored (michael.mraka@redhat.com)

* Tue Nov 09 2010 Michael Mraka <michael.mraka@redhat.com> 1.2.62-1
- fixed exporter issues caused by code removal

* Mon Nov 08 2010 Michael Mraka <michael.mraka@redhat.com> 1.2.61-1
- modified satsync to use uniform interface for disk and wire dumps

* Sat Nov 06 2010 Michael Mraka <michael.mraka@redhat.com> 1.2.60-1
- merged duplicated code in kickstart_guest.py
- merged "attempt to avoid giving out the compat-* packages" blocks
- merged packages to list translation blocks into function
- merged duplicated file checking code into procedure
- merged action code into a single function
- reused code for simple dump_* functions
- merged the same query originaly defined in two places
- merged duplicated code from _add_dists() and _update_dists()
- merged duplicated code in list_packages_sql() and list_all_packages_sql()
- merged duplicated code from list_channel_families() and list_channels()
- SourcePackageContainer can now also reuse diskImportLibContainer
- set ignoreUploaded = 1 in SourcePackageImport by default
- PackageContainer can now also reuse diskImportLibContainer
- set ignoreUploaded = 1 in PackageImport by default
- merged endContainerCallback() definiton into superclass
- merged get_*_handler() code
- redefined SourcePackageContainer via SyncHandlerContainer
- redefined PackageContainer via SyncHandlerContainer
- redefined ShortPackageContainer via SyncHandlerContainer
- redefined KickstartableTreesContainer via SyncHandlerContainer
- redefined ErrataContainer via SyncHandlerContainer
- created general SyncHandlerContainer and redefined ChannelContainer using the
  general one
- removed duplicated _send_headers_rpm()
- fixed XML_Dumper namespace
- reused BaseQueryDumper() fore some more classes
- merged trivial set_iterator() classes into BaseQueryDumper()
- merged checksum handling into BaseChecksumRowDumper()
- reused BaseSubelementDumper() for some more classes
- merged a lot of classes which had differed only in dump_sublement() method
- _get_kickstartable_trees() rewritten via _get_ids()
- merged _get_package_ids() and _get_errata_ids()
- merged rhnSQL.prepare() and h.execute() calls which differs only in query and
  args
- merged duplicated code for writing dumps
- merged id verification code
- fixed typo
- merged _get_key()
- call original dump_subelement() instead of creating _dump_subelement() in
  every subclass
- DatabaseStatement() does exactly what rhnSQL does; removing
- fixed typos
- merged NonAuthenticatedDumper.dump_kickstartable_trees() back to
  XML_Dumper.dump_kickstartable_trees()
- h is used only in verify_errata=True branch
- merged NonAuthenticatedDumper.dump_errata() back to XML_Dumper.dump_errata()
- h is used only in verify_packages=True branch
- merged NonAuthenticatedDumper._packages() back to XML_Dumper._packages()
- added method stubs to main XML_Dumper class
- removed code already commented out
- merged NonAuthenticatedDumper.dump_channel_packages_short() back to
  XML_Dumper.dump_channel_packages_short()
- merged dumper._ChannelsDumper changes back to exportLib._ChannelDumper

* Thu Nov 04 2010 Michael Mraka <michael.mraka@redhat.com> 1.2.59-1
- merged import / download loop code into procedure
- merged several Traceback blocks
- merged StreamProducer setup into its constructor
- moved channel printing code to _printChannel()
- moved progress bar blocks into function

* Thu Nov 04 2010 Lukas Zapletal 1.2.58-1
- Adding missing colon in channelImport.py 

* Wed Nov 03 2010 Michael Mraka <michael.mraka@redhat.com> 1.2.57-1
- merged simple sql fetches into a single command
- merged channelManagePermission() and revokeChannelPermission()
- every function calls get('session') and _validate_session(session)
- merged duplicated code into _get_file_revision()
- moved duplicate code for 'dists' and 'release' to a procedure

* Wed Nov 03 2010 Lukas Zapletal 1.2.56-1
- Adding one parameter to to_number functions to be PG compatible
- Fixing query in dumper to be PostgreSQL compatible 
- Rewriting SQL JOIN to ANSI syntax in test-dump-channel 
- Rewriting SQL JOIN to ANSI syntax in exporter 
- Rewriting SQL JOIN to ANSI syntax in disk_dumper 
- Rewriting SQL JOIN to ANSI syntax in spacewalk-remove-channel
- 644239 - do not check minor version of xml_dump_version 

* Wed Nov 03 2010 Jan Pazdziora 1.2.55-1
- fixed couple of root_dir leftovers from commit
  6a6e58f490b97f941687b56f38e29aad1d6ed69f (michael.mraka@redhat.com)

* Tue Nov 02 2010 Miroslav Suchý <msuchy@redhat.com> 1.2.54-1
- remove RootDir (msuchy@redhat.com)
- fixing package push error 'Not all variables bound', 'ORGID'
  (jsherril@redhat.com)

* Tue Nov 02 2010 Jan Pazdziora 1.2.53-1
- remove RootDir (msuchy@redhat.com)
- fixing package push error 'Not all variables bound', 'ORGID'
  (jsherril@redhat.com)

* Tue Nov 02 2010 Jan Pazdziora 1.2.52-1
- Update copyright years in backend/.
- allow to enable/disable QOS in config file (msuchy@redhat.com)
- do not throttle by default (msuchy@redhat.com)
- update .po and .pot files for spacewalk-backend

* Tue Nov 02 2010 Jan Pazdziora 1.2.51-1
- fixed Error importing xp: No module named handlers.app.packages
  (michael.mraka@redhat.com)

* Mon Nov 01 2010 Jan Pazdziora 1.2.50-1
- Use current_timestamp instead of SYSDATE.
- fixing package upload, to pass in checksums (jsherril@redhat.com)
- fixing wsgiHandler to look in new location for apacheServer
  (jsherril@redhat.com)
- Use current_timestamp with numtodsinterval instead of sysdate.
- Fixing decimal2intfloat -- the function is passed str, not decimal.Decimal;
  we just try to convert to int or float.
- The conversion should take place both for remote and local connections.

* Mon Nov 01 2010 Jan Pazdziora 1.2.49-1
- Use _buildExternalValue to properly sanitize Unicode strings.

* Mon Nov 01 2010 Miroslav Suchý <msuchy@redhat.com> 1.2.48-1
- 612581 - take ownership of /usr/lib/python2.7/site-packages/spacewalk/wsgi
  (msuchy@redhat.com)
- 612581 - change egrep to grep -E (msuchy@redhat.com)
- even getPackageChecksum() and getPackageChecksumBySession() can be merged
  into a single function (michael.mraka@redhat.com)
- fixed typo and syntax error (michael.mraka@redhat.com)
- merged getSourcePackageChecksum() into getPackageChecksum()
  (michael.mraka@redhat.com)
- merged getSourcePackageChecksumBySession() to getPackageChecksumBySession()
  (michael.mraka@redhat.com)
- merged duplicated code into _get_package_checksum()
  (michael.mraka@redhat.com)
- reordered commands to put checksum stuff together (michael.mraka@redhat.com)
- merged 2 calls with just different arguments (michael.mraka@redhat.com)
- moved X-RHN-Action stuff into one place (michael.mraka@redhat.com)
- moved duplicated code to a function (michael.mraka@redhat.com)

* Fri Oct 29 2010 Jan Pazdziora 1.2.47-1
- For Function in PostgreSQL, we have to not just execute, but also fetch the
  value to return.
- Move the SQL munging messages to debug level 6, to be above the "Executing
  SQL" message level.

* Fri Oct 29 2010 Jan Pazdziora 1.2.46-1
- Removing select with rownum. It seems not that useful anyway.

* Fri Oct 29 2010 Jan Pazdziora 1.2.45-1
- Function fix_url not used anywhere, removing; removing its tests as well.
- The common.rhn_memusage is also only used by tests, moving to test/attic.
- Class CVE does not seem to be used, removing.
- Moved server.rhnServerGroup to test/attic.
- Moved server.rhnActivationKey to test/attic, not shipped.
- Method _execute_next does not seem to be used, removing.
- Method _do_snapshot does not seem to be used in Satellite, removing.
- Method _count_channel_servers not used in _channelPackageSubscription in
  Satellite, removing.
- Method checkSatEntitlement not used in Satellite code, hosted only, removing.
- Method updateAndPrint not used, removing.
- Method addToAndPrint not used, removing.
- Method addFromPackageBatch not used, removing.
- The comment says we do not want to use rpmLabelCompare, let us just remove
  it.
- The method _handle_virt_guest_params was commented out for ages; the
  virt_type processing is done in create_system anyway.

* Fri Oct 29 2010 Jan Pazdziora 1.2.44-1
- /XP handler defines just 4 calls identical to /APP calls
  (michael.mraka@redhat.com)
- removed unused class WarningParseException (michael.mraka@redhat.com)
- removed unused class VirtualizationListenerError (michael.mraka@redhat.com)

* Wed Oct 27 2010 Jan Pazdziora 1.2.43-1
- Class UpdateSlots unused, removing.
- Exception SatCertNoFreeEntitlementsException not used, removing.
- Classes _KickstartTreeTypeDumper and _KickstartInstalTypeDumper do not seem
  to be used, removing.
- Exceptions IncompleteLimitInfo and IncompleteLimitInfo* not used, removing.
- Exception genServerCertError not used, removing.
- Exception ForceNotSpecified not used, removing.
- Class ConfigFileMissingStatInfo not used, removing.
- The rhn_timer.py does not seem to be used anywhere, removing.
- Class SourcePackageFile does not seem to be invoked, removing.
- Class ServerGroupTypeDumper not used anywhere, removing.

* Wed Oct 27 2010 Lukas Zapletal 1.2.42-1
- Fixing c89830b90cb36bd6a79641553c5091c57af8fb8e typo 

* Wed Oct 27 2010 Lukas Zapletal 1.2.41-1
- Fixing typo in driver_postgresql.py 
- Class ReleaseChannelMapImport does not seem to be called, removing.
- fixed NameError: name 'SourcePackageImport' is not defined
- removed redundant empty tagMaps 
- reused load_sql
- XXX: not used currently; removing 

* Wed Oct 27 2010 Lukas Zapletal 1.2.40-1
- In PostgreSQL NUMERIC types are returned as int or float now
- Rewritten DECODE to ANSI CASE-WHEN syntax for yum 
- Class FileWireSource does not seem to be used, removing.
- Class ChannelProductsDumper does not seem to be used, removing.
  

* Wed Oct 27 2010 Jan Pazdziora 1.2.39-1
- Previous commit leaves __single_query unused, removing.
- Six find_by_* functions do not seem to be called by our code, removing.
- Removal of spacewalk-backend-upload-server makes source_match not called
  anywhere, removing.
- The _timeString0 function looks unused, we shall consider it a dead code.
- The sql_exception_text utility function never called, seems like a dead code.
- The sortHeaders is not called in our code base, removing.
- That setup_old function in test does not seem to be called, we better remove
  it.
- If remove_listener not in our code, remove(remove_listener).
- Function register_system not called, removing.
- Method parse_url not used in backend, removing as dead code.
- The method _line_value does not seem to be used in the test.
- Removing get_kickstart_label which does not seem to be used anywhere.
- Removing function create_user from test.
- After removal of __check_unique_email_db, fault 102 is not longer used.
- Method check_unique_email (and __check_unique_email_db) not used anywhere,
  removing.
- Exception PackageConflictError was only used in check_package_exists,
  removing.
- Removal of spacewalk-backend-upload-server makes check_package_exists unused,
  removing.
- Method channels_for_org not called, removing as dead code.
- Method build_sql_args is not called, removing.
- Method auth_org_access is not used in our code, removing as dead code.

* Mon Oct 25 2010 Miroslav Suchý <msuchy@redhat.com> 1.2.38-1
- 623966 - add man page for rhn-entitlement-report
- 623964 - add man page for update-packages
- 623967 - write man page for spacewalk-update-signatures
- if package is not on disk do not throw TB

* Mon Oct 25 2010 Jan Pazdziora 1.2.37-1
- The psycopg2 seems to be handling unicode strings just fine.
- packages_cursor() and _source_packages_cursor() are dead; removing
  (michael.mraka@redhat.com)
- errata_cursor() and _errata_cursor() are dead; removing
  (michael.mraka@redhat.com)

* Mon Oct 25 2010 Jan Pazdziora 1.2.36-1
- Reset the System Currency multipliers to the original values
  (colin.coe@gmail.com)
- Need to truncate the values upon select as well.

* Fri Oct 22 2010 Jan Pazdziora 1.2.35-1
- Remove duplicates from package changelog.
- Load the appropriate database backend.
- Replace sysdate with current_timestamp.
- Need to avoid inserting empty strings, we use NULL (None) instead.

* Fri Oct 22 2010 Jan Pazdziora 1.2.34-1
- Put import sys back, needed for sys.argv.

* Fri Oct 22 2010 Miroslav Suchý <msuchy@redhat.com> 1.2.33-1
- 612581 - removing /usr/share/rhn from PYTHONPATH
- 612581 - fixing dynamic import

* Thu Oct 21 2010 Miroslav Suchý <msuchy@redhat.com> 1.2.32-1
- 612581 - move python modules from /usr/share/rhn to python site-packages

* Wed Oct 20 2010 Jan Pazdziora 1.2.31-1
- Changing backend (satellite-sync) to use the new rhnPackageChangeLogRec and
  rhnPackageChangeLogData tables.
- autonomous_transaction not supported by PostgreSQL.

* Tue Oct 19 2010 Jan Pazdziora 1.2.30-1
- check_package_spec() already defined in handlers/xmlrpc/up2date.py
  (michael.mraka@redhat.com)
- startswith(), endswith() are builtin functions since RHEL4
  (michael.mraka@redhat.com)
- _delete_channel() is dead after delete_channel() removal
  (michael.mraka@redhat.com)
- _delete_channel_family() is dead after delete_channel_families() removal
  (michael.mraka@redhat.com)
- removed delete_channel_families() -  it is used only in self unit tests
  (michael.mraka@redhat.com)
- removed delete_channel() - it is used only in self unit test
  (michael.mraka@redhat.com)
- Insert current_timestamp instead of sysdate.
- Move the debugging print to log_debug.
- Use numtodsinterval instead of the arithmetics.
- Revert "Using the interval syntax instead of the arithmetic."

* Mon Oct 18 2010 Jan Pazdziora 1.2.29-1
- Using the interval syntax instead of the arithmetic.
- If the epoch is an empty string, make it None (NULL), to avoid bad surprise
  in PostgreSQL later.
- Replace sysdate with current_timestamp in insert.
- If the checksum value is empty string, do not try to look it up.

* Mon Oct 18 2010 Miroslav Suchý <msuchy@redhat.com> 1.2.28-1
- remove package spacewalk-backend-upload-server

* Mon Oct 18 2010 Lukas Zapletal 1.2.27-1
- Constraint vn_rhnservernetinterface_broadcast fixed (PostgreSQL)

* Mon Oct 18 2010 Jan Pazdziora 1.2.26-1
- Fix the placeholder tagging.
- Even when handling evrs, we do not want to store empty strings, we want to
  store NULLs because that is what Oracle will make of them anyway.
- Not only we do not want to convert NULLs to empty strings, we have to convert
  empty strings to NULLs.
- Make the comps-updating block PostgreSQL compatible.
- Add processing of the params parameter for anonymous PL/pgSQL blocks.
- The tag in dollar quoting cannot start with number, which can happen with
  SHA1s from time to time.
- Reserved words problem for Postgresql fixed correctly (lzap+git@redhat.com)

* Fri Oct 15 2010 Jan Pazdziora 1.2.25-1
- Reserved words problem for Postgresql fixed (lzap+git@redhat.com)
- Now that we have unique key on rhnChannelComps(channel_id), we can simplify
  the select which searches for the comps record.
- Prevent satellite-sync from inserting empty strings when it means to insert
  NULLs.

* Wed Oct 13 2010 Lukas Zapletal 1.2.24-1
- Procedure call now general (update_needed_cache) in backend
- Vn_constriant violation in Postgres (vn_rhnpackageevr_epoch)
- Postgres reserved word fix 
- Vn_constriant violation in Postgres 
- Sysdate changed to current_timestamp 
- ANSI syntax for outer join during system registration 
- Debug log from postgresql backend driver removed 
- Postgres python backend driver functions support 
- Postgres savepoint support in backend code 

* Wed Oct 13 2010 Michael Mraka <michael.mraka@redhat.com> 1.2.23-1
- speed up queries
- deleted unused code
- 642142 - Fix to make sat-activate zero out ents that are not in the certificate

* Tue Oct 12 2010 Lukas Zapletal 1.2.22-1
- Sysdate replaced with current_timestamp during client reg
- Use e.pgerror instead of e.message for psycopg2.OperationalError.

* Tue Oct 12 2010 Lukas Zapletal 1.2.21-1
- Decode function replaced with case-when in backend

* Tue Oct 12 2010 Jan Pazdziora 1.2.20-1
- Load the appropriate backend and initialize it (twice).
- Load the appropriate backend and initialize it.
- 640526: Fixed a missed logic for entitlement  purging (paji@redhat.com)

* Thu Oct 07 2010 Jan Pazdziora 1.2.19-1
- We cannot insert empty string and depend on the database to convert it to
  null for "is null" to work -- this will fail on PostgreSQL.
- Fix the logic of the adjusted_port.
- Load the appropriate backend and initialize it (rhnPackageUpload.py).
- The AUTONOMOUS_TRANSACTION does not seem to be needed, plus it is not
  supported in PostgreSQL; removing.
- fixing stray comma (jsherril@redhat.com)
- log_debug is not used in sql_base.py, removing the import.

* Mon Oct 04 2010 Michael Mraka <michael.mraka@redhat.com> 1.2.18-1
- replaced local copy of compile.py with standard compileall module
- removed a lot of dead code
- 637155 - pad --start-date, --end-date with zeros

* Thu Sep 23 2010 Shannon Hughes <shughes@redhat.com> 1.2.17-1
- modify reposync logrotate to include channel label log files
  (shughes@redhat.com)
- fixed spec after file rename (michael.mraka@redhat.com)

* Thu Sep 23 2010 Michael Mraka <michael.mraka@redhat.com> 1.2.16-1
- 634559 - fixed component name

* Thu Sep 23 2010 Michael Mraka <michael.mraka@redhat.com> 1.2.15-1
- 634280 - errata should remain associated with already synced channels
- 634263 - allow guests to register across orgs

* Mon Sep 20 2010 Michael Mraka <michael.mraka@redhat.com> 1.2.14-1
- 627566 - update package checksum with value found in database
- 629986 - updating channels last synced time from spacewalk-repo-sync
- initCFG('server') before initDB

* Tue Sep 14 2010 Milan Zazrivec <mzazrivec@redhat.com> 1.2.13-1
- fixing brokeness with spacewalk-update-signatures
- --db option is no longer valid

* Fri Sep 10 2010 Justin Sherrill <jsherril@redhat.com> 1.2.12-1
- 626764 - adding man page for spacewalk-repo-sync (jsherril@redhat.com)
- style fixes (jsherril@redhat.com)
- 571355 - fixing issue where packages that were physically deleted are not re-
  downloaded during a reposync (jsherril@redhat.com)

* Wed Sep 08 2010 Miroslav Suchý <msuchy@redhat.com> 1.2.11-1
- 555046 - when installtime change, update package in db
- create string representation of object dbPackage for better debugging
- 555046 - use constants instead hardcoded values
- fixing common typo pacakges -> packages (tlestach@redhat.com)
- remove oval files during errata import (mzazrivec@redhat.com)

* Mon Sep 06 2010 Michael Mraka <michael.mraka@redhat.com> 1.2.10-1
- 573630 - reused pl/sql implementation of update_needed_cache in python
- fixing broken string substitiution (wrong number of arguments)

* Mon Aug 30 2010 Justin Sherrill <jsherril@redhat.com> 1.2.9-1
- 626749 - fixing spacewalk-repo-sync to ignore source packages
  (jsherril@redhat.com)
- adding missing commit to make repo generation after reposync work again
  (jsherril@redhat.com)
- 579588 - adding a more stern warning message to activating a ceertificate of
  a different version (jsherril@redhat.com)
- 593896 - Moved Kickstart Parition UI logic (paji@redhat.com)

* Tue Aug 24 2010 Michael Mraka <michael.mraka@redhat.com> 1.2.8-1
- fixed update_errata_cache_by_channel job for channels in NULL org

* Thu Aug 19 2010 Michael Mraka <michael.mraka@redhat.com> 1.2.7-1
- 623699 - systemid is not mandatory for ISS
- 624732 - use original config file names
- localization of satellite-sync
- 591050 - satellite sync report type of disk dump

* Tue Aug 17 2010 Justin Sherrill <jsherril@redhat.com> 1.2.6-1
- fixing small mistake where the wrong variable name was 
  used (jsherril@redhat.com)

* Tue Aug 17 2010 Justin Sherrill <jsherril@redhat.com> 1.2.5-1
- 619337 - making it so that repodata will be scheduled for regeneration on all
  channels that a package is in.  This will be ignored if not needed (i.e. last
  modified date is not updated) (jsherril@redhat.com)

* Tue Aug 17 2010 Shannon Hughes <shughes@redhat.com> 1.2.4-1
- cartesian product is seldomly wanted (michael.mraka@redhat.com)
- Revert "612581 - move all python libraries to standard python path"
  (msuchy@redhat.com)

* Fri Aug 13 2010 Miroslav Suchý <msuchy@redhat.com> 1.2.3-1
- 612581 - move all python libraries to standard python path
  (msuchy@redhat.com)
- 612581 - for every Requires(pre) add pure Requires (msuchy@redhat.com)
- 612581 - removing notes (msuchy@redhat.com)
- 612581 -  use %%{__python} macro rather then direct call of python
  (msuchy@redhat.com)
- 612581 - use %%global instead of %%define (msuchy@redhat.com)
- 612581 - use macro only for F12/RHEL-5 (msuchy@redhat.com)
- 612581 - use BR python2-devel rather then python-devel (msuchy@redhat.com)
- 589524 - select packages, erratas and kickstart trees according to import
  date (michael.mraka@redhat.com)
- Revert "589524 - select packages, erratas and kickstart trees according to
  import date" (michael.mraka@redhat.com)

* Wed Aug 11 2010 Jan Pazdziora 1.2.2-1
- Check if the function used for the anonymous block already exists -- do not
  attempt to create it again.
- Quote percent char to avoid it from being considered as a placeholder by
  psycopg2.
- With PostgreSQL, the lob value that we get is already a read-only buffer;
  let's stringify it.
- Change the syntax in backend to match python-psycopg2.
- If host is none (we are using the Unix domain socket), we should not pass the
  host parameter at all.
- Replace pgsql by psycopg2 which should give us live upstream again.

* Wed Aug 11 2010 Michael Mraka <michael.mraka@redhat.com> 1.2.1-1
- 614345 - fixed ISS server component name
- 591050 - add meta information to dump

* Tue Aug 10 2010 Milan Zazrivec <mzazrivec@redhat.com> 1.1.48-1
- Revert "591050 - add meta information to dump" (msuchy@redhat.com)

* Tue Aug 10 2010 Milan Zazrivec <mzazrivec@redhat.com> 1.1.47-1
- l10n: Updates to German (de) translation (ttrinks@fedoraproject.org)
- 591050 - add meta information to dump (msuchy@redhat.com)
- dead code - we set end_date, but later we always use self.end_date. Dtto for
  start_date (msuchy@redhat.com)
- code style - expand tabs to whitespace (msuchy@redhat.com)

* Mon Aug 09 2010 Milan Zazrivec <mzazrivec@redhat.com> 1.1.46-1
- l10n: Updates to Swedish (sv) translation (goeran@fedoraproject.org)
- l10n: German translation added (gkoenig@fedoraproject.org)

* Tue Aug 03 2010 Partha Aji <paji@redhat.com> 1.1.45-1
- got the rhncfg manager diff revisions to work with symlinks (paji@redhat.com)
- Fixed config_mgmt diff stuff (paji@redhat.com)

* Fri Jul 30 2010 Jan Pazdziora 1.1.44-1
- It is dbname without underscore for PostgreSQL.
- 619699 - do not blow out if we get unicode string (msuchy@redhat.com)

* Thu Jul 29 2010 Partha Aji <paji@redhat.com> 1.1.43-1
- Config Management schema update + ui + symlinks (paji@redhat.com)
- send only actions which we are able to cache (msuchy@redhat.com)
- add comment to function (msuchy@redhat.com)
- 577868 - adding proper handling of multiline key/value values
  (jsherril@redhat.com)
- 582646 - making spacewalk-remove-channel communicate better about what child
  channels a channel has (jsherril@redhat.com)

* Fri Jul 23 2010 Michael Mraka <michael.mraka@redhat.com> 1.1.42-1
- unified database connection information
- rename rhn_server_*.conf files
- 617188 - fixed name of Swedish translation file

* Tue Jul 20 2010 Milan Zazrivec <mzazrivec@redhat.com> 1.1.41-1
- fix /var/log/rhn permissions
- add missing import

* Mon Jul 19 2010 Miroslav Suchý <msuchy@redhat.com> 1.1.40-1
- add logging hooks (msuchy@redhat.com)
- fix sql syntax error (msuchy@redhat.com)

* Mon Jul 19 2010 Miroslav Suchý <msuchy@redhat.com> 1.1.39-1
- fix syntax error (msuchy@redhat.com)

* Fri Jul 16 2010 Miroslav Suchý <msuchy@redhat.com> 1.1.38-1
- fix build error (msuchy@redhat.com)
- 615298 - if rpm install time is None, do not pass it to time.localtime
  (msuchy@redhat.com)

* Fri Jul 16 2010 Michael Mraka <michael.mraka@redhat.com> 1.1.37-1
- removed handlers/app/rhn_mpm

* Fri Jul 16 2010 Milan Zazrivec <mzazrivec@redhat.com> 1.1.36-1
- check if staging_content_enabled is enabled for our organization

* Thu Jul 15 2010 Milan Zazrivec <mzazrivec@redhat.com> 1.1.35-1
- fix syntax errors (assignments, negations)

* Thu Jul 15 2010 Milan Zazrivec <mzazrivec@redhat.com> 1.1.34-1
- fix requires for spacewalk-backend-sql
- 614667 - provide better error message

* Wed Jul 14 2010 Miroslav Suchý <msuchy@redhat.com> 1.1.33-1
- define new parameter dry_run for all actions (msuchy@redhat.com)
- basic framework for prefetching content from spacewalk (msuchy@redhat.com)
- 604094 - fixing issue where package profile sync would not be scheduled if
  associated with a kickstart profile (jsherril@redhat.com)
- code cleanup - remove unused function schedule_virt_pkg_install
  (msuchy@redhat.com)
- Cleaned up web_customer, rhnPaidOrgs, and rhnDemoOrgs inaddition to moving
  OrgImpl- Org. These are unused tables/views/columns.. Added upgrade scripts
  accordingly (paji@redhat.com)
- adding missing import for inter-satellite-sync (jsherril@redhat.com)
- fixing import errors for inter-satellite sync (jsherril@redhat.com)

* Mon Jul 12 2010 Justin Sherrill <jsherril@redhat.com> 1.1.32-1
- fixing missing import (jsherril@redhat.com)

* Mon Jul 12 2010 Justin Sherrill <jsherril@redhat.com> 1.1.31-1
- 613585 - fixing inter satellite sync and removing HandlerWrap
  (jsherril@redhat.com)
- fixing missing import (jsherril@redhat.com)

* Fri Jul 09 2010 Miroslav Suchý <msuchy@redhat.com> 1.1.30-1
- create virtual package spacewalk-backend-sql-virtual (msuchy@redhat.com)
- removed code which called rhn_ep package because rhn_ep had vanished long
  time ago (michael.mraka@redhat.com)

* Thu Jul 08 2010 Miroslav Suchý <msuchy@redhat.com> 1.1.29-1
- remove shebang from handlers/xmlrpc/get_handler.py (msuchy@redhat.com)
- provide Provides: (msuchy@redhat.com)
- macros should not be used in changelog (msuchy@redhat.com)

* Thu Jul 08 2010 Miroslav Suchý <msuchy@redhat.com> 1.1.28-1
- move %%defattr before %%doc (msuchy@redhat.com)
- rename /usr/share/rhn/satellite_tools/updateSignatures.py to /usr/bin
  /spacewalk-update-signatures (msuchy@redhat.com)
- add epoch to Provides (msuchy@redhat.com)
- logrotate scripts should have noreplace flag (msuchy@redhat.com)
- forgot to save file after resolving conflict during rebase of
  7d48d4d7ab096551c7a53c7670c76ec83c441303 (msuchy@redhat.com)
- wrap long lines (msuchy@redhat.com)
- remove shebang from modules (msuchy@redhat.com)
- fix spelling error (msuchy@redhat.com)
- add logrotate entry for reposync.log (msuchy@redhat.com)
- fix not standard dir permisions (msuchy@redhat.com)
- fix Makefile - pack new renamed logrotate files (msuchy@redhat.com)
- rename logrotate/rhn_server_satellite to logrotate/spacewalk-backend-tools
  (msuchy@redhat.com)
- rename logrotate/rhn_package_push to logrotate/spacewalk-backend-package-
  push-server (msuchy@redhat.com)
- rename logrotate/rhn_package_upload to logrotate/spacewalk-backend-upload-
  server (msuchy@redhat.com)
- rename logrotate/rhn_server to logrotate/spacewalk-backend-server
  (msuchy@redhat.com)
- rename logrotate/rhn_sat_export_internal to logrotate/spacewalk-backend-iss-
  export (msuchy@redhat.com)
- rename logrotate/rhn_server_sat to logrotate/spacewalk-backend-iss
  (msuchy@redhat.com)
- rename logrotate/rhn_config_management_tool to logrotate/spacewalk-backend-
  config-files-tool (msuchy@redhat.com)
- rename logrotate/rhn_config_management to logrotate/spacewalk-backend-config-
  files (msuchy@redhat.com)
- rename logrotate/rhn_server_applet to logrotate/spacewalk-backend-applet
  (msuchy@redhat.com)
- rename logrotate/rhn_server_app to logrotate/spacewalk-backend-app
  (msuchy@redhat.com)
- rename logrotate/rhn_server_xmlrpc to logrotate/spacewalk-backend-xmlrpc
  (msuchy@redhat.com)
- rename ./logrotate/rhn_server_xp to logrotate/spacewalk-backend-xp
  (msuchy@redhat.com)
- set default config files readable by all users (msuchy@redhat.com)
- add to license PYTHON since we use compile.py (msuchy@redhat.com)
- add licensing files to %%doc (msuchy@redhat.com)
- spelling error (msuchy@redhat.com)
- make config files readable (msuchy@redhat.com)
- 453457 - extract from package spacewalk-backend-sql new packages spacewalk-
  backend-sql-oracle and spacewalk-backend-sql-postgresql (msuchy@redhat.com)

* Wed Jul 07 2010 Justin Sherrill <jsherril@redhat.com> 1.1.27-1
- 612163 - fixing issue with satellite sync where rh-public channel family
  information is not set properly (jsherril@redhat.com)
- create repogen after set of packages pushed instead of individually
  (shughes@redhat.com)

* Thu Jul 01 2010 Miroslav Suchý <msuchy@redhat.com> 1.1.26-1
- We need to force port into integer. (jpazdziora@redhat.com)
- adding new virtualization strings for RHEL 6 (jsherril@redhat.com)
- bug fixing for reposync (shughes@redhat.com)
- modified reposync script to handle 1:many channel content source objects
  (shughes@redhat.com)

* Wed Jun 30 2010 Jan Pazdziora 1.1.25-1
- We now call prepare with params for PostgreSQL, for Oracle we will take the
  parameter and ignore it.
- fixing small issue with wsgi handler where status was not a string
  (jsherril@redhat.com)
- adding removed option during alphabetization of command line arguments
  (jsherril@redhat.com)

* Tue Jun 29 2010 Jan Pazdziora 1.1.24-1
- We want to pull the backend type from the config file as well.
- Add initial support for anonymous PL/pgSQL blocks.
- adding flex guest detection at registration time (jsherril@redhat.com)
- few fixes for rhn cert activation, cert activation now works and populates
  max_members correctly, but not populating fve_max_members yet
  (jsherril@redhat.com)
- a few fixse for sat cert handling (jsherril@redhat.com)
- first attempt at adding flex guest to sat cert processing
  (jsherril@redhat.com)
- 608677 - export rhnChannelProduct information into a channel dump
  (mzazrivec@redhat.com)
- 608657 - if --consider-full is set, interpret disk dump as full export,
  otherwise it is used as incremental dump (msuchy@redhat.com)
- 608657 - add option --consider-full to man page of satellite-sync and to
  output of --help (msuchy@redhat.com)
- sort command line parameters alphabeticaly (msuchy@redhat.com)

* Mon Jun 28 2010 Jan Pazdziora 1.1.23-1
- Remove a debugging print.
- do need to check date, we can get anything (msuchy@redhat.com)
- evr should be parsed from the end (msuchy@redhat.com)
- Parse the default_db; the DNS part (the one after @) is DBI-style connect
  string.

* Fri Jun 18 2010 Miroslav Suchý <msuchy@redhat.com> 1.1.22-1
- fix rpmlint warning (msuchy@redhat.com)
- fix rpmlint warning (msuchy@redhat.com)
- fix rpmlint warning (msuchy@redhat.com)
- remove shebang from module (msuchy@redhat.com)
- remove shebang from module (msuchy@redhat.com)
- remove shebang from module (msuchy@redhat.com)
- remove shebang from module (msuchy@redhat.com)
- fixed wording for incompatible checksum error (michael.mraka@redhat.com)
- l10n: Updates to Russian (ru) translation (ypoyarko@fedoraproject.org)

* Wed Jun 09 2010 Justin Sherrill <jsherril@redhat.com> 1.1.21-1
- 600323 - fixing checksums KeyError with rhnpush and channel association
  (jsherril@redhat.com)
- fix broken solaris package downloads
- 600323 - fixing checksums KeyError with rhnpush (jsherril@redhat.com)

* Tue Jun 08 2010 Michael Mraka <michael.mraka@redhat.com> 1.1.20-1
- more exporter code cleanup
- 589524 - select packages, erratas and kickstart trees according to import

* Thu Jun 03 2010 Michael Mraka <michael.mraka@redhat.com> 1.1.19-1
- removed duplicated code from export routines
* Mon May 31 2010 Michael Mraka <michael.mraka@redhat.com> 1.1.18-1
- fixed package build error

* Fri May 28 2010 Michael Mraka <michael.mraka@redhat.com> 1.1.17-1
- removed code relying on dead rhnDumpSnapshot* tables

* Thu May 27 2010 Michael Mraka <michael.mraka@redhat.com> 1.1.16-1
- block old spacewalk from syncing sha256 channels via ISS
- improved performance of linking packages during satellite-sync

* Wed May 19 2010 Michael Mraka <michael.mraka@redhat.com> 1.1.15-1
- 589299 - excluded checksum_list from headers

* Tue May 18 2010 Michael Mraka <michael.mraka@redhat.com> 1.1.14-1
- satellite-sync optimization

* Fri May 14 2010 Michael Mraka <michael.mraka@redhat.com> 1.1.13-1
- fixed performance issue in satellite-sync
- update po files
- l10n: russian added

* Tue May 04 2010 Michael Mraka <michael.mraka@redhat.com> 1.1.12-1
- modified satellite-sync to new xml dumps

* Mon May 03 2010 Jan Pazdziora 1.1.11-1
- 585233 - the has-comps attribute will no longer be used by hosted.
- add dependency information for DEB packages (lukas.durfina@gmail.com)

* Fri Apr 30 2010 Miroslav Suchý <msuchy@redhat.com> 1.1.10-1
- Support for uploading deb packages (lukas.durfina@gmail.com)

* Fri Apr 30 2010 Jan Pazdziora 1.1.9-1
- 585233 - use log2stderr instead of the (debugging) print.
- 585233 - fix the logic handling has_comps and missing comps_last_modified.
- implemented <checksums> in <rhn-package-short> (michael.mraka@redhat.com)

* Thu Apr 29 2010 Jan Pazdziora 1.1.8-1
- 585233 - replace has-comps with rhn-channel-comps-last-modified.
- 585233 - use the rhn-channel-comps-last-modified element instead of boolean
  has-comps.
- fixed HandlerWrap class implementation from commit
  356bddff66b3f7c50ff06f7062d8d111c3f189ff (michael.mraka@redhat.com)
- rhnLib's timestamp2dbtime not used anywhere, removing as dead code.
- The checksumtype is now called checksum_type.

* Tue Apr 27 2010 Michael Mraka <michael.mraka@redhat.com> 1.1.6-1
- implemented dump version 3.6 in rhn-satellite-exporter 

* Tue Apr 27 2010 Jan Pazdziora 1.1.5-1
- 585233 - add support for syncing comps data.

* Thu Apr 22 2010 Miroslav Suchý <msuchy@redhat.com> 1.1.4-1
- networkRetries is set in /etc/sysconfig/rhn/up2date and not in rhn.conf

* Tue Apr 20 2010 Miroslav Suchý <msuchy@redhat.com> 1.1.2-1
- fixing build error on RHEL 5

* Mon Apr 19 2010 Michael Mraka <michael.mraka@redhat.com> 1.1.1-1
- merge 2 duplicate byterange module to common.byterange
- bumping spec files to 1.1 packages

* Thu Apr 15 2010 Michael Mraka <michael.mraka@redhat.com> 0.9.23-1
- 582203 - skip failed packages on spacewalk-repo-sync
- use CFG.NETWORK_RETRIES instead of hardcoded value
- removed dead code

* Tue Apr 13 2010 Miroslav Suchý <msuchy@redhat.com> 0.9.21-1
- 175155 - do not use X-RHN-Satellite-XML-Dump-Version on two places
- code cleanup (jpazdziora@redhat.com)

* Wed Apr 07 2010 Michael Mraka <michael.mraka@redhat.com> 0.9.19-1
- 574334 - fixed Error: NameError caught!

* Wed Mar 31 2010 Partha Aji <paji@redhat.com> 0.9.18-1
- 575867 - Fixed a registration issue where config channels 
  in reactivation key +  activation key combination got ranked 
  the same value causing all sorts of errors. (paji@redhat.com)
- 175155 - require specific version of rhnlib (msuchy@redhat.com)

* Tue Mar 30 2010 Michael Mraka <michael.mraka@redhat.com> 0.9.17-1
- 577668 - fixed spacewalk-repo-sync behaviour for ftp and file

* Mon Mar 29 2010 Michael Mraka <michael.mraka@redhat.com> 0.9.16-1
- more modification to support mod_wsgi in proxy

* Fri Mar 26 2010 Michael Mraka <michael.mraka@redhat.com> 0.9.14-1
- fixed spacewalk-backend packaging

* Thu Mar 25 2010 Michael Mraka <michael.mraka@redhat.com> 0.9.13-1
- moved mod_wsgi stuff from spacewalk-backend-server to spacewalk-backend
- added tomcat6 to satelite-debug

* Mon Mar 22 2010 Michael Mraka <michael.mraka@redhat.com> 0.9.12-1
- 571413 - fixed source rpackage push
- fixing wsgi error handling

* Thu Mar 18 2010 Michael Mraka <michael.mraka@redhat.com> 0.9.11-1
- 561553 - fixed missing commit
- 564278 - fixed satellite-sync call from rhn-satellite-activate

* Wed Mar 17 2010 Michael Mraka <michael.mraka@redhat.com> 0.9.10-1
- 568958 - package removal and verify
- 573140 - solaris packages with duplicate requires

* Fri Mar 12 2010 Michael Mraka <michael.mraka@redhat.com> 0.9.9-1
- Fixed constraint violation when satellite had multiple certs
- 558502 - fixed ordering issue in reprovisioning

* Wed Mar 10 2010 Michael Mraka <michael.mraka@redhat.com> 0.9.8-1
- 571365 - fixed solaris mpm packages import
- spacewalk-remove-channel improvements

* Mon Mar 08 2010 Michael Mraka <michael.mraka@redhat.com> 0.9.7-1
- fixed import to work with satellites running older versions of rhnLib
- 568371 - fix an ORA-00918 on config file import
- fixed error ihandling for spacewalk-channel-remove
- 570176 - disable caching the channel info during export
- spacewalk-remove-channel script enhancements
- 569233 - exit with error value upon error

* Wed Feb 24 2010 Michael Mraka <michael.mraka@redhat.com> 0.9.6-1
- fixed missing require
- fixed dates in rhn-satellite-exporter

* Tue Feb 23 2010 Michael Mraka <michael.mraka@redhat.com> 0.9.5-1
- improved spacewalk-repo-sync

* Mon Feb 22 2010 Michael Mraka <michael.mraka@redhat.com> 0.9.4-1
- fixed import error proxy ImportError: No module named server
- 246480 - sync last_modified column for rhnKickstartableTree as well.
- 501024 - want to preserve families for channels which are already in the dump

* Fri Feb 19 2010 Michael Mraka <michael.mraka@redhat.com> 0.9.1-1
- added repo deletion to channel remove script
- added spacewalk-remove-channel
- added mechanism for updating existing sha256 packages
- 562644 - added class to emulate mod_python's mp_table

* Thu Feb 04 2010 Michael Mraka <michael.mraka@redhat.com> 0.8.43-1
- updated copyrights
- 479911 - removing duplicate rewrites and consolidating to a single location
- added utility to update package checksums

* Wed Feb 03 2010 Michael Mraka <michael.mraka@redhat.com> 0.8.42-1
- implemented satellite-sync --dump-version
- 556761 - existing packages result in not importing gpg signature
- fixed config files not be deployed if system is subscribed to config channel

* Mon Feb 01 2010 Michael Mraka <michael.mraka@redhat.com> 0.8.41-1
- removed unreferenced functions
- let use rhnLockfile from rhnlib
- removed old python 1.5 code
- Revert "543509 - do not fail if machine has not uuid set (like qemu)"

* Fri Jan 29 2010 Michael Mraka <michael.mraka@redhat.com> 0.8.40-1
- fixed the sha module is deprecated
- fixed maximum recursion depth exceeded

* Fri Jan 29 2010 Michael Mraka <michael.mraka@redhat.com> 0.8.39-1
- fixed ISE on F12 mod_wsgi
- 545389 - initial satellite-sync performance issue -- force use of index.

* Wed Jan 27 2010 Michael Mraka <michael.mraka@redhat.com> 0.8.38-1
- fixed packaging of wsgi handler files

* Tue Jan 26 2010 Michael Mraka <michael.mraka@redhat.com> 0.8.37-1
- fixed HTTP 404 on package download
- execute commands through shell

* Fri Jan 22 2010 Michael Mraka <michael.mraka@redhat.com> 0.8.36-1
- fixed handling subprocess.poll() return codes
- 557581 - fixed config deployment would fail when multiple activation keys present

* Thu Jan 21 2010 Michael Mraka <michael.mraka@redhat.com> 0.8.35-1
- fixed bug from popen2 -> subprocess migration
- check parent_channel label only if exists
- 526696 - checking whether server already uses a token
- 528214 - Encode DBstrings as utf-8 bytes before truncating

* Wed Jan 20 2010 Michael Mraka <michael.mraka@redhat.com> 0.8.33-1
- fixed payload_size always = 0 error
- removed dead code in rhn_rpm.py

* Tue Jan 19 2010 Michael Mraka <michael.mraka@redhat.com> 0.8.32-1
- 556460 - time values are <long> on Fedora 12
- fixed DeprecationWarnings on Fedora 12
- 524722 - add /etc/httpd/conf.d to the spacewalk-debug

* Mon Jan 18 2010 Michael Mraka <michael.mraka@redhat.com> 0.8.31-1
- fixed import errors

* Fri Jan 15 2010 Michael Mraka <michael.mraka@redhat.com> 0.8.30-1
- added import of rhn-channel-checksum-type

* Thu Jan 14 2010 Michael Mraka <michael.mraka@redhat.com> 0.8.28-1
- SHA256 code cleanup

* Wed Jan 13 2010 Michael Mraka <michael.mraka@redhat.com> 0.8.25-1
- ISS should work again

* Wed Jan 13 2010 Tomas Lestach <tlestach@redhat.com> 0.8.23-1
- preparations for srpm sync (tlestach@redhat.com)

* Tue Jan 12 2010 Michael Mraka <michael.mraka@redhat.com> 0.8.22-1
- fixed more ISS SHA256 errors
- Force correct UTF-8 for changelog name and text.

* Mon Jan 11 2010 Michael Mraka <michael.mraka@redhat.com> 0.8.21-1
- fixed satsync -l over ISS 
- fixed failure of httpd to (re)start
* Sat Jan 09 2010 Michael Mraka <michael.mraka@redhat.com> 0.8.20-1
- fixed SHA256 packages import

* Fri Jan 08 2010 Michael Mraka <michael.mraka@redhat.com> 0.8.19-1
- fixed rhnpush and satellite-sync sha256 errors
- adding wsgi support adapter and removing code dependence on mod_python
- 528833 - having username printed instead of user object

* Thu Jan 07 2010 Michael Mraka <michael.mraka@redhat.com> 0.8.18-1
- made satelite-sync understand both 3.4 and 3.5 dumps
- 175155 - bump up protocol version to 3.5

* Tue Jan 05 2010 Michael Mraka <michael.mraka@redhat.com> 0.8.16-1
- made rhn-satellite-exporter SHA256 ready

* Tue Jan 05 2010 Michael Mraka <michael.mraka@redhat.com> 0.8.15-1
- merged satellite_exporter/exporter into satellite_tools/disk_dumper

* Mon Jan 04 2010 Michael Mraka <michael.mraka@redhat.com> 0.8.14-1
- more fixes in SHA256 implementation

* Thu Dec 17 2009 Michael Mraka <michael.mraka@redhat.com> 0.8.13-1
- fixed kickastart import for sha256 exports
- 528833 - fixed using an activation key of a disabled user

* Wed Dec 16 2009 Michael Mraka <michael.mraka@redhat.com> 0.8.12-1
- fixed satellite-sync of pre-sha256 exports

* Mon Dec 14 2009 Jan Pazdziora 0.8.10-1
- reporting: add column total to the entitlements report

* Mon Dec 14 2009 Michael Mraka <michael.mraka@redhat.com> 0.8.11-1
- fixed satellite-sync errata import

* Fri Dec 11 2009 Michael Mraka <michael.mraka@redhat.com> 0.8.8-1
- removed a lot of dead code
- fixed getFileChecksum usage
- SHA256 fixes
* Thu Dec 10 2009 Michael Mraka <michael.mraka@redhat.com> 0.8.7-1
- added support for uploading SHA256 rpms
- 541078 - rhn-satellite-exporter --start-date and --end-date issues fixed

* Wed Dec 09 2009 Michael Mraka <michael.mraka@redhat.com> 0.8.5-1
- 516767 - create files with default repository owner/group/permissions
- removed duplicated code from syncLib

* Tue Dec 08 2009 Michael Mraka <michael.mraka@redhat.com> 0.8.4-1
- fixed file glob for -libs

* Mon Dec 07 2009 Michael Mraka <michael.mraka@redhat.com> 0.8.3-1
- moved code from rhnlib to spacewalk-backend-libs
- 543509 - do not fail if machine has not uuid set (like qemu)

* Fri Dec  4 2009 Miroslav Suchý <msuchy@redhat.com> 0.8.2-1
- sha256 support

* Fri Dec 04 2009 Michael Mraka <michael.mraka@redhat.com> 0.8.1-1
- rhn_rpm/rhn_mpm moved to rhnlib
- bumping Version to 0.8.0

* Tue Dec  1 2009 Miroslav Suchý <msuchy@redhat.com> 0.7.18-1
- 449167 - time.strptime can not handle None values

* Thu Nov 26 2009 Miroslav Suchý <msuchy@redhat.com> 0.7.17-1
- fix compilation error

* Wed Nov 25 2009 Miroslav Suchý <msuchy@redhat.com> 0.7.16-1
- 540544 - raise error if channel do not exist or you are not allowed to add or remove it
- 540544 - fix usage of check_user_password
- made conditions more readable (michael.mraka@redhat.com)

* Thu Nov 19 2009 Jan Pazdziora 0.7.15-1
- 537063 - drop the report-specific options

* Wed Nov 18 2009 Jan Pazdziora 0.7.14-1
- reporting: add reports "users" and "users-systems".

* Thu Nov 12 2009 Michael Mraka <michael.mraka@redhat.com> 0.7.13-1
- merged exportLib from satellite_exporter to satellite_tools
* Thu Nov  5 2009 Miroslav Suchy <msuchy@redhat.com> 0.7.12-1
- save some time
- replace isinstance with has_key
- do not check xml corectness twice
- call _dict_to_utf8 only once
- 528227 - Warning in case sync would move the channel between orgs.
- do not vaste time checking if string is instance of UnicodeType
- order test according to probability that the type will appear
- reverting 68bed9e28e2973d3e1e30816d9090b7f5e1d4005
- do not ask repeatedly if types has attribute UnicodeKey
- removing unnecessary condition
- optimize code

* Fri Oct 30 2009 Jan Pazdziora 0.7.11-1
- reporting: add column type to the errata-list report.
- removed redundant else; we call associate_package anyway (Michael M.)

* Mon Oct 26 2009 Jan Pazdziora 0.7.10-1
- reporting: added --info options and documentation of reports and fields

* Fri Oct 23 2009 Jan Pazdziora 0.7.9-1
- reporting: added report errata-list and errata-system

* Thu Oct 22 2009 Miroslav Suchy <msuchy@redhat.com> 0.7.8-1
- 449167 - record installation date of rpm package

* Mon Oct 19 2009 Miroslav Suchy <msuchy@redhat.com> 0.7.7-1
- removed unused parameter
- changed get_package_path comment to reflect new package path
- Include constraint info in schema statistics

* Fri Oct 02 2009 Michael Mraka <michael.mraka@redhat.com> 0.7.6-1
- spacewalk-backend-tools requires python-hashlib

* Thu Oct 01 2009 Milan Zazrivec <mzazrivec@redhat.com> 0.7.5-1
- rhn-db-stats: split database & schema statistics (mzazrivec@redhat.com)
- fixes for 524231, 523393, 523760, 523384 (jpazdziora@redhat.com)
- catch all exceptions, so that we commit in all cases. (jpazdziora@redhat.com)
- If we fail, let us commit the previous updates (done in this transaction).
  (jpazdziora@redhat.com)
- Do the rhn_rpm.get_package_header before we do the actual move.
  (jpazdziora@redhat.com)
- No commit in processPackageKeyAssociations. (jpazdziora@redhat.com)
- clean up (pkilambi@redhat.com)
- if nevra enabled use md5sum as a unique constraint for package pushes
  (pkilambi@redhat.com)
- Move the debug message up; if the OS operation fail, we will know what we
  were trying to do. (jpazdziora@redhat.com)
- Add more actual values to log messages, to make debugging easier.
  (jpazdziora@redhat.com)
- No need to sleep if we want the /var/satellite migration to be faster.
  (jpazdziora@redhat.com)
- Update using id, as there is no index on rhnPackage.path which could be used.
  (jpazdziora@redhat.com)

* Fri Sep 04 2009 Michael Mraka <michael.mraka@redhat.com> 0.7.4-1
- fixed output of multivalue variables in spacewalk-cfg-get

* Tue Sep 01 2009 Michael Mraka <michael.mraka@redhat.com> 0.7.3-1
- 494813 - print error message instead of traceback
- postgresql dependency moved to spacewalk-postgresql

* Fri Aug 28 2009 Michael Mraka <michael.mraka@redhat.com> 0.7.2-1
- use spacewalk-cfg-get instead of awk
- added mirror list support to spacewalk-repo-sync
- fixed an ISE relating to config management w/selinux

* Thu Aug 13 2009 Devan Goodwin <dgoodwin@redhat.com> 0.7.1-1
- Add spacewalk-backend Requires on python-pgsql. (dgoodwin@redhat.com)
- 516237 - Fix the channel family population task to take into account None
  counts and use 0 instead while computing the purge count.
  (pkilambi@redhat.com)
- bumping versions to 0.7.0 (jmatthew@redhat.com)

* Wed Aug 05 2009 Pradeep Kilambi <pkilambi@redhat.com> 0.6.30-1
- 

* Wed Aug 05 2009 Jan Pazdziora 0.6.29-1
- reporting: add the entitlements report
- enhancing logging mechanism for spacewalk-repo-sync (jsherril@redhat.com)
- Merge branch 'master' into repo-sync (jsherril@redhat.com)
- Patch: Selinux Context support for config files (joshua.roys@gtri.gatech.edu)
- merge conflict (jsherril@redhat.com)
- adding newline to error message output (jsherril@redhat.com)
- fixing small method call in reposync (jsherril@redhat.com)
- fixing specfile to create directory for reposync (jsherril@redhat.com)
- fixing small whitespace error with reposync (jsherril@redhat.com)
- adding better logging for spacewalk-repo-sync (jsherril@redhat.com)
- 467281 - Instead of checksing for the start now we cechk if tools is in the
  channel label. This is not a perfect solution but atleast covers few more
  cases. An ideal solution would be to add some kind of a relation ship between
  parent and child signifying that this is a tools channel for a given parent.
  (pkilambi@redhat.com)
- 505559 - spacewalk-debug now captures database tablespace usage report
  (pkilambi@redhat.com)
- making the logging a bit cleaner (jsherril@redhat.com)
- fixing some import things to actually work on an installed system
  (jsherril@redhat.com)
- adding logging, cache clearing, and a few fixes to reposync
  (jsherril@redhat.com)
- adding makefile to repo_plugins (pkilambi@redhat.com)
- updating spacewalk backend spec file with reposync stuff
  (pkilambi@redhat.com)
- updating Makefile with reposync files (pkilambi@redhat.com)
- some clean up on repo sync stuff (pkilambi@redhat.com)
- adding repo sync task and other UI bits for spacewalk repo sync
  (jsherril@redhat.com)
- backend/satellite_tools/repo_plugins/yum_src.py (jsherril@redhat.com)

* Wed Jul 29 2009 Pradeep Kilambi <pkilambi@redhat.com> 0.6.28-1
- 

* Mon Jul 27 2009 Devan Goodwin <dgoodwin@redhat.com> 0.6.27-1
- Fix rhnSQL pgsql driver when sql not provided to Cursor class.
  (dgoodwin@redhat.com)
- Replace Oracle blob update syntax with our rhnSQL wrapper.
  (dgoodwin@redhat.com)
- Add missing cursor method to pgsql rhnsql driver. (dgoodwin@redhat.com)
- Minor pgsql query fix in satCerts.py. (dgoodwin@redhat.com)
- Modify rhn-ssl-dbstore script to not be Oracle specific.
  (dgoodwin@redhat.com)
- Postgresql query fix. (dgoodwin@redhat.com)
- Remove unused query in sync_handlers.py. (dgoodwin@redhat.com)
- Add "as" to query to work with both databases. (dgoodwin@redhat.com)
- Fix Oracle specific setDateFormat call in backend.py. (dgoodwin@redhat.com)
- Change Oracle nextval to sequence_nextval. (dgoodwin@redhat.com)
- Convert Oracle sequence.nextval's to use nextval compatability function.
  (dgoodwin@redhat.com)
- Add rhnSQL Cursor update_blob function. (dgoodwin@redhat.com)
- Change satCerts.py query to be more clear. (dgoodwin@redhat.com)
- Convert unicode Python strings into strings for PostgreSQL.
  (dgoodwin@redhat.com)
- Remove type mapping code from PostgreSQL rhnSQL driver. (dgoodwin@redhat.com)
- Purge munge_args insanity from PostgreSQL rhnSQL driver.
  (dgoodwin@redhat.com)
- Adjust satCerts.py query to work with both databases. (dgoodwin@redhat.com)
- Fix some rhnSQL error reporting for PostgreSQL. (dgoodwin@redhat.com)
- Fix bug in rhnSQL PostgreSQL named -> positional argument conversion.
  (dgoodwin@redhat.com)
- Initial rhnSQL PostgreSQL Procedure implementation. (dgoodwin@redhat.com)
- Modify rhn-satellite-activate to communicate with PostgreSQL.
  (dgoodwin@redhat.com)
- rhnSQL: Adjust and comment out some PostgreSQL Procedure code.
  (dgoodwin@redhat.com)
- Add support for calling PostgreSQL stored procedures with rhnSQL.
  (dgoodwin@dangerouslyinc.com)
- Implement rhnSQL Cursor.execute_bulk for PostgreSQL.
  (dgoodwin@dangerouslyinc.com)

* Mon Jul 27 2009 John Matthews <jmatthew@redhat.com> 0.6.26-1
- 513073 - Fix rhnpush of packages with duplicate requires.
  (dgoodwin@redhat.com)

* Fri Jul 24 2009 Pradeep Kilambi <pkilambi@redhat.com> 0.6.25-1
- 513652 - Dumping the debug level so the info shows up only with --debug flag.
  (pkilambi@redhat.com)
- 513435 - WebUI creates these for us at the org creation time. So dont try to
  insert those at the sync time as ui is not smart enough to check if exists
  before inserting a row. (pkilambi@redhat.com)

* Fri Jul 24 2009 Jan Pazdziora 0.6.24-1
- add spacewalk-report script and inventory report.

* Thu Jul 23 2009 Pradeep Kilambi <pkilambi@redhat.com> 0.6.23-1
- 513432, 513435 : Our channel family import is written such that we compare
  and resync the red hat channel families. But in iss case we can have provate
  channel family ties to a channel ebing imported that will not match whats on
  the slave as slaves default to org 1. This fix should only post process the
  channel families if its a non custom one. (pkilambi@redhat.com)
- reporting: add report option for listing fields for report.
  (jpazdziora@redhat.com)
- reporting: after having parsed the common options, put the rest back to
  sys.argv. (jpazdziora@redhat.com)
- reporting: show error message when unknown report is specified.
  (jpazdziora@redhat.com)
- reporting: change structure of the report definition file to also include
  column names. (jpazdziora@redhat.com)
- reporting: add channel(s) to which the server is registered.
  (jpazdziora@redhat.com)
- reporting: add number of out-of-date packages and errata.
  (jpazdziora@redhat.com)
- reporting: add kernel version to the report. (jpazdziora@redhat.com)
- reporting: when report name is not specified on the command line, show list
  of available reports. (jpazdziora@redhat.com)
- reporting: move the SQL to definition file, to allow for multiple reports.
  (jpazdziora@redhat.com)
- reporting: add registration time and last check-in time.
  (jpazdziora@redhat.com)
- reporting: add the registered by information. (jpazdziora@redhat.com)
- reporting: add hostname and IP address to the report. (jpazdziora@redhat.com)
- reporting: output field names as the first row. (jpazdziora@redhat.com)
- reporting: output formatted as csv. (jpazdziora@redhat.com)
- reporting: initial prepare, execute, and fetch loop. (jpazdziora@redhat.com)
- reporting: add spacewalk-report to the rpm package. (jpazdziora@redhat.com)
- reporting: a stub for new script, spacewalk-report. (jpazdziora@redhat.com)

* Wed Jul 22 2009 John Matthews <jmatthew@redhat.com> 0.6.22-1
- 511283 - Package compare between db and cache should see if the db is newer
  than cache and only then import the content. (pkilambi@redhat.com)

* Tue Jul 21 2009 John Matthews <jmatthew@redhat.com> 0.6.21-1
- 512936 - Changing the custom channel rule to always defalt to org 1 for
  custom channels unless --org option is used. This will avoid the confusion of
  putting the channel is some random org on slaves. (pkilambi@redhat.com)

* Tue Jul 21 2009 Devan Goodwin <dgoodwin@redhat.com> 0.6.20-1
- 512960 - check for the proper attr name on rpm for header reading
  (jbowes@redhat.com)

* Thu Jul 16 2009 Pradeep Kilambi <pkilambi@redhat.com> 0.6.19-1
- 512236 - the org id checks were defaulting to None in custom channel cases
  instead of 1. Also the metadata sting frommaster is a string None so we need
  to check for the string. This should fix both custom and null org content in
  iss case. hosted syncs should work as usual. (pkilambi@redhat.com)
- Return config channels sorted highest to lowest priority.
  (dgoodwin@redhat.com)
- 511116 - changing updatePackages to change the permissions on the kickstart
  trees in the same way we do for packages within /var/satellite
  (jsherril@redhat.com)

* Fri Jul 10 2009 Pradeep Kilambi <pkilambi@redhat.com> 0.6.18-1
- If not commandline options given, compare the erratum channels to the already
  imported ones (pkilambi@redhat.com)
- If not commandline options given, compare the erratum channels to the already
  imported ones (pkilambi@redhat.com)
- compute the channel filtering only if a channel is specified in the
  commandline. If not, use the default (pkilambi@redhat.com)

* Thu Jul 09 2009 John Matthews <jmatthew@redhat.com> 0.6.17-1
- Only include the channels that are being synced to each errata. This will
  help taskomatic not spam users with irrelevant errata mails
  (pkilambi@redhat.com)

* Fri Jul  3 2009 Miroslav Suchy <msuchy@redhat.com> 0.6.16-1
- 509516 - failure to check for non-existant header (Mark Chappell <m.d.chappell@bath.ac.uk>)
- 509444 - remove delete action system from virt page (Shannon Hughes <shughes@redhat.com>)
- 509371 - SSM->Install,Remove,Verify - minor fixes to Package Name and Arch (Brad Buckingham <bbuckingham@redhat.com>)

* Thu Jun 25 2009 John Matthews <jmatthew@redhat.com> 0.6.15-1
- change comments to docstrings (msuchy@redhat.com)
- change comments to docstrings (msuchy@redhat.com)
- change comments to docstrings (msuchy@redhat.com)
- change comments to docstrings (msuchy@redhat.com)
- change comments to docstrings (msuchy@redhat.com)
- change comments to docstrings (msuchy@redhat.com)
- change comments to docstrings (msuchy@redhat.com)
- change comments to docstrings (msuchy@redhat.com)
- change comments to docstrings (msuchy@redhat.com)
- change comments to docstrings (msuchy@redhat.com)
- 499723 - accept follow-redirects with value greater then 2
  (msuchy@redhat.com)
- change comments to docstrings (msuchy@redhat.com)
- change comments to docstrings (msuchy@redhat.com)
- 507867 - Schedule repo gen once the channel package associations is complete
  (pkilambi@redhat.com)
- 505680 - channel_product_id is computed based on the name, product and
  version so it will not match the cache as cache is always None. Also dont
  update the channel_product_id uless the id is different from whats being
  updated (pkilambi@redhat.com)
- Update HACKING file for backend test instructions. (dgoodwin@redhat.com)
- Integrate some PostgreSQL rhnSQL driver unit tests. (dgoodwin@redhat.com)
- First cut of a unit test framework for Python backend. (dgoodwin@redhat.com)
- 507593 - fixing eus registration tracebacks (pkilambi@redhat.com)
- Adding repodata details for a given channel to channelDetails page.
  (pkilambi@redhat.com)
- Revert "503090 - Exclude rhnlib from kickstart profile sync."
  (dgoodwin@redhat.com)
- remove short package dependency on rpms. User might wanna skip the rpms and
  still import metadata. (pkilambi@redhat.com)
- 422611 - Warn that satrm.py is not a supported script. (dgoodwin@redhat.com)
- fixing the unsubscriptable object error when package is not yet in rhnPackage
  table (pkilambi@redhat.com)
- 506264 - This commit includes: (pkilambi@redhat.com)
- 505680 - When satsync tries to do an import it compares whats in cache to db
  and tries to import only new content, but since the last_modified date always
  differ we end up updating the rhnChannel table even when there is nothing to
  sync. Adding last_modified to ignore keys list so that we dont decide the
  diff based on this field. We still continue to compare the rest of the
  fields. (pkilambi@redhat.com)
- 495790 - force uploading a package ends up with duplicate entries in
  rhnPackage table. This is because we use md5sum along with name, evr, package
  arch and org as a primary key while deciding whether to perform an insert or
  an update. Since the solaris packages had same nvrea and org and different
  md5 sums it was doing an insert instead of update on the existing row. Fixed
  the schema wrapper to only use md5sum as a primary key if nvrea feature is
  enabled. Also fixed the package uniquifies to use md5sum only for nvrea.
  (pkilambi@redhat.com)
- Catch the systemExit and preserve the error code. Also fixing the traceback
  issue when db is not accessible (pkilambi@redhat.com)
- removing bugzilla handler specific tests (pkilambi@redhat.com)
- 502581 - splitting the data to smaller chunks to please cx_oracle to avoid
  throwing array too big errors (pkilambi@redhat.com)
- 503090 - Exclude rhnlib from kickstart profile sync. (dgoodwin@redhat.com)

* Fri Jun 05 2009 jesus m. rodriguez <jesusr@redhat.com> 0.6.11-1
- fixing duplicate entries in repogen tables and other clean aup
  (pkilambi@redhat.com)
- add rhn-db-stats manual page (mzazrivec@redhat.com)
- allow rhn-db-stats to write to arbitrary location with running selinux
  (mzazrivec@redhat.com)
- Fixes to support mod_jk >= 2.2.26. (dgoodwin@redhat.com)
- 503243 - Dropping the is_default column as we now determine the default in
  the app code based on the compatible eus channel instead of jus the default.
  (pkilambi@redhat.com)
- Show all available eus channels during registration (jbowes@redhat.com)
- removing some unused hosted stuff (pkilambi@redhat.com)
- removing leftover code after a removed query (jsherril@redhat.com)
- 498517 fixing the error message to show the needed free entitlements for the
  activation to proceed (pkilambi@redhat.com)
- 502060 - The uniquify filter for deps is causing missing deps in repodata gen
  as we should be looking into the name + version instead of just name. Also
  since the f10+ rpms have issues with only duplicate provides, lets process
  the rest of the capabilities. (pkilambi@redhat.com)

* Wed May 27 2009 Brad Buckingham <bbuckingham@redhat.com> 0.6.10-1
- 309601 - removing md5crypt from spacewalk-backend-tools
  (bbuckingham@redhat.com)

* Wed May 27 2009 Jan Pazdziora 0.6.9-1
- spacewalk-backend: add command-line utility spacewalk-cfg-get to
  print config values

* Tue May 26 2009 Devan Goodwin <dgoodwin@redhat.com> 0.6.7-1
- fixing the keyError as we should be using smbios.system.uuid
  (pkilambi@redhat.com)
- 495778 - process UTF-8 input. (jpazdziora@redhat.com)
- 491831 - fix detection if monitoring is enabled (msuchy@redhat.com)
- make variables attributes of instance and not class itself
  (msuchy@redhat.com)
- change comments to docstrings (msuchy@redhat.com)
- make attributes real attributes and not global variables (msuchy@redhat.com)

* Thu May 21 2009 jesus m. rodriguez <jesusr@redhat.com> 0.6.6-1
- 485698 - manual page: fix --db option syntax (mzazrivec@redhat.com)
- 469219 - Adding the permissions ability to our caching mechanism. (pkilambi@redhat.com)
- simplifying the previos commit even more. All we need to check here is if the
  hostename is in the allowed list or not. Jus this one line should accomplish
  that (pkilambi@redhat.com)
- list.pop is causing some unexpected behavior causing to retain the popped
  list in memory and failing the subsequent compares as the list is not being
  garbage collected looks like. very weird behavior and causes the slave check
  ins to fail with ISS not allowed errors. This should resolve the issue as we
  dont modify the list object in place (pkilambi@redhat.com)
- 500168 - fixed virt guest install was marked complete when it was not (jsherril@redhat.com)
- 486526 - use getent instead of grep /etc/{passwd|group} (mzazrivec@redhat.com)
- 439042 - Another pass at conveying a better error message (pkilambi@redhat.com)
- 499560 - sysexit trap is overriding the error codes returned by the
  businesslogic with 0. removing the catch so the exit codes propogate all the
  way through when exporter fails. (pkilambi@redhat.com)
- 477703 - Adding the size limit changes to disk dumper as well (pkilambi@redhat.com)
- 477703 - Porting changes from hosted to limit the size of the data being
  exported slave satellite is pulling content from master (pkilambi@redhat.com)
- Basic support for detecting a KVM/QEMU guest on registration (jbowes@redhat.com)

* Mon May 11 2009 Brad Buckingham <bbuckingham@redhat.com> 0.6.5-1
- 309601 - updating satpasswd/satwho to pull db info from rhn.conf
  (bbuckingham@redhat.com)
* Wed May 06 2009 jesus m. rodriguez <jesusr@redhat.com> 0.6.4-1
- 498273 - removing incorrect index busting package list updates for custom
  base channels (shughes@redhat.com)
- 1000010021 - fixing issue where you could not remove packages from rhel 4
  systems (jsherril@redhat.com)
- 497871 - fixing issue where guest provisioning would show as succesfull even
  when it had failed (jsherril@redhat.com)
- 486526 - put db creation / upgrade logs into spacewalk-debug
  (mzazrivec@redhat.com)
- 486526 - put dump files from embedded db into spacewalk-debug
  (mzazrivec@redhat.com)
- 486526 - put audit.log into spacewalk-debug (mzazrivec@redhat.com)
- 486526 - put schema upgrade logs into spacewalk-debug (mzazrivec@redhat.com)
- 492903 - fixing the sql fetch (pkilambi@redhat.com)

* Fri Apr 24 2009 Brad Buckingham <bbuckingham@redhat.com> 0.6.3-1
- 309601 - adding satpasswd, satwho and md5crypt to spacewalk-backend-tools

* Wed Apr 22 2009 jesus m. rodriguez <jesusr@redhat.com> 0.6.2-1
- 494976 - adding cobbler systme record name usage to reprovisioning
  (jsherril@redhat.com)
- 443500 - Changed logic to determine packages to remove to include the
  server's current package information. (jason.dobies@redhat.com)
- When a new system is registered it will notify search service
  (jmatthew@redhat.com)

* Fri Apr 17 2009 Devan Goodwin <dgoodwin@redhat.com> 0.6.1-1
- 439042 - fixing the not enough entitlements error to more descriptive.
  (pkilambi@redhat.com)
- 495928 - adding cobbler collection to spacewalk-debug (jsherril@redhat.com)
- moving migrate-system-profile to spacewalk-utils package
  (pkilambi@redhat.com)
- 492903 - fix the query to include the privatechannelfamily org into
  rhnprivatecahnnelfamily (pkilambi@redhat.com)
- 495396 - let the commandline ca-cert option override the cert when using in
  conjunction with iss (pkilambi@redhat.com)
- 494982 - fixing the error message to not take extra strings cusing parse
  errors (pkilambi@redhat.com)
- 486526 - display the created and modified information in ISO format.
  (jpazdziora@redhat.com)
- 486526 - add history of schema upgrades to spacewalk-debug
  (mzazrivec@redhat.com)
- 149695 - Including channel_id as part of rhnErrataQueue table so that
  taskomatic can send errata notifications based on channel_id instead of
  sending to everyone subscribed to the channel. The changes include db change
  to rhnErrataQueue table and backend change to satellite-sync's errata import.
  (pkilambi@redhat.com)
- 485870 - only recalculate the channel family counts once per family.
  (mmccune@gmail.com)
- 488062 - fixing the activation to be more careful in checking the integrity
  of variables before assigning slots (pkilambi@redhat.com)
- 494968 - typo in config comment (pkilambi@redhat.com)
- 494593 - fixing the repofile compare to use the right type for java date
  object obtained through hibernate (pkilambi@redhat.com)
- bumping the protocol version on exporter (pkilambi@redhat.com)
- 491668 - update Spacewalk Apache conf to support .htaccess
  (bbuckingham@redhat.com)
- 486526 - store alert.log into the database/ directory.
  (jpazdziora@redhat.com)
- 486526 - renaming directory for database-related stuff, we will want to store
  alert.log here as well. (jpazdziora@redhat.com)
- check the attr instead of try catch (pkilambi@redhat.com)
- 493583 - fixing the rhnpush to call old rpm libraries for RHEL-4
  (pkilambi@redhat.com)
- adding some additional checks before creating first org info
  (pkilambi@redhat.com)
- bump Versions to 0.6.0 (jesusr@redhat.com)
- minor default args clean up (pkilambi@redhat.com)
- Fixing the first org creation to check for ChannelFamily existance and create
  row if missing so the channel shows up in channels tab on sync
  (pkilambi@redhat.com)

* Fri Apr 17 2009 Pradeep Kilambi <pkilambi@redhat.com>
- move the migrate systems script to utils package

* Mon Mar 30 2009 Milan Zazrivec <mzazrivec@redhat.com> 0.5.28-1
- 485698 - rhn-satellite-exporter manual page fixes

* Thu Mar 26 2009 Milan Zazrivec <mzazrivec@redhat.com> 0.5.27-1
- 486526 - additional system files and db statistics included into spacewalk-debug archive

* Wed Mar 25 2009 Devan Goodwin <dgoodwin@redhat.com> 0.5.26-1
- 487621 - Fix segfaults rhnpush has been causing server-side on Fedora 10.
- Fix Oracle exception handling in procedure calls.
- 485529 - Fix to handle empty or missing ip_addr on a disabled interface.
- 482830 - Fix rpm fetch to include the xml-dump-version in httpd headers during GET requests.
- 483811 - Fix orgid based sync logic.
- 480252 - Raise meaningful exception instead of traceback on Oracle column size error.

* Thu Mar 19 2009 Pradeep Kilambi <pkilambi@redhat.com> 0.5.25-1
- 468686 - restricts deactivated accounts from registering systems and managing systems. 
- 485532 - Adding the overriding config values for apachec process sizelimit issue

* Wed Mar 18 2009 Mike McCune <mmccune@gmail.com> 0.5.23-1
- 486186 - Update spacewalk spec files to require cobbler >= 1.4.3

* Fri Mar 13 2009 Miroslav Suchy <msuchy@redhat.com> 0.5.22-1
- 484879 - warn if you are connection using ISS to parent which do not know ISS

* Wed Mar 11 2009 Miroslav Suchy <msuchy@redhat.com> 0.5.21-1
- 483802 - remove conflicts between spacewalk-proxy-common and spacewalk-config
- 209620 - satellite-debug creates world readable output
- 479439 - adding better message when trying to downgrade entitelments
- 481236 - making package downloads work for http
- 485875 - fixing missing man page options and removed deprecated ones for satsync

* Fri Mar 06 2009 Devan Goodwin <dgoodwin@redhat.com> 0.5.20-1
- Add missing dependency on PyPAM.

* Thu Mar 05 2009 Pradeep Kilambi <pkilambi@redhat.com> 0.5.19-1
- 488753 - Adding nevra support to satsync

* Tue Mar 03 2009 Dave Parker <dparker@redhat.com> 0.5.18-1
- 483802 - Directory /etc/rhn owned by two packages, group does not match

* Fri Feb 27 2009 jesus m. rodriguez <jesusr@redhat.com> 0.5.17-1
- rebuild

* Thu Feb 26 2009 Pradeep Kilambi <pkilambi@redhat.com> 0.5.15-1
- 430634 - fixing the profile sync code to include arch info

* Thu Feb 26 2009 jesus m. rodriguez <jesusr@redhat.com> 0.5.15-1
- 430634 - support kickstart profile to compare profiles by arch
- 487238 - spacewalk-debug not working, doesnt actually write the tar file

* Thu Feb 26 2009 jesus m. rodriguez <jesusr@redhat.com> 0.5.14-1
- 209620 - satellite-debug creates world readable output

* Sat Feb 21 2009 Devan Goodwin <dgoodwin@redhat.com> 0.5.13-1
- Fix rpm-python hdr installation error on Fedora 10.

* Fri Feb 20 2009 Miroslav Suchy <msuchy@redhat.com> 0.5.12-1
- fixing run time error of satsync

* Thu Feb 19 2009 Pradeep Kilambi <pkilambi@redhat.com> 0.5.11-1
- 480903 - fix for fcntl locking to use flock when IOError's
- 461672 - fixing satsync --no-rpms to only skip rpms

* Wed Feb 18 2009 Dave Parker <dparker@redhat.com> 0.5.9-1
- 486186 - Update spacewalk spec files to require cobbler >= 1.4.2

* Wed Feb 18 2009 Pradeep Kilambi <pkilambi@redhat.com> 0.5.8-1
- Resolves: bz#446289 - create the private channel family at 
  org creation time

* Mon Feb 16 2009 Pradeep Kilambi <pkilambi@redhat.com> 0.5.7-1
- yum repodata regen support through taskomatic

* Thu Feb 12 2009 Miroslav Suchý <msuchy@redhat.com> 0.5.6-1
- move logs from /var/tmp to /var/log/nocpulse

* Tue Feb 10 2009 Pradeep Kilambi <pkilambi@redhat.com> 0.5.5-1
- bz#368711 bz#480063

* Mon Feb 09 2009 Pradeep Kilambi <pkilambi@redhat.com> 0.5.4-1
- bz475894:fixing the server code to filter out duplicate deps 
  when pushing fedora-10+ packages to channels

* Thu Feb 05 2009 Pradeep Kilambi <pkilambi@redhat.com> 0.5.3-1
- fixing satsync warning.

* Wed Jan 28 2009 Pradeep Kilambi <pkilambi@redhat.com> 0.5.2-1
- removing rhel-instnum dep requires and associated unsed code

* Tue Jan 20 2009 Miroslav Suchý <msuchy@redhat.com> 0.5.1-1
- 480757 - fix filenames generation in repomd for custom channels
- change Source0 to point to fedorahosted.org

* Thu Jan 15 2009 Pradeep Kilambi 0.4.22-1
- include migrate-system-profile.8 file in the spec

* Thu Jan 15 2009 Milan Zazrivec 0.4.20-1
- include migrate-system-profile manual page

* Wed Jan 14 2009 Dave Parker <dparker@redhat.com> 0.4.18-1
- bz461162 added rule to redirect port 80 requests to /rpc/api to /rhn/rpc/api

* Tue Jan 13 2009 Mike McCune <mmccune@gmail.com> 0.4.15-1
- 461162 - for some reason with our new httpd rework this rewrite rule needs 
  to be in both config files.  Filed space05 bug: 479911 to address this.

* Tue Jan 13 2009 Michael Mraka <michael.mraka@redhat.com> 0.4.13-1
- resolved #479826
- resolved #479825

* Mon Jan 12 2009 Mike McCune <mmccune@gmail.com> 0.4.12-1
- 461162 - get the virtualization provisioning tracking system to work with a :virt system record.
- 479640 - remove conflict with specspo; if it causes problems,
  it should be fixed properly, either in our code or in specspo

* Thu Jan  8 2009 Jan Pazdziora 0.4.10-1
- more changes for nvrea error handling
- changed all references of none to auto w.r.t
  rhnKickstartVirtualizationType
- 467115 - adding a switch so users can turn off same nvrea different
  vendor package uploads
- eliminate satellite-httpd daemon, migrate to 'stock' apache
- 461162 - adding support to push the cobbler profile name down to koan
- 461162 - adding some virt options and spiffifying the virt provisioning page
- 461162 - moving cobbler requirement down to the RPMs that actually use it
- changes are by multiple authors

* Mon Dec 22 2008 Mike McCune <mmccune@gmail.com>
- Adding proper cobbler requirement with version

* Fri Dec 19 2008 Dave Parker <dparker@redhat.com> 0.4.9-1
- Reconfigured backed to use stock apache server rather than satellite-httpd

* Thu Dec 18 2008 Pradeep Kilambi <pkilambi@redhat.com> 0.4.9-1
- 476055 - fixing sat activation to work by setting the right handler
- 457629 - multiarch support for errata updates

* Fri Dec 12 2008 Jan Pazdziora 0.4.8-1
- 476212 - adding Requires rhel-instnum
- 461162 - remove profile label parameter from the spacewalk-koan call chain
- 461162 - fix problem w/ backend/satellite_tools makefile
- 461162 - remove spacewalk-cobbler-sync as well
- set close-on-exec on log files

* Wed Dec 10 2008 Miroslav Suchy <msuchy@redhat.com> 0.4.7-1
- fix build errors and finish removing of cobbler-spacewalk-sync and 
  spacewalk-cobbler-sync from tools subpackage

* Mon Dec  8 2008 Michael Mraka <michael.mraka@redhat.com> 0.4.6-1
- fixed Obsoletes: rhns-* < 5.3.0

* Thu Dec 5 2008 Partha Aji <paji@redhat.com>
- Removed spacewalk-cobbler-sync & cobbler-spacewalk-sync from tools package

* Wed Nov 18 2008 Partha Aji <paji@redhat.com>
- Added spacewalk-cobbler-sync to tools package

* Mon Nov 17 2008 Devan Goodwin <dgoodwin@redhat.com> 0.4.5-1
- Expand rhnSQL PostgreSQL support.
- Fix rhnSQL connection re-use for both Oracle and PostgreSQL.

* Tue Nov 11 2008 Dave Parker <dparker@redhat.com>
- Added cobbler-spacewalk-sync to tools package

* Thu Nov  6 2008 Devan Goodwin <dgoodwin@redhat.com> 0.4.4-1
- Adding initial support for PostgreSQL.

* Sun Nov  2 2008  Pradeep Kilambi <pkilambi@redhat.com> 0.3.3-1
- fixed the auth issue for registration and iss auth handlers

* Fri Oct 24 2008  Jesus M. Rodriguez <jesusr@redhat.com> 0.3.2-1
- renaming the local exporter

* Fri Oct 10 2008  Pradeep Kilambi <pkilambi@redhat.com>
- support for inter spacewalk sync

* Thu Oct  9 2008  Pradeep Kilambi <pkilambi@redhat.com>
- packaging iss-export dump hanlder

* Thu Oct  9 2008  Miroslav Suchy <msuchy@redhat.com>
- add -iss package for handling ISS

* Wed Sep 24 2008 Milan Zazrivec 0.3.1-1
- bumped version for spacewalk 0.3
- fixed package obsoletes

* Wed Sep  3 2008 jesus rodriguez <jesusr@redhat.com> 0.2.4-1
- rebuilding

* Wed Sep  3 2008 Pradeep Kilambi <pkilambi@redhat.com>
- fixing rhnpush to be able to push packages associating to channels

* Wed Sep  3 2008 Devan Goodwin <dgoodwin@redhat.com> 0.2.3-1
- Fixing bug with chown vs chmod.

* Tue Sep  2 2008 Milan Zazrivec 0.2.2-1
- bumped version for tag-release
- removed python-sgmlop, PyXML from spacewalk-backend-server requirements

* Tue Aug 19 2008 Mike McCune 0.1.2-1
- moving requirement for spacewalk-admin version to proper 0.1

* Mon Aug 04 2008  Miroslav Suchy <msuchy@redhat.com> 0.1.2-0
- rename package to spacewalk-server
- cleanup spec

* Mon Jun 30 2008 Pradeep Kilambi <pkilambi@redhat.com>
- including spacewalk-debug tool

* Thu Jun 12 2008 Pradeep Kilambi <pkilambi@redhat.com>
- clean up hosted specific handlers

* Thu Jun 12 2008 Pradeep Kilambi <pkilambi@redhat.com> 5.2.0-9
- updated to use default httpd from distribution

* Thu Sep  6 2007 Jan Pazdziora <jpazdziora@redhat.com>
- updated to use default httpd from distribution

* Thu May 17 2007 Clifford Perry <cperry@redhat.com>
- adding satComputePkgHeaders.py to rhns-satellite-tools. Needed for upgrades

* Wed Apr 11 2007 Pradeep Kilambi <pkilambi@redhat.com>
- removing rhns-soa from backend.spec
- removing hosted specific handlers

* Tue Dec 12 2006 Jesus Rodriguez <jesusr@redhat.com>
- Added rhns-soa package

* Thu Nov 30 2006 Ryan Newberry <rnewberr@redhat.com>
- Updated some files defs to handle the fact that .pyc and .pyo files
  are generated on RHEL5 for geniso.py and gentree.py

* Wed Nov 08 2006 Bret McMillan <bretm@redhat.com>
- remove the preun trigger that nukes the cache, too expensive an operation
  to happen each and every time

* Thu Nov 02 2006 James Bowes <jbowes@redhat.com>
- Remove rhnpush (it has its own spec file now).

* Fri Oct 20 2006 James Bowes <jbowes@redhat.com>
- Replace cheetah with hand-coded xml generation.

* Wed Oct 11 2006 James Bowes <jbowes@redhat.com>
- Include template file for other.xml

* Mon Jul 17 2006 James Bowes <jbowes@redhat.com>
- Add repository metadata generation files.

* Sun Feb 19 2006 Bret McMillan <bretm@redhat.com>
- make rhns-[xp/app/bugzilla] conflict with specspo

* Fri Jul  1 2005 Joel Martin <jmartin@redhat.com> 4.0.0-131
- Makefile.defs python compile searches PATH for python

* Mon Jun  6 2005 Mihai Ibanescu <misa@redhat.com> 4.0.0-106
- split rhns-sql out of rhns-server, to allow for this piece of functionality
  without needing mod_python etc.

* Mon Oct 11 2004 Todd Warner <taw@redhat.com>
- removed rmchannel

* Mon Aug 09 2004 Todd Warner <taw@redhat.com>
- send-satellite-debug executable and manpage pulled

* Tue Jul 06 2004 Todd Warner <taw@redhat.com>
- rhns-shared goes away. Code moves to rhns-certs-tools elsewhere.
- rhn-ssl-dbstore and associated files added.

* Tue Jun 15 2004 Todd Warner <taw@redhat.com>
- new RPM: rhns-shared

* Tue Jun 01 2004 Todd Warner <taw@redhat.com>
- rhn_satellite_activate.py added to spec file.

* Fri May 28 2004 Todd Warner <taw@redhat.com>
- rhn-charsets and manpage added to satellite-tools.
  Thanks to Cliff Perry <cperry@redhat.com> for the script.

* Tue Mar 30 2004 Mihai Ibanescu <misa@redhat.com>
- rhns-upload-server and rhns-package-push-server added to this tree

* Thu Dec 11 2003 Todd Warner <taw@redhat.com>
- rhn-satellite-activate and manpage added to satellite-tools.

* Thu Dec 11 2003 Todd Warner <taw@redhat.com>
- rhn-schema-version and manpage added to satellite-tools.

* Thu Oct 16 2003 Mihai Ibanescu <misa@redhat.com>
- action_error renamed to action_extra_data

* Mon Jul 28 2003 Todd Warner <taw@redhat.com>
- rhnpush.8 (man page) in the rhnpush RPM now instead of satellite-tools (oops)

* Fri Jun  6 2003 Todd Warner <taw@redhat.com>
- man pages added: satellite-debug.8, send-satellite-debug.8, & rhnpush.8

* Thu May  8 2003 Mihai Ibanescu <misa@redhat.com>
- rhns-xml-export-libs depends on python-iconv

* Tue Apr 15 2003 Todd Warner <taw@redhat.com>
- added a number of .py files to the satellite_tools lineup.
- added a number of .py files to the server/importLib lineup.

* Thu Apr  3 2003 Mihai Ibanescu <misa@redhat.com>
- xml-export-libs owns the satellite_tools dir (and therefore also needs
  __init__)

* Tue Mar 18 2003 Todd Warner <taw@redhat.com>
- added rhnLockfile.py. Used by various commandline tools (e.g. satellite-sync).
- rhnFlock.py is no longer used (previously used for locking down log files).

* Tue Mar 11 2003 Cristian Gafton <gafton@redhat.com>
- add hourly crons to rhns-tools

* Fri Feb 28 2003 Mihai Ibanescu <misa@redhat.com>
- Added server/action_error/*

* Fri Jan 31 2003 Mihai Ibanescu <misa@redhat.com>
- Attempt to sanitize the satellite_ttols dir: added xml-export-libs

* Mon Jan 27 2003 Mihai Ibanescu <misa@redhat.com>
- Requires PyXML

* Mon Jan 14 2003 Todd Warner <taw@redhat.com>
- moved ownership of the /var/cache/rhn directory to the rhns-server rpm.
  It's really a server/satellite thang.
- blow away the cache upon uninstallation.

* Mon Jan 13 2003 Mihai Ibanescu <misa@redhat.com>
- Added rmchannel

* Thu Nov  7 2002 Mihai Ibanescu <misa@redhat.com>
- Fixed bug 77463

* Tue Nov  5 2002 Mihai Ibanescu <misa@redhat.com>
- rhnpush should not require rhns-server. rhnpush doesn't even need rhns.
  Bug 77371

* Tue Oct 29 2002 Todd Warner <taw@redhat.com>
- satellite-import goes away.

* Mon Oct  7 2002 Cristian Gafton <gafton@redhat.com>
- updated the tools subpackage

* Wed Oct  2 2002 Mihai Ibanescu <misa@redhat.com>
- added rhns-applet
- removed the requirements imposed by the build system

* Thu Sep 19 2002 Todd Warner <taw@redhat.com>
- rhns shouldn't require DCOracle.
- rhnDefines.py is no longer a part of rhns.

* Wed Sep 11 2002 Todd Warner <taw@redhat.com>
- s/python-clap/python-optik
- appearantly we forgot to require python-optik for satellite-tools as well.

* Tue Aug 20 2002 Cristian Gafton <gafton@redhat.com>
- add satellite-tools back; my split efforts are failing one by one...

* Mon Aug 19 2002 Cristian Gafton <gafton@redhat.com>
- add rhnpush to the mix

* Wed Aug  7 2002 Cristian Gafton <gafton@redhat.com>
- merged the former rhns-notification spec file in too (now as rhns-tools)
- fix post, which should not be tagged to the server package
- renamed some conig files to math their package names better
- merged the spec files for rhns-common and rhns-server into a single
  one. Now the rhns-common package is called simply rhns

* Thu Jul 25 2002 Cristian Gafton <gafton@redhat.com>
- renaming of the default config files
- add per subpackage logrotate files

* Mon Jun 17 2002 Mihai Ibanescu <misa@redhat.com>
- bugzilla component name changed

* Tue Jun 11 2002 Todd Warner <taw@redhat.com>
- bugzilla specific code pulled out of the app_internal RPM and given its own.

* Fri May 31 2002 Todd Warner <taw@redhat.com>
- adding server/rhnPackage.py

* Tue May 21 2002 Cristian Gafton <gafton@redhat.com>
- fix location of config files
- get rid of the RHNS usage
- fix the license fields
- moved rhn_server_satellite.conf back in the rhns-server-sat package
- add defattr to all subpackages
- fix default permissions for config files (apache should be able to
  read them, but not change them)

* Thu May 16 2002 Todd Warner <taw@redhat.com>
- rhn_server_satellite.conf was double serviced in the main server and in sat.
  It is used by satellite-tools as well so needs to reside in rhns-server.

* Wed May 15 2002 Todd Warner <taw@redhat.com>
- httpd.conf.sample file should be a real conf file (..._xmlrpc.httpd.conf).

* Tue May 14 2002 Cristian Gafton <gafton@redhat.com>
- add support for multiple release building

* Tue Apr 23 2002 Cristian Gafton <gafton@redhat.com>
- add rhnHandler

* Thu Apr 18 2002 Todd Warner <taw@redhat.com>
- took out references to rhnslib
- fixed sat stuff.
- added *.httpd.conf files.
- added *.httpd.conf.sample file.
- rhnImport.py* was missing.
- server/handlers/__init__.py* was missing.

* Wed Apr 17 2002 Cristian Gafton <gafton@redhat.com>
- add rhnMapping, apacheHandler and rhnServer
- minor reorg to the files section - still need to figure out if we
  need to ship the whole importlib to all subpackages....

* Wed Apr 17 2002 Mihai Ibanescu <misa@redhat.com>
- /var/up2date/ no longer needed: replaced with /var/cache/rhn
- split rhns-server-{xmlrpc,sat,app,xp}

* Tue Apr 16 2002 Cristian Gafton <gafton@redhat.com>
- add rhnChannel, rhnRPM, rhnUser

* Fri Mar 15 2002 Todd Warner <taw@redhat.com>
- rhnServerLogRotate --> rhn_server in the logrotate directory.

* Thu Mar 14 2002 Todd Warner <taw@redhat.com>
- preun's added that rpmsave the rhn.conf file upon rpm -e.
  This was chosen in opposition to making rhn.conf a config'ed
  file... which has its own side-effects.

* Wed Mar 13 2002 Cristian Gafton <gafton@redhat.com>
- update for the new bs

* Sun Mar 10 2002 Todd Warner <taw@redhat.com>
- removed old obsoletes that simply don't matter.

* Fri Mar  8 2002 Mihai Ibanescu <misa@redhat.com>
- defined rhnconf
- added {rhnroot}/server/conf/rhn.conf

* Thu Mar 07 2002 Todd Warner <taw@redhat.com>
- new common/rhnConfig.py methodology
- server/rhnConfig.py gone
- rhnConfigCheck.py gone
- siteConfig.py no longer relevant
- /etc/rhn/rhn.conf stuff added.
- give ownership of /etc/rhn/rhn.conf to apache
- added log rotation crap.
- fixed a couple of install section errors.

* Wed Oct 17 2001 Todd Warner <taw@redhat.com>
- change location of server specific en/ and ro/ directories.
- small comment/description changes.
- changelog has consistent spacing now.

* Fri Aug 10 2001 Cristian Gafton <gafton@redhat.com>
- track rhnSecret.py as a ghost file

* Mon Jul 30 2001 Mihai Ibanescu <misa@redhat.com>
- Added server/action/*

* Mon Jul 23 2001 Mihai Ibanescu <misa@redhat.com>
- Added a requires for a specific version of rpm-python, since we are sending
  the headers with a digest attached.
  
* Thu Jul 12 2001 Mihai Ibanescu <misa@redhat.com>
- siteConfig.py is now config(noreplace) since it was screwing up the
  already-installed siteConfig.py
  
* Mon Jul 10 2001 Todd Warner <taw@redhat.com>
- /var/log/rhns --> /var/log/rhn to match rhnConfig.py

* Mon Jul  9 2001 Cristian Gafton <gafton@redhat.com>
- get rid of the -head package and integrate everything in the rhns-server

* Mon Jul  9 2001 Mihai Ibanescu <misa@redhat.com>
- Added an explicit dependency on python-xmlrpc >= 1.4.4
- Added /var/log/rhns

* Sun Jul 08 2001 Todd Warner <taw@redhat.com>
- unified and now install config files properly

* Tue Jul  3 2001 Cristian Gafton <gafton@redhat.com>
- no more webapp

* Fri Jun 29 2001 Mihai Ibanescu <misa@redhat.com>
- Added /var/up2date/list as a dir

* Tue Jun 19 2001 Cristian Gafton <gafton@redhat.com>
- rename the base package to rhns-server
- import the version and release from the version file

* Mon Jun 18 2001 Mihai Ibanescu <misa@rehdat.com>
- Rebuild

* Fri Jun 15 2001 Mihai Ibanescu <misa@redhat.com>
- Built packages as noarch
- Added a postinstall script to generate the secret
- RPM_BUILD_ROOT is created by the install stage

* Thu Jun 14 2001 Cristian Gafton <gafton@redhat.com>
- siteConfig is now nstalled by Makefile; no need to touch it
- make siteConfig common with the proxy package

* Thu Jun 14 2001 Mihai Ibanescu <misa@redhat.com>
- Added some files 
- Fixed the install stage
- Added dependency on rhns-common

* Tue Jun 12 2001 Cristian Gafton <gafton@redhat.com>
- rework for the new layout

* Fri Mar 16 2001 Cristian Gafton <gafton@redhat.com> 
- deploy the new code layout
- ship a compiled version of config as well
- don't ship default config files that open holes to the world

* Fri Mar 16 2001 Adrian Likins <alikins@redhat.com>
- add the bugzilla_errata stuff to app packages

* Mon Mar 12 2001 Cristian Gafton <gafton@redhat.com> 
- get rid of the bsddbmodule source code (unused in the live site)
<|MERGE_RESOLUTION|>--- conflicted
+++ resolved
@@ -19,11 +19,7 @@
 Summary: Common programs needed to be installed on the Spacewalk servers/proxies
 Group: Applications/Internet
 License: GPLv2 and Python
-<<<<<<< HEAD
-Version: 1.2.74
-=======
 Version: 1.4.25
->>>>>>> ec89b999
 Release: 1%{?dist}
 URL:       https://fedorahosted.org/spacewalk
 Source0: https://fedorahosted.org/releases/s/p/spacewalk/%{name}-%{version}.tar.gz
@@ -213,10 +209,7 @@
 BuildRequires: python-crypto
 %else
 Requires: python-hashlib
-<<<<<<< HEAD
-=======
 BuildRequires: python-hashlib
->>>>>>> ec89b999
 %endif
 
 %description libs
@@ -758,15 +751,6 @@
 
 # $Id$
 %changelog
-<<<<<<< HEAD
-* Thu Nov 18 2010 Jan Pazdziora 1.2.74-1
-- Fixing error in backend spec (unpackaged file) (lzap+git@redhat.com)
-
-* Thu Nov 18 2010 Jan Pazdziora 1.2.73-1
-- fixed iss (michael.mraka@redhat.com)
-- fixed mod_wsgi configuration (michael.mraka@redhat.com)
-- 652625 - fixed file path (michael.mraka@redhat.com)
-=======
 * Wed Mar 30 2011 Michael Mraka <michael.mraka@redhat.com> 1.4.25-1
 - make_evr should accept source parameter
 - call transports directly
@@ -1140,7 +1124,6 @@
 * Mon Nov 15 2010 Michael Mraka <michael.mraka@redhat.com> 1.3.1-1
 - 652815 - satellite-sync speed up
 - 652815 - don't resync packages with wrong path when called with --no-rpms
->>>>>>> ec89b999
 
 * Sun Nov 14 2010 Michael Mraka <michael.mraka@redhat.com> 1.2.72-1
 - speed up satellite-sync - skip packages we already processed
