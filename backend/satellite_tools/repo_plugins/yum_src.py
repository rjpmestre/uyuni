#
# Copyright (c) 2008--2016 Red Hat, Inc.
# Copyright (c) 2010--2011 SUSE LINUX Products GmbH, Nuernberg, Germany.
#
# This software is licensed to you under the GNU General Public License,
# version 2 (GPLv2). There is NO WARRANTY for this software, express or
# implied, including the implied warranties of MERCHANTABILITY or FITNESS
# FOR A PARTICULAR PURPOSE. You should have received a copy of GPLv2
# along with this software; if not, see
# http://www.gnu.org/licenses/old-licenses/gpl-2.0.txt.
#
# Red Hat trademarks are not licensed under GPLv2. No permission is
# granted to use or replicate Red Hat trademarks that are incorporated
# in this software or its documentation.
#

import subprocess
import sys
<<<<<<< HEAD
import os
from os import mkdir
=======
import os.path
from os import makedirs
>>>>>>> 494be0f6
from shutil import rmtree
import errno
import re
import gzip
import xml.etree.ElementTree as etree
import urlparse
import gpgme
import time

import urlgrabber
from urlgrabber.grabber import URLGrabber, URLGrabError, default_grabber
from rpmUtils.transaction import initReadOnlyTransaction
import yum
from yum.Errors import RepoMDError
from yum.config import ConfigParser
from yum.packageSack import ListPackageSack
from yum.update_md import UpdateMetadata, UpdateNoticeException, UpdateNotice
from yum.yumRepo import YumRepository
from yum.yumRepo import Errors as YumErrors
try:
    from yum.misc import cElementTree_iterparse as iterparse
except ImportError:
    try:
        from xml.etree import cElementTree
    except ImportError:
        # pylint: disable=F0401
        import cElementTree
    iterparse = cElementTree.iterparse
from spacewalk.satellite_tools.reposync import ChannelException, ChannelTimeoutException
from urlgrabber.grabber import URLGrabError

from spacewalk.common import fileutils
from spacewalk.satellite_tools.repo_plugins import ContentPackage
from spacewalk.common.rhnConfig import CFG, initCFG
from spacewalk.common.suseLib import get_proxy
from spacewalk.common import rhnLog

# namespace prefix to parse patches.xml file
PATCHES = '{http://novell.com/package/metadata/suse/patches}'

CACHE_DIR = '/var/cache/rhn/reposync/'
GPG_DIR     = '/var/lib/spacewalk/gpgdir'
YUMSRC_CONF = '/etc/rhn/spacewalk-repo-sync/yum.conf'

class YumWarnings:

    def __init__(self):
        self.saved_stdout = None
        self.errors = None

    def write(self, s):
        pass

    def disable(self):
        self.saved_stdout = sys.stdout
        sys.stdout = self

    def restore(self):
        sys.stdout = self.saved_stdout


class YumUpdateMetadata(UpdateMetadata):

    """The root update metadata object supports getting all updates"""

# pylint: disable=W0221
    def add(self, obj, mdtype='updateinfo', all_versions=False):
        """ Parse a metadata from a given YumRepository, file, or filename. """
        if not obj:
            raise UpdateNoticeException
        if isinstance(obj, (type(''), type(u''))):
            infile = fileutils.decompress_open(obj)
        elif isinstance(obj, YumRepository):
            if obj.id not in self._repos:
                self._repos.append(obj.id)
                md = obj.retrieveMD(mdtype)
                if not md:
                    raise UpdateNoticeException()
                infile = fileutils.decompress_open(md)
        else:   # obj is a file object
            infile = obj

        for _event, elem in iterparse(infile):
            if elem.tag == 'update':
                un = UpdateNotice(elem)
                key = un['update_id']
                if all_versions:
                    key = "%s-%s" % (un['update_id'], un['version'])
                if key not in self._notices:
                    self._notices[key] = un
                    for pkg in un['pkglist']:
                        for pkgfile in pkg['packages']:
                            self._cache['%s-%s-%s' % (pkgfile['name'],
                                                      pkgfile['version'],
                                                      pkgfile['release'])] = un
                            no = self._no_cache.setdefault(pkgfile['name'], set())
                            no.add(un)

class ContentSource:
    def __init__(self, url, name, insecure=False, interactive=True, yumsrc_conf=YUMSRC_CONF):
        # pylint can't see inside the SplitResult class
        # pylint: disable=E1103
        if urlparse.urlsplit(url).scheme:
          self.url = url
        else:
          self.url = "file://%s" % url
        self.name = name
        self.insecure = insecure
        self.interactive = interactive
        self.yumbase = yum.YumBase()
        self.yumbase.preconf.fn = yumsrc_conf
        if not os.path.exists(yumsrc_conf):
            self.yumbase.preconf.fn = '/dev/null'
        self.configparser = ConfigParser()

        initCFG('server.satellite')
        self.proxy_url, self.proxy_user, self.proxy_pass = get_proxy(self.url)
        self._authenticate(url)
        if type(self.yumbase.repos.repos) == type({}) and name in self.yumbase.repos.repos:
            repo = self.yumbase.repos.repos[name]
        else:
            repo = yum.yumRepo.YumRepository(name)
            repo.populate(self.configparser, name, self.yumbase.conf)
        self.repo = repo
        self.sack = None

        self.setup_repo(repo)
        self.num_packages = 0
        self.num_excluded = 0
        self.gpgkey_autotrust = None

    def _authenticate(self, url):
        pass

    def setup_repo(self, repo):
        """Fetch repository metadata"""
        repo.cache = 0
        repo.mirrorlist = self.url
        repo.baseurl = [self.url]
        repo.basecachedir = CACHE_DIR
        repo.setAttribute('_override_sigchecks', False)
        if self.insecure:
            repo.repo_gpgcheck = False
        else:
            repo.repo_gpgcheck = True
        # base_persistdir have to be set before pkgdir
        if hasattr(repo, 'base_persistdir'):
            repo.base_persistdir = CACHE_DIR
        if (self.url.find("file://") < 0):
            pkgdir = os.path.join(CFG.MOUNT_POINT, CFG.PREPENDED_DIR, '1', 'stage')
            if not os.path.isdir(pkgdir):
                fileutils.makedirs(pkgdir, user='wwwrun', group='www')
        else:
            pkgdir = self.url[7:]
        repo.pkgdir = pkgdir

        if self.proxy_url is not None:
            repo.proxy = self.proxy_url
            repo.proxy_username = self.proxy_user
            repo.proxy_password = self.proxy_pass

        warnings = YumWarnings()
        warnings.disable()
        try:
            repo.baseurlSetup()
        except:
            warnings.restore()
            raise
        warnings.restore()
        for burl in repo.baseurl:
            (scheme, netloc, path, query, fragid) = urlparse.urlsplit(burl)
            repo.gpgkey = [urlparse.urlunsplit((scheme, netloc, path + '/repodata/repomd.xml.key', query, fragid))]
        repo.setup(False, None, gpg_import_func=self.getKeyForRepo,
                   confirm_func=self.askImportKey)
        # use a fix dir for repo metadata sig checks
        repo.gpgdir = GPG_DIR
        self.initgpgdir( repo.gpgdir )
        self.sack = self.repo.getPackageSack()

    def get_md_checksum_type(self):
        """Return the checksum_type of primary.xml"""
        if 'primary' in self.repo.repoXML.repoData:
            checksum = self.repo.repoXML.repoData['primary'].checksum
            return checksum[0] #tuple (checksum_type,checksum)
        else:
            return "sha1"

    def number_of_packages(self):
        for dummy_index in range(3):
            try:
                self.sack.populate(self.repo, 'metadata', None, 0)
                break
            except YumErrors.RepoError:
                pass
        return len(self.sack.returnPackages())

    def raw_list_packages(self):
        for dummy_index in range(3):
            try:
                self.sack.populate(self.repo, 'metadata', None, 0)
                break
            except YumErrors.RepoError:
                pass
        return self.sack.returnPackages()

    def list_packages(self, filters, latest):
        """ list packages"""
        try:
            self.sack.populate(self.repo, 'metadata', None, 0)
        except yum.Errors.RepoError,e :
            if "No more mirrors" in str(e):
                reqFile = re.search('failure:\s+(.+)\s+from',
                                    str(e)).groups()[0]
                raise ChannelTimeoutException("Retrieving '%s' failed: File not found in repository '%s'" % (reqFile, self.repo))
            else:
                raise

        pkglist = ListPackageSack(self.sack.returnPackages())
        self.num_packages = len(pkglist)
        if latest:
            pkglist = pkglist.returnNewestByNameArch()
        pkglist = yum.misc.unique(pkglist)
        pkglist.sort(self._sort_packages)

        if not filters:
            # if there's no include/exclude filter on command line or in database
            for filter_conf in self.repo.includepkgs:
                filters.append(('+', [p]))
            for filter_conf in self.repo.exclude:
                filters.append(('-', [p]))

        if filters:
            pkglist = self._filter_packages(pkglist, filters)
            pkglist = self._get_package_dependencies(self.sack, pkglist)

            # do not pull in dependencies if they're explicitly excluded
            pkglist = self._filter_packages(pkglist, filters, True)
            self.num_excluded = self.num_packages - len(pkglist)
        to_return = []
        for pack in pkglist:
            if pack.arch == 'src':
                continue
            new_pack = ContentPackage()
            new_pack.setNVREA(pack.name, pack.version, pack.release,
                              pack.epoch, pack.arch)
            new_pack.unique_id = pack
            new_pack.checksum_type = pack.checksums[0][0]
            if new_pack.checksum_type == 'sha':
                new_pack.checksum_type = 'sha1'
            new_pack.checksum      = pack.checksums[0][1]
            for cs in pack.checksums:
                new_pack.checksums[cs[0]] = cs[1]
            to_return.append(new_pack)
        return to_return

    @staticmethod
    def _sort_packages(pkg1 ,pkg2):
        """sorts a list of yum package objects by name"""
        if pkg1.name > pkg2.name:
            return 1
        elif pkg1.name == pkg2.name:
            return 0
        else:
            return -1

    @staticmethod
    def _filter_packages(packages, filters, exclude_only=False):
        """ implement include / exclude logic
            filters are: [ ('+', includelist1), ('-', excludelist1),
                           ('+', includelist2), ... ]
        """
        if filters is None:
            return

        selected = []
        excluded = []
        if exclude_only or filters[0][0] == '-':
            # first filter is exclude, start with full package list
            # and then exclude from it
            selected = packages
        else:
            excluded = packages

        for filter_item in filters:
            sense, pkg_list = filter_item
            if sense == '+':
                if not exclude_only:
                    # include
                    exactmatch, matched, _unmatched = yum.packages.parsePackages(
                        excluded, pkg_list)
                    allmatched = yum.misc.unique(exactmatch + matched)
                    selected = yum.misc.unique(selected + allmatched)
                    for pkg in allmatched:
                        if pkg in excluded:
                            excluded.remove(pkg)
            elif sense == '-':
                # exclude
                exactmatch, matched, _unmatched = yum.packages.parsePackages(
                    selected, pkg_list)
                allmatched = yum.misc.unique(exactmatch + matched)
                for pkg in allmatched:
                    if pkg in selected:
                        selected.remove(pkg)
                excluded = yum.misc.unique(excluded + allmatched)
            else:
                raise UpdateNoticeException
        return selected

    def _get_package_dependencies(self, sack, packages):
        self.yumbase.pkgSack = sack
        resolved_deps = self.yumbase.findDeps(packages)
        for (_pkg, deps) in resolved_deps.items():
            for (_dep, dep_packages) in deps.items():
                packages.extend(dep_packages)
        return yum.misc.unique(packages)

    def get_package(self, package, metadata_only=False):
        """ get package """
        pack = package.unique_id
        check = (self.verify_pkg, (pack, 1), {})
        if metadata_only:
            # Include also data before header section
            pack.hdrstart = 0
            data = self.repo.getHeader(pack, checkfunc=check)
        else:
            data = self.repo.getPackage(pack, checkfunc=check)
        return data

    @staticmethod
    def verify_pkg(_fo, pkg, _fail):
        return pkg.verifyLocalPkg()

    def clear_cache(self, directory=None):
        if directory is None:
            directory = CACHE_DIR + self.name
        rmtree(directory, True)
        # restore empty directory
        makedirs(directory + "/packages", int('0755', 8))

    def get_products(self):
        products = []
        if 'products' in self.repo.repoXML.repoData:
            prod_path = self.repo.retrieveMD('products')
            infile = prod_path.endswith('.gz') and gzip.open(prod_path) or open(prod_path, 'rt')
            for product in etree.parse(infile).getroot():
                p = {}
                p['name'] = product.find('name').text
                p['arch'] = product.find('arch').text
                version = product.find('version')
                p['version'] = version.get('ver')
                p['release'] = version.get('rel')
                p['epoch'] = version.get('epoch')
                p['vendor'] = _fix_encoding(product.find('vendor').text)
                p['summary'] = _fix_encoding(product.find('summary').text)
                p['description'] = _fix_encoding(product.find('description').text)
                if p['epoch'] == '0':
                    p['epoch'] = None
                products.append(p)
        return products

    def get_susedata(self):
        susedata = []
        if 'susedata' in self.repo.repoXML.repoData:
            data_path = self.repo.retrieveMD('susedata')
            infile = data_path.endswith('.gz') and gzip.open(data_path) or open(data_path, 'rt')
            for package in etree.parse(infile).getroot():
                d = {}
                d['pkgid'] = package.get('pkgid')
                d['name'] = package.get('name')
                d['arch'] = package.get('arch')
                d['keywords'] = []
                for child in package:
                    # we use "endswith" because sometimes it has a namespace
                    # and sometimes not :-(
                    if child.tag.endswith('version'):
                        d['version'] = child.get('ver')
                        d['release'] = child.get('rel')
                        d['epoch'] = child.get('epoch')
                        if d['epoch'] == '0' or d['epoch'] == '':
                            d['epoch'] = None
                        if child.get('arch'):
                            d['arch'] = child.get('arch')

                    elif child.tag.endswith('keyword'):
                        d['keywords'].append(child.text)
                    elif child.tag == 'eula':
                        d['eula'] = child.text
                susedata.append(d)
        return susedata

    def get_updates(self):
        if 'updateinfo' in self.repo.repoXML.repoData:
            um = YumUpdateMetadata()
            try:
                um.add(self.repo, all_versions=True)
            except yum.Errors.NoMoreMirrorsRepoError:
                raise ChannelTimeoutException("Retrieving updateinfo failed: File not found")
            return ('updateinfo', um.notices)

        elif 'patches' in self.repo.repoXML.repoData:
            patches_path = self.repo.retrieveMD('patches')
            os.mkdir(os.path.join(self.repo.cachedir, 'patches'))

            # parse the patches.xml file and download every patch-xxx.xml file
            notices = []
            for patch in etree.parse(patches_path).getroot():
                checksum_elem = patch.find(PATCHES+'checksum')
                location_elem = patch.find(PATCHES+'location')
                relative = location_elem.get('href')
                checksum_type = checksum_elem.get('type')
                checksum = checksum_elem.text
                filename = os.path.join(self.repo.cachedir, 'patches',
                                        os.path.basename(relative))
                try:
                    self.repo.grab.urlgrab(yum.misc.to_utf8(relative),
                                           filename,
                                           checkfunc=(self.patches_checksum_func,
                                                      (checksum_type, checksum),
                                                      {}),
                                           copy_local = 1
                                           )
                except URLGrabError, e:
                    self.error_msg("Failed to download %s. [Errno %i] %s" %
                                   (relative, e.errno, e.strerror))
                    continue

                try:
                    notices.append(etree.parse(filename).getroot())
                except SyntaxError, e:
                    self.error_msg("Could not parse %s. "
                                   "The file is not a valid XML document. %s" %
                                   (filename, e.msg))
                    continue

            return ('patches', notices)
        else:
            return ('', [])

    def patches_checksum_func(self, callback_obj, checksum_type, checksum):
        """Simple function to checksum patches for urlgrabber

        """
        import types
        # this is ugly code copy&pasted from yumRepo.YumRepository._checkMD
        if type(callback_obj) == types.InstanceType: # urlgrabber check
            filename = callback_obj.filename
        else:
            filename = callback_obj

        local_checksum = self.repo._checksum(checksum_type, filename)

        if local_checksum == checksum:
            return 1
        else:
            raise URLGrabError(-1, 'Metadata file does not match checksum')

    def getKeyForRepo(self, repo, callback=None):
        """
        Retrieve a key for a repository If needed, prompt for if the key should
        be imported using callback

        @param repo: Repository object to retrieve the key of.
        @param callback: Callback function to use for asking for verification
                          of a key. Takes a dictionary of key info.
        """

        keyurls = repo.gpgkey
        key_installed = False
        for keyurl in keyurls:
            keys = self._retrievePublicKey(keyurl, repo)
            for info in keys:
                # Check if key is already installed
                if info['keyid'] in yum.misc.return_keyids_from_pubring(repo.gpgdir):
                    if not self._is_expired(info['keyid'], repo.gpgdir):
                        continue
                    else:
                        self.gpgkey_autotrust = info['hexkeyid']

                # Try installing/updating GPG key
                rc = False
                if callback:
                    rc = callback({'repo':repo, 'userid':info['userid'],
                                   'hexkeyid':info['hexkeyid'], 'keyurl':keyurl,
                                   'fingerprint':info['fingerprint'],
                                   'timestamp':info['timestamp']})

                self.gpgkey_autotrust = None
                if not rc:
                    raise ChannelException, "GPG key(0x%s '%s') for repo %s rejected" % (info['hexkeyid'],info['userid'],repo)

                # Import the key
                result = yum.misc.import_key_to_pubring(info['raw_key'], info['hexkeyid'], gpgdir=repo.gpgdir)
                if not result:
                    raise ChannelException, 'GPG Key import failed'
                elif self._is_expired(info['keyid'], repo.gpgdir):
                    # this may happen if we reimport an expired key
                    raise ChannelException, 'The GPG key for the "%s" repository is expired\n' % (repo)
                key_installed = True

        if not key_installed:
            raise ChannelException, 'The GPG key listed for the "%s" repository is ' \
                                    'already installed but metadata verification failed.\n' \
                                    'Check that the correct key URL is configured for ' \
                                    'this repository and contact the repository vendor to ' \
                                    'fix the signature.' % (repo)

    def _is_expired(self, keyid, gpgdir):
        os.environ['GNUPGHOME'] = gpgdir
        ctx = gpgme.Context()
        for k in ctx.keylist():
            for subkey in k.subkeys:
                if subkey.keyid == keyid:
                    if subkey.expires > 0 and subkey.expires < int(time.time()):
                        return True
                    break
        return False

    def _retrievePublicKey(self, keyurl, repo=None):
        """
        Retrieve a key file
        @param keyurl: url to the key to retrieve
        Returns a list of dicts with all the keyinfo
        """
        key_installed = False

        # Go get the GPG key from the given URL
        try:
            url = yum.misc.to_utf8(keyurl)
            if repo is None:
                rawkey = urlgrabber.urlread(url, limit=9999)
            else:
                #  If we have a repo. use the proxy etc. configuration for it.
                # In theory we have a global proxy config. too, but meh...
                # external callers should just update.
                ug = URLGrabber(bandwidth = repo.bandwidth,
                                retry = repo.retries,
                                throttle = repo.throttle,
                                progress_obj = repo.callback,
                                proxies=repo.proxy_dict)
                ug.opts.user_agent = default_grabber.opts.user_agent
                rawkey = ug.urlread(url, text=repo.id + "/gpgkey")

        except urlgrabber.grabber.URLGrabError, e:
            raise ChannelException('GPG key retrieval failed: ' +
                                    yum.i18n.to_unicode(str(e)))
        # Parse the key
        keys_info = yum.misc.getgpgkeyinfo(rawkey, multiple=True)
        keys = []
        for keyinfo in keys_info:
            thiskey = {}
            for info in ('keyid', 'timestamp', 'userid',
                         'fingerprint', 'raw_key'):
                if not keyinfo.has_key(info):
                    raise ChannelException, \
                      'GPG key parsing failed: key does not have value %s' % info
                thiskey[info] = keyinfo[info]
            thiskey['keyid'] = str("%016x" % (thiskey['keyid'] & 0xffffffffffffffffL)).upper()
            thiskey['hexkeyid'] = yum.misc.keyIdToRPMVer(keyinfo['keyid']).upper()
            keys.append(thiskey)

        return keys

    def askImportKey(self, d ):
        if self.gpgkey_autotrust and self.gpgkey_autotrust == d['hexkeyid']:
            self.gpgkey_autotrust = None
            return True

        if self.interactive:
          print 'Do you want to import the GPG key 0x%s "%s" from %s? [y/n]:' % (d['hexkeyid'],
              yum.i18n.to_unicode(d['userid']), d['keyurl'],)
          yn = sys.stdin.readline()
          yn = yn.strip()

          if yn in ['y', 'Y', 'j', 'J']:
            return True
        else:
            raise ChannelException, 'The GPG key for this repository is not part of the keyring.\n' \
                                    'Please run spacewalk-repo-sync in interactive mode to import it.'

        return False

    def initgpgdir(self, gpgdir):
        if not os.path.exists(gpgdir):
            # initially we trust all keys which are in the RPM DB.
            # If gpgdir does not exist, we create the keyring
            # with all keys from the RPM DB
            os.makedirs(gpgdir)
            ts = initReadOnlyTransaction("/")
            for hdr in ts.dbMatch('name', 'gpg-pubkey'):
                if hdr['description'] != "":
                    yum.misc.import_key_to_pubring(hdr['description'], hdr['version'], gpgdir=gpgdir)

    def error_msg(self, message):
        rhnLog.log_clean(0, message)
        sys.stderr.write(str(message) + "\n")

    def get_groups(self):
        try:
            groups = self.repo.getGroups()
        except RepoMDError:
            groups = None
        return groups

    def set_ssl_options(self, ca_cert, client_cert, client_key):
        repo = self.repo
        ssldir = os.path.join(repo.basecachedir, self.name, '.ssl-certs')
        try:
            makedirs(ssldir, int('0750', 8))
        except OSError as exc:
            if exc.errno == errno.EEXIST and os.path.isdir(ssldir):
                pass
            else:
                raise

        repo.sslcacert = os.path.join(ssldir, 'ca.pem')
        f = open(repo.sslcacert, "w")
        f.write(str(ca_cert))
        f.close()
        if client_cert is not None:
            repo.sslclientcert = os.path.join(ssldir, 'cert.pem')
            f = open(repo.sslclientcert, "w")
            f.write(str(client_cert))
            f.close()
        if client_key is not None:
            repo.sslclientkey = os.path.join(ssldir, 'key.pem')
            f = open(repo.sslclientkey, "w")
            f.write(str(client_key))
            f.close()

    def clear_ssl_cache(self):
        repo = self.repo
        ssldir = os.path.join(repo.basecachedir, self.name, '.ssl-certs')
        rmtree(ssldir, True)

    def get_file(self, path, local_base=None):
        try:
            temp_file = ""
            if local_base is not None:
                target_file = os.path.join(local_base, path)
                target_dir = os.path.dirname(target_file)
                if not os.path.exists(target_dir):
                    os.makedirs(target_dir, int('0755', 8))
                temp_file = target_file + '..download'
                if os.path.exists(temp_file):
                    os.unlink(temp_file)
                downloaded = self.repo.grab.urlgrab(path, temp_file)
                os.rename(downloaded, target_file)
                return target_file
            else:
                return self.repo.grab.urlread(path)
        except URLGrabError:
            return
        finally:
            if os.path.exists(temp_file):
                os.unlink(temp_file)

def _fix_encoding(text):
    if text is None:
        return None
    if isinstance(text, unicode):
        return unicode.encode(text, 'utf-8')
    else:
        return str(text)<|MERGE_RESOLUTION|>--- conflicted
+++ resolved
@@ -16,13 +16,8 @@
 
 import subprocess
 import sys
-<<<<<<< HEAD
-import os
-from os import mkdir
-=======
 import os.path
 from os import makedirs
->>>>>>> 494be0f6
 from shutil import rmtree
 import errno
 import re
@@ -424,7 +419,7 @@
 
         elif 'patches' in self.repo.repoXML.repoData:
             patches_path = self.repo.retrieveMD('patches')
-            os.mkdir(os.path.join(self.repo.cachedir, 'patches'))
+            makedirs(os.path.join(self.repo.cachedir, 'patches'))
 
             # parse the patches.xml file and download every patch-xxx.xml file
             notices = []
@@ -609,7 +604,7 @@
             # initially we trust all keys which are in the RPM DB.
             # If gpgdir does not exist, we create the keyring
             # with all keys from the RPM DB
-            os.makedirs(gpgdir)
+            makedirs(gpgdir)
             ts = initReadOnlyTransaction("/")
             for hdr in ts.dbMatch('name', 'gpg-pubkey'):
                 if hdr['description'] != "":
