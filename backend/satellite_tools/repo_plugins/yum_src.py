--- conflicted
+++ resolved
@@ -252,7 +252,6 @@
         repo.proxy = None
         repo.proxy_username = None
         repo.proxy_password = None
-        repo.authtoken = None
 
         if "file://" in self.url:
             repo.copy_local = 1
@@ -289,8 +288,6 @@
             #repo.urls = [url for url in repo.urls if '?' not in url]
         for burl in repo.baseurl:
             (scheme, netloc, path, query, fragid) = urlparse.urlsplit(burl)
-	    if query:
-                repo.authtoken = query
             repo.gpgkey = [urlparse.urlunsplit((scheme, netloc, path + '/repodata/repomd.xml.key', query, fragid))]
         repo.setup(0, None, gpg_import_func=self.getKeyForRepo,
                    confirm_func=self.askImportKey)
@@ -867,11 +864,7 @@
 
         params['urls'] = self.repo.urls
         params['relative_path'] = relative_path
-<<<<<<< HEAD
-        params['authtoken'] = self.repo.authtoken
-=======
         params['authtoken'] = self.authtoken
->>>>>>> ef2e33cf
         params['target_file'] = target_file
         params['ssl_ca_cert'] = self.repo.sslcacert
         params['ssl_client_cert'] = self.repo.sslclientcert
