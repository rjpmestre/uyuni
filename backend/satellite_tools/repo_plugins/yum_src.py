--- conflicted
+++ resolved
@@ -116,6 +116,7 @@
         self.configparser = ConfigParser()
         self._clean_cache(CACHE_DIR + name)
 
+        initCFG('server.satellite')
         u = urlparse.urlsplit(self.url)
         if u.hostname in ["localhost", "127.0.0.1", "::1"]:
             # no proxy for localhost
@@ -146,20 +147,12 @@
         # base_persistdir have to be set before pkgdir
         if hasattr(repo, 'base_persistdir'):
             repo.base_persistdir = CACHE_DIR
-<<<<<<< HEAD
-
-        initCFG('server.satellite')
-        pkgdir = os.path.join(CFG.MOUNT_POINT, CFG.PREPENDED_DIR, '1', 'stage')
-        if not os.path.isdir(pkgdir):
-            fileutils.makedirs(pkgdir, user='wwwrun', group='www')
-=======
         if (self.url.find("file://") < 0):
             pkgdir = os.path.join(CFG.MOUNT_POINT, CFG.PREPENDED_DIR, '1', 'stage')
             if not os.path.isdir(pkgdir):
-                fileutils.makedirs(pkgdir, user='apache', group='apache')
+                fileutils.makedirs(pkgdir, user='wwwrun', group='www')
         else:
             pkgdir = self.url[7:]
->>>>>>> ef3a3734
         repo.pkgdir = pkgdir
 
         if self.proxy_url is not None:
