#
# Copyright (c) 2008--2011 Red Hat, Inc.
# Copyright (c) 2010--2011 SUSE LINUX Products GmbH, Nuernberg, Germany.
#
# This software is licensed to you under the GNU General Public License,
# version 2 (GPLv2). There is NO WARRANTY for this software, express or
# implied, including the implied warranties of MERCHANTABILITY or FITNESS
# FOR A PARTICULAR PURPOSE. You should have received a copy of GPLv2
# along with this software; if not, see
# http://www.gnu.org/licenses/old-licenses/gpl-2.0.txt.
#
# Red Hat trademarks are not licensed under GPLv2. No permission is
# granted to use or replicate Red Hat trademarks that are incorporated
# in this software or its documentation.
#

import shutil
import subprocess
import sys
import os
import re
import gzip
<<<<<<< HEAD
import xml.etree.ElementTree as etree

import urlgrabber
from urlgrabber.grabber import URLGrabber, URLGrabError, default_grabber
from rpmUtils.transaction import initReadOnlyTransaction
import yum
=======
import os.path
>>>>>>> 12f86bb4
from yum.update_md import UpdateMetadata, UpdateNoticeException, UpdateNotice
from yum.yumRepo import YumRepository
try:
    from yum.misc import cElementTree_iterparse as iterparse
except ImportError:
    try:
        from xml.etree import cElementTree
    except ImportError:
        import cElementTree
    iterparse = cElementTree.iterparse
from spacewalk.satellite_tools.reposync import ChannelException, ChannelTimeoutException, ContentPackage
from spacewalk.common.rhnConfig import CFG, initCFG
from spacewalk.common import rhnLog

# namespace prefix to parse patches.xml file
PATCHES = '{http://novell.com/package/metadata/suse/patches}'

CACHE_DIR = '/var/cache/rhn/reposync/'

class YumWarnings:
    def write(self, s):
        pass
    def disable(self):
        self.saved_stdout = sys.stdout
        sys.stdout = self
    def restore(self):
        sys.stdout = self.saved_stdout

class YumUpdateMetadata(UpdateMetadata):
    """The root update metadata object supports getting all updates"""

    def add(self, obj, mdtype='updateinfo', all=False):
        """ Parse a metadata from a given YumRepository, file, or filename. """
        if not obj:
            raise UpdateNoticeException
        if type(obj) in (type(''), type(u'')):
            infile = obj.endswith('.gz') and gzip.open(obj) or open(obj, 'rt')
        elif isinstance(obj, YumRepository):
            if obj.id not in self._repos:
                self._repos.append(obj.id)
                md = obj.retrieveMD(mdtype)
                if not md:
                    raise UpdateNoticeException()
                infile = gzip.open(md)
        else:   # obj is a file object
            infile = obj

        for event, elem in iterparse(infile):
            if elem.tag == 'update':
                un = UpdateNotice(elem)
                key = un['update_id']
                if all:
                    key = "%s-%s" % (un['update_id'], un['version'])
                if not self._notices.has_key(key):
                    self._notices[key] = un
                    for pkg in un['pkglist']:
                        for file in pkg['packages']:
                            self._cache['%s-%s-%s' % (file['name'],
                                                      file['version'],
                                                      file['release'])] = un
                            no = self._no_cache.setdefault(file['name'], set())
                            no.add(un)

class ContentSource:
    def __init__(self, url, name, insecure=False, quiet=False, interactive=True):
        self.url = url
        self.name = name
        self.insecure = insecure
        self.quiet = quiet
        self.interactive = interactive
        self._clean_cache(CACHE_DIR + name)

        # read the proxy configuration in /etc/rhn/rhn.conf
        initCFG('server.satellite')
        self.proxy_addr = CFG.http_proxy
        self.proxy_user = CFG.http_proxy_username
        self.proxy_pass = CFG.http_proxy_password

        if (self.proxy_user is not None and
            self.proxy_pass is not None and
            self.proxy_addr is not None):
            self.proxy_url = "http://%s:%s@%s" % (
                self.proxy_user, self.proxy_pass, self.proxy_addr)
        elif self.proxy_addr is not None:
            self.proxy_url = "http://" + self.proxy_addr
        else:
            self.proxy_url = None

        self.sack = None

        repo = yum.yumRepo.YumRepository(name)
        self.repo = repo
        self.setup_repo(repo)
        self.num_packages = 0
        self.num_excluded = 0


    def setup_repo(self, repo):
        """Fetch repository metadata"""
        repo.cache = 0
        repo.metadata_expire = 0
<<<<<<< HEAD
        repo.mirrorlist = self.url
        repo.baseurl = [self.url]
        repo.basecachedir = CACHE_DIR
        if self.insecure:
            repo.repo_gpgcheck = False
        else:
            repo.repo_gpgcheck = True
=======
        repo.mirrorlist = url
        repo.baseurl = [url]
        repo.basecachedir = self.cache_dir
        repo._dirSetAttr('pkgdir', os.path.join(CFG.MOUNT_POINT, CFG.PREPENDED_DIR, '1'))
>>>>>>> 12f86bb4
        if hasattr(repo, 'base_persistdir'):
            repo.base_persistdir = CACHE_DIR
        if self.proxy_url is not None:
            repo.proxy = self.proxy_url

        warnings = YumWarnings()
        warnings.disable()
        repo.baseurlSetup()
        warnings.restore()
        for burl in repo.baseurl:
            repo.gpgkey = [burl + '/repodata/repomd.xml.key']
        repo.setup(False, None, gpg_import_func=self.getKeyForRepo,
                   confirm_func=self.askImportKey)
        self.initgpgdir( repo.gpgdir )
        self.sack = self.repo.getPackageSack()

    def list_packages(self, filters):
        """ list packages"""
        try:
            self.sack.populate(self.repo, 'metadata', None, 0)
        except yum.Errors.RepoError,e :
            if "No more mirrors" in str(e):
                reqFile = re.search('failure:\s+(.+)\s+from',
                                    str(e)).groups()[0]
                raise ChannelTimeoutException("Retrieving '%s' failed: File not found in repository '%s'" % (reqFile, self.repo))
            else:
                raise

        list = self.sack.returnPackages()
        self.num_packages = len(list)
        if filters:
            list = self._filter_packages(list, filters)
            list = self._get_package_dependencies(self.sack, list)
            self.num_excluded = self.num_packages - len(list)
        to_return = []
        for pack in list:
            if pack.arch == 'src':
                continue
            new_pack = ContentPackage()
            new_pack.setNVREA(pack.name, pack.version, pack.release,
                              pack.epoch, pack.arch)
            new_pack.unique_id = pack
            new_pack.checksum_type = pack.checksums[0][0]
            if new_pack.checksum_type == 'sha':
                new_pack.checksum_type = 'sha1'
            new_pack.checksum      = pack.checksums[0][1]
            for cs in pack.checksums:
                new_pack.checksums[cs[0]] = cs[1]
            to_return.append(new_pack)
        return to_return

    def _filter_packages(self, packages, filters):
        """ implement include / exclude logic
            filters are: [ ('+', includelist1), ('-', excludelist1),
                           ('+', includelist2), ... ]
        """
        if filters is None:
            return

        selected = []
        excluded = []
        if filters[0][0] == '-':
            # first filter is exclude, start with full package list
            # and then exclude from it
            selected = packages
        else:
            excluded = packages

        for filter in filters:
            sense, pkg_list = filter
            if sense == '+':
                # include
                exactmatch, matched, unmatched = yum.packages.parsePackages(
                                                        excluded, pkg_list)
                allmatched = yum.misc.unique(exactmatch + matched)
                selected = yum.misc.unique(selected + allmatched)
                for pkg in allmatched:
                    if pkg in excluded:
                        excluded.remove(pkg)
            elif sense == '-':
                # exclude
                exactmatch, matched, unmatched = yum.packages.parsePackages(
                                                        selected, pkg_list)
                allmatched = yum.misc.unique(exactmatch + matched)
                for pkg in allmatched:
                    if pkg in selected:
                        selected.remove(pkg)
                excluded = yum.misc.unique(excluded + allmatched)
            else:
                raise UpdateNoticeException
        return selected

    def _get_package_dependencies(self, sack, packages):
        yumbase = yum.YumBase()
        yumbase.pkgSack = sack
        resolved_deps = yumbase.findDeps(packages)
        for (pkg,deps) in resolved_deps.items():
            for (dep,dep_packages) in deps.items():
                packages.extend(dep_packages)
        return yum.misc.unique(packages)

    def get_package(self, package):
        """ get package """
        check = (self.verify_pkg, (package.unique_id ,1), {})
        return self.repo.getPackage(package.unique_id, checkfunc=check)

    def verify_pkg(self, fo, pkg, fail):
        return pkg.verifyLocalPkg()

    def _clean_cache(self, directory):
        shutil.rmtree(directory, True)

    def get_updates(self):
        if 'updateinfo' in self.repo.repoXML.repoData:
            um = YumUpdateMetadata()
            try:
                um.add(self.repo, all=True)
            except yum.Errors.NoMoreMirrorsRepoError:
                raise ChannelTimeoutException("Retrieving updateinfo failed: File not found")
            return ('updateinfo', um.notices)

        elif 'patches' in self.repo.repoXML.repoData:
            patches_path = self.repo.retrieveMD('patches')
            os.mkdir(os.path.join(self.repo.cachedir, 'patches'))

            # parse the patches.xml file and download every patch-xxx.xml file
            notices = []
            for patch in etree.parse(patches_path).getroot():
                checksum_elem = patch.find(PATCHES+'checksum')
                location_elem = patch.find(PATCHES+'location')
                relative = location_elem.get('href')
                checksum_type = checksum_elem.get('type')
                checksum = checksum_elem.text
                filename = os.path.join(self.repo.cachedir, 'patches',
                                        os.path.basename(relative))
                try:
                    self.repo.grab.urlgrab(yum.misc.to_utf8(relative),
                                           filename,
                                           checkfunc=(self.patches_checksum_func,
                                                      (checksum_type, checksum),
                                                      {}))
                except URLGrabError, e:
                    self.error_msg("Failed to download %s. [Errno %i] %s" %
                                   (relative, e.errno, e.strerror))
                    continue

                try:
                    notices.append(etree.parse(filename).getroot())
                except SyntaxError, e:
                    self.error_msg("Could not parse %s. "
                                   "The file is not a valid XML document. %s" %
                                   (filename, e.msg))
                    continue

            return ('patches', notices)
        else:
            return ('', [])

    def patches_checksum_func(self, callback_obj, checksum_type, checksum):
        """Simple function to checksum patches for urlgrabber

        """
        import types
        # this is ugly code copy&pasted from yumRepo.YumRepository._checkMD
        if type(callback_obj) == types.InstanceType: # urlgrabber check
            filename = callback_obj.filename
        else:
            filename = callback_obj

        local_checksum = self.repo._checksum(checksum_type, filename)

        if local_checksum == checksum:
            return 1
        else:
            raise URLGrabError(-1, 'Metadata file does not match checksum')

    def getKeyForRepo(self, repo, callback=None):
        """
        Retrieve a key for a repository If needed, prompt for if the key should
        be imported using callback

        @param repo: Repository object to retrieve the key of.
        @param callback: Callback function to use for asking for verification
                          of a key. Takes a dictionary of key info.
        """
        keyurls = []
        if self.interactive:
            keyurls = repo.gpgkey
        key_installed = False
        for keyurl in keyurls:
            keys = self._retrievePublicKey(keyurl, repo)
            for info in keys:
                # Check if key is already installed
                if info['keyid'] in yum.misc.return_keyids_from_pubring(repo.gpgdir):
                    continue

                # Try installing/updating GPG key
                rc = False
                if callback:
                    rc = callback({'repo':repo, 'userid':info['userid'],
                                   'hexkeyid':info['hexkeyid'], 'keyurl':keyurl,
                                   'fingerprint':info['fingerprint'],
                                   'timestamp':info['timestamp']})


                if not rc:
                    raise ChannelException, "GPG key(0x%s '%s') for repo %s rejected" % (info['hexkeyid'],info['userid'],repo)

                # Import the key
                result = yum.misc.import_key_to_pubring(info['raw_key'], info['hexkeyid'], gpgdir=repo.gpgdir)
                if not result:
                    raise ChannelException, 'Key import failed'
                result = self.import_key_to_rpmdb(info['raw_key'], info['hexkeyid'], gpgdir=repo.gpgdir)
                if not result:
                    raise ChannelException, 'Key import failed'

                key_installed = True

        if not key_installed:
            raise ChannelException, 'The GPG keys listed for the "%s" repository are ' \
                                    'already installed but they are not correct.\n' \
                                    'Check that the correct key URLs are configured for ' \
                                    'this repository.' % (repo)


    def _retrievePublicKey(self, keyurl, repo=None):
        """
        Retrieve a key file
        @param keyurl: url to the key to retrieve
        Returns a list of dicts with all the keyinfo
        """
        key_installed = False

        # Go get the GPG key from the given URL
        try:
            url = yum.misc.to_utf8(keyurl)
            if repo is None:
                rawkey = urlgrabber.urlread(url, limit=9999)
            else:
                #  If we have a repo. use the proxy etc. configuration for it.
                # In theory we have a global proxy config. too, but meh...
                # external callers should just update.
                ug = URLGrabber(bandwidth = repo.bandwidth,
                                retry = repo.retries,
                                throttle = repo.throttle,
                                progress_obj = repo.callback,
                                proxies=repo.proxy_dict)
                ug.opts.user_agent = default_grabber.opts.user_agent
                rawkey = ug.urlread(url, text=repo.id + "/gpgkey")

        except urlgrabber.grabber.URLGrabError, e:
            raise ChannelException('GPG key retrieval failed: ' +
                                    yum.i18n.to_unicode(str(e)))
        # Parse the key
        keys_info = yum.misc.getgpgkeyinfo(rawkey, multiple=True)
        keys = []
        for keyinfo in keys_info:
            thiskey = {}
            for info in ('keyid', 'timestamp', 'userid',
                         'fingerprint', 'raw_key'):
                if not keyinfo.has_key(info):
                    raise ChannelException, \
                      'GPG key parsing failed: key does not have value %s' % info
                thiskey[info] = keyinfo[info]
            thiskey['keyid'] = str("%16x" % (thiskey['keyid'] & 0xffffffffffffffffL)).upper()
            thiskey['hexkeyid'] = yum.misc.keyIdToRPMVer(keyinfo['keyid']).upper()
            keys.append(thiskey)

        return keys

    def askImportKey(self, d ):
        if self.interactive:
          print 'Do you want to import the GPG key 0x%s "%s" from %s? [y/n]:' % (d['hexkeyid'],
              yum.i18n.to_unicode(d['userid']), d['keyurl'],)
          yn = sys.stdin.readline()
          yn = yn.strip()

          if yn in ['y', 'Y', 'j', 'J']:
            return True

        return False

    def initgpgdir(self, gpgdir):
      if not os.path.exists(gpgdir):
        os.makedirs(gpgdir)

      ts = initReadOnlyTransaction("/")
      for hdr in ts.dbMatch('name', 'gpg-pubkey'):
        if hdr['description'] != "":
          yum.misc.import_key_to_pubring(hdr['description'], hdr['version'], gpgdir=gpgdir)

    def import_key_to_rpmdb(self, raw, keyid, gpgdir):
      if not os.path.exists(gpgdir):
        os.makedirs(gpgdir)
      tmpfile = os.path.join(gpgdir, keyid)
      fp = open(tmpfile, 'w')
      fp.write(raw)
      fp.close()
      cmd = ['/bin/rpm', '--import', tmpfile]
      p = subprocess.Popen(cmd)
      sts = os.waitpid(p.pid, 0)[1]
      os.remove(tmpfile)
      if sts == 0:
        return True
      return False

    def error_msg(self, message):
        rhnLog.log_clean(0, message)
        if not self.quiet:
            sys.stderr.write(str(message) + "\n")<|MERGE_RESOLUTION|>--- conflicted
+++ resolved
@@ -20,16 +20,12 @@
 import os
 import re
 import gzip
-<<<<<<< HEAD
 import xml.etree.ElementTree as etree
 
 import urlgrabber
 from urlgrabber.grabber import URLGrabber, URLGrabError, default_grabber
 from rpmUtils.transaction import initReadOnlyTransaction
 import yum
-=======
-import os.path
->>>>>>> 12f86bb4
 from yum.update_md import UpdateMetadata, UpdateNoticeException, UpdateNotice
 from yum.yumRepo import YumRepository
 try:
@@ -131,20 +127,14 @@
         """Fetch repository metadata"""
         repo.cache = 0
         repo.metadata_expire = 0
-<<<<<<< HEAD
         repo.mirrorlist = self.url
         repo.baseurl = [self.url]
         repo.basecachedir = CACHE_DIR
+        repo._dirSetAttr('pkgdir', os.path.join(CFG.MOUNT_POINT, CFG.PREPENDED_DIR, '1'))
         if self.insecure:
             repo.repo_gpgcheck = False
         else:
             repo.repo_gpgcheck = True
-=======
-        repo.mirrorlist = url
-        repo.baseurl = [url]
-        repo.basecachedir = self.cache_dir
-        repo._dirSetAttr('pkgdir', os.path.join(CFG.MOUNT_POINT, CFG.PREPENDED_DIR, '1'))
->>>>>>> 12f86bb4
         if hasattr(repo, 'base_persistdir'):
             repo.base_persistdir = CACHE_DIR
         if self.proxy_url is not None:
