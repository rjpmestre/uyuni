--- conflicted
+++ resolved
@@ -20,14 +20,10 @@
 import os
 import re
 import gzip
-<<<<<<< HEAD
 import xml.etree.ElementTree as etree
 import urlparse
-=======
-import os.path
 from shutil import rmtree
 from os import mkdir
->>>>>>> 1c3c0a2c
 
 import urlgrabber
 from urlgrabber.grabber import URLGrabber, URLGrabError, default_grabber
