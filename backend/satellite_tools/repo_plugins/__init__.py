--- conflicted
+++ resolved
@@ -79,23 +79,15 @@
     def load_checksum_from_header(self):
         if self.path is None:
             raise rhnFault(50, "Unable to load package", explain=0)
-<<<<<<< HEAD
-        self.file = open(self.path, 'rb')
-        self.a_pkg = rhn_pkg.package_from_filename(self.path, stream=self.file)
+        self.a_pkg = rhn_pkg.package_from_filename(self.path)
         self.a_pkg.read_header()
         if self.checksum_type:
             self.a_pkg.set_checksum_type(self.checksum_type)
         if not self.a_pkg.checksum:
             self.a_pkg.payload_checksum()
-        self.file.close()
+        self.a_pkg.input_stream.close()
         if self.checksum != self.a_pkg.checksum:
             raise rhnFault(50, "checksums did not match %s vs %s" % (self.checksum, self.a_pkg.checksum), explain=0)
-=======
-        self.a_pkg = rhn_pkg.package_from_filename(self.path)
-        self.a_pkg.read_header()
-        self.a_pkg.payload_checksum()
-        self.a_pkg.input_stream.close()
->>>>>>> f2988a09
 
     def upload_package(self, channel, metadata_only=False):
         rel_package_path = rhnPackageUpload.relative_path_from_header(
