#
# Copyright (c) 2008--2015 Red Hat, Inc.
#
# This software is licensed to you under the GNU General Public License,
# version 2 (GPLv2). There is NO WARRANTY for this software, express or
# implied, including the implied warranties of MERCHANTABILITY or FITNESS
# FOR A PARTICULAR PURPOSE. You should have received a copy of GPLv2
# along with this software; if not, see
# http://www.gnu.org/licenses/old-licenses/gpl-2.0.txt.
#
# Red Hat trademarks are not licensed under GPLv2. No permission is
# granted to use or replicate Red Hat trademarks that are incorporated
# in this software or its documentation.
#

from spacewalk.common import rhn_pkg
from spacewalk.common.rhnException import rhnFault
from spacewalk.server import rhnPackageUpload
import re
import rpm
class ContentPackage:

    def __init__(self):
        # map of checksums
        self.checksums = {}
        self.checksum_type = None
        self.checksum = None

        # unique ID that can be used by plugin
        self.unique_id = None

        self.name = None
        self.version = None
        self.release = None
        self.epoch = None
        self.arch = None

        self.path = None
        self.file = None

        self.a_pkg = None

<<<<<<< HEAD
    def clear_header(self):
        """a_pkg hold the header data. Remove it to not waste memory"""
        self.a_pkg = None
=======
    def __cmp__(self,other):
        relSelf = re.split(r".",self.release)[0]
        relOther = re.split(r".",other.release)[0]
        return rpm.labelCompare((self.epoch,self.version,relSelf),\
                                (other.epoch,other.version,relOther))

    def getNRA(self):
        rel = re.match(".*?\\.(.*)",self.release)
        rel = rel.group(1)
        nra = str(self.name) + str(rel) + str(self.arch)
        return nra
>>>>>>> 219911a2

    def setNVREA(self, name, version, release, epoch, arch):
        self.name = name
        self.version = version
        self.release = release
        self.arch = arch
        self.epoch = epoch

    def getNVREA(self):
        if self.epoch:
            return self.name + '-' + self.version + '-' + self.release + '-' + self.epoch + '.' + self.arch
        else:
            return self.name + '-' + self.version + '-' + self.release + '.' + self.arch

    def getNEVRA(self):
        if self.epoch is None:
            self.epoch = '0'
        return self.name + '-' + self.epoch + ':' + self.version + '-' + self.release + '.' + self.arch

    def load_checksum_from_header(self):
        if self.path is None:
            raise rhnFault(50, "Unable to load package", explain=0)
        self.file = open(self.path, 'rb')
        self.a_pkg = rhn_pkg.package_from_stream(self.file, packaging='rpm')
        self.a_pkg.read_header()
        if self.checksum_type:
            self.a_pkg.set_checksum_type(self.checksum_type)
        if not self.a_pkg.checksum:
            self.a_pkg.payload_checksum()
        self.file.close()
        if self.checksum != self.a_pkg.checksum:
            raise rhnFault(50, "checksums did not match %s vs %s" % (self.checksum, self.a_pkg.checksum), explain=0)

    def upload_package(self, channel):
        rel_package_path = rhnPackageUpload.relative_path_from_header(
            self.a_pkg.header, channel['org_id'],
            self.a_pkg.checksum_type, self.a_pkg.checksum)
        _unused = rhnPackageUpload.push_package(self.a_pkg,
                                                force=False,
                                                relative_path=rel_package_path,
                                                org_id=channel['org_id'])

    def set_checksum(self, checksum_type_in=None, checksum_in=None):
        if checksum_type_in and checksum_in:
            self.checksum_type = checksum_type_in
            self.checksum = checksum_in
            if not((checksum_type_in in self.checksums) and (self.checksums[checksum_type_in] == checksum_in)):
                self.checksums[checksum_type_in] = checksum_in
<|MERGE_RESOLUTION|>--- conflicted
+++ resolved
@@ -40,11 +40,6 @@
 
         self.a_pkg = None
 
-<<<<<<< HEAD
-    def clear_header(self):
-        """a_pkg hold the header data. Remove it to not waste memory"""
-        self.a_pkg = None
-=======
     def __cmp__(self,other):
         relSelf = re.split(r".",self.release)[0]
         relOther = re.split(r".",other.release)[0]
@@ -56,7 +51,6 @@
         rel = rel.group(1)
         nra = str(self.name) + str(rel) + str(self.arch)
         return nra
->>>>>>> 219911a2
 
     def setNVREA(self, name, version, release, epoch, arch):
         self.name = name
