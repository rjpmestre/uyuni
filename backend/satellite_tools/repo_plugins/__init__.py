#
# Copyright (c) 2008--2016 Red Hat, Inc.
#
# This software is licensed to you under the GNU General Public License,
# version 2 (GPLv2). There is NO WARRANTY for this software, express or
# implied, including the implied warranties of MERCHANTABILITY or FITNESS
# FOR A PARTICULAR PURPOSE. You should have received a copy of GPLv2
# along with this software; if not, see
# http://www.gnu.org/licenses/old-licenses/gpl-2.0.txt.
#
# Red Hat trademarks are not licensed under GPLv2. No permission is
# granted to use or replicate Red Hat trademarks that are incorporated
# in this software or its documentation.
#

import os
import sys
import re
import time
from Queue import Queue, Empty
from threading import Thread, Lock
try:
    #  python 2
    import urlparse
except ImportError:
    #  python3
    import urllib.parse as urlparse # pylint: disable=F0401,E0611
import pycurl
import rpm
from urlgrabber.grabber import URLGrabberOptions, PyCurlFileObject, URLGrabError
from spacewalk.common import rhn_pkg
from spacewalk.common.checksum import getFileChecksum
from spacewalk.common.rhnConfig import CFG, initCFG
from spacewalk.common.rhnException import rhnFault
from spacewalk.server import rhnPackageUpload
from spacewalk.satellite_tools.syncLib import log, log2


class ProgressBarLogger:
    def __init__(self, msg, total):
        self.msg = msg
        self.total = total
        self.status = 0
        self.lock = Lock()

    def log(self, *_):
        self.lock.acquire()
        self.status += 1
        self._print_progress_bar(self.status, self.total, prefix=self.msg, bar_length=50)
        self.lock.release()

    # from here http://stackoverflow.com/questions/3173320/text-progress-bar-in-the-console
    # Print iterations progress
    @staticmethod
    def _print_progress_bar(iteration, total, prefix='', suffix='', decimals=2, bar_length=100):
        """
        Call in a loop to create terminal progress bar
        @params:
            iteration   - Required  : current iteration (Int)
            total       - Required  : total iterations (Int)
            prefix      - Optional  : prefix string (Str)
            suffix      - Optional  : suffix string (Str)
            decimals    - Optional  : number of decimals in percent complete (Int)
            bar_length   - Optional  : character length of bar (Int)
        """
        filled_length = int(round(bar_length * iteration / float(total)))
        percents = round(100.00 * (iteration / float(total)), decimals)
        bar_char = '#' * filled_length + '-' * (bar_length - filled_length)
        sys.stdout.write('\r%s |%s| %s%s %s' % (prefix, bar_char, percents, '%', suffix))
        sys.stdout.flush()
        if iteration == total:
            sys.stdout.write('\n')
            sys.stdout.flush()


class TextLogger:
    def __init__(self, _, total):
        self.total = total
        self.status = 0
        self.lock = Lock()

    def log(self, success, param):
        self.lock.acquire()
        self.status += 1
        if success:
            log(0, "%d/%d : %s" % (self.status, self.total, str(param)))
        else:
            log2(0, 0, "%d/%d : %s (failed)" % (self.status, self.total, str(param)), stream=sys.stderr)
        self.lock.release()


class PyCurlFileObjectThread(PyCurlFileObject):
    def __init__(self, url, filename, opts, curl_cache):
        self.curl_cache = curl_cache
        PyCurlFileObject.__init__(self, url, filename, opts)

    def _do_open(self):
        self.curl_obj = self.curl_cache
        self.curl_obj.reset()
        self._set_opts()
        self._do_grab()
        return self.fo


class FailedDownloadError(Exception):
    pass


class DownloadThread(Thread):
    def __init__(self, parent):
        Thread.__init__(self)
        self.parent = parent
        # pylint: disable=E1101
        self.curl = pycurl.Curl()
        self.mirror = 0

    @staticmethod
    def __is_file_done(local_path=None, file_obj=None, checksum_type=None, checksum=None):
        if checksum_type and checksum:
            if local_path and os.path.isfile(local_path):
                return getFileChecksum(checksum_type, filename=local_path) == checksum
            elif file_obj:
                return getFileChecksum(checksum_type, file_obj=file_obj) == checksum
        if local_path and os.path.isfile(local_path):
            return True
        elif file_obj:
            return True
        return False

    def __can_retry(self, retry, mirrors, opts, url, e):
        retrycode = getattr(e, 'errno', None)
        code = getattr(e, 'code', None)
        if retry < (self.parent.retries - 1):
            # No codes at all or some specified codes
            # 58, 77 - Couple of curl error codes observed in multithreading on RHEL 7 - probably a bug
            if (retrycode is None and code is None) or (retrycode in opts.retrycodes or code in [58, 77]):
                log2(0, 2, "ERROR: Download failed: %s - %s. Retrying..." % (url, sys.exc_info()[1]),
                     stream=sys.stderr)
                return True

        # 14 - HTTP Error
        if retry < (mirrors - 1) and retrycode == 14:
            log2(0, 2, "ERROR: Download failed: %s - %s. Trying next mirror..." % (url, sys.exc_info()[1]),
                 stream=sys.stderr)
            return True

        log2(0, 1, "ERROR: Download failed: %s - %s." % (url, sys.exc_info()[1]),
             stream=sys.stderr)
        return False

    def __next_mirror(self, total):
        if self.mirror < (total - 1):
            self.mirror += 1
        else:
            self.mirror = 0

    def __fetch_url(self, params):
        # Skip existing file if exists and matches checksum
        if not self.parent.force:
            if self.__is_file_done(local_path=params['target_file'], checksum_type=params['checksum_type'],
                                   checksum=params['checksum']):
                return True

        opts = URLGrabberOptions(ssl_ca_cert=params['ssl_ca_cert'], ssl_cert=params['ssl_client_cert'],
                                 ssl_key=params['ssl_client_key'], range=params['bytes_range'],
                                 proxy=params['proxy'], username=params['proxy_username'],
                                 password=params['proxy_password'])
        mirrors = len(params['urls'])
        for retry in max(range(self.parent.retries), mirrors):
            fo = None
            url = urlparse.urljoin(params['urls'][self.mirror], params['relative_path'])
            try:
                try:
                    fo = PyCurlFileObjectThread(url, params['target_file'], opts, self.curl)
                    # Check target file
                    if not self.__is_file_done(file_obj=fo, checksum_type=params['checksum_type'],
                                               checksum=params['checksum']):
                        raise FailedDownloadError("Target file isn't valid. Checksum should be %s (%s)."
                                                  % (params['checksum'], params['checksum_type']))
                    break
                except (FailedDownloadError, URLGrabError):
                    e = sys.exc_info()[1]
                    if not self.__can_retry(retry, mirrors, opts, url, e):
                        return False
                    self.__next_mirror(mirrors)

            finally:
                if fo:
                    fo.close()
                # Delete failed download file
                elif os.path.isfile(params['target_file']):
                    os.unlink(params['target_file'])

        return True

    def run(self):
        while not self.parent.queue.empty():
            try:
                params = self.parent.queue.get(block=False)
            except Empty:
                break
            self.mirror = 0
            success = self.__fetch_url(params)
            if self.parent.log_obj:
                # log_obj must be thread-safe
                self.parent.log_obj.log(success, os.path.basename(params['relative_path']))
            self.parent.queue.task_done()


class ThreadedDownloader:
    def __init__(self, retries=3, log_obj=None, force=False):
        self.queue = Queue()
        initCFG('server.satellite')
        self.threads = CFG.REPOSYNC_DOWNLOAD_THREADS
        self.retries = retries
        self.log_obj = log_obj
        self.force = force

    def set_log_obj(self, log_obj):
        self.log_obj = log_obj

    def set_force(self, force):
        self.force = force

    @staticmethod
    def _validate(ssl_ca_cert, ssl_cert, ssl_key):
        for certificate_file in (ssl_ca_cert, ssl_cert, ssl_key):
            if certificate_file and not os.path.isfile(certificate_file):
                log2(0, 0, "ERROR: Certificate file not found: %s" % certificate_file, stream=sys.stderr)
                return False
        return True

    def add(self, params):
        if self._validate(params['ssl_ca_cert'], params['ssl_client_cert'], params['ssl_client_key']):
            self.queue.put(params)

    def run(self):
        size = self.queue.qsize()
        if size <= 0:
            return
        log(1, "Downloading %s files." % str(size))
        started_threads = []
        for _ in range(self.threads):
            thread = DownloadThread(self)
            thread.setDaemon(True)
            thread.start()
            started_threads.append(thread)

        # wait to finish
        while any(t.isAlive() for t in started_threads):
            time.sleep(1)


class ContentPackage:

    def __init__(self):
        # map of checksums
        self.checksums = {}
        self.checksum_type = None
        self.checksum = None

        # unique ID that can be used by plugin
        self.unique_id = None

        self.name = None
        self.version = None
        self.release = None
        self.epoch = None
        self.arch = None

        self.path = None

        self.a_pkg = None

<<<<<<< HEAD
    def clear_header(self):
        """a_pkg hold the header data. Remove it to not waste memory"""
        self.a_pkg = None

    def __cmp__(self,other):
        relSelf = re.split(r".",self.release)[0]
        relOther = re.split(r".",other.release)[0]
        # pylint: disable=E1101
        return rpm.labelCompare((self.epoch,self.version,relSelf),\
                                (other.epoch,other.version,relOther))
=======
    def __cmp__(self, other):
        ret = cmp(self.name, other.name)
        if ret == 0:
            rel_self = str(self.release).split('.')[0]
            rel_other = str(other.release).split('.')[0]
            # pylint: disable=E1101
            ret = rpm.labelCompare((str(self.epoch), str(self.version), rel_self),
                                   (str(other.epoch), str(other.version), rel_other))
        if ret == 0:
            ret = cmp(self.arch, other.arch)
        return ret
>>>>>>> aca1b33b

    def getNRA(self):
        rel = re.match(".*?\\.(.*)",self.release)
        rel = rel.group(1)
        nra = str(self.name) + str(rel) + str(self.arch)
        return nra

    def setNVREA(self, name, version, release, epoch, arch):
        self.name = name
        self.version = version
        self.release = release
        self.arch = arch
        self.epoch = epoch

    def getNVREA(self):
        if self.epoch:
            return self.name + '-' + self.version + '-' + self.release + '-' + self.epoch + '.' + self.arch
        else:
            return self.name + '-' + self.version + '-' + self.release + '.' + self.arch

    def getNEVRA(self):
        if self.epoch is None:
            self.epoch = '0'
        return self.name + '-' + self.epoch + ':' + self.version + '-' + self.release + '.' + self.arch

    def load_checksum_from_header(self):
        if self.path is None:
            raise rhnFault(50, "Unable to load package", explain=0)
        self.a_pkg = rhn_pkg.package_from_filename(self.path)
        self.a_pkg.read_header()
        if self.checksum_type:
            self.a_pkg.set_checksum_type(self.checksum_type)
        if not self.a_pkg.checksum:
            self.a_pkg.payload_checksum()
        self.a_pkg.input_stream.close()
        if self.checksum != self.a_pkg.checksum:
            raise rhnFault(50, "checksums did not match %s vs %s" % (self.checksum, self.a_pkg.checksum), explain=0)

    def upload_package(self, channel, metadata_only=False):
        if not metadata_only:
            rel_package_path = rhnPackageUpload.relative_path_from_header(
                self.a_pkg.header, channel['org_id'], self.a_pkg.checksum_type, self.a_pkg.checksum)
        else:
            rel_package_path = None
        _unused = rhnPackageUpload.push_package(self.a_pkg,
                                                force=False,
                                                relative_path=rel_package_path,
                                                org_id=channel['org_id'])

    def set_checksum(self, checksum_type_in=None, checksum_in=None):
        if checksum_type_in and checksum_in:
            self.checksum_type = checksum_type_in
            self.checksum = checksum_in
            if not((checksum_type_in in self.checksums) and (self.checksums[checksum_type_in] == checksum_in)):
                self.checksums[checksum_type_in] = checksum_in
<|MERGE_RESOLUTION|>--- conflicted
+++ resolved
@@ -272,18 +272,10 @@
 
         self.a_pkg = None
 
-<<<<<<< HEAD
     def clear_header(self):
         """a_pkg hold the header data. Remove it to not waste memory"""
         self.a_pkg = None
 
-    def __cmp__(self,other):
-        relSelf = re.split(r".",self.release)[0]
-        relOther = re.split(r".",other.release)[0]
-        # pylint: disable=E1101
-        return rpm.labelCompare((self.epoch,self.version,relSelf),\
-                                (other.epoch,other.version,relOther))
-=======
     def __cmp__(self, other):
         ret = cmp(self.name, other.name)
         if ret == 0:
@@ -295,7 +287,6 @@
         if ret == 0:
             ret = cmp(self.arch, other.arch)
         return ret
->>>>>>> aca1b33b
 
     def getNRA(self):
         rel = re.match(".*?\\.(.*)",self.release)
