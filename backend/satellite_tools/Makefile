--- conflicted
+++ resolved
@@ -16,18 +16,14 @@
 
 SCRIPTS = satellite-sync spacewalk-debug\
 	  rhn-schema-version rhn-satellite-activate rhn-charsets \
-<<<<<<< HEAD
-	  rhn-ssl-dbstore update-packages rhn-db-stats spacewalk-repo-sync
-=======
 	  rhn-ssl-dbstore update-packages rhn-db-stats \
-	  spacewalk-report
+          spacewalk-repo-sync spacewalk-report
 
 SPACEWALK_SUBDIRS = reports reports/data
 
 SPACEWALK_FILES	= reports
 
 SPACEWALK_REPORT_FILES	= reports/data
->>>>>>> a98d5838
 
 # check if we can build man pages
 DOCBOOK = $(wildcard /usr/bin/docbook2man)
