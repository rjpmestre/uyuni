--- conflicted
+++ resolved
@@ -15,19 +15,12 @@
 # in this software or its documentation.
 #
 
-<<<<<<< HEAD
-=======
 LOCK = None
->>>>>>> 715b167d
 import sys
 import os
 import socket
 from optparse import OptionParser
 
-<<<<<<< HEAD
-LOCK = None
-=======
->>>>>>> 715b167d
 
 def systemExit(code, msg=None):
     "Exit with a code and optional message(s). Saved a few lines of code."
@@ -43,11 +36,7 @@
     systemExit(0, "\nUser interrupted process.")
 except ImportError:
     systemExit(1, "Unable to find code tree.\n"
-<<<<<<< HEAD
-               "Path not correct? '%s'" % sys.path)
-=======
                "Path not correct? " + sys.path)
->>>>>>> 715b167d
 
 def releaseLOCK():
     global LOCK
@@ -78,23 +67,13 @@
                       help='The type of repo, currently only "yum" is supported',
                       default='yum')
     parser.add_option('-f', '--fail', action='store_true', dest='fail',
-<<<<<<< HEAD
-                      default=False ,
+                      default=False,
                       help="If a package import fails, fail the entire operation")
     parser.add_option('-q', '--quiet', action='store_true', dest='quiet',
                       default=False, help="Print no output, still logs output")
     parser.add_option('-n', '--non-interactive', action='store_true',
                       dest='noninteractive', default=False,
                       help="Do not ask anything, use default answers")
-    parser.add_option('-i', '--include', action='callback', callback=reposync.set_filter_opt,
-                      type='str', nargs=1, dest='filters', default=[], help="List of included packages")
-    parser.add_option('-e', '--exclude', action='callback', callback=reposync.set_filter_opt,
-                      type='str', nargs=1, dest='filters', default=[], help="List of excluded packages")
-=======
-                      default=False,
-                      help="If a package import fails, fail the entire operation")
-    parser.add_option('-q', '--quiet', action='store_true', dest='quiet',
-                      default=False, help="Print no output, still logs output")
     parser.add_option('-i', '--include', action='callback',
                       callback=reposync.set_filter_opt, type='str', nargs=1,
                       dest='filters', default=[],
@@ -103,13 +82,11 @@
                       callback=reposync.set_filter_opt,
                       type='str', nargs=1, dest='filters', default=[],
                       help="List of excluded packages")
->>>>>>> 715b167d
     (options, args) = parser.parse_args()
 
     if not options.channel_label:
         systemExit(1, "--channel must be specified")
 
-<<<<<<< HEAD
     sync = reposync.RepoSync(channel_label=options.channel_label,
                              repo_type=options.repo_type,
                              url=options.url,
@@ -118,14 +95,6 @@
                              noninteractive=options.noninteractive,
                              filters=options.filters)
     sync.sync()
-=======
-    reposync.RepoSync(channel_label=options.channel_label,
-                      repo_type=options.repo_type,
-                      url=options.url,
-                      fail=options.fail,
-                      quiet=options.quiet,
-                      filters=options.filters)
->>>>>>> 715b167d
     releaseLOCK()
     return 0
 
