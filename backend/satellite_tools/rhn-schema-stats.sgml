<!DOCTYPE refentry PUBLIC "-//OASIS//DTD DocBook V3.1//EN" [
<<<<<<< HEAD
<!ENTITY RHNSAT "SUSE Manager Server" >
=======
>>>>>>> a7ffaad8
<!ENTITY THECOMMAND "rhn-schema-stats" >

]>
<refentry>

<RefMeta>
<RefEntryTitle>&THECOMMAND;</RefEntryTitle><manvolnum>8</manvolnum>
<RefMiscInfo>Version 1.0.0</RefMiscInfo>
</RefMeta>

<RefNameDiv>
<RefName><command>&THECOMMAND;</command></RefName>
<RefPurpose>
utility for querying important SUSE Manager database schema statistics.
</RefPurpose>
</RefNameDiv>

<RefSynopsisDiv>
<Synopsis>
    <cmdsynopsis>
        <command>&THECOMMAND;</command>
        <arg choice="opt">-h | --help</arg>
	<arg choice="req">output-file</arg>
    </cmdsynopsis>
</Synopsis>
</RefSynopsisDiv>

<RefSect1><Title>Description</Title>

<para>
rhn-schema-stats retrieves important statistics from your SUSE Manager
database schema. Ordinarily, is used by spacewalk-debug
(satellite-debug), but it can be used standalone.
</para>

</RefSect1>

<RefSect1><Title>Options</Title>
<variablelist>
    <varlistentry>
        <term>-h | --help</term>
        <listitem>
            <para>Print usage information.</para>
        </listitem>
    </varlistentry>

    <varlistentry>
        <term>output-file</term>
        <listitem>
            <para>File name to save the retrieved information to. Use - if you wish to
                  print the output to stdout.</para>
        </listitem>
    </varlistentry>
</variablelist>
</RefSect1>

<RefSect1><Title>Files</Title>
<simplelist>
    <member>/usr/bin/&THECOMMAND;</member>
</simplelist>
</RefSect1>

<RefSect1><Title>Example</Title>
<simplelist>
        <member><command>&THECOMMAND; database.log</command></member>
</simplelist>
</RefSect1>

<RefSect1><Title>See Also</Title>
<simplelist>
    <member>spacewalk-debug(8)</member>
    <member>rhn-db-stats(8)</member>
</simplelist>
</RefSect1>

<RefSect1><Title>Authors</Title>
<simplelist>
    <member>Milan Zazrivec <email>mzazrivec@redhat.com</email></member>
</simplelist>
</RefSect1>
</RefEntry><|MERGE_RESOLUTION|>--- conflicted
+++ resolved
@@ -1,8 +1,4 @@
 <!DOCTYPE refentry PUBLIC "-//OASIS//DTD DocBook V3.1//EN" [
-<<<<<<< HEAD
-<!ENTITY RHNSAT "SUSE Manager Server" >
-=======
->>>>>>> a7ffaad8
 <!ENTITY THECOMMAND "rhn-schema-stats" >
 
 ]>
