--- conflicted
+++ resolved
@@ -221,14 +221,10 @@
         fout = open(self.full_path, 'wb')
         # setting file permissions; NOTE: rhnpush uses apache to write to disk,
         # hence the 6 setting.
-<<<<<<< HEAD
-        setPermsPath(self.full_path, user='wwwrun', group='www', chmod=int('0644', 8))
-=======
         if rhnLib.isSUSE():
             setPermsPath(self.full_path, user='wwwrun', group='www', chmod=int('0644', 8))
         else:
             setPermsPath(self.full_path, user='apache', group='apache', chmod=int('0644', 8))
->>>>>>> 8a949c9e
         size = 0
         try:
             while 1:
