--- conflicted
+++ resolved
@@ -1067,7 +1067,12 @@
         else:
             log(0, "Nothing to download.")
 
-<<<<<<< HEAD
+        # set permissions recursively
+        for root, dirs, files in os.walk(os.path.join(CFG.MOUNT_POINT, ks_path)):
+            for d in dirs:
+                fileutils.setPermsPath(os.path.join(root, d), group='www')
+            for f in files:
+                fileutils.setPermsPath(os.path.join(root, f), group='www')
         rhnSQL.commit()
 
 
@@ -1847,12 +1852,4 @@
 
         for cid in channels:
             update_needed_cache(cid)
-=======
-        # set permissions recursively
-        for root, dirs, files in os.walk(os.path.join(CFG.MOUNT_POINT, ks_path)):
-            for d in dirs:
-                fileutils.setPermsPath(os.path.join(root, d), group='apache')
-            for f in files:
-                fileutils.setPermsPath(os.path.join(root, f), group='apache')
->>>>>>> 0685272f
         rhnSQL.commit()