#
# Copyright (c) 2008--2012 Red Hat, Inc.
# Copyright (c) 2010--2011 SUSE Linux Products GmbH
#
# This software is licensed to you under the GNU General Public License,
# version 2 (GPLv2). There is NO WARRANTY for this software, express or
# implied, including the implied warranties of MERCHANTABILITY or FITNESS
# FOR A PARTICULAR PURPOSE. You should have received a copy of GPLv2
# along with this software; if not, see
# http://www.gnu.org/licenses/old-licenses/gpl-2.0.txt.
#
# Red Hat trademarks are not licensed under GPLv2. No permission is
# granted to use or replicate Red Hat trademarks that are incorporated
# in this software or its documentation.
#
import os
import re
import shutil
import socket
import sys
import time
import traceback
from datetime import datetime
from optparse import OptionParser

from yum import Errors
from yum.i18n import to_unicode

from spacewalk.server import rhnPackage, rhnSQL, rhnChannel, rhnPackageUpload, suseEula
from spacewalk.common import fileutils, rhnMail, rhnLog, suseLib, rhn_pkg
from spacewalk.common.rhnTB import fetchTraceback
from spacewalk.common.rhnLog import log_debug
from spacewalk.common.checksum import getFileChecksum
from spacewalk.common.rhnConfig import CFG, initCFG
from spacewalk.common.rhnException import rhnFault
from spacewalk.server.importlib.importLib import IncompletePackage, Erratum, Bug, Keyword
from spacewalk.server.importlib.packageImport import ChannelPackageSubscription
from spacewalk.server.importlib.backendOracle import SQLBackend
from spacewalk.server.importlib.errataImport import ErrataImport
from spacewalk.server import taskomatic

from urlgrabber.grabber import URLGrabError
hostname = socket.gethostname()
if '.' not in hostname:
    hostname = socket.getfqdn()

default_log_location = '/var/log/rhn/reposync/'
relative_comps_dir   = 'rhn/comps'
default_hash = 'sha256'

# namespace prefixes for parsing SUSE patches XML files
YUM = "{http://linux.duke.edu/metadata/common}"
RPM = "{http://linux.duke.edu/metadata/rpm}"
SUSE = "{http://novell.com/package/metadata/suse/common}"
PATCH = "{http://novell.com/package/metadata/suse/patch}"

class ChannelException(Exception):
    """Channel Error"""
    def __init__(self, value=None):
        Exception.__init__(self)
        self.value = value
    def __str__(self):
        return "%s" %(self.value,)

<<<<<<< HEAD
    def __unicode__(self):
        return '%s' % to_unicode(self.value)

class ChannelTimeoutException(ChannelException):
    """Channel timeout error e.g. a remote repository is not responding"""
    pass
=======
def getChannelRepo():

    initCFG('server')
    rhnSQL.initDB()
    items={}
    sql = """
           select s.source_url, c.label
                       from rhnContentSource s,
                       rhnChannelContentSource cs,
                       rhnChannel c
                       where s.id = cs.source_id and cs.channel_id=c.id
           """
    h = rhnSQL.prepare(sql)
    h.execute()
    while 1:
        row = h.fetchone_dict()
        if not row:
            break
        if not row['label'] in items:
            items[row['label']] = []
        items[row['label']] += [row['source_url']]

    return items;

def getParentsChilds():

    initCFG('server')
    rhnSQL.initDB()

    sql = """
        select c1.label, c2.label parent_channel, c1.id
        from rhnChannel c1 left outer join rhnChannel c2 on c1.parent_channel = c2.id
        order by c2.label desc, c1.label asc
    """
    h = rhnSQL.prepare(sql)
    h.execute()
    d_parents = {}
    while 1:
        row = h.fetchone_dict()
        if not row:
            break
        if rhnChannel.isCustomChannel(row['id']):
            parent_channel = row['parent_channel']
            if not parent_channel:
                d_parents[row['label']] = []
            else:
                d_parents[parent_channel].append(row['label'])

    return d_parents

def getCustomChannels():

    d_parents=getParentsChilds()
    l_custom_ch=[]

    for ch in d_parents:
        l_custom_ch += [ch] + d_parents[ch]

    return l_custom_ch
>>>>>>> 4f1c3dcf

class RepoSync(object):
    def __init__(self, channel_label, repo_type, url=None, fail=False,
                 quiet=False, noninteractive=False, filters=[],
                 deep_verify=False, no_errata=False, sync_kickstart = False):
        self.regen = False
        self.fail = fail
        self.quiet = quiet
        self.interactive = not noninteractive
        self.filters = filters
        self.deep_verify = deep_verify
        self.no_errata = no_errata
        self.sync_kickstart = sync_kickstart
        self.error_messages = []

        initCFG('server.susemanager')
        rhnSQL.initDB()

        # setup logging
        log_filename = channel_label + '.log'
        try:
            if CFG.DEBUG > 1:
                dlevel = CFG.DEBUG
            else:
                dlevel = 0
        except:
            dlevel = 0
        rhnLog.initLOG(default_log_location + log_filename, dlevel)
        #os.fchown isn't in 2.4 :/
        os.system("chgrp www " + default_log_location + log_filename)

        self.log_msg("\nSync started: %s" % (time.asctime(time.localtime())))
        self.log_msg(str(sys.argv))

        self.channel_label = channel_label
        self.repo_plugin = self.load_plugin(repo_type)
        self.channel = self.load_channel()
        if not self.channel:
            self.print_msg("Channel does not exist or is not custom.")
            sys.exit(1)

        if not url:
            # TODO:need to look at user security across orgs
            h = rhnSQL.prepare("""select s.id, s.source_url, s.metadata_signed, s.label
                                  from rhnContentSource s,
                                       rhnChannelContentSource cs
                                 where s.id = cs.source_id
                                   and cs.channel_id = :channel_id""")
            h.execute(channel_id=int(self.channel['id']))
            source_urls = h.fetchall_dict()
            if source_urls:
                self.urls = source_urls
            else:
                # generate empty metadata and quit
                taskomatic.add_to_repodata_queue_for_channel_package_subscription(
                    [channel_label], [], "server.app.yumreposync")
                rhnSQL.commit()
                self.error_msg("Channel has no URL associated")
                sys.exit(1)
        else:
<<<<<<< HEAD
            self.urls = [{'id': None, 'source_url': url, 'metadata_signed' : 'N', 'label': None}]
=======
            self.urls = [(None, u, None) for u in url]
>>>>>>> 4f1c3dcf

        self.arches = get_compatible_arches(int(self.channel['id']))

    def load_plugin(self, repo_type):
        """Try to import the repository plugin required to sync the repository

        :repo_type: type of the repository; only 'yum' is currently supported

        """
        name = repo_type + "_src"
        mod = __import__('spacewalk.satellite_tools.repo_plugins',
                         globals(), locals(), [name])
        try:
            submod = getattr(mod, name)
        except AttributeError:
            self.error_msg("Repository type %s is not supported. "
                           "Could not import "
                           "spacewalk.satellite_tools.repo_plugins.%s."
                           % (repo_type, name))
            sys.exit(1)
        return getattr(submod, "ContentSource")

    def sync(self):
        """Trigger a reposync"""
        start_time = datetime.now()
        for data in self.urls:
            self.set_repo_credentials(data)
            insecure = False
            if data['metadata_signed'] == 'N':
                insecure = True
            plugin = None

            # If the repository uses a uln:// URL, switch to the ULN plugin, overriding the command-line
            if url.startswith("uln://"):
                self.repo_plugin = self.load_plugin("uln")

            try:
                plugin = self.repo_plugin(data['source_url'], self.channel_label,
                                        insecure, self.quiet, self.interactive)
                if data['id'] is not None:
                    keys = rhnSQL.fetchone_dict("""
                        select k1.key as ca_cert, k2.key as client_cert, k3.key as client_key
                        from rhncontentsourcessl
                                join rhncryptokey k1
                                on rhncontentsourcessl.ssl_ca_cert_id = k1.id
                                left outer join rhncryptokey k2
                                on rhncontentsourcessl.ssl_client_cert_id = k2.id
                                left outer join rhncryptokey k3
                                on rhncontentsourcessl.ssl_client_key_id = k3.id
                        where rhncontentsourcessl.content_source_id = :repo_id
                        """, repo_id=int(data['id']))
                    if keys and keys.has_key('ca_cert'):
                        plugin.set_ssl_options(keys['ca_cert'], keys['client_cert'], keys['client_key'])
                self.import_packages(plugin, data['id'], data['source_url'])
                self.import_groups(plugin, data['source_url'])
                if not self.no_errata:
                    self.import_updates(plugin, data['source_url'])
                if self.sync_kickstart:
                    try:
                        self.import_kickstart(plugin, data['source_url'], data['label'])
                    except:
                        rhnSQL.rollback()
                        raise
                self.import_products(plugin)
                self.import_susedata(plugin)

            except ChannelTimeoutException, e:
                self.print_msg(e)
                self.sendErrorMail(str(e))
                sys.exit(1)
            except ChannelException, e:
                self.print_msg("ChannelException: %s" % e)
                self.sendErrorMail("ChannelException: %s" % str(e))
                sys.exit(1)
            except Errors.YumGPGCheckError, e:
                self.print_msg("YumGPGCheckError: %s" % e)
                self.sendErrorMail("YumGPGCheckError: %s" % e)
                sys.exit(1)
            except Errors.RepoError, e:
                self.print_msg("RepoError: %s" % e)
                self.sendErrorMail("RepoError: %s" % e)
                sys.exit(1)
            except Errors.RepoMDError, e:
                if "primary not available" in str(e):
                    taskomatic.add_to_repodata_queue_for_channel_package_subscription(
                        [self.channel_label], [], "server.app.yumreposync")
                    rhnSQL.commit()
                    self.print_msg("Repository has no packages. (%s)" % e)
                    sys.exit(0)
                else:
                    self.print_msg("RepoMDError: %s" % e)
                    self.sendErrorMail("RepoMDError: %s" % e)
                sys.exit(1)
            except:
                self.print_msg("Unexpected error: %s" % sys.exc_info()[0])
                self.print_msg("%s" % traceback.format_exc())
                self.sendErrorMail(fetchTraceback())
                sys.exit(1)

            if plugin is not None:
                plugin.clear_ssl_cache()
        if self.regen:
            taskomatic.add_to_repodata_queue_for_channel_package_subscription(
                [self.channel_label], [], "server.app.yumreposync")
            taskomatic.add_to_erratacache_queue(self.channel_label)
        self.update_date()
        rhnSQL.commit()
        total_time = datetime.now() - start_time
        self.print_msg("Sync completed.")
        self.print_msg("Total time: %s" % str(total_time).split('.')[0])
        if len(self.error_messages) > 0:
            self.sendErrorMail("Repo Sync Errors: %s" % '\n'.join(self.error_messages))
            sys.exit(1)

    def set_repo_credentials(self, url_dict):
        """Set the credentials in the url_dict['source_url'] from the config file

        We look for the `credentials` query argument and use its value
        as the location of the username and password in the current
        configuration file.

        Examples:
        ?credentials=mirrcred - read 'mirrcred_user' and 'mirrcred_pass'
        ?credeentials=mirrcred_5 - read 'mirrcred_user_5' and 'mirrcred_pass_5'

        """
        url = suseLib.URL(url_dict['source_url'])
        creds = url.get_query_param('credentials')
        if creds:
            # switch config so we can read the mirror credentials
            initCFG('server.susemanager')
            namespace = creds.split("_")[0]
            try:
                creds_no = int(creds.split("_")[1])
            except IndexError: # default credentials don't have a number
                url.username = CFG.get(namespace+"_user")
                url.password = CFG.get(namespace+"_pass")
            except ValueError: # we got something after the "_", but not an int
                self.error_msg("Could not figure out which credentials to use "
                               "for this URL: "+url.getURL())
                sys.exit(1)
            else:
                url.username = CFG.get("%s_user_%s" % (namespace, creds_no))
                url.password = CFG.get("%s_pass_%s" % (namespace, creds_no))
            initCFG('server.satellite')
        url.query = ""
        url_dict['source_url'] = url.getURL()

    def update_date(self):
        """ Updates the last sync time"""
        h = rhnSQL.prepare( """update rhnChannel set LAST_SYNCED = current_timestamp
                             where label = :channel""")
        h.execute(channel=self.channel['label'])

    def import_groups(self, repo, url):
        groupsfile = repo.get_groups()
        if groupsfile:
            basename = os.path.basename(groupsfile)
            self.print_msg("Repo %s has comps file %s." % (url, basename))
            relativedir =  os.path.join(relative_comps_dir, self.channel_label)
            absdir =  os.path.join(CFG.MOUNT_POINT, relativedir)
            if not os.path.exists(absdir):
                os.makedirs(absdir)
            relativepath = os.path.join(relativedir, basename)
            abspath =  os.path.join(absdir, basename)
            for suffix in ['.gz', '.bz']:
                if basename.endswith(suffix):
                    abspath = abspath.rstrip(suffix)
                    relativepath = relativepath.rstrip(suffix)
            src = fileutils.decompress_open(groupsfile)
            dst = open(abspath, "w")
            shutil.copyfileobj(src,dst)
            dst.close()
            src.close()
            # update or insert
            hu = rhnSQL.prepare("""update rhnChannelComps
                                      set relative_filename = :relpath,
                                          modified = current_timestamp
                                    where channel_id = :cid""")
            hu.execute(cid=self.channel['id'], relpath=relativepath)

            hi = rhnSQL.prepare("""insert into rhnChannelComps
                                  (id, channel_id, relative_filename)
                                  (select sequence_nextval('rhn_channelcomps_id_seq'),
                                          :cid,
                                          :relpath
                                     from dual
                                    where not exists (select 1 from rhnChannelComps
                                                       where channel_id = :cid))""")
            hi.execute(cid=self.channel['id'], relpath=relativepath)

    def import_updates(self, plug, url):
        if self.no_errata:
            return
        (notices_type, notices) = plug.get_updates()
        saveurl = suseLib.URL(url)
        if saveurl.password:
            saveurl.password = "*******"
        self.print_msg("Repo %s has %s patches." % (saveurl.getURL(),
                                                    len(notices)))
        if notices:
            if notices_type == 'updateinfo':
                self.upload_updates(notices)
            elif notices_type == 'patches':
                self.upload_patches(notices)

    def upload_patches(self, notices):
        """Insert the information from patches into the database

        :arg notices: a list of ElementTree roots from individual patch files

        """
        typemap = {'security'    : 'Security Advisory',
                   'recommended' : 'Bug Fix Advisory',
                   'bugfix'      : 'Bug Fix Advisory',
                   'optional'    : 'Product Enhancement Advisory',
                   'feature'     : 'Product Enhancement Advisory',
                   'enhancement' : 'Product Enhancement Advisory'
                   }
        backend = SQLBackend()
        skipped_updates = 0
        batch = []

        for notice in notices:
            e = Erratum()

            version = notice.find(YUM+'version').get('ver')
            category = notice.findtext(PATCH+'category')

            e['advisory']     = e['advisory_name'] = self._patch_naming(notice)
            e['errata_from']  = 'maint-coord@suse.de'
            e['advisory_rel'] = version
            e['advisory_type'] = typemap.get(category,
                                             'Product Enhancement Advisory')

            existing_errata = get_errata(e['advisory'])

            if (existing_errata and
                not self.errata_needs_update(existing_errata, version,
                                             _to_db_date(notice.get('timestamp')))):
                continue
            self.print_msg("Add Patch %s" % e['advisory'])

            # product name
            query = rhnSQL.prepare("""
                SELECT p.friendly_name
                  FROM suseproducts p
                  JOIN suseproductchannel pc on p.id = pc.product_id
                 WHERE pc.channel_id = :channel_id
                """)
            query.execute(channel_id=int(self.channel['id']))
            try:
                e['product'] = query.fetchone()[0]
            except TypeError:
                e['product'] = 'unknown product'

            for desc_lang in notice.findall(PATCH+'description'):
                if desc_lang.get('lang') == 'en':
                    e['description'] = desc_lang.text or 'not set'
                    break
            for sum_lang in notice.findall(PATCH+'summary'):
                if sum_lang.get('lang') == 'en':
                    e['synopsis'] = sum_lang.text or 'not set'
                    break
            e['topic']       = ' '
            e['solution']    = ' '
            e['issue_date']  = _to_db_date(notice.get('timestamp'))
            e['update_date'] = e['issue_date']
            e['notes']       = ''
            e['org_id']      = self.channel['org_id']
            e['refers_to']   = ''
            e['channels']    = [{'label': self.channel_label}]
            e['packages']    = []
            e['files']       = []
            if existing_errata:
                e['channels'].extend(existing_errata['channels'])
                e['packages'] = existing_errata['packages']

            atoms = notice.find(PATCH+'atoms')
            packages = atoms.findall(YUM+'package')

            e['packages'] = self._patches_process_packages(packages,
                                                           e['advisory_name'],
                                                           e['packages'])
            # an update can't have zero packages, so we skip this update
            if not e['packages']:
                skipped_updates = skipped_updates + 1
                continue

            e['keywords'] = []
            if notice.find(PATCH+'reboot-needed') is not None:
                kw = Keyword()
                kw.populate({'keyword': 'reboot_suggested'})
                e['keywords'].append(kw)
            if notice.find(PATCH+'package-manager') is not None:
                kw = Keyword()
                kw.populate({'keyword': 'restart_suggested'})
                e['keywords'].append(kw)

            e['bugs'] = find_bugs(e['description'])
            e['cve'] = find_cves(e['description'])
            # set severity to Low to get a currency rating
            e['security_impact'] = "Low"

            e['locally_modified'] = None
            batch.append(e)
            if self.deep_verify:
                # import step by step
                importer = ErrataImport(batch, backend)
                importer.run()
                batch = []

        if skipped_updates > 0:
            self.print_msg("%d patches skipped because of incomplete package list." % skipped_updates)
        if len(batch) > 0:
            importer = ErrataImport(batch, backend)
            importer.run()
        self.regen = True

    def upload_updates(self, notices):
        skipped_updates = 0
        batch = []
        typemap = {
                  'security'    : 'Security Advisory',
                  'recommended' : 'Bug Fix Advisory',
                  'bugfix'      : 'Bug Fix Advisory',
                  'optional'    : 'Product Enhancement Advisory',
                  'feature'     : 'Product Enhancement Advisory',
                  'enhancement' : 'Product Enhancement Advisory'
                  }
        backend = SQLBackend()

        for notice in notices:
            notice = _fix_notice(notice)
            patch_name = self._patch_naming(notice)
            existing_errata = get_errata(patch_name)
            if existing_errata and not _is_old_suse_style(notice):
                if int(existing_errata['advisory_rel']) < int(notice['version']):
                    # A disaster happens
                    #
                    # re-releasing an errata with a higher release number
                    # only happens in case of a disaster.
                    # This should force mirrored repos to remove the old
                    # errata and take care that the new one is the only
                    # available.
                    # This mean a hard overwrite
                    _delete_invalid_errata(existing_errata['id'])
                elif int(existing_errata['advisory_rel']) > int(notice['version']):
                    # the existing errata has a higher release than the now
                    # parsed one. We need to skip the current errata
                    continue
                # else: release match, so we update the errata

            if notice['updated']:
                updated_date = _to_db_date(notice['updated'])
            else:
                updated_date = _to_db_date(notice['issued'])
            if (existing_errata and
                not self.errata_needs_update(existing_errata, notice['version'], updated_date)):
                continue
            self.print_msg("Add Patch %s" % patch_name)
            e = Erratum()
            e['errata_from']   = notice['from']
            e['advisory'] = e['advisory_name'] = patch_name
            e['advisory_rel']  = notice['version']
            e['advisory_type'] = typemap.get(notice['type'], 'Product Enhancement Advisory')
            e['product']       = notice['release'] or 'Unknown'
            e['description']   = notice['description'] or 'not set'
            e['synopsis']      = notice['title'] or notice['update_id']
            if (notice['type'] == 'security' and notice['severity'] and
                not e['synopsis'].startswith(notice['severity'] + ': ')):
                e['synopsis'] = notice['severity'] + ': ' + e['synopsis']
            e['topic']         = ' '
            e['solution']      = ' '
            e['issue_date']    = _to_db_date(notice['issued'])
            e['update_date']   = updated_date
            e['org_id']        = self.channel['org_id']
            e['notes']         = ''
            e['refers_to']     = ''
            e['channels']      = [{'label':self.channel_label}]
            e['packages']      = []
            e['files']         = []
            if existing_errata:
                e['channels'].extend(existing_errata['channels'])
                e['packages'] = existing_errata['packages']

            e['packages'] = self._updates_process_packages(
                notice['pkglist'][0]['packages'], e['advisory_name'], e['packages'])
            # One or more package references could not be found in the Database.
            # To not provide incomplete patches we skip this update
            if not e['packages']:
                skipped_updates = skipped_updates + 1
                continue

            e['keywords'] = _update_keywords(notice)
            e['bugs'] = _update_bugs(notice)
            e['cve'] = _update_cve(notice)
            if notice['severity']:
                e['security_impact'] = notice['severity']
            else:
                # 'severity' not available in older yum versions
                # set default to Low to get a correct currency rating
                e['security_impact'] = "Low"
            e['locally_modified'] = None
            batch.append(e)
            if self.deep_verify:
                # import step by step
                importer = ErrataImport(batch, backend)
                importer.run()
                batch = []

        if skipped_updates > 0:
            self.print_msg("%d patches skipped because of empty package list." % skipped_updates)
        if len(batch) > 0:
            importer = ErrataImport(batch, backend)
            importer.run()
        self.regen = True

    def errata_needs_update(self, existing_errata, new_errata_version, new_errata_changedate):
        """check, if the errata in the DB needs an update

           new_errata_version: integer version number
           new_errata_changedate: date of the last change in DB format "%Y-%m-%d %H:%M:%S"
        """
        if self.deep_verify:
            # with deep_verify always re-import all errata
            return True

        if int(existing_errata['advisory_rel']) < int(new_errata_version):
            log_debug(2, "Patch need update: higher version")
            return True
        newdate = datetime.strptime(new_errata_changedate,
                                    "%Y-%m-%d %H:%M:%S")
        olddate = datetime.strptime(existing_errata['update_date'],
                                    "%Y-%m-%d %H:%M:%S")
        if newdate > olddate:
            log_debug(2, "Patch need update: newer update date - %s > %s" % (newdate, olddate))
            return True
        for c in existing_errata['channels']:
            if self.channel_label == c['label']:
                log_debug(2, "No update needed")
                return False
        log_debug(2, "Patch need update: channel not yet part of the patch")
        return True

    def import_products(self, repo):
        products = repo.get_products()
        for product in products:
            query = rhnSQL.prepare("""
                select spf.id
                  from suseProductFile spf
                  join rhnpackageevr pe on pe.id = spf.evr_id
                  join rhnpackagearch pa on pa.id = spf.package_arch_id
                 where spf.name = :name
                   and spf.evr_id = LOOKUP_EVR(:epoch, :version, :release)
                   and spf.package_arch_id = LOOKUP_PACKAGE_ARCH(:arch)
                   and spf.vendor = :vendor
                   and spf.summary = :summary
                   and spf.description = :description
            """)
            query.execute(**product)
            row = query.fetchone_dict()
            if not row or not row.has_key('id'):
                get_id_q = rhnSQL.prepare("""SELECT sequence_nextval('suse_prod_file_id_seq') as id FROM dual""")
                get_id_q.execute()
                row = get_id_q.fetchone_dict() or {}
                if not row or not row.has_key('id'):
                    print "no id for sequence suse_prod_file_id_seq"
                    continue

                h = rhnSQL.prepare("""
                    insert into suseProductFile
                        (id, name, evr_id, package_arch_id, vendor, summary, description)
                    VALUES (:id, :name, LOOKUP_EVR(:epoch, :version, :release),
                            LOOKUP_PACKAGE_ARCH(:arch), :vendor, :summary, :description)
                """)
                h.execute(id=row['id'], **product)

            params = {
                'product_cap'   : "product(%s)" % product['name'],
                'cap_version'   : product['version'] + "-" + product['release'],
                'channel_id'    : int(self.channel['id'])
            }
            if self.channel['org_id']:
                org_statement = "and p.org_id = :channel_org"
                params['channel_org'] = self.channel['org_id']
            else:
                org_statement = "and p.org_id is NULL"

            query = rhnSQL.prepare("""
                select p.id
                  from rhnPackage p
                  join rhnPackageProvides pp on pp.package_id = p.id
                  join rhnPackageCapability pc on pc.id = pp.capability_id
                  join rhnChannelPackage cp on cp.package_id = p.id
                 where pc.name = :product_cap
                   and pc.version = :cap_version
                   and cp.channel_id = :channel_id
                   %s
            """ % org_statement)

            query.execute(**params)
            packrow = query.fetchone_dict()
            if not packrow or not packrow.has_key('id'):
                # package not in DB
                continue

            h = rhnSQL.prepare("""select 1 from susePackageProductFile where package_id = :paid and prodfile_id = :prid""")
            h.execute(paid=packrow['id'], prid=row['id'])
            ex = h.fetchone_dict() or None
            if not ex:
                h = rhnSQL.prepare("""insert into susePackageProductFile (package_id, prodfile_id)
                    VALUES (:package_id, :product_id)
                """)
                h.execute(package_id=packrow['id'], product_id=row['id'])

    def import_susedata(self, repo):
        kwcache = {}
        susedata = repo.get_susedata()
        for package in susedata:
            query = rhnSQL.prepare("""
                SELECT p.id
                  FROM rhnPackage p
                  JOIN rhnPackagename pn ON p.name_id = pn.id
                  JOIN rhnChecksumView c ON p.checksum_id = c.id
                  JOIN rhnChannelPackage cp ON p.id = cp.package_id
                 WHERE pn.name = :name
                   AND p.evr_id = LOOKUP_EVR(:epoch, :version, :release)
                   AND p.package_arch_id = LOOKUP_PACKAGE_ARCH(:arch)
                   AND cp.channel_id = :channel_id
                   AND c.checksum = :pkgid
                """)
            query.execute(name=package['name'], epoch=package['epoch'],
                          version=package['version'], release=package['release'],
                          arch=package['arch'], pkgid=package['pkgid'],
                          channel_id=int(self.channel['id']))
            row = query.fetchone_dict() or None
            if not row or not row.has_key('id'):
                # package not found in DB
                continue
            pkgid = int(row['id'])
            log_debug(4, "import_susedata pkgid: %s channelId: %s" % (pkgid, int(self.channel['id'])))

            h = rhnSQL.prepare("""
                SELECT smk.id, smk.label
                  FROM suseMdData smd
                  JOIN suseMdKeyword smk ON smk.id = smd.keyword_id
                 WHERE smd.package_id = :package_id
                   AND smd.channel_id = :channel_id
            """)
            h.execute(package_id=pkgid, channel_id=int(self.channel['id']))
            ret = h.fetchall_dict() or {}
            pkgkws = {}
            for row in ret:
                log_debug(4, "DB keyword: %s kid: %s" % (row['label'], row['id']))
                pkgkws[row['label']] = False
                kwcache[row['label']] = row['id']

            for keyword in package['keywords']:
                log_debug(4, "Metadata keyword: %s" % keyword)
                if keyword not in kwcache:
                    kw = rhnSQL.prepare("""select LOOKUP_MD_KEYWORD(:label) id from dual""")
                    kw.execute(label=keyword)
                    kwid = kw.fetchone_dict()['id']
                    kwcache[keyword] = kwid

                if keyword in pkgkws:
                    pkgkws[keyword] = True
                else:
                    log_debug(4, "Insert new keywordId: %s pkgId: %s channelId: %s" % (kwcache[keyword], pkgid, int(self.channel['id'])))
                    kadd = rhnSQL.prepare("""INSERT INTO suseMdData (package_id, channel_id, keyword_id)
                                              VALUES(:package_id, :channel_id, :keyword_id)""")
                    kadd.execute(package_id=pkgid, channel_id=int(self.channel['id']), keyword_id=kwcache[keyword])

            if package.has_key('eula'):
                eula_id = suseEula.find_or_create_eula(package['eula'])
                rhnPackage.add_eula_to_package(
                  package_id=pkgid,
                  eula_id=eula_id
                )

            # delete all removed keywords
            for label in pkgkws:
                if not pkgkws[label]:
                    log_debug(4, "Delete obsolete keywordId: %s pkgId: %s channelId: %s" % (kwcache[label], pkgid, int(self.channel['id'])))
                    kdel = rhnSQL.prepare("""DELETE FROM suseMdData WHERE package_id = :package_id
                                             AND channel_id = :channel_id AND keyword_id = :keyword_id""")
                    kdel.execute(package_id=pkgid, channel_id=int(self.channel['id']), keyword_id=kwcache[label])

    def _patch_naming(self, notice):
        """Return the name of the patch according to our rules

        :notice: a notice/patch object (this could be a dictionary
        (new-style) or an ElementTree element (old code10 style))

        """
        try:
            version = int(notice.find(YUM+'version').get('ver'))
        except AttributeError:
            # normal yum updates (dicts)
            patch_name = notice['update_id']
        else:
            # code10 patches
            if version >= 1000:
                # old suse style patch naming
                patch_name = notice.get('patchid')
            else:
                # new suse style patch naming
                patch_name = notice.find(YUM+'name').text

        # remove the channel-specific prefix
        # this way we can merge patches from different channels like
        # SDK, HAE and SLES
        prefix = self.channel['update_tag']
        if prefix and patch_name.startswith(prefix):
            patch_name = patch_name[len(prefix)+1:] # +1 for the hyphen

        return patch_name

    def _updates_process_packages(self, packages, advisory_name,
                                  existing_packages):
        """Check if the packages are in the database

        Go through the list of 'packages' and for each of them
        check to see if it is already present in the database. If it is,
        return a list of IncompletePackage objects, otherwise return an
        empty list.

        :packages: a list of dicts that represent packages (updateinfo style)
        :advisory_name: the name of the current erratum
        :existing_packages: list of already existing packages for this errata

        """
        erratum_packages = existing_packages
        for pkg in packages:
            param_dict = {
                'name': pkg['name'],
                'version': pkg['version'],
                'release': pkg['release'],
                'arch': pkg['arch'],
                'epoch': pkg['epoch'],
                'channel_id': int(self.channel['id'])}
            if param_dict['arch'] not in self.arches:
                continue
            ret = self._process_package(param_dict, advisory_name)
            if not ret:
                # This package could not be found in the database
                # so we skip the broken patch.
                return []

            # add new packages to the errata
            found = False
            for oldpkg in erratum_packages:
                if oldpkg['package_id'] == ret['package_id']:
                    found = True
            if not found:
                erratum_packages.append(ret)
        return erratum_packages

    def _patches_process_packages(self, packages, advisory_name, existing_packages):
        """Check if the packages are in the database

        Go through the list of 'packages' and for each of them
        check to see if it is already present in the database. If it is,
        return a list of IncompletePackage objects, otherwise return an
        empty list.

        :packages: a list of dicts that represent packages (patch style)
        :advisory_name: the name of the current erratum
        :existing_packages: list of already existing packages for this errata

        """
        erratum_packages = existing_packages
        for pkg in packages:
            nevr = pkg.find(YUM+'format').find(RPM+'requires').find(RPM+'entry')
            param_dict = {
                'name': nevr.get('name'),
                'version': nevr.get('ver'),
                'release': nevr.get('rel'),
                'epoch': nevr.get('epoch'),
                'arch': pkg.findtext(YUM+'arch'),
                'channel_id': int(self.channel['id'])
            }
            if param_dict['arch'] not in self.arches:
                continue
            ret = self._process_package(param_dict, advisory_name)
            if not ret:
                # This package could not be found in the database
                # so we skip the broken patch.
                return []

            # add new packages to the errata
            found = False
            for oldpkg in erratum_packages:
                if oldpkg['package_id'] == ret['package_id']:
                    found = True
            if not found:
                erratum_packages.append(ret)
        return erratum_packages


    def _process_package(self, param_dict, advisory_name):
        """Search for a package in the the database

        Search for the package specified by 'param_dict' to see if it is
        already present in the database. If it is, return a
        IncompletePackage objects, otherwise return None.

        :param_dict: dict that represent packages (nerva + channel_id)
        :advisory_name: the name of the current erratum

        """
        pkgepoch = param_dict['epoch']
        del param_dict['epoch']

        if not pkgepoch or pkgepoch == '0':
            epochStatement = "(pevr.epoch is NULL or pevr.epoch = '0')"
        else:
            epochStatement = "pevr.epoch = :epoch"
            param_dict['epoch'] = pkgepoch
        if self.channel['org_id']:
            orgidStatement = " = :org_id"
            param_dict['org_id'] = self.channel['org_id']
        else:
            orgidStatement = " is NULL"

        h = rhnSQL.prepare("""
            select p.id, c.checksum, c.checksum_type, pevr.epoch
              from rhnPackage p
              join rhnPackagename pn on p.name_id = pn.id
              join rhnpackageevr pevr on p.evr_id = pevr.id
              join rhnpackagearch pa on p.package_arch_id = pa.id
              join rhnArchType at on pa.arch_type_id = at.id
              join rhnChecksumView c on p.checksum_id = c.id
              join rhnChannelPackage cp on p.id = cp.package_id
             where pn.name = :name
               and p.org_id %s
               and pevr.version = :version
               and pevr.release = :release
               and pa.label = :arch
               and %s
               and at.label = 'rpm'
               and cp.channel_id = :channel_id
            """ % (orgidStatement, epochStatement))
        h.execute(**param_dict)
        cs = h.fetchone_dict()

        if not cs:
            # package could not be found in the database.
            if 'epoch' not in param_dict:
                param_dict['epoch'] = ''
            else:
                param_dict['epoch'] = '%s:' % param_dict['epoch']
            errmsg = ("The package "
                     "%(name)s-%(epoch)s%(version)s-%(release)s.%(arch)s "
                     "which is referenced by patch %(patch)s was not found "
                     "in the database. This patch has been skipped." % dict(
                         patch=advisory_name,
                         **param_dict))
            self.print_msg(errmsg)
            self.error_messages.append(errmsg)
            return None

        package = IncompletePackage()
        for k in param_dict:
            if k not in ['epoch', 'channel_label', 'channel_id']:
                package[k] = param_dict[k]
        package['epoch'] = cs['epoch']
        package['org_id'] = self.channel['org_id']

        package['checksums'] = {cs['checksum_type'] : cs['checksum']}
        package['checksum_type'] = cs['checksum_type']
        package['checksum'] = cs['checksum']

        package['package_id'] = cs['id']
        return package

    def import_packages(self, plug, source_id, url):
        if (not self.filters) and source_id:
            h = rhnSQL.prepare("""
                    select flag, filter
                      from rhnContentSourceFilter
                     where source_id = :source_id
                     order by sort_order """)
            h.execute(source_id = source_id)
            filter_data = h.fetchall_dict() or []
            filters = [(row['flag'], re.split('[,\s]+', row['filter']))
                                                         for row in filter_data]
        else:
            filters = self.filters

        packages = plug.list_packages(filters)
        to_process = []
        skipped = 0
        saveurl = suseLib.URL(url)
        if saveurl.password:
            saveurl.password = "*******"
        num_passed = len(packages)
        self.print_msg("Repo URL: %s" % saveurl.getURL())
        self.print_msg("Packages in repo:             %5d" % plug.num_packages)
        if plug.num_excluded:
            self.print_msg("Packages passed filter rules: %5d" % num_passed)
        channel_id = int(self.channel['id'])
        if self.channel['org_id']:
            self.channel['org_id'] = int(self.channel['org_id'])
        else:
            self.channel['org_id'] = None
        for pack in packages:
            if pack.arch in ['src', 'nosrc']:
                # skip source packages
                skipped += 1
                continue
            if pack.arch not in self.arches:
                # skip packages with incompatible architecture
                skipped += 1
                continue

            db_pack = rhnPackage.get_info_for_package(
                   [pack.name, pack.version, pack.release, pack.epoch, pack.arch],
<<<<<<< HEAD
                   channel_id)
=======
                   channel_id, self.channel['org_id'])
>>>>>>> 4f1c3dcf

            to_download = True
            to_link     = True
            if db_pack['path']:
                # if the package exists, but under a different org_id we have to download it again
                if db_pack['org_id'] == self.channel['org_id'] and self.match_package_checksum(pack, db_pack):
                    # package is already on disk
                    to_download = False
                    pack.set_checksum(db_pack['checksum_type'], db_pack['checksum'])
                    if db_pack['channel_id'] == channel_id:
                        # package is already in the channel
                        to_link = False
                elif db_pack['channel_id'] == channel_id:
                    # different package with SAME NVREA
                    self.disassociate_package(db_pack)

            if to_download or to_link:
                to_process.append((pack, to_download, to_link))

        num_to_process = len(to_process)
        if num_to_process == 0:
            self.print_msg("No new packages to sync.")
            return
        else:
            self.print_msg("Packages already synced:      %5d" %
                                                  (num_passed - num_to_process))
            self.print_msg("Packages to sync:             %5d" % num_to_process)

        self.regen=True
        is_non_local_repo = (url.find("file://") < 0)

        def finally_remove(path):
            if is_non_local_repo and path and os.path.exists(path):
                os.remove(path)

        # try/except/finally doesn't work in python 2.4 (RHEL5), so here's a hack
        for (index, what) in enumerate(to_process):
            pack, to_download, to_link = what
            localpath = None

            try:
                self.print_msg("%d/%d : %s" % (index+1, num_to_process, pack.getNVREA()))
                if to_download:
                    pack.path = localpath = plug.get_package(pack)
                pack.load_checksum_from_header()
                if to_download:
                    pack.upload_package(self.channel)
                    finally_remove(localpath)
                if to_link:
                    self.associate_package(pack)
            except KeyboardInterrupt:
                finally_remove(localpath)
                raise
            except Exception, e:
                self.error_msg(e)
                finally_remove(localpath)
                pack.clear_header()
                if self.fail:
                    raise
                else:
                    self.error_messages.append(str(e))
                continue
            pack.clear_header()

    def match_package_checksum(self, md_pack, db_pack):
        """compare package checksum"""

        md_pack.path = abspath = os.path.join(CFG.MOUNT_POINT, db_pack['path'])
        if (self.deep_verify or
            md_pack.predef_checksum_type != db_pack['checksum_type'] or
            md_pack.predef_checksum != db_pack['checksum']):

            if (os.path.exists(abspath) and
                getFileChecksum(md_pack.predef_checksum_type, filename=abspath) == md_pack.predef_checksum):

                return True
            else:
                return False
        return True

    def associate_package(self, pack):
        caller = "server.app.yumreposync"
        backend = SQLBackend()
        package = {}
        package['name'] = pack.name
        package['version'] = pack.version
        package['release'] = pack.release
        package['arch'] = pack.arch
        package['checksum'] = pack.a_pkg.checksum
        package['checksum_type'] = pack.a_pkg.checksum_type
        package['channels']  = [{'label':self.channel_label,
                                 'id':self.channel['id']}]
        package['org_id'] = self.channel['org_id']

        imported = False
        # yum's createrepo puts epoch="0" to primary.xml even for packages
        # with epoch='' so we have to check empty epoch first because it's
        # more common situation
        if pack.epoch == '0':
            package['epoch'] = ''
            try:
                self._importer_run(package, caller, backend)
                imported = True
            except:
                pass
        if not imported:
            package['epoch'] = pack.epoch
            self._importer_run(package, caller, backend)

        backend.commit()

    def disassociate_package(self, pack):
        h = rhnSQL.prepare("""
            delete from rhnChannelPackage cp
             where cp.channel_id = :channel_id
               and cp.package_id in (select p.id
                                       from rhnPackage p
                                       join rhnChecksumView c
                                         on p.checksum_id = c.id
                                      where c.checksum = :checksum
                                        and c.checksum_type = :checksum_type
                                    )
        """)
        h.execute(channel_id=int(self.channel['id']),
                  checksum_type=pack['checksum_type'], checksum=pack['checksum'])

    def _importer_run(self, package, caller, backend):
        importer = ChannelPackageSubscription(
            [IncompletePackage().populate(package)],
            backend, caller=caller, repogen=False)
        importer.run()

    def load_channel(self):
        return rhnChannel.channel_info(self.channel_label)

    def print_msg(self, message):
        rhnLog.log_clean(0, message)
        if not self.quiet:
            print message

    def error_msg(self, message):
        rhnLog.log_clean(0, message)
        if not self.quiet:
            sys.stderr.write(str(message) + "\n")

    def log_msg(self, message):
        rhnLog.log_clean(0, message)

<<<<<<< HEAD
    def sendErrorMail(self, body):
        to = CFG.TRACEBACK_MAIL
        fr = to
        if isinstance(to, type([])):
            fr = to[0].strip()
            to = ', '.join([s.strip() for s in to])

        headers = {
            "Subject" : "SUSE Manager repository sync failed (%s)" % hostname,
            "From"    : "%s <%s>" % (hostname, fr),
            "To"      : to,
        }
        extra = "Syncing Channel '%s' failed:\n\n" % self.channel_label
        rhnMail.send(headers, extra + body)
=======
    def _to_db_date(self, date):
        ret = ""
        if date.isdigit():
            ret = datetime.fromtimestamp(float(date)).isoformat(' ')
        else:
            # we expect to get ISO formated date
            ret = date
        return ret[:19] #return 1st 19 letters of date, therefore preventing ORA-01830 caused by fractions of seconds

    def fix_notice(self, notice):
        if "." in notice['version']:
            new_version = 0
            for n in notice['version'].split('.'):
                new_version = (new_version + int(n)) * 100
            try:
                notice['version'] = new_version / 100
            except TypeError: # yum in RHEL5 does not have __setitem__
                notice._md['version'] = new_version / 100
        if notice['from'] and "suse" in notice['from'].lower():
            # suse style; we need to append the version to id
            try:
                notice['update_id'] = notice['update_id'] + '-' + notice['version']
            except TypeError: # yum in RHEL5 does not have __setitem__
                notice._md['update_id'] = notice['update_id'] + '-' + notice['version']
        return notice

    def get_errata(self, update_id):
        h = rhnSQL.prepare("""select
            e.id, e.advisory, e.advisory_name, e.advisory_rel
            from rhnerrata e
            where e.advisory = :name
        """)
        h.execute(name=update_id)
        ret = h.fetchone_dict() or None
        if not ret:
            return None

        h = rhnSQL.prepare("""select distinct c.label
            from rhnchannelerrata ce
            join rhnchannel c on c.id = ce.channel_id
            where ce.errata_id = :eid
        """)
        h.execute(eid=ret['id'])
        channels = h.fetchall_dict() or []

        ret['channels'] = channels
        ret['packages'] = []

        h = rhnSQL.prepare("""
            select p.id as package_id,
                   pn.name,
                   pevr.epoch,
                   pevr.version,
                   pevr.release,
                   pa.label as arch,
                   p.org_id,
                   cv.checksum,
                   cv.checksum_type
              from rhnerratapackage ep
              join rhnpackage p on p.id = ep.package_id
              join rhnpackagename pn on pn.id = p.name_id
              join rhnpackageevr pevr on pevr.id = p.evr_id
              join rhnpackagearch pa on pa.id = p.package_arch_id
              join rhnchecksumview cv on cv.id = p.checksum_id
             where ep.errata_id = :eid
        """)
        h.execute(eid=ret['id'])
        packages = h.fetchall_dict() or []
        for pkg in packages:
            ipackage = IncompletePackage().populate(pkg)
            ipackage['epoch'] = pkg.get('epoch', '')

            ipackage['checksums'] = {ipackage['checksum_type'] : ipackage['checksum']}
            ret['packages'].append(ipackage)

        return ret
>>>>>>> 4f1c3dcf

    def import_kickstart(self, plug, url, repo_label):
        pxeboot_path = 'images/pxeboot/'
        pxeboot = plug.get_file(pxeboot_path)
        if pxeboot is None:
            if not re.search(r'/$', url):
                url = url + '/'
            self.error_msg("ERROR: kickstartable tree not detected (no %s%s)" % (url, pxeboot_path))
            return
        channel_id = int(self.channel['id'])

        if rhnSQL.fetchone_dict("""
            select id
            from rhnKickstartableTree
            where org_id = :org_id and channel_id = :channel_id and label = :label
            """, org_id = self.channel['org_id'], channel_id = self.channel['id'], label = repo_label):
            print "Kickstartable tree %s already synced." % repo_label
            return

        row = rhnSQL.fetchone_dict("""
            select sequence_nextval('rhn_kstree_id_seq') as id from dual
            """)
        ks_id = row['id']
        ks_path = 'rhn/kickstart/%s/%s' % ( self.channel['org_id'], repo_label )

        row = rhnSQL.execute("""
            insert into rhnKickstartableTree (id, org_id, label, base_path, channel_id,
                        kstree_type, install_type, last_modified, created, modified)
            values (:id, :org_id, :label, :base_path, :channel_id,
                        ( select id from rhnKSTreeType where label = 'externally-managed'),
                        ( select id from rhnKSInstallType where label = 'generic_rpm'),
                        current_timestamp, current_timestamp, current_timestamp)
            """, id = ks_id, org_id = self.channel['org_id'], label = repo_label,
                base_path = os.path.join(CFG.MOUNT_POINT, ks_path), channel_id = self.channel['id'])

        insert_h = rhnSQL.prepare("""
            insert into rhnKSTreeFile (kstree_id, relative_filename, checksum_id, file_size, last_modified, created, modified)
            values (:id, :path, lookup_checksum('sha256', :checksum), :st_size, epoch_seconds_to_timestamp_tz(:st_time), current_timestamp, current_timestamp)
            """)
        dirs = [ '' ]
        while len(dirs) > 0:
            d = dirs.pop(0)
            v = None
            if d == pxeboot_path:
                v = pxeboot
            else:
                v = plug.get_file(d)
            if v is None:
                continue

            for s in (m.group(1) for m in re.finditer(r'(?i)<a href="(.+?)"', v)):
                if re.match(r'/', s) or re.search(r'\?', s) or re.search(r'\.\.', s) or re.match(r'[a-zA-Z]+:', s) or re.search(r'\.rpm$', s):
                    continue
                if re.search(r'/$', s):
                    dirs.append(d + s)
                    continue
                local_path = os.path.join(CFG.MOUNT_POINT, ks_path, d, s)
                if os.path.exists(local_path):
                    print "File %s%s already present locally" % (d, s)
                else:
                    print "Retrieving %s" % d + s
                    plug.get_file(d + s, os.path.join(CFG.MOUNT_POINT, ks_path))
                st = os.stat(local_path)
                insert_h.execute(id = ks_id, path = d + s, checksum = getFileChecksum('sha256', local_path), st_size = st.st_size, st_time = st.st_mtime)

        rhnSQL.commit()


def get_errata(update_id):
    """ Return an Errata dict

    search in the database for the given advisory and
    return a dict with important values.
    If the advisory was not found it returns None

    :update_id - the advisory (name)
    """
    h = rhnSQL.prepare("""
        select e.id, e.advisory,
               e.advisory_name, e.advisory_rel,
               TO_CHAR(e.update_date, 'YYYY-MM-DD HH24:MI:SS') as update_date
          from rhnerrata e
         where e.advisory = :name
    """)
    h.execute(name=update_id)
    ret = h.fetchone_dict()
    if not ret:
        return None

    h = rhnSQL.prepare("""
        select distinct c.label
          from rhnchannelerrata ce
          join rhnchannel c on c.id = ce.channel_id
         where ce.errata_id = :eid
    """)
    h.execute(eid=ret['id'])
    ret['channels'] = h.fetchall_dict() or []

    ret['packages'] = []

    h = rhnSQL.prepare("""
        select p.id as package_id,
               pn.name,
               pevr.epoch,
               pevr.version,
               pevr.release,
               pa.label as arch,
               p.org_id,
               cv.checksum,
               cv.checksum_type
          from rhnerratapackage ep
          join rhnpackage p on p.id = ep.package_id
          join rhnpackagename pn on pn.id = p.name_id
          join rhnpackageevr pevr on pevr.id = p.evr_id
          join rhnpackagearch pa on pa.id = p.package_arch_id
          join rhnchecksumview cv on cv.id = p.checksum_id
         where ep.errata_id = :eid
    """)
    h.execute(eid=ret['id'])
    packages = h.fetchall_dict() or []
    for pkg in packages:
        ipackage = IncompletePackage().populate(pkg)
        ipackage['epoch'] = pkg.get('epoch', '')

        ipackage['checksums'] = {ipackage['checksum_type'] : ipackage['checksum']}
        ret['packages'].append(ipackage)

    return ret

def get_compatible_arches(channel_id):
    """Return a list of compatible package arch labels for this channel"""
    h = rhnSQL.prepare("""select pa.label
                          from rhnChannelPackageArchCompat cpac,
                          rhnChannel c,
                          rhnpackagearch pa
                          where c.id = :channel_id
                          and c.channel_arch_id = cpac.channel_arch_id
                          and cpac.package_arch_id = pa.id""")
    h.execute(channel_id=channel_id)
    # We do not mirror source packages. If they are listed in patches
    # we need to know, that it is safe to skip them
    arches = [k['label'] for k in  h.fetchall_dict() if k['label'] not in ['src', 'nosrc']]
    return arches

def _best_checksum_item(checksums):
    if checksums.has_key('sha256'):
        checksum_type = 'sha256'
        checksum_type_orig = 'sha256'
        checksum = checksums[checksum_type_orig]
    elif checksums.has_key('sha'):
        checksum_type = 'sha1'
        checksum_type_orig = 'sha'
        checksum = checksums[checksum_type_orig]
    elif checksums.has_key('sha1'):
        checksum_type = 'sha1'
        checksum_type_orig = 'sha1'
        checksum = checksums[checksum_type_orig]
    elif checksums.has_key('md5'):
        checksum_type = 'md5'
        checksum_type_orig = 'md5'
        checksum = checksums[checksum_type_orig]
    else:
        checksum_type = 'md5'
        checksum_type_orig = None
        checksum = None
    return (checksum_type, checksum_type_orig, checksum)

def _to_db_date(date):
    if date.isdigit():
        ret = datetime.fromtimestamp(float(date)).isoformat(' ')
    else:
        # we expect to get ISO formated date
        ret = date
    return ret[:19] #return 1st 19 letters of date, therefore preventing ORA-01830 caused by fractions of seconds

def _update_keywords(notice):
    """Return a list of Keyword objects for the notice"""
    keywords = []
    if notice['reboot_suggested']:
        kw = Keyword()
        kw.populate({'keyword':'reboot_suggested'})
        keywords.append(kw)
    if notice['restart_suggested']:
        kw = Keyword()
        kw.populate({'keyword':'restart_suggested'})
        keywords.append(kw)
    return keywords

def _update_bugs(notice):
    """Return a list of Bug objects from the notice's references"""
    bugs = {}
    if notice['references'] is None:
        return []
    for bz in notice['references']:
        if bz['type'] == 'bugzilla' and bz['id'] not in bugs:
            bug = Bug()
            bug.populate({'bug_id': bz['id'],
                          'summary': bz['title'] or ("Bug %s" % bz['id']),
                          'href': bz['href']})
            bugs[bz['id']] = bug
    return bugs.values()

def _update_cve(notice):
    """Return a list of unique ids from notice references of type 'cve'"""
    cves = []
    if notice['description'] is not None:
        # sometimes CVE numbers appear in the description, but not in
        # the reference list
        cves = find_cves(notice['description'])
    if notice['references'] is not None:
        cves.extend([cve['id'][:20] for cve in notice['references'] if cve['type'] == 'cve'])
    # remove duplicates
    cves = list(set(cves))

    return cves

def _fix_notice(notice):
    if "." in notice['version']:
        new_version = 0
        for n in notice['version'].split('.'):
            new_version = (new_version + int(n)) * 100
        try:
            notice['version'] = new_version / 100
        except TypeError: # yum in RHEL5 does not have __setitem__
            notice._md['version'] = new_version / 100
    if _is_old_suse_style(notice):
        # old suse style; we need to append the version to id
        # to get a seperate patch for every issue
        try:
            notice['update_id'] = notice['update_id'] + '-' + notice['version']
        except TypeError: # yum in RHEL5 does not have __setitem__
            notice._md['update_id'] = notice['update_id'] + '-' + notice['version']
    return notice

def _is_old_suse_style(notice):
    if (notice['from'] and "suse" in notice['from'].lower() and
        (int(notice['version']) >= 1000 or notice['update_id'].startswith('res'))):
        # old style suse updateinfo starts with version >= 1000 or
        # have the res update_tag
        return True
    return False

class ContentPackage:

    def __init__(self):
        # map of checksums
        self.checksums = {}
        self.predef_checksum_type = None
        self.predef_checksum = None

        #unique ID that can be used by plugin
        self.unique_id = None

        self.name = None
        self.version = None
        self.release = None
        self.epoch = None
        self.arch = None

        self.path = None
        self.file = None

        self.a_pkg = None

    def clear_header(self):
        """a_pkg hold the header data. Remove it to not waste memory"""
        self.a_pkg = None

    def setNVREA(self, name, version, release, epoch, arch):
        self.name = name
        self.version = version
        self.release = release
        self.arch = arch
        self.epoch = epoch

    def getNVREA(self):
        if self.epoch:
            return self.name + '-' + self.version + '-' + self.release + '-' + self.epoch + '.' + self.arch
        else:
            return self.name + '-' + self.version + '-' + self.release + '.' + self.arch

    def getNEVRA(self):
        if self.epoch is None:
            self.epoch = '0'
        return self.name + '-' + self.epoch + ':' + self.version + '-' + self.release + '.' + self.arch

    def load_checksum_from_header(self):
        if self.path is None:
            raise rhnFault(50, "Unable to load package", explain=0)
        self.file = open(self.path, 'rb')
        self.a_pkg = rhn_pkg.package_from_stream(self.file, packaging='rpm')
        self.a_pkg.read_header()
	if self.predef_checksum_type:
            self.a_pkg.set_checksum_type(self.predef_checksum_type)
        if not self.a_pkg.checksum:
            self.a_pkg.payload_checksum()
        self.file.close()
        if self.predef_checksum != self.a_pkg.checksum:
            raise rhnFault(50, "checksums did not match %s vs %s" % (self.predef_checksum, self.a_pkg.checksum), explain=0)

    def upload_package(self, channel):
        rel_package_path = rhnPackageUpload.relative_path_from_header(
                self.a_pkg.header, channel['org_id'],
                self.a_pkg.checksum_type, self.a_pkg.checksum)
        package_dict, diff_level = rhnPackageUpload.push_package(self.a_pkg,
                force=False,
                relative_path=rel_package_path,
                org_id=channel['org_id'])

    def set_checksum(self, checksum_type=None, checksum=None):
        if checksum_type and checksum:
            self.predef_checksum_type = checksum_type
            self.predef_checksum = checksum
            if not((checksum_type in self.checksums) and (self.checksums[checksum_type] == checksum)):
                self.checksums[checksum_type] = checksum


def find_bugs(text):
    """Find and return a list of Bug objects from the bug ids in the `text`

    Matches:
     - [#123123], (#123123)

    N.B. We assume that all the bugs are Novell Bugzilla bugs.

    """
    bug_numbers = set(re.findall('[\[\(]#(\d{6})[\]\)]', text))
    bugs = []
    for bug_number in bug_numbers:
        bug = Bug()
        bug.populate(
            {'bug_id': bug_number,
             'summary': 'bug number %s' % bug_number,
             'href':
                 'https://bugzilla.novell.com/show_bug.cgi?id=%s' % bug_number})
        bugs.append(bug)
    return bugs

def find_cves(text):
    """Find and return a list of CVE ids

    Matches:
     - CVE-YEAR-NUMBER

     Beginning 2014, the NUMBER has no maximal length anymore.
     We limit the length at 20 chars, because of the DB column size
    """
    cves = list()
    cves.extend([cve[:20] for cve in set(re.findall('CVE-\d{4}-\d+', text))])
    return cves

def set_filter_opt(option, opt_str, value, parser):
    if opt_str in [ '--include', '-i']: f_type = '+'
    else:                               f_type = '-'
    parser.values.filters.append((f_type, re.split('[,\s]+', value)))

def _delete_invalid_errata(errata_id):
    """
    Remove the errata from all channels
    This should only be alled in case of a disaster
    """
    # first get a list of all channels where this errata exists
    h = rhnSQL.prepare("""
        SELECT channel_id
          FROM rhnChannelErrata
         WHERE errata_id = :errata_id
    """)
    h.execute(errata_id=errata_id)
    channels = map(lambda x: x['channel_id'], h.fetchall_dict() or [])

    # delete channel from errata
    h = rhnSQL.prepare("""
        DELETE FROM rhnChannelErrata
         WHERE errata_id = :errata_id
    """)
    h.execute(errata_id=errata_id)

    # delete all packages from errata
    h = rhnSQL.prepare("""
        DELETE FROM rhnErrataPackage ep
         WHERE ep.errata_id = :errata_id
    """)
    h.execute(errata_id=errata_id)

    # delete files from errata
    h = rhnSQL.prepare("""
        DELETE FROM rhnErrataFile
         WHERE errata_id = :errata_id
    """)
    h.execute(errata_id=errata_id)

    # delete erratatmp
    h = rhnSQL.prepare("""
        DELETE FROM rhnErrataTmp
         WHERE id = :errata_id
    """)
    h.execute(errata_id=errata_id)

    # delete errata
    # removes also references from rhnErrataCloned
    # and rhnServerNeededCache
    h = rhnSQL.prepare("""
        DELETE FROM rhnErrata
         WHERE id = :errata_id
    """)
    h.execute(errata_id=errata_id)
    rhnSQL.commit()
    update_needed_cache = rhnSQL.Procedure("rhn_channel.update_needed_cache")

    for cid in channels:
        update_needed_cache(cid)
    rhnSQL.commit()
<|MERGE_RESOLUTION|>--- conflicted
+++ resolved
@@ -62,14 +62,13 @@
     def __str__(self):
         return "%s" %(self.value,)
 
-<<<<<<< HEAD
     def __unicode__(self):
         return '%s' % to_unicode(self.value)
 
 class ChannelTimeoutException(ChannelException):
     """Channel timeout error e.g. a remote repository is not responding"""
     pass
-=======
+
 def getChannelRepo():
 
     initCFG('server')
@@ -129,7 +128,6 @@
         l_custom_ch += [ch] + d_parents[ch]
 
     return l_custom_ch
->>>>>>> 4f1c3dcf
 
 class RepoSync(object):
     def __init__(self, channel_label, repo_type, url=None, fail=False,
@@ -190,11 +188,7 @@
                 self.error_msg("Channel has no URL associated")
                 sys.exit(1)
         else:
-<<<<<<< HEAD
             self.urls = [{'id': None, 'source_url': url, 'metadata_signed' : 'N', 'label': None}]
-=======
-            self.urls = [(None, u, None) for u in url]
->>>>>>> 4f1c3dcf
 
         self.arches = get_compatible_arches(int(self.channel['id']))
 
@@ -1014,11 +1008,7 @@
 
             db_pack = rhnPackage.get_info_for_package(
                    [pack.name, pack.version, pack.release, pack.epoch, pack.arch],
-<<<<<<< HEAD
                    channel_id)
-=======
-                   channel_id, self.channel['org_id'])
->>>>>>> 4f1c3dcf
 
             to_download = True
             to_link     = True
@@ -1167,7 +1157,6 @@
     def log_msg(self, message):
         rhnLog.log_clean(0, message)
 
-<<<<<<< HEAD
     def sendErrorMail(self, body):
         to = CFG.TRACEBACK_MAIL
         fr = to
@@ -1182,84 +1171,6 @@
         }
         extra = "Syncing Channel '%s' failed:\n\n" % self.channel_label
         rhnMail.send(headers, extra + body)
-=======
-    def _to_db_date(self, date):
-        ret = ""
-        if date.isdigit():
-            ret = datetime.fromtimestamp(float(date)).isoformat(' ')
-        else:
-            # we expect to get ISO formated date
-            ret = date
-        return ret[:19] #return 1st 19 letters of date, therefore preventing ORA-01830 caused by fractions of seconds
-
-    def fix_notice(self, notice):
-        if "." in notice['version']:
-            new_version = 0
-            for n in notice['version'].split('.'):
-                new_version = (new_version + int(n)) * 100
-            try:
-                notice['version'] = new_version / 100
-            except TypeError: # yum in RHEL5 does not have __setitem__
-                notice._md['version'] = new_version / 100
-        if notice['from'] and "suse" in notice['from'].lower():
-            # suse style; we need to append the version to id
-            try:
-                notice['update_id'] = notice['update_id'] + '-' + notice['version']
-            except TypeError: # yum in RHEL5 does not have __setitem__
-                notice._md['update_id'] = notice['update_id'] + '-' + notice['version']
-        return notice
-
-    def get_errata(self, update_id):
-        h = rhnSQL.prepare("""select
-            e.id, e.advisory, e.advisory_name, e.advisory_rel
-            from rhnerrata e
-            where e.advisory = :name
-        """)
-        h.execute(name=update_id)
-        ret = h.fetchone_dict() or None
-        if not ret:
-            return None
-
-        h = rhnSQL.prepare("""select distinct c.label
-            from rhnchannelerrata ce
-            join rhnchannel c on c.id = ce.channel_id
-            where ce.errata_id = :eid
-        """)
-        h.execute(eid=ret['id'])
-        channels = h.fetchall_dict() or []
-
-        ret['channels'] = channels
-        ret['packages'] = []
-
-        h = rhnSQL.prepare("""
-            select p.id as package_id,
-                   pn.name,
-                   pevr.epoch,
-                   pevr.version,
-                   pevr.release,
-                   pa.label as arch,
-                   p.org_id,
-                   cv.checksum,
-                   cv.checksum_type
-              from rhnerratapackage ep
-              join rhnpackage p on p.id = ep.package_id
-              join rhnpackagename pn on pn.id = p.name_id
-              join rhnpackageevr pevr on pevr.id = p.evr_id
-              join rhnpackagearch pa on pa.id = p.package_arch_id
-              join rhnchecksumview cv on cv.id = p.checksum_id
-             where ep.errata_id = :eid
-        """)
-        h.execute(eid=ret['id'])
-        packages = h.fetchall_dict() or []
-        for pkg in packages:
-            ipackage = IncompletePackage().populate(pkg)
-            ipackage['epoch'] = pkg.get('epoch', '')
-
-            ipackage['checksums'] = {ipackage['checksum_type'] : ipackage['checksum']}
-            ret['packages'].append(ipackage)
-
-        return ret
->>>>>>> 4f1c3dcf
 
     def import_kickstart(self, plug, url, repo_label):
         pxeboot_path = 'images/pxeboot/'
