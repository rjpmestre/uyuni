#
# Copyright (c) 2008--2016 Red Hat, Inc.
# Copyright (c) 2010--2011 SUSE Linux Products GmbH
#
# This software is licensed to you under the GNU General Public License,
# version 2 (GPLv2). There is NO WARRANTY for this software, express or
# implied, including the implied warranties of MERCHANTABILITY or FITNESS
# FOR A PARTICULAR PURPOSE. You should have received a copy of GPLv2
# along with this software; if not, see
# http://www.gnu.org/licenses/old-licenses/gpl-2.0.txt.
#
# Red Hat trademarks are not licensed under GPLv2. No permission is
# granted to use or replicate Red Hat trademarks that are incorporated
# in this software or its documentation.
#
import os
import re
import shutil
import socket
import sys
import time
import traceback
import base64
from datetime import datetime
from HTMLParser import HTMLParser
from dateutil.parser import parse as parse_date
from xml.dom import minidom
import gzip
<<<<<<< HEAD
from dateutil.tz import tzutc
import gettext
import errno

from rhn.connections import idn_puny_to_unicode

from yum import Errors
from yum.i18n import to_unicode
from spacewalk.common.usix import raise_with_tb

from spacewalk.server import rhnPackage, rhnSQL, rhnChannel, suseEula
from spacewalk.common import fileutils, rhnLog, rhnCache, rhnMail, suseLib
from spacewalk.common.rhnTB import fetchTraceback
=======
import ConfigParser
import gettext
import errno

from rhn.connections import idn_puny_to_unicode

from spacewalk.server import rhnPackage, rhnSQL, rhnChannel
from spacewalk.common.usix import raise_with_tb
from spacewalk.common import fileutils, rhnLog, rhnCache, rhnMail
>>>>>>> 7e1632d6
from spacewalk.common.rhnLib import isSUSE
from spacewalk.common.checksum import getFileChecksum
from spacewalk.common.rhnConfig import CFG, initCFG
from spacewalk.common.rhnException import rhnFault
from spacewalk.server.importlib import importLib, mpmSource, packageImport, errataCache
from spacewalk.server.importlib.packageImport import ChannelPackageSubscription
from spacewalk.server.importlib.backendOracle import SQLBackend
from spacewalk.server.importlib.errataImport import ErrataImport
from spacewalk.satellite_tools.download import ThreadedDownloader, ProgressBarLogger, TextLogger
from spacewalk.satellite_tools.repo_plugins import CACHE_DIR
from spacewalk.server import taskomatic, rhnPackageUpload
from spacewalk.satellite_tools.satCerts import verify_certificate_dates

from syncLib import log, log2, log2disk, dumpEMAIL_LOG, log2background
<<<<<<< HEAD

translation = gettext.translation('spacewalk-backend-server', fallback=True)
_ = translation.ugettext
hostname = socket.gethostname()
if '.' not in hostname:
    hostname = socket.getfqdn()
=======
>>>>>>> 7e1632d6

translation = gettext.translation('spacewalk-backend-server', fallback=True)
_ = translation.ugettext

default_log_location = '/var/log/rhn/'
relative_comps_dir = 'rhn/comps'
checksum_cache_filename = 'reposync/checksum_cache'
default_import_batch_size = 10

<<<<<<< HEAD
# namespace prefixes for parsing SUSE patches XML files
YUM = "{http://linux.duke.edu/metadata/common}"
RPM = "{http://linux.duke.edu/metadata/rpm}"
SUSE = "{http://novell.com/package/metadata/suse/common}"
PATCH = "{http://novell.com/package/metadata/suse/patch}"

class ChannelException(Exception):
    """Channel Error"""
    def __init__(self, value=None):
        Exception.__init__(self)
        self.value = value
    def __str__(self):
        return "%s" %(self.value,)

    def __unicode__(self):
        return '%s' % to_unicode(self.value)

class ChannelTimeoutException(ChannelException):
    """Channel timeout error e.g. a remote repository is not responding"""
    pass
=======
>>>>>>> 7e1632d6

def send_mail(sync_type="Repo"):
    """ Send email summary """
    body = dumpEMAIL_LOG()
    if body:
        print(_("+++ sending log as an email +++"))
        host_label = idn_puny_to_unicode(os.uname()[1])
        headers = {
            'Subject': _("%s sync. report from %s") % (sync_type, host_label),
        }
        sndr = "root@%s" % host_label
        if CFG.default_mail_from:
            sndr = CFG.default_mail_from
        rhnMail.send(headers, body, sender=sndr)
    else:
        print(_("+++ email requested, but there is nothing to send +++"))


class KSDirParser:
    file_blacklist = ["release-notes/"]

    def __init__(self, dir_html, additional_blacklist=None):
        self.dir_content = []

        if additional_blacklist is None:
            additional_blacklist = []
        elif not isinstance(additional_blacklist, type([])):
            additional_blacklist = [additional_blacklist]

        for s in (m.group(1) for m in re.finditer(r'(?i)<a href="(.+?)"', dir_html)):
            if not (re.match(r'/', s) or re.search(r'\?', s) or re.search(r'\.\.', s) or re.match(r'[a-zA-Z]+:', s) or
                    re.search(r'\.rpm$', s)):
                if re.search(r'/$', s):
                    file_type = 'DIR'
                else:
                    file_type = 'FILE'

                if s not in (self.file_blacklist + additional_blacklist):
                    self.dir_content.append({'name': s, 'type': file_type})

    def get_content(self):
        return self.dir_content


class TreeInfoError(Exception):
    pass


class TreeInfoParser(object):
    def __init__(self, filename):
        self.parser = ConfigParser.RawConfigParser()
        # do not lowercase
        self.parser.optionxform = str
        fp = open(filename)
        try:
            try:
                self.parser.readfp(fp)
            except ConfigParser.ParsingError:
                raise TreeInfoError("Could not parse treeinfo file!")
        finally:
            if fp is not None:
                fp.close()

    def get_images(self):
        files = []
        for section_name in self.parser.sections():
            if section_name.startswith('images-') or section_name == 'stage2':
                for item in self.parser.items(section_name):
                    files.append(item[1])
        return files

    def get_family(self):
        for section_name in self.parser.sections():
            if section_name == 'general':
                for item in self.parser.items(section_name):
                    if item[0] == 'family':
                        return item[1]

    def get_major_version(self):
        for section_name in self.parser.sections():
            if section_name == 'general':
                for item in self.parser.items(section_name):
                    if item[0] == 'version':
                        return item[1].split('.')[0]

    def get_package_dir(self):
        for section_name in self.parser.sections():
            if section_name == 'general':
                for item in self.parser.items(section_name):
                    if item[0] == 'packagedir':
                        return item[1]

    def get_addons(self):
        addons_dirs = []
        for section_name in self.parser.sections():
            # check by name
            if section_name.startswith('addon-'):
                for item in self.parser.items(section_name):
                    if item[0] == 'repository':
                        addons_dirs.append(item[1])
            # check by type
            else:
                repository = None
                repo_type = None
                for item in self.parser.items(section_name):
                    if item[0] == 'repository':
                        repository = item[1]
                    elif item[0] == 'type':
                        repo_type = item[1]

                if repo_type == 'addon' and repository is not None:
                    addons_dirs.append(repository)

        return addons_dirs


def set_filter_opt(option, opt_str, value, parser):
    # pylint: disable=W0613
    if opt_str in ['--include', '-i']:
        f_type = '+'
    else:
        f_type = '-'
    parser.values.filters.append((f_type, re.split(r'[,\s]+', value)))


def getChannelRepo():

    initCFG('server.satellite')
    rhnSQL.initDB()
    items = {}
    sql = """
           select s.source_url, c.label
             from rhnChannel c
        left join rhnChannelContentSource cs on cs.channel_id=c.id
        left join rhnContentSource s on s.id = cs.source_id
            where s.source_url is not null
               or c.org_id is null
           """
    h = rhnSQL.prepare(sql)
    h.execute()
    while 1:
        row = h.fetchone_dict()
        if not row:
            break
        if not row['label'] in items:
            items[row['label']] = []
        if row['source_url']:
            items[row['label']] += [row['source_url']]

    return items


def getParentsChilds(b_only_custom=False):

    initCFG('server.satellite')
    rhnSQL.initDB()

    sql = """
        select c1.label, c2.label parent_channel, c1.id
        from rhnChannel c1 left outer join rhnChannel c2 on c1.parent_channel = c2.id
        order by c2.label desc, c1.label asc
    """
    h = rhnSQL.prepare(sql)
    h.execute()
    d_parents = {}
    while 1:
        row = h.fetchone_dict()
        if not row:
            break
        if not b_only_custom or rhnChannel.isCustomChannel(row['id']):
            parent_channel = row['parent_channel']
            if not parent_channel:
                d_parents[row['label']] = []
            else:
                # If the parent is not a custom channel treat the child like
                # it's a parent for our purposes
                if parent_channel not in d_parents:
                    d_parents[row['label']] = []
                else:
                    d_parents[parent_channel].append(row['label'])

    return d_parents


def getCustomChannels():

    # with SUSE we sync also Vendor channels with reposync
    # change parameter to False to get not only Custom Channels
    d_parents = getParentsChilds(False)
    l_custom_ch = []

    for ch in d_parents:
        l_custom_ch += [ch] + d_parents[ch]

    return l_custom_ch


def write_ssl_set_cache(ca_cert, client_cert, client_key):
    """Write one SSL set into cache directory and return path to files."""
    def create_dir_tree(path):
        try:
            os.makedirs(path, int('0750', 8))
        except OSError:
            exc = sys.exc_info()[1]
            if exc.errno == errno.EEXIST and os.path.isdir(path):
                pass
            else:
                raise

    filenames = {}
    for cert in (ca_cert, client_cert, client_key):
        (name, pem, org) = cert
        filenames[cert] = None
        if name is not None and pem is not None:
            if not org:
                org = "NULL"
            else:
                org = str(org)
            ssldir = os.path.join(CACHE_DIR, '.ssl-certs', org)
            cert_file = os.path.join(ssldir, "%s.pem" % name)
            if not os.path.exists(cert_file):
                create_dir_tree(ssldir)
                f = open(cert_file, "w")
                f.write(str(pem))
                f.close()
            filenames[cert] = cert_file

    return filenames[ca_cert], filenames[client_cert], filenames[client_key]


def clear_ssl_cache():
    ssldir = os.path.join(CACHE_DIR, '.ssl-certs')
    shutil.rmtree(ssldir, True)


def get_single_ssl_set(keys, check_dates=False):
    """Picks one of available SSL sets for given repository."""
    if check_dates:
        for ssl_set in keys:
            if verify_certificate_dates(str(ssl_set['ca_cert'])) and \
                (not ssl_set['client_cert'] or
                 verify_certificate_dates(str(ssl_set['client_cert']))):
                return ssl_set
    # Get first
    else:
        return keys[0]
    return None


class RepoSync(object):

    def __init__(self, channel_label, repo_type=None, url=None, fail=False,
                 filters=None, no_errata=False, sync_kickstart=False, latest=False,
                 metadata_only=False, strict=0, excluded_urls=None, no_packages=False,
                 log_dir="reposync", log_level=None, force_kickstart=False, force_all_errata=False,
                 check_ssl_dates=False, force_null_org_content=False,
                 noninteractive=False, deep_verify=False):
        self.regen = False
        self.fail = fail
        self.filters = filters or []
        self.no_packages = no_packages
        self.no_errata = no_errata
        self.sync_kickstart = sync_kickstart
        self.force_all_errata = force_all_errata
        self.force_kickstart = force_kickstart
        self.latest = latest
        self.metadata_only = metadata_only
        self.ks_tree_type = 'externally-managed'
        self.interactive = not noninteractive
        self.deep_verify = deep_verify
        self.error_messages = []
        self.available_packages = {}
        self.ks_install_type = None

        initCFG('server.susemanager')
        rhnSQL.initDB()

        # setup logging
        log_filename = channel_label + '.log'
        log_path = default_log_location + log_dir + '/' + log_filename
        if log_level is None:
            log_level = 0
        CFG.set('DEBUG', log_level)
        rhnLog.initLOG(log_path, log_level)
        # os.fchown isn't in 2.4 :/
        if isSUSE():
            os.system("chgrp www " + log_path)
        else:
            os.system("chgrp apache " + log_path)

        log2disk(0, "Command: %s" % str(sys.argv))
        log2disk(0, "Sync of channel started.")

        self.channel_label = channel_label
        self.channel = self.load_channel()
        if not self.channel:
            log(0, "Channel %s does not exist." % channel_label)
            sys.exit(1)

        if not self.channel['org_id'] or force_null_org_content:
            self.org_id = None
        else:
            self.org_id = int(self.channel['org_id'])

        if not url:
            # TODO:need to look at user security across orgs
<<<<<<< HEAD
            h = rhnSQL.prepare(
                """
                select s.id, s.source_url, s.metadata_signed, s.label as repo_label, cst.label as repo_type_label
                from rhnContentSource s,
                     rhnChannelContentSource cs,
                     rhnContentSourceType cst
                where s.id = cs.source_id
                  and cst.id = s.type_id
                  and cs.channel_id = :channel_id""")
=======
            h = rhnSQL.prepare("""select s.id, s.source_url, s.label as repo_label, cst.label as repo_type_label
                                  from rhnContentSource s,
                                       rhnChannelContentSource cs,
                                       rhnContentSourceType cst
                                 where s.id = cs.source_id
                                   and cst.id = s.type_id
                                   and cs.channel_id = :channel_id""")
>>>>>>> 7e1632d6
            h.execute(channel_id=int(self.channel['id']))
            sources = h.fetchall_dict()
            self.urls = []
            if excluded_urls is None:
                excluded_urls = []
<<<<<<< HEAD
            if sources:
                self.urls = self._format_sources(sources, excluded_urls, repo_type)
            else:
                # generate empty metadata and quit
                taskomatic.add_to_repodata_queue_for_channel_package_subscription(
                    [channel_label], [], "server.app.yumreposync")
                rhnSQL.commit()
                log2(0, 0, "Channel has no URL associated", stream=sys.stderr)
                if not self.org_id:
                    # RES base vendor channels do not have a URL. This is not an error
                    sys.exit(0)
                sys.exit(1)
=======
            if source_data:
                for row in source_data:
                    if row['source_url'] not in excluded_urls:
                        # Override repo type DB value using parameter
                        if repo_type:
                            repo_type_label = repo_type
                        else:
                            repo_type_label = row['repo_type_label']
                        self.urls.append((row['id'], row['source_url'], repo_type_label, row['repo_label']))
>>>>>>> 7e1632d6
        else:
            if repo_type:
                repo_type_label = repo_type
            else:
                repo_type_label = 'yum'
<<<<<<< HEAD
            self.urls = [{'id': None, 'source_url': url, 'metadata_signed' : 'N', 'repo_label': None, 'repo_type': repo_type_label}]
=======
            self.urls = [(None, u, repo_type_label, None) for u in url]
>>>>>>> 7e1632d6

        if not self.urls:
            log2(0, 0, "Channel %s has no URL associated" % channel_label, stream=sys.stderr)

<<<<<<< HEAD
        self.repo_plugin = None
=======
>>>>>>> 7e1632d6
        self.strict = strict
        self.all_packages = set()
        self.check_ssl_dates = check_ssl_dates
        # Init cache for computed checksums to not compute it on each reposync run again
<<<<<<< HEAD
        #self.checksum_cache = rhnCache.get(checksum_cache_filename)
        #if self.checksum_cache is None:
        #    self.checksum_cache = {}
        self.arches = self.get_compatible_arches(int(self.channel['id']))
=======
        self.checksum_cache = rhnCache.get(checksum_cache_filename)
        if self.checksum_cache is None:
            self.checksum_cache = {}
>>>>>>> 7e1632d6
        self.import_batch_size = default_import_batch_size

    def set_import_batch_size(self, batch_size):
        self.import_batch_size = int(batch_size)

    def set_urls_prefix(self, prefix):
        """If there are relative urls in DB, set their real location in runtime"""
        for index, url in enumerate(self.urls):
            # Make list, add prefix, make tuple and save
            url = list(url)
            url[1] = "%s%s" % (prefix, url[1])
            url = tuple(url)
            self.urls[index] = url

    def sync(self, update_repodata=True):
        """Trigger a reposync"""
        failed_packages = 0
        sync_error = 0
        start_time = datetime.now()
<<<<<<< HEAD
        for data in self.urls:
            data['source_url'] = self.set_repo_credentials(data)
            insecure = False
            if data['metadata_signed'] == 'N':
                insecure = True
=======
        for (repo_id, url, repo_type, repo_label) in self.urls:
            log(0, "Repo URL: %s" % url)
>>>>>>> 7e1632d6
            plugin = None
            repo_type = data['repo_type']

<<<<<<< HEAD
            for url in data['source_url']:
                # If the repository uses a uln:// URL, switch to the ULN plugin, overriding the command-line
                if url.startswith("uln://"):
                    repo_type = "uln"

                self.repo_plugin = self.load_plugin(repo_type)

                # pylint: disable=W0703
                try:
                    if data['repo_label']:
                        repo_name = data['repo_label']
                    else:
                        # use modified relative_url as name of repo plugin, because
                        # it used as name of cache directory as well
                        relative_url = '_'.join(url.split('://')[1].split('/')[1:])
                        repo_name = relative_url.replace("?", "_").replace("&", "_").replace("=", "_")

                    plugin = self.repo_plugin(url, repo_name, insecure, self.interactive,
                                              org=str(self.org_id or ''),
                                              channel_label=self.channel_label)

                    if update_repodata:
                        plugin.clear_cache()

                    if data['id'] is not None:
                        keys = rhnSQL.fetchall_dict("""
=======
            # If the repository uses a uln:// URL, switch to the ULN plugin, overriding the command-line
            if url.startswith("uln://"):
                repo_type = "uln"

            repo_plugin = self.load_plugin(repo_type)

            # pylint: disable=W0703
            try:
                if repo_label:
                    repo_name = repo_label
                else:
                    # use modified relative_url as name of repo plugin, because
                    # it used as name of cache directory as well
                    relative_url = '_'.join(url.split('://')[1].split('/')[1:])
                    repo_name = relative_url.replace("?", "_").replace("&", "_").replace("=", "_")

                plugin = repo_plugin(url, repo_name,
                                     org=str(self.org_id or ''),
                                     channel_label=self.channel_label)

                if update_repodata:
                    plugin.clear_cache()

                if repo_id is not None:
                    keys = rhnSQL.fetchall_dict("""
>>>>>>> 7e1632d6
                        select k1.description as ca_cert_name, k1.key as ca_cert, k1.org_id as ca_cert_org,
                               k2.description as client_cert_name, k2.key as client_cert, k2.org_id as client_cert_org,
                               k3.description as client_key_name, k3.key as client_key, k3.org_id as client_key_org
                        from rhncontentsource cs inner join
                             rhncontentsourcessl csssl on cs.id = csssl.content_source_id inner join
                             rhncryptokey k1 on csssl.ssl_ca_cert_id = k1.id left outer join
                             rhncryptokey k2 on csssl.ssl_client_cert_id = k2.id left outer join
                             rhncryptokey k3 on csssl.ssl_client_key_id = k3.id
                        where cs.id = :repo_id
<<<<<<< HEAD
                        """, repo_id=int(data['id']))
                        if keys:
                            ssl_set = get_single_ssl_set(keys, check_dates=self.check_ssl_dates)
                            if ssl_set:
                                (ca_cert_file, client_cert_file, client_key_file) = write_ssl_set_cache(
                                    (ssl_set['ca_cert_name'], ssl_set['ca_cert'], ssl_set['ca_cert_org']),
                                    (ssl_set['client_cert_name'], ssl_set['client_cert'], ssl_set['client_cert_org']),
                                    (ssl_set['client_key_name'], ssl_set['client_key'], ssl_set['client_key_org']))
                                plugin.set_ssl_options(ca_cert_file, client_cert_file, client_key_file)
                            else:
                                raise ValueError("No valid SSL certificates were found for repository.")

                    # update the checksum type of channels with org_id NULL
                    self.updateChannelChecksumType(plugin.get_md_checksum_type())

                    if not self.no_packages:
                        ret = self.import_packages(plugin, data['id'], url)
                        failed_packages += ret
                        self.import_groups(plugin, url)

                    if not self.no_errata:
                        self.import_updates(plugin, url)

                    # only for repos obtained from the DB
                    if self.sync_kickstart and data['repo_label']:
                        try:
                            self.import_kickstart(plugin, url, data['repo_label'])
                        except:
                            rhnSQL.rollback()
                            raise
                    self.import_products(plugin)
                    self.import_susedata(plugin)

                except rhnSQL.SQLError, e:
                    log(0, "SQLError: %s" % e)
                    raise
                except ChannelTimeoutException, e:
                    log(0, e)
                    self.sendErrorMail(str(e))
                    sync_error = -1
                except ChannelException, e:
                    log(0, "ChannelException: %s" % e)
                    self.sendErrorMail("ChannelException: %s" % str(e))
                    sync_error = -1
                except Errors.YumGPGCheckError, e:
                    log(0, "YumGPGCheckError: %s" % e)
                    self.sendErrorMail("YumGPGCheckError: %s" % e)
                    sync_error = -1
                except Errors.RepoError, e:
                    log(0, "RepoError: %s" % e)
                    self.sendErrorMail("RepoError: %s" % e)
                    sync_error = -1
                except Errors.RepoMDError, e:
                    if "primary not available" in str(e):
                        taskomatic.add_to_repodata_queue_for_channel_package_subscription(
                            [self.channel_label], [], "server.app.yumreposync")
                        rhnSQL.commit()
                        log(0, "Repository has no packages. (%s)" % e)
                        sync_error = -1
                    else:
                        log(0, "RepoMDError: %s" % e)
                        self.sendErrorMail("RepoMDError: %s" % e)
                        sync_error = -1
                except:
                    log(0, "Unexpected error: %s" % sys.exc_info()[0])
                    log(0, "%s" % traceback.format_exc())
                    self.sendErrorMail(fetchTraceback())
                    sync_error = -1
=======
                        """, repo_id=int(repo_id))
                    if keys:
                        ssl_set = get_single_ssl_set(keys, check_dates=self.check_ssl_dates)
                        if ssl_set:
                            (ca_cert_file, client_cert_file, client_key_file) = write_ssl_set_cache(
                                (ssl_set['ca_cert_name'], ssl_set['ca_cert'], ssl_set['ca_cert_org']),
                                (ssl_set['client_cert_name'], ssl_set['client_cert'], ssl_set['client_cert_org']),
                                (ssl_set['client_key_name'], ssl_set['client_key'], ssl_set['client_key_org']))
                            plugin.set_ssl_options(ca_cert_file, client_cert_file, client_key_file)
                        else:
                            raise ValueError("No valid SSL certificates were found for repository.")

                if not self.no_packages:
                    ret = self.import_packages(plugin, repo_id, url)
                    failed_packages += ret
                    self.import_groups(plugin, url)

                if not self.no_errata:
                    self.import_updates(plugin, url)

                # only for repos obtained from the DB
                if self.sync_kickstart and repo_label:
                    try:
                        self.import_kickstart(plugin, repo_label)
                    except:
                        rhnSQL.rollback()
                        raise
            except rhnSQL.SQLError:
                raise
            except Exception:
                e = sys.exc_info()[1]
                log2(0, 0, "ERROR: %s" % e, stream=sys.stderr)
                log2disk(0, "ERROR: %s" % e)
                # pylint: disable=W0104
                sync_error = -1
>>>>>>> 7e1632d6

        # In strict mode unlink all packages from channel which are not synced from current repositories
        if self.strict and sync_error == 0:
            channel_packages = rhnSQL.fetchall_dict("""
                select p.id, ct.label as checksum_type, c.checksum
                from rhnChannelPackage cp,
                     rhnPackage p,
                     rhnChecksumType ct,
                     rhnChecksum c
                where cp.channel_id = :channel_id
                  and cp.package_id = p.id
                  and p.checksum_id = c.id
                  and c.checksum_type_id = ct.id
                """, channel_id=int(self.channel['id'])) or []
            for package in channel_packages:
                if (package['checksum_type'], package['checksum']) not in self.all_packages:
                    self.disassociate_package(package['checksum_type'], package['checksum'])
                    self.regen = True

<<<<<<< HEAD

=======
>>>>>>> 7e1632d6
        # Update cache with package checksums
        #rhnCache.set(checksum_cache_filename, self.checksum_cache)
        if self.regen:
            taskomatic.add_to_repodata_queue_for_channel_package_subscription(
                [self.channel_label], [], "server.app.yumreposync")
            taskomatic.add_to_erratacache_queue(self.channel_label)
        self.update_date()
        rhnSQL.commit()

        # update permissions
        fileutils.createPath(os.path.join(CFG.MOUNT_POINT, 'rhn'))  # if the directory exists update ownership only
        for root, dirs, files in os.walk(os.path.join(CFG.MOUNT_POINT, 'rhn')):
            for d in dirs:
                fileutils.setPermsPath(os.path.join(root, d), group='www')
            for f in files:
                fileutils.setPermsPath(os.path.join(root, f), group='www')
        elapsed_time = datetime.now() - start_time
        if self.error_messages:
            self.sendErrorMail("Repo Sync Errors: %s" % '\n'.join(self.error_messages))
            sync_error = -1
        if sync_error == 0 and failed_packages == 0:
            log(0, "Sync completed.")
        # if there is no global problems, but some packages weren't synced
        if sync_error == 0 and failed_packages > 0:
            sync_error = failed_packages
        return elapsed_time, sync_error

    def set_ks_tree_type(self, tree_type='externally-managed'):
        self.ks_tree_type = tree_type

    def set_ks_install_type(self, install_type='generic_rpm'):
        self.ks_install_type = install_type

    def update_date(self):
        """ Updates the last sync time"""
        h = rhnSQL.prepare("""update rhnChannel set LAST_SYNCED = current_timestamp
                             where label = :channel""")
        h.execute(channel=self.channel['label'])

    def load_plugin(self, repo_type):
        """Try to import the repository plugin required to sync the repository

        :repo_type: type of the repository; only 'yum' is currently supported

        """
        name = repo_type + "_src"
        mod = __import__('spacewalk.satellite_tools.repo_plugins', globals(), locals(), [name])
        try:
            submod = getattr(mod, name)
        except AttributeError:
            log2(0, 0, "Repository type %s is not supported. "
                       "Could not import "
                       "spacewalk.satellite_tools.repo_plugins.%s."
                       % (repo_type, name), stream=sys.stderr)
            sys.exit(1)
        return getattr(submod, "ContentSource")

    def import_updates(self, plug, url):
        (notices_type, notices) = plug.get_updates()
        saveurl = suseLib.URL(url)
        if saveurl.password:
            saveurl.password = "*******"
        log(0, "Repo %s has %s patches." % (saveurl.getURL(),
                                                    len(notices)))
        if notices:
            if notices_type == 'updateinfo':
                self.upload_updates(notices)
            elif notices_type == 'patches':
                self.upload_patches(notices)

    def import_groups(self, plug, url):
        groupsfile = plug.get_groups()
        if groupsfile:
            basename = os.path.basename(groupsfile)
            log(0, "Repo %s has comps file %s." % (url, basename))
            relativedir = os.path.join(relative_comps_dir, self.channel_label)
            absdir = os.path.join(CFG.MOUNT_POINT, relativedir)
            if not os.path.exists(absdir):
                os.makedirs(absdir)
            relativepath = os.path.join(relativedir, basename)
            abspath = os.path.join(absdir, basename)
            for suffix in ['.gz', '.bz', '.xz']:
                if basename.endswith(suffix):
                    abspath = abspath.rstrip(suffix)
                    relativepath = relativepath.rstrip(suffix)
            src = fileutils.decompress_open(groupsfile)
            dst = open(abspath, "w")
            shutil.copyfileobj(src, dst)
            dst.close()
            src.close()
            # update or insert
            hu = rhnSQL.prepare("""update rhnChannelComps
                                      set relative_filename = :relpath,
                                          modified = current_timestamp
                                    where channel_id = :cid""")
            hu.execute(cid=self.channel['id'], relpath=relativepath)

            hi = rhnSQL.prepare("""insert into rhnChannelComps
                                  (id, channel_id, relative_filename)
                                  (select sequence_nextval('rhn_channelcomps_id_seq'),
                                          :cid,
                                          :relpath
                                     from dual
                                    where not exists (select 1 from rhnChannelComps
                                                       where channel_id = :cid))""")
            hi.execute(cid=self.channel['id'], relpath=relativepath)

    def upload_updates(self, notices):
        batch = []
        typemap = {
            'security': 'Security Advisory',
            'recommended': 'Bug Fix Advisory',
            'bugfix': 'Bug Fix Advisory',
            'optional': 'Product Enhancement Advisory',
            'feature': 'Product Enhancement Advisory',
            'enhancement': 'Product Enhancement Advisory'
        }
        backend = SQLBackend()
        channel_advisory_names = self.list_errata()
        for notice in notices:
            notice = self.fix_notice(notice)

            if not self.force_all_errata and notice['update_id'] in channel_advisory_names:
                continue

<<<<<<< HEAD
            patch_name = self._patch_naming(notice)
            existing_errata = self.get_errata(patch_name)
            if existing_errata and not self._is_old_suse_style(notice):
                if int(existing_errata['advisory_rel']) < int(notice['version']):
                    # A disaster happens
                    #
                    # re-releasing an errata with a higher release number
                    # only happens in case of a disaster.
                    # This should force mirrored repos to remove the old
                    # errata and take care that the new one is the only
                    # available.
                    # This mean a hard overwrite
                    self._delete_invalid_errata(existing_errata['id'])
                elif int(existing_errata['advisory_rel']) > int(notice['version']):
                    # the existing errata has a higher release than the now
                    # parsed one. We need to skip the current errata
                    continue
                # else: release match, so we update the errata


            if notice['updated']:
                updated_date = self._to_db_date(notice['updated'])
            else:
                updated_date = self._to_db_date(notice['issued'])
            if (existing_errata and
                not self.errata_needs_update(existing_errata, notice['version'], updated_date)):
                continue

            log(0, "Add Patch %s" % patch_name)
            e = importLib.Erratum()
            e['errata_from']   = notice['from']
            e['advisory'] = e['advisory_name'] = patch_name
            e['advisory_rel']  = notice['version']
=======
            advisory = notice['update_id'] + '-' + notice['version']
            existing_errata = self.get_errata(notice['update_id'])
            e = importLib.Erratum()
            e['errata_from'] = notice['from']
            e['advisory'] = advisory
            e['advisory_name'] = notice['update_id']
            e['advisory_rel'] = notice['version']
>>>>>>> 7e1632d6
            e['advisory_type'] = typemap.get(notice['type'], 'Product Enhancement Advisory')
            e['product']       = notice['release'] or 'Unknown'
            e['description']   = notice['description'] or 'not set'
            e['synopsis']      = notice['title'] or notice['update_id']
            if (notice['type'] == 'security' and notice['severity'] and
                not e['synopsis'].startswith(notice['severity'] + ': ')):
                e['synopsis'] = notice['severity'] + ': ' + e['synopsis']
            e['topic']         = ' '
            e['solution']      = ' '
            e['issue_date']    = self._to_db_date(notice['issued'])
            e['update_date']   = updated_date
            e['org_id'] = self.org_id
            e['notes']         = ''
            e['refers_to']     = ''
            e['channels']      = [{'label':self.channel_label}]
            e['packages']      = []
            e['files']         = []
            if existing_errata:
                e['channels'].extend(existing_errata['channels'])
                e['packages'] = existing_errata['packages']
<<<<<<< HEAD
=======
            e['channels'].append({'label': self.channel_label})

            for pkg in notice['pkglist'][0]['packages']:
                param_dict = {
                    'name': pkg['name'],
                    'version': pkg['version'],
                    'release': pkg['release'],
                    'arch': pkg['arch'],
                    'channel_id': int(self.channel['id']),
                }
                if pkg['epoch'] == '0':
                    epochStatement = "(pevr.epoch is NULL or pevr.epoch = '0')"
                elif pkg['epoch'] is None or pkg['epoch'] == '':
                    epochStatement = "pevr.epoch is NULL"
                else:
                    epochStatement = "pevr.epoch = :epoch"
                    param_dict['epoch'] = pkg['epoch']
                if self.org_id:
                    param_dict['org_id'] = self.org_id
                    orgStatement = "= :org_id"
                else:
                    orgStatement = "is NULL"

                h = rhnSQL.prepare("""
                    select p.id, pevr.epoch, c.checksum, c.checksum_type
                      from rhnPackage p
                      join rhnPackagename pn on p.name_id = pn.id
                      join rhnpackageevr pevr on p.evr_id = pevr.id
                      join rhnpackagearch pa on p.package_arch_id = pa.id
                      join rhnArchType at on pa.arch_type_id = at.id
                      join rhnChecksumView c on p.checksum_id = c.id
                      join rhnChannelPackage cp on p.id = cp.package_id
                     where pn.name = :name
                       and p.org_id %s
                       and pevr.version = :version
                       and pevr.release = :release
                       and pa.label = :arch
                       and %s
                       and at.label = 'rpm'
                       and cp.channel_id = :channel_id
                """ % (orgStatement, epochStatement))
                h.execute(**param_dict)
                cs = h.fetchone_dict() or None

                if not cs:
                    if 'epoch' in param_dict:
                        epoch = param_dict['epoch'] + ":"
                    else:
                        epoch = ""
                    log(2, "No checksum found for %s-%s%s-%s.%s."
                           " Skipping Package" % (param_dict['name'],
                                                  epoch,
                                                  param_dict['version'],
                                                  param_dict['release'],
                                                  param_dict['arch']))
                    continue

                newpkgs = []
                for oldpkg in e['packages']:
                    if oldpkg['package_id'] != cs['id']:
                        newpkgs.append(oldpkg)

                package = importLib.IncompletePackage().populate(pkg)
                package['epoch'] = cs['epoch']
                package['org_id'] = self.org_id

                package['checksums'] = {cs['checksum_type']: cs['checksum']}
                package['checksum_type'] = cs['checksum_type']
                package['checksum'] = cs['checksum']
>>>>>>> 7e1632d6

            e['packages'] = self._updates_process_packages(
                notice['pkglist'][0]['packages'], e['advisory_name'], e['packages'])
            # One or more package references could not be found in the Database.
            # To not provide incomplete patches we skip this update
            if not e['packages']:
                # FIXME: print only with higher debug option
                log(2, "Advisory %s has empty package list." % e['advisory_name'])

<<<<<<< HEAD
            e['keywords'] = self._update_keywords(notice)
            e['bugs'] = self._update_bugs(notice)
            e['cve'] = self._update_cve(notice)
            if notice['severity']:
                e['security_impact'] = notice['severity']
            else:
                # 'severity' not available in older yum versions
                # set default to Low to get a correct currency rating
                e['security_impact'] = "Low"
=======
            e['keywords'] = []
            if notice['reboot_suggested']:
                kw = importLib.Keyword()
                kw.populate({'keyword': 'reboot_suggested'})
                e['keywords'].append(kw)
            if notice['restart_suggested']:
                kw = importLib.Keyword()
                kw.populate({'keyword': 'restart_suggested'})
                e['keywords'].append(kw)
            e['bugs'] = []
            e['cve'] = []
            if notice['references']:
                bzs = [r for r in notice['references'] if r['type'] == 'bugzilla']
                if len(bzs):
                    tmp = {}
                    for bz in bzs:
                        try:
                            bz_id = int(bz['id'])
                        # This can happen in some incorrectly generated updateinfo, let's be smart
                        except ValueError:
                            log(2, "Bugzilla assigned to advisory %s has invalid id: %s, trying to get it from URL..."
                                % (e['advisory_name'], bz['id']))
                            bz_id = int(re.search(r"\d+$", bz['href']).group(0))
                        if bz_id not in tmp:
                            bug = importLib.Bug()
                            bug.populate({'bug_id': bz_id, 'summary': bz['title'], 'href': bz['href']})
                            e['bugs'].append(bug)
                            tmp[bz_id] = None
                cves = [r for r in notice['references'] if r['type'] == 'cve']
                if len(cves):
                    tmp = {}
                    for cve in cves:
                        if cve['id'] not in tmp:
                            e['cve'].append(cve['id'])
                            tmp[cve['id']] = None
                others = [r for r in notice['references'] if not r['type'] == 'bugzilla' and not r['type'] == 'cve']
                if len(others):
                    tmp = len(others)
                    refers_to = ""
                    for other in others:
                        if refers_to:
                            refers_to += "\n"
                        refers_to += other['href']
                    e['refers_to'] = refers_to
>>>>>>> 7e1632d6
            e['locally_modified'] = None
            batch.append(e)
            if self.deep_verify:
                # import step by step
                importer = ErrataImport(batch, backend)
                importer.run()
                batch = []

        if batch:
            log(0, "Syncing %s new errata to channel." % len(batch))
            importer = ErrataImport(batch, backend)
            importer.run()
            self.regen = True
        elif notices:
            log(0, "No new errata to sync.")

    def import_packages(self, plug, source_id, url):
        failed_packages = 0
        if (not self.filters) and source_id:
            h = rhnSQL.prepare("""
                    select flag, filter
                      from rhnContentSourceFilter
                     where source_id = :source_id
                     order by sort_order """)
            h.execute(source_id=source_id)
            filter_data = h.fetchall_dict() or []
            filters = [(row['flag'], re.split(r'[,\s]+', row['filter']))
                       for row in filter_data]
        else:
            filters = self.filters

        skipped = 0
        saveurl = suseLib.URL(url)
        if saveurl.password:
            saveurl.password = "*******"

        packages = plug.list_packages(filters, self.latest)
        to_disassociate = {}
        to_process = []
        num_passed = len(packages)
        log(0, "Repo URL: %s" % saveurl.getURL())
        log(0, "Packages in repo:             %5d" % plug.num_packages)
        if plug.num_excluded:
            log(0, "Packages passed filter rules: %5d" % num_passed)
        channel_id = int(self.channel['id'])

        for pack in packages:
            if pack.arch in ['src', 'nosrc']:
                # skip source packages
                skipped += 1
                continue
            if pack.arch not in self.arches:
                # skip packages with incompatible architecture
                skipped += 1
                continue
            epoch = ''
            if pack.epoch and pack.epoch != '0':
                epoch = "%s:" % pack.epoch
            ident = "%s-%s%s-%s.%s" % (pack.name, epoch, pack.version, pack.release, pack.arch)
            self.available_packages[ident] = 1

            db_pack = rhnPackage.get_info_for_package(
                [pack.name, pack.version, pack.release, pack.epoch, pack.arch],
                channel_id, self.org_id)

            to_download = True
            to_link = True
            # Package exists in DB
            if db_pack:
                # Path in filesystem is defined
                if db_pack['path']:
                    pack.path = os.path.join(CFG.MOUNT_POINT, db_pack['path'])
                else:
                    pack.path = ""

                # if the package exists, but under a different org_id we have to download it again
                if self.metadata_only or self.match_package_checksum(pack, db_pack):
                    # package is already on disk or not required
                    to_download = False
                    if db_pack['channel_id'] == channel_id:
                        # package is already in the channel
                        to_link = False

                    # just pass data from DB, they will be used if there is no RPM available
                    pack.set_checksum(db_pack['checksum_type'], db_pack['checksum'])
                    pack.epoch = db_pack['epoch']

                    self.all_packages.add((pack.checksum_type, pack.checksum))

                elif db_pack['channel_id'] == channel_id:
                    # different package with SAME NVREA
                    # disassociate from channel if it doesn't match package which will be downloaded
                    to_disassociate[(db_pack['checksum_type'], db_pack['checksum'])] = True

            if to_download or to_link:
                to_process.append((pack, to_download, to_link))

        num_to_process = len(to_process)
        if num_to_process == 0:
            log(0, "No new packages to sync.")
            if plug.num_packages == 0:
                self.regen = True
            # If we are just appending, we can exit
            if not self.strict:
                return failed_packages
        else:
            log(0, "Packages already synced:      %5d" % (num_passed - num_to_process))
            log(0, "Packages to sync:             %5d" % num_to_process)

        is_non_local_repo = (url.find("file:/") < 0)

        downloader = ThreadedDownloader()
        to_download_count = 0
        for what in to_process:
            pack, to_download, to_link = what
            if to_download:
                target_file = os.path.join(plug.repo.pkgdir, os.path.basename(pack.unique_id.relativepath))
                pack.path = target_file
                params = {}
                checksum_type = pack.checksum_type
                checksum = pack.checksum
                plug.set_download_parameters(params, pack.unique_id.relativepath, target_file,
                                             checksum_type=checksum_type, checksum_value=checksum)
                downloader.add(params)
                to_download_count += 1
        if num_to_process != 0:
            log(0, "New packages to download:     %5d" % to_download_count)
        logger = TextLogger(None, to_download_count)
        downloader.set_log_obj(logger)
        downloader.run()

        log2background(0, "Importing packages started.")
        progress_bar = ProgressBarLogger("Importing packages:    ", to_download_count)

        # Prepare SQL statements
        h_delete_package_queue = rhnSQL.prepare("""delete from rhnPackageFileDeleteQueue where path = :path""")
        backend = SQLBackend()

        mpm_bin_batch = importLib.Collection()
        mpm_src_batch = importLib.Collection()
        affected_channels = []
        upload_caller = "server.app.uploadPackage"

        import_count = 0
        for (index, what) in enumerate(to_process):
            pack, to_download, to_link = what
            if not to_download:
                continue
            import_count += 1
            stage_path = pack.path

            # pylint: disable=W0703
            try:
                # check if package was downloaded
                if not os.path.exists(stage_path):
                    raise Exception

                pack.load_checksum_from_header()

                if not self.metadata_only:
                    rel_package_path = rhnPackageUpload.relative_path_from_header(pack.a_pkg.header, self.org_id,
                                                                                  pack.a_pkg.checksum_type,
                                                                                  pack.a_pkg.checksum)
                else:
                    rel_package_path = None

                if rel_package_path:
                    # Save uploaded package to cache with repository checksum type
<<<<<<< HEAD
=======
                    self.checksum_cache[rel_package_path] = {pack.checksum_type: pack.checksum}
>>>>>>> 7e1632d6

                    # First write the package to the filesystem to final location
                    # pylint: disable=W0703
                    try:
                        importLib.move_package(pack.a_pkg.payload_stream.name, basedir=CFG.MOUNT_POINT,
                                               relpath=rel_package_path,
                                               checksum_type=pack.a_pkg.checksum_type,
                                               checksum=pack.a_pkg.checksum, force=1)
                    except OSError:
                        e = sys.exc_info()[1]
                        raise_with_tb(rhnFault(50, "Package upload failed: %s" % e), sys.exc_info()[2])
                    except importLib.FileConflictError:
                        raise_with_tb(rhnFault(50, "File already exists"), sys.exc_info()[2])
                    except Exception:
                        raise_with_tb(rhnFault(50, "File error"), sys.exc_info()[2])

                    # Remove any pending scheduled file deletion for this package
                    h_delete_package_queue.execute(path=rel_package_path)

                pkg = mpmSource.create_package(pack.a_pkg.header, size=pack.a_pkg.payload_size,
                                               checksum_type=pack.a_pkg.checksum_type, checksum=pack.a_pkg.checksum,
                                               relpath=rel_package_path, org_id=self.org_id,
                                               header_start=pack.a_pkg.header_start,
                                               header_end=pack.a_pkg.header_end, channels=[])

                if pack.a_pkg.header.is_source:
                    mpm_src_batch.append(pkg)
                else:
                    mpm_bin_batch.append(pkg)
                # we do not want to keep a whole 'a_pkg' object for every package in memory,
                # because we need only checksum. see BZ 1397417
                pack.checksum = pack.a_pkg.checksum
                pack.checksum_type = pack.a_pkg.checksum_type
                pack.epoch = pack.a_pkg.header['epoch']
                pack.a_pkg = None

                self.all_packages.add((pack.checksum_type, pack.checksum))

                # Downloaded pkg checksum matches with pkg already in channel, no need to disassociate from channel
                if (pack.checksum_type, pack.checksum) in to_disassociate:
                    to_disassociate[(pack.checksum_type, pack.checksum)] = False
                    # Set to_link to False, no need to link again
                    to_process[index] = (pack, True, False)

                # importing packages by batch or if the current packages is the last
                if len(mpm_bin_batch) > 0 and (import_count == to_download_count
                                               or len(mpm_bin_batch) % self.import_batch_size == 0):
                    importer = packageImport.PackageImport(mpm_bin_batch, backend, caller=upload_caller)
                    importer.setUploadForce(1)
                    importer.run()
                    rhnSQL.commit()
                    del importer.batch
                    affected_channels.extend(importer.affected_channels)
                    del mpm_bin_batch
                    mpm_bin_batch = importLib.Collection()

                if len(mpm_src_batch) > 0 and (import_count == to_download_count
                                               or len(mpm_src_batch) % self.import_batch_size == 0):
                    src_importer = packageImport.SourcePackageImport(mpm_src_batch, backend, caller=upload_caller)
                    src_importer.setUploadForce(1)
                    src_importer.run()
                    rhnSQL.commit()
                    del mpm_src_batch
                    mpm_src_batch = importLib.Collection()

                progress_bar.log(True, None)
            except KeyboardInterrupt:
                raise
            except rhnSQL.SQLError:
                raise
            except Exception:
                failed_packages += 1
                e = str(sys.exc_info()[1])
                if e:
                    log2(0, 1, e, stream=sys.stderr)
                if self.fail:
                    raise
                to_process[index] = (pack, False, False)
                progress_bar.log(False, None)
            finally:
                if is_non_local_repo and stage_path and os.path.exists(stage_path):
                    os.remove(stage_path)
<<<<<<< HEAD
            pack.clear_header()
=======

>>>>>>> 7e1632d6
        if affected_channels:
            errataCache.schedule_errata_cache_update(affected_channels)
        log2background(0, "Importing packages finished.")

        # Disassociate packages
        for (checksum_type, checksum) in to_disassociate:
            if to_disassociate[(checksum_type, checksum)]:
                self.disassociate_package(checksum_type, checksum)
        # Do not re-link if nothing was marked to link
        if any([to_link for (pack, to_download, to_link) in to_process]):
            log(0, "Linking packages to channel.")
            # Packages to append to channel
            import_batch = [self.associate_package(pack) for (pack, to_download, to_link) in to_process if to_link]
            backend = SQLBackend()
            caller = "server.app.yumreposync"
            importer = ChannelPackageSubscription(import_batch,
                                                  backend, caller=caller, repogen=False)
            importer.run()
            backend.commit()
            self.regen = True
        self._normalize_orphan_vendor_packages()
        return failed_packages

    def _normalize_orphan_vendor_packages(self):
        # Sometimes reposync disassociates vendor packages (org_id = 0) from
        # channels.
        # These orphans are then hard to work with in spacewalk (nobody has
        # permissions to view/delete them). We workaround this issue by
        # assigning such packages to the default organization, so that they can
        # be deleted using the existing orphan-deleting procedure.
        h = rhnSQL.prepare("""
            UPDATE rhnPackage
            SET org_id = 1
            WHERE id IN (SELECT p.id
                         FROM rhnPackage p LEFT JOIN rhnChannelPackage cp
                         ON p.id = cp.package_id
                         WHERE p.org_id IS NULL and cp.channel_id IS NULL)
        """)
        affected_row_count = h.execute()
        if (affected_row_count > 0):
            log(
                0,
                "Transferred {} orphaned vendor packages to the default organization"
                .format(affected_row_count)
            )

    def match_package_checksum(self, md_pack, db_pack):
        """compare package checksum"""

        abspath = md_pack.path
        if (self.deep_verify or
            md_pack.checksum_type != db_pack['checksum_type'] or
            md_pack.checksum != db_pack['checksum']):

            if (os.path.exists(abspath) and
                getFileChecksum(md_pack.checksum_type, filename=abspath) == md_pack.checksum):

                return True
            else:
                return False
        elif os.path.exists(abspath):
            return True
        return False

    def associate_package(self, pack):
        package = {}
        package['name'] = pack.name
        package['version'] = pack.version
        package['release'] = pack.release
        package['arch'] = pack.arch
        if pack.a_pkg:
            package['checksum'] = pack.a_pkg.checksum
            package['checksum_type'] = pack.a_pkg.checksum_type
            # use epoch from file header because createrepo puts epoch="0" to
            # primary.xml even for packages with epoch=''
            package['epoch'] = pack.a_pkg.header['epoch']
        else:
            # RPM not available but package metadata are in DB, reuse these values
            package['checksum'] = pack.checksum
            package['checksum_type'] = pack.checksum_type
            package['epoch'] = pack.epoch
        package['channels'] = [{'label': self.channel_label,
                                'id': self.channel['id']}]
        package['org_id'] = self.org_id

        return importLib.IncompletePackage().populate(package)

    def disassociate_package(self, checksum_type, checksum):
        log(3, "Disassociating package with checksum: %s (%s)" % (checksum, checksum_type))
        h = rhnSQL.prepare("""
            delete from rhnChannelPackage cp
             where cp.channel_id = :channel_id
               and cp.package_id in (select p.id
                                       from rhnPackage p
                                       join rhnChecksumView c
                                         on p.checksum_id = c.id
                                      where c.checksum = :checksum
                                        and c.checksum_type = :checksum_type
                                    )
<<<<<<< HEAD
        """)
        h.execute(channel_id=int(self.channel['id']),
=======
                """)
        h.execute(channel_id=self.channel['id'],
>>>>>>> 7e1632d6
                  checksum_type=checksum_type, checksum=checksum)

    def load_channel(self):
        return rhnChannel.channel_info(self.channel_label)

    @staticmethod
    def _to_db_date(date):
        if not date:
            ret = datetime.utcnow()
        elif date.isdigit():
            ret = datetime.fromtimestamp(float(date))
        else:
            ret = parse_date(date)
            try:
                ret = ret.astimezone(tzutc())
            except ValueError, e:
                log(2, e)
        return ret.isoformat(' ')[:19]  # return 1st 19 letters of date, therefore preventing ORA-01830 caused by fractions of seconds

    @staticmethod
    def fix_notice(notice):
        if "." in notice['version']:
            new_version = 0
            for n in notice['version'].split('.'):
                new_version = (new_version + int(n)) * 100
            try:
                notice['version'] = new_version / 100
            except TypeError: # yum in RHEL5 does not have __setitem__
                notice._md['version'] = new_version / 100
        if RepoSync._is_old_suse_style(notice):
            # old suse style; we need to append the version to id
            # to get a seperate patch for every issue
            try:
                notice['update_id'] = notice['update_id'] + '-' + notice['version']
            except TypeError: # yum in RHEL5 does not have __setitem__
                notice._md['update_id'] = notice['update_id'] + '-' + notice['version']
        return notice

    def get_errata(self, update_id):
<<<<<<< HEAD
        """ Return an Errata dict

        search in the database for the given advisory and
        return a dict with important values.
        If the advisory was not found it returns None

        :update_id - the advisory (name)
        """
        h = rhnSQL.prepare("""
            select e.id, e.advisory,
                   e.advisory_name, e.advisory_rel,
                   TO_CHAR(e.update_date, 'YYYY-MM-DD HH24:MI:SS') as update_date
              from rhnerrata e
             where e.advisory = :name
              and (e.org_id = :org_id or (e.org_id is null and :org_id is null))
        """)
        h.execute(name=update_id, org_id=self.org_id)
        ret = h.fetchone_dict()
=======
        h = rhnSQL.prepare("""select
            e.id, e.advisory, e.advisory_name, e.advisory_rel
            from rhnerrata e
            where e.advisory_name = :name
              and (e.org_id = :org_id or (e.org_id is null and :org_id is null))
        """)
        h.execute(name=update_id, org_id=self.org_id)
        ret = h.fetchone_dict() or None
>>>>>>> 7e1632d6
        if not ret:
            return None

        h = rhnSQL.prepare("""
            select distinct c.label
              from rhnchannelerrata ce
              join rhnchannel c on c.id = ce.channel_id
             where ce.errata_id = :eid
        """)
        h.execute(eid=ret['id'])
        ret['channels'] = h.fetchall_dict() or []
        ret['packages'] = []

        h = rhnSQL.prepare("""
            select p.id as package_id,
                   pn.name,
                   pevr.epoch,
                   pevr.version,
                   pevr.release,
                   pa.label as arch,
                   p.org_id,
                   cv.checksum,
                   cv.checksum_type
              from rhnerratapackage ep
              join rhnpackage p on p.id = ep.package_id
              join rhnpackagename pn on pn.id = p.name_id
              join rhnpackageevr pevr on pevr.id = p.evr_id
              join rhnpackagearch pa on pa.id = p.package_arch_id
              join rhnchecksumview cv on cv.id = p.checksum_id
             where ep.errata_id = :eid
        """)
        h.execute(eid=ret['id'])
        packages = h.fetchall_dict() or []
        for pkg in packages:
            ipackage = importLib.IncompletePackage().populate(pkg)
            ipackage['epoch'] = pkg.get('epoch', '')

            ipackage['checksums'] = {ipackage['checksum_type']: ipackage['checksum']}
            ret['packages'].append(ipackage)

        return ret

    def list_errata(self):
        """List advisory names present in channel"""
        h = rhnSQL.prepare("""select e.advisory_name
            from rhnChannelErrata ce
            inner join rhnErrata e on e.id = ce.errata_id
            where ce.channel_id = :cid
        """)
        h.execute(cid=self.channel['id'])
        advisories = [row['advisory_name'] for row in h.fetchall_dict() or []]
        return advisories

    def import_kickstart(self, plug, repo_label):
        ks_path = 'rhn/kickstart/'
        ks_tree_label = re.sub(r'[^-_0-9A-Za-z@.]', '', repo_label.replace(' ', '_'))
        if len(ks_tree_label) < 4:
            ks_tree_label += "_repo"

        # construct ks_path and check we already have this KS tree synced
        id_request = """
                select id
                from rhnKickstartableTree
                where channel_id = :channel_id and label = :label
                """

        if self.org_id:
            ks_path += str(self.org_id) + '/' + ks_tree_label
            # Trees synced from external repositories are expected to have full path it database
            db_path = os.path.join(CFG.MOUNT_POINT, ks_path)
            row = rhnSQL.fetchone_dict(id_request + " and org_id = :org_id", channel_id=self.channel['id'],
                                       label=ks_tree_label, org_id=self.org_id)
        else:
            ks_path += ks_tree_label
            db_path = ks_path
            row = rhnSQL.fetchone_dict(id_request + " and org_id is NULL", channel_id=self.channel['id'],
                                       label=ks_tree_label)

        treeinfo_path = ['treeinfo', '.treeinfo']
        treeinfo_parser = None
        for path in treeinfo_path:
            log(1, "Trying " + path)
            treeinfo = plug.get_file(path, os.path.join(plug.repo.basecachedir, plug.name))
            if treeinfo:
                try:
                    treeinfo_parser = TreeInfoParser(treeinfo)
                    break
                except TreeInfoError:
                    pass

        if not treeinfo_parser:
            log(0, "Kickstartable tree not detected (no valid treeinfo file)")
            return

        if self.ks_install_type is None:
            family = treeinfo_parser.get_family()
            if family == 'Fedora':
                self.ks_install_type = 'fedora18'
            elif family == 'CentOS':
                self.ks_install_type = 'rhel_' + treeinfo_parser.get_major_version()
            else:
                self.ks_install_type = 'generic_rpm'

        fileutils.createPath(os.path.join(CFG.MOUNT_POINT, ks_path))
        # Make sure images are included
        to_download = set()
        for repo_path in treeinfo_parser.get_images():
            local_path = os.path.join(CFG.MOUNT_POINT, ks_path, repo_path)
            # TODO: better check
            if not os.path.exists(local_path) or self.force_kickstart:
                to_download.add(repo_path)

        if row:
            log(0, "Kickstartable tree %s already synced. Updating content..." % ks_tree_label)
            ks_id = row['id']
        else:
            row = rhnSQL.fetchone_dict("""
                select sequence_nextval('rhn_kstree_id_seq') as id from dual
                """)
            ks_id = row['id']

            rhnSQL.execute("""
                       insert into rhnKickstartableTree (id, org_id, label, base_path, channel_id, kstree_type,
                                                         install_type, last_modified, created, modified)
                       values (:id, :org_id, :label, :base_path, :channel_id,
                                 ( select id from rhnKSTreeType where label = :ks_tree_type),
                                 ( select id from rhnKSInstallType where label = :ks_install_type),
                                 current_timestamp, current_timestamp, current_timestamp)""", id=ks_id,
                           org_id=self.org_id, label=ks_tree_label, base_path=db_path,
                           channel_id=self.channel['id'], ks_tree_type=self.ks_tree_type,
                           ks_install_type=self.ks_install_type)

            log(0, "Added new kickstartable tree %s. Downloading content..." % ks_tree_label)

        insert_h = rhnSQL.prepare("""
                insert into rhnKSTreeFile (kstree_id, relative_filename, checksum_id, file_size, last_modified, created,
                 modified) values (:id, :path, lookup_checksum('sha256', :checksum), :st_size,
                 epoch_seconds_to_timestamp_tz(:st_time), current_timestamp, current_timestamp)
        """)

        delete_h = rhnSQL.prepare("""
                delete from rhnKSTreeFile where kstree_id = :id and relative_filename = :path
        """)

        # Downloading/Updating content of KS Tree
        dirs_queue = ['']
        log(0, "Gathering all files in kickstart repository...")
        while len(dirs_queue) > 0:
            cur_dir_name = dirs_queue.pop(0)
            cur_dir_html = plug.get_file(cur_dir_name)
            if cur_dir_html is None:
                continue

            parser = KSDirParser(cur_dir_html)
            for ks_file in parser.get_content():
                repo_path = cur_dir_name + ks_file['name']
                if ks_file['type'] == 'DIR':
                    dirs_queue.append(repo_path)
                    continue

                if not os.path.exists(os.path.join(CFG.MOUNT_POINT, ks_path, repo_path)) or self.force_kickstart:
                    to_download.add(repo_path)

        for addon_dir in treeinfo_parser.get_addons():
            repomd_url = str(addon_dir + '/repodata/repomd.xml')
            repomd_file = plug.get_file(repomd_url, os.path.join(plug.repo.basecachedir, plug.name))

            if repomd_file:
                # find location of primary.xml
                repomd_xml = minidom.parse(repomd_file)
                for i in repomd_xml.getElementsByTagName('data'):
                    if i.attributes['type'].value == 'primary':
                        primary_url = str(addon_dir + '/' +
                                          i.getElementsByTagName('location')[0].attributes['href'].value)
                        break

                primary_zip = plug.get_file(primary_url, os.path.join(plug.repo.basecachedir, plug.name))
                if primary_zip:
                    primary_xml = gzip.open(primary_zip, 'r')
                    xmldoc = minidom.parse(primary_xml)
                    for i in xmldoc.getElementsByTagName('package'):
                        package = i.getElementsByTagName('location')[0].attributes['href'].value
                        repo_path = str(os.path.normpath(os.path.join(addon_dir, package)))
                        if not os.path.exists(os.path.join(CFG.MOUNT_POINT, ks_path, repo_path)) \
                                or self.force_kickstart:
                            to_download.add(repo_path)

        if to_download:
            log(0, "Downloading %d kickstart files." % len(to_download))
            progress_bar = ProgressBarLogger("Downloading kickstarts:", len(to_download))
            downloader = ThreadedDownloader(force=self.force_kickstart)
            for item in to_download:
                params = {}
                plug.set_download_parameters(params, item, os.path.join(CFG.MOUNT_POINT, ks_path, item))
                downloader.add(params)
            downloader.set_log_obj(progress_bar)
            downloader.run()
            log2background(0, "Download finished.")
            for item in to_download:
                st = os.stat(os.path.join(CFG.MOUNT_POINT, ks_path, item))
                # update entity about current file in a database
                delete_h.execute(id=ks_id, path=item)
                insert_h.execute(id=ks_id, path=item,
                                 checksum=getFileChecksum('sha256', os.path.join(CFG.MOUNT_POINT, ks_path, item)),
                                 st_size=st.st_size, st_time=st.st_mtime)
        else:
            log(0, "No new kickstart files to download.")

        rhnSQL.commit()


##############################################################################
### SUSE only code                                                         ###
##############################################################################

    def _format_sources(self, sources, excluded_urls, repo_type):
        ret = []
        for item in sources:
            if item['source_url'] not in excluded_urls:
                if repo_type:
                    repo_type_label = repo_type
                else:
                    repo_type_label = item['repo_type_label']

                ret.append(
                    dict(
                        id=item['id'],
                        source_url=[item['source_url']],
                        metadata_signed=item['metadata_signed'],
                        repo_label=item['repo_label'],
                        repo_type=repo_type_label
                    )
                )
        return ret

    def set_repo_credentials(self, url_dict):
        """Set the credentials in the url_dict['source_url'] url list from the config file"""
        return [self._url_with_repo_credentials(url) for url in url_dict['source_url']]

    def _url_with_repo_credentials(self, url_in):
        """Adds the credentials to the given url from the config file

        We look for the `credentials` query argument and use its value
        as the location of the username and password in the current
        configuration file.

        Examples:
        ?credentials=mirrcred - read 'mirrcred_user' and 'mirrcred_pass'
        ?credeentials=mirrcred_5 - read 'mirrcred_user_5' and 'mirrcred_pass_5'

        """
        url = suseLib.URL(url_in)
        creds = url.get_query_param('credentials')
        if creds:
            creds_no = 0
            try:
                creds_no = int(creds.split("_")[1])
            except (ValueError, IndexError):
                log2(0, 0,
                    "Could not figure out which credentials to use "
                    "for this URL: {0}".format(url.getURL(), stream=sys.stderr)
                )
                sys.exit(1)
            # SCC - read credentials from DB
            h = rhnSQL.prepare("SELECT username, password FROM suseCredentials WHERE id = :id")
            h.execute(id=creds_no)
            credentials = h.fetchone_dict() or None
            if not credentials:
                log2(0, 0, "Could not figure out which credentials to use "
                           "for this URL: "+url.getURL(), stream=sys.stderr)
                sys.exit(1)
            url.username = credentials['username']
            url.password = base64.decodestring(credentials['password'])
            # remove query parameter from url
            url.query = ""
        return url.getURL()

    def upload_patches(self, notices):
        """Insert the information from patches into the database

        :arg notices: a list of ElementTree roots from individual patch files

        """
        typemap = {'security'    : 'Security Advisory',
                   'recommended' : 'Bug Fix Advisory',
                   'bugfix'      : 'Bug Fix Advisory',
                   'optional'    : 'Product Enhancement Advisory',
                   'feature'     : 'Product Enhancement Advisory',
                   'enhancement' : 'Product Enhancement Advisory'
                   }
        backend = SQLBackend()
        skipped_updates = 0
        batch = []

        for notice in notices:
            e = importLib.Erratum()

            version = notice.find(YUM+'version').get('ver')
            category = notice.findtext(PATCH+'category')

            e['advisory']     = e['advisory_name'] = self._patch_naming(notice)
            e['errata_from']  = 'maint-coord@suse.de'
            e['advisory_rel'] = version
            e['advisory_type'] = typemap.get(category,
                                             'Product Enhancement Advisory')

            existing_errata = self.get_errata(e['advisory'])

            if (existing_errata and
                not self.errata_needs_update(existing_errata, version,
                                             self._to_db_date(notice.get('timestamp')))):
                continue
            log(0, "Add Patch %s" % e['advisory'])

            # product name
            query = rhnSQL.prepare("""
                SELECT p.friendly_name
                  FROM suseproducts p
                  JOIN suseproductchannel pc on p.id = pc.product_id
                 WHERE pc.channel_id = :channel_id
                """)
            query.execute(channel_id=int(self.channel['id']))
            try:
                e['product'] = query.fetchone()[0]
            except TypeError:
                e['product'] = 'unknown product'

            for desc_lang in notice.findall(PATCH+'description'):
                if desc_lang.get('lang') == 'en':
                    e['description'] = desc_lang.text or 'not set'
                    break
            for sum_lang in notice.findall(PATCH+'summary'):
                if sum_lang.get('lang') == 'en':
                    e['synopsis'] = sum_lang.text or 'not set'
                    break
            e['topic']       = ' '
            e['solution']    = ' '
            e['issue_date']  = self._to_db_date(notice.get('timestamp'))
            e['update_date'] = e['issue_date']
            e['notes']       = ''
            e['org_id']      = self.org_id
            e['refers_to']   = ''
            e['channels']    = [{'label': self.channel_label}]
            e['packages']    = []
            e['files']       = []
            if existing_errata:
                e['channels'].extend(existing_errata['channels'])
                e['packages'] = existing_errata['packages']

            atoms = notice.find(PATCH+'atoms')
            packages = atoms.findall(YUM+'package')

            e['packages'] = self._patches_process_packages(packages,
                                                           e['advisory_name'],
                                                           e['packages'])
            # an update can't have zero packages, so we skip this update
            if not e['packages']:
                skipped_updates = skipped_updates + 1
                continue

            e['keywords'] = []
            if notice.find(PATCH+'reboot-needed') is not None:
                kw = importLib.Keyword()
                kw.populate({'keyword': 'reboot_suggested'})
                e['keywords'].append(kw)
            if notice.find(PATCH+'package-manager') is not None:
                kw = importLib.Keyword()
                kw.populate({'keyword': 'restart_suggested'})
                e['keywords'].append(kw)

            e['bugs'] = self.find_bugs(e['description'])
            e['cve'] = self.find_cves(e['description'])
            # set severity to Low to get a currency rating
            e['security_impact'] = "Low"

            e['locally_modified'] = None
            batch.append(e)
            if self.deep_verify:
                # import step by step
                importer = ErrataImport(batch, backend)
                importer.run()
                batch = []

        if skipped_updates > 0:
            log(0, "%d patches skipped because of incomplete package list." % skipped_updates)
        if len(batch) > 0:
            importer = ErrataImport(batch, backend)
            importer.run()
        self.regen = True

    def errata_needs_update(self, existing_errata, new_errata_version, new_errata_changedate):
        """check, if the errata in the DB needs an update

           new_errata_version: integer version number
           new_errata_changedate: date of the last change in DB format "%Y-%m-%d %H:%M:%S"
        """
        if self.deep_verify:
            # with deep_verify always re-import all errata
            return True

        if int(existing_errata['advisory_rel']) < int(new_errata_version):
            log(2, "Patch need update: higher version")
            return True
        newdate = datetime.strptime(new_errata_changedate,
                                    "%Y-%m-%d %H:%M:%S")
        olddate = datetime.strptime(existing_errata['update_date'],
                                    "%Y-%m-%d %H:%M:%S")
        if newdate > olddate:
            log(2, "Patch need update: newer update date - %s > %s" % (newdate, olddate))
            return True
        for c in existing_errata['channels']:
            if self.channel_label == c['label']:
                log(2, "No update needed")
                return False
        log(2, "Patch need update: channel not yet part of the patch")
        return True

    def _updates_process_packages(self, packages, advisory_name,
                                  existing_packages):
        """Check if the packages are in the database

        Go through the list of 'packages' and for each of them
        check to see if it is already present in the database. If it is,
        return a list of IncompletePackage objects, otherwise return an
        empty list.

        :packages: a list of dicts that represent packages (updateinfo style)
        :advisory_name: the name of the current erratum
        :existing_packages: list of already existing packages for this errata

        """
        erratum_packages = existing_packages
        for pkg in packages:
            param_dict = {
                'name': pkg['name'],
                'version': pkg['version'],
                'release': pkg['release'],
                'arch': pkg['arch'],
                'epoch': pkg['epoch'],
                'channel_id': int(self.channel['id'])}
            if param_dict['arch'] not in self.arches:
                continue
            ret = self._process_package(param_dict, advisory_name)
            if not ret:
                if 'epoch' not in param_dict:
                    param_dict['epoch'] = ''
                else:
                    param_dict['epoch'] = '%s:' % param_dict['epoch']
                if "%(name)s-%(epoch)s%(version)s-%(release)s.%(arch)s" % param_dict not in self.available_packages:
                    continue
                # This package could not be found in the database
                # but should be available in this repo
                # so we skip the broken patch.
                errmsg = ("The package "
                          "%(name)s-%(epoch)s%(version)s-%(release)s.%(arch)s "
                          "which is referenced by patch %(patch)s was not found "
                          "in the database. This patch has been skipped." % dict(
                              patch=advisory_name,
                              **param_dict))
                log(0, errmsg)
                self.error_messages.append(errmsg)
                return []

            # add new packages to the errata
            found = False
            for oldpkg in erratum_packages:
                if oldpkg['package_id'] == ret['package_id']:
                    found = True
            if not found:
                erratum_packages.append(ret)
        return erratum_packages

    def _patches_process_packages(self, packages, advisory_name, existing_packages):
        """Check if the packages are in the database

        Go through the list of 'packages' and for each of them
        check to see if it is already present in the database. If it is,
        return a list of IncompletePackage objects, otherwise return an
        empty list.

        :packages: a list of dicts that represent packages (patch style)
        :advisory_name: the name of the current erratum
        :existing_packages: list of already existing packages for this errata

        """
        erratum_packages = existing_packages
        for pkg in packages:
            nevr = pkg.find(YUM+'format').find(RPM+'requires').find(RPM+'entry')
            param_dict = {
                'name': nevr.get('name'),
                'version': nevr.get('ver'),
                'release': nevr.get('rel'),
                'epoch': nevr.get('epoch'),
                'arch': pkg.findtext(YUM+'arch'),
                'channel_id': int(self.channel['id'])
            }
            if param_dict['arch'] not in self.arches:
                continue
            ret = self._process_package(param_dict, advisory_name)
            if not ret:
                if 'epoch' not in param_dict:
                    param_dict['epoch'] = ''
                else:
                    param_dict['epoch'] = '%s:' % param_dict['epoch']
                if "%(name)s-%(epoch)s%(version)s-%(release)s.%(arch)s" % param_dict not in self.available_packages:
                    continue
                # This package could not be found in the database
                # but should be available in this repo
                # so we skip the broken patch.
                errmsg = ("The package "
                          "%(name)s-%(epoch)s%(version)s-%(release)s.%(arch)s "
                          "which is referenced by patch %(patch)s was not found "
                          "in the database. This patch has been skipped." % dict(
                              patch=advisory_name,
                              **param_dict))
                log(0, errmsg)
                self.error_messages.append(errmsg)
                return []

            # add new packages to the errata
            found = False
            for oldpkg in erratum_packages:
                if oldpkg['package_id'] == ret['package_id']:
                    found = True
            if not found:
                erratum_packages.append(ret)
        return erratum_packages

    def import_products(self, repo):
        products = repo.get_products()
        for product in products:
            query = rhnSQL.prepare("""
                select spf.id
                  from suseProductFile spf
                  join rhnpackageevr pe on pe.id = spf.evr_id
                  join rhnpackagearch pa on pa.id = spf.package_arch_id
                 where spf.name = :name
                   and spf.evr_id = LOOKUP_EVR(:epoch, :version, :release)
                   and spf.package_arch_id = LOOKUP_PACKAGE_ARCH(:arch)
                   and spf.vendor = :vendor
                   and spf.summary = :summary
                   and spf.description = :description
            """)
            query.execute(**product)
            row = query.fetchone_dict()
            if not row or not row.has_key('id'):
                get_id_q = rhnSQL.prepare("""SELECT sequence_nextval('suse_prod_file_id_seq') as id FROM dual""")
                get_id_q.execute()
                row = get_id_q.fetchone_dict() or {}
                if not row or not row.has_key('id'):
                    print "no id for sequence suse_prod_file_id_seq"
                    continue

                h = rhnSQL.prepare("""
                    insert into suseProductFile
                        (id, name, evr_id, package_arch_id, vendor, summary, description)
                    VALUES (:id, :name, LOOKUP_EVR(:epoch, :version, :release),
                            LOOKUP_PACKAGE_ARCH(:arch), :vendor, :summary, :description)
                """)
                h.execute(id=row['id'], **product)

            params = {
                'product_cap'   : "product(%s)" % product['name'],
                'cap_version'   : product['version'] + "-" + product['release'],
                'channel_id'    : int(self.channel['id'])
            }
            if self.org_id:
                org_statement = "and p.org_id = :channel_org"
                params['channel_org'] = self.org_id
            else:
                org_statement = "and p.org_id is NULL"

            query = rhnSQL.prepare("""
                select p.id
                  from rhnPackage p
                  join rhnPackageProvides pp on pp.package_id = p.id
                  join rhnPackageCapability pc on pc.id = pp.capability_id
                  join rhnChannelPackage cp on cp.package_id = p.id
                 where pc.name = :product_cap
                   and pc.version = :cap_version
                   and cp.channel_id = :channel_id
                   %s
            """ % org_statement)

            query.execute(**params)
            packrow = query.fetchone_dict()
            if not packrow or not packrow.has_key('id'):
                # package not in DB
                continue

            h = rhnSQL.prepare("""select 1 from susePackageProductFile where package_id = :paid and prodfile_id = :prid""")
            h.execute(paid=packrow['id'], prid=row['id'])
            ex = h.fetchone_dict() or None
            if not ex:
                h = rhnSQL.prepare("""insert into susePackageProductFile (package_id, prodfile_id)
                    VALUES (:package_id, :product_id)
                """)
                h.execute(package_id=packrow['id'], product_id=row['id'])
                self.regen = True

    def import_susedata(self, repo):
        kwcache = {}
        susedata = repo.get_susedata()
        for package in susedata:
            query = rhnSQL.prepare("""
                SELECT p.id
                  FROM rhnPackage p
                  JOIN rhnPackagename pn ON p.name_id = pn.id
                  JOIN rhnChecksumView c ON p.checksum_id = c.id
                  JOIN rhnChannelPackage cp ON p.id = cp.package_id
                 WHERE pn.name = :name
                   AND p.evr_id = LOOKUP_EVR(:epoch, :version, :release)
                   AND p.package_arch_id = LOOKUP_PACKAGE_ARCH(:arch)
                   AND cp.channel_id = :channel_id
                   AND c.checksum = :pkgid
                """)
            query.execute(name=package['name'], epoch=package['epoch'],
                          version=package['version'], release=package['release'],
                          arch=package['arch'], pkgid=package['pkgid'],
                          channel_id=int(self.channel['id']))
            row = query.fetchone_dict() or None
            if not row or not row.has_key('id'):
                # package not found in DB
                continue
            pkgid = int(row['id'])
            log(4, "import_susedata pkgid: %s channelId: %s" % (pkgid, int(self.channel['id'])))

            h = rhnSQL.prepare("""
                SELECT smk.id, smk.label
                  FROM suseMdData smd
                  JOIN suseMdKeyword smk ON smk.id = smd.keyword_id
                 WHERE smd.package_id = :package_id
                   AND smd.channel_id = :channel_id
            """)
            h.execute(package_id=pkgid, channel_id=int(self.channel['id']))
            ret = h.fetchall_dict() or {}
            pkgkws = {}
            for row in ret:
                log(4, "DB keyword: %s kid: %s" % (row['label'], row['id']))
                pkgkws[row['label']] = False
                kwcache[row['label']] = row['id']

            for keyword in package['keywords']:
                log(4, "Metadata keyword: %s" % keyword)
                if keyword not in kwcache:
                    kw = rhnSQL.prepare("""select LOOKUP_MD_KEYWORD(:label) id from dual""")
                    kw.execute(label=keyword)
                    kwid = kw.fetchone_dict()['id']
                    kwcache[keyword] = kwid

                if keyword in pkgkws:
                    pkgkws[keyword] = True
                else:
                    log(4, "Insert new keywordId: %s pkgId: %s channelId: %s" % (kwcache[keyword], pkgid, int(self.channel['id'])))
                    kadd = rhnSQL.prepare("""INSERT INTO suseMdData (package_id, channel_id, keyword_id)
                                              VALUES(:package_id, :channel_id, :keyword_id)""")
                    kadd.execute(package_id=pkgid, channel_id=int(self.channel['id']), keyword_id=kwcache[keyword])
                    self.regen = True

            if package.has_key('eula'):
                eula_id = suseEula.find_or_create_eula(package['eula'])
                rhnPackage.add_eula_to_package(
                  package_id=pkgid,
                  eula_id=eula_id
                )

            # delete all removed keywords
            for label in pkgkws:
                if not pkgkws[label]:
                    log(4, "Delete obsolete keywordId: %s pkgId: %s channelId: %s" % (kwcache[label], pkgid, int(self.channel['id'])))
                    kdel = rhnSQL.prepare("""DELETE FROM suseMdData WHERE package_id = :package_id
                                             AND channel_id = :channel_id AND keyword_id = :keyword_id""")
                    kdel.execute(package_id=pkgid, channel_id=int(self.channel['id']), keyword_id=kwcache[label])
                    self.regen = True

    def _patch_naming(self, notice):
        """Return the name of the patch according to our rules

        :notice: a notice/patch object (this could be a dictionary
        (new-style) or an ElementTree element (old code10 style))

        """
        try:
            version = int(notice.find(YUM+'version').get('ver'))
        except AttributeError:
            # normal yum updates (dicts)
            patch_name = notice['update_id']
        else:
            # code10 patches
            if version >= 1000:
                # old suse style patch naming
                patch_name = notice.get('patchid')
            else:
                # new suse style patch naming
                patch_name = notice.find(YUM+'name').text

        # remove the channel-specific prefix
        # this way we can merge patches from different channels like
        # SDK, HAE and SLES
        update_tag = self.channel['update_tag']
        if update_tag and patch_name.startswith(update_tag):
            patch_name = patch_name[len(update_tag)+1:] # +1 for the hyphen
        elif update_tag and update_tag in patch_name:
            # SLE12 has SUSE-<update-tag>-...
            patch_name = patch_name.replace('SUSE-' + update_tag , 'SUSE', 1)

        return patch_name

    def _process_package(self, param_dict, advisory_name):
        """Search for a package in the the database

        Search for the package specified by 'param_dict' to see if it is
        already present in the database. If it is, return a
        IncompletePackage objects, otherwise return None.

        :param_dict: dict that represent packages (nerva + channel_id)
        :advisory_name: the name of the current erratum

        """
        pkgepoch = param_dict['epoch']
        del param_dict['epoch']

        if not pkgepoch or pkgepoch == '0':
            epochStatement = "(pevr.epoch is NULL or pevr.epoch = '0')"
        else:
            epochStatement = "pevr.epoch = :epoch"
            param_dict['epoch'] = pkgepoch
        if self.org_id:
            param_dict['org_id'] = self.org_id
            orgidStatement = " = :org_id"
        else:
            orgidStatement = " is NULL"

        h = rhnSQL.prepare("""
            select p.id, c.checksum, c.checksum_type, pevr.epoch
              from rhnPackage p
              join rhnPackagename pn on p.name_id = pn.id
              join rhnpackageevr pevr on p.evr_id = pevr.id
              join rhnpackagearch pa on p.package_arch_id = pa.id
              join rhnArchType at on pa.arch_type_id = at.id
              join rhnChecksumView c on p.checksum_id = c.id
              join rhnChannelPackage cp on p.id = cp.package_id
             where pn.name = :name
               and p.org_id %s
               and pevr.version = :version
               and pevr.release = :release
               and pa.label = :arch
               and %s
               and at.label = 'rpm'
               and cp.channel_id = :channel_id
            """ % (orgidStatement, epochStatement))
        h.execute(**param_dict)
        cs = h.fetchone_dict()

        if not cs:
            return None

        package = importLib.IncompletePackage()
        for k in param_dict:
            if k not in ['epoch', 'channel_label', 'channel_id']:
                package[k] = param_dict[k]
        package['epoch'] = cs['epoch']
        package['org_id'] = self.org_id

        package['checksums'] = {cs['checksum_type'] : cs['checksum']}
        package['checksum_type'] = cs['checksum_type']
        package['checksum'] = cs['checksum']

        package['package_id'] = cs['id']
        return package

    def sendErrorMail(self, body):
        to = CFG.TRACEBACK_MAIL
        fr = to
        if isinstance(to, type([])):
            fr = to[0].strip()
            to = ', '.join([s.strip() for s in to])

        headers = {
            "Subject" : "SUSE Manager repository sync failed (%s)" % hostname,
            "From"    : "%s <%s>" % (hostname, fr),
            "To"      : to,
        }
        extra = "Syncing Channel '%s' failed:\n\n" % self.channel_label
        rhnMail.send(headers, extra + body)

    def updateChannelChecksumType(self, repo_checksum_type):
        """
        check, if the checksum_type of the channel matches the one of the repo
        if not, change the type of the channel
        """
        if self.channel['org_id']:
            # custom channels are user managed.
            # Do not autochange this
            return

        h = rhnSQL.prepare("""SELECT ct.label
                                FROM rhnChannel c
                                JOIN rhnChecksumType ct ON c.checksum_type_id = ct.id
                               WHERE c.id = :cid""")
        h.execute(cid=self.channel['id'])
        d = h.fetchone_dict() or None
        if d and d['label'] == repo_checksum_type:
            # checksum_type is the same, no need to change anything
            return
        h = rhnSQL.prepare("""SELECT id FROM rhnChecksumType WHERE label = :clabel""")
        h.execute(clabel=repo_checksum_type)
        d = h.fetchone_dict() or None
        if not (d and d['id']):
            # unknown or invalid checksum_type
            # better not change the channel
            return
        # update the checksum_type
        h = rhnSQL.prepare("""UPDATE rhnChannel
                                 SET checksum_type_id = :ctid
                               WHERE id = :cid""")
        h.execute(ctid=d['id'], cid=self.channel['id'])

    @staticmethod
    def get_compatible_arches(channel_id):
        """Return a list of compatible package arch labels for this channel"""
        h = rhnSQL.prepare("""select pa.label
                              from rhnChannelPackageArchCompat cpac,
                              rhnChannel c,
                              rhnpackagearch pa
                              where c.id = :channel_id
                              and c.channel_arch_id = cpac.channel_arch_id
                              and cpac.package_arch_id = pa.id""")
        h.execute(channel_id=channel_id)
        # We do not mirror source packages. If they are listed in patches
        # we need to know, that it is safe to skip them
        arches = [k['label'] for k in  h.fetchall_dict() if k['label'] not in ['src', 'nosrc']]
        return arches

    @staticmethod
    def _update_keywords(notice):
        """Return a list of Keyword objects for the notice"""
        keywords = []
        if notice['reboot_suggested']:
            kw = importLib.Keyword()
            kw.populate({'keyword':'reboot_suggested'})
            keywords.append(kw)
        if notice['restart_suggested']:
            kw = importLib.Keyword()
            kw.populate({'keyword':'restart_suggested'})
            keywords.append(kw)
        return keywords

    @staticmethod
    def _update_bugs(notice):
        """Return a list of Bug objects from the notice's references"""
        bugs = {}
        if notice['references'] is None:
            return []
        for bz in notice['references']:
            if bz['type'] == 'bugzilla':
                # Fix: in case of non-integer id try to parse it from href
                if not bz['id'].isdigit():
                    log(2, "Bugzilla ID is wrong: {0}. Trying to parse ID from from URL".format(bz["id"]))
                    bz_id_match = re.search("/show_bug.cgi\?id=(\d+)", bz["href"])
                    if bz_id_match:
                        bz["id"] = bz_id_match.group(1)
                        log(2, "Bugzilla ID found: {0}".format(bz["id"]))
                    else:
                        log2(0, 0, "Unable to found Bugzilla ID for {0}. Omitting".format(bz["id"]), stream=sys.stderr)
                        continue
                if bz['id'] not in bugs:
                    bug = importLib.Bug()
                    bug.populate({'bug_id': bz['id'],
                                  'summary': bz['title'] or ("Bug %s" % bz['id']),
                                  'href': bz['href']})
                    bugs[bz['id']] = bug
        return bugs.values()

    @staticmethod
    def _update_cve(notice):
        """Return a list of unique ids from notice references of type 'cve'"""
        cves = []
        if notice['description'] is not None:
            # sometimes CVE numbers appear in the description, but not in
            # the reference list
            cves = RepoSync.find_cves(notice['description'])
        if notice['references'] is not None:
            cves.extend([cve['id'][:20] for cve in notice['references'] if cve['type'] == 'cve'])
        # remove duplicates
        cves = list(set(cves))

        return cves

    @staticmethod
    def _is_old_suse_style(notice):
        if((notice['from'] and "suse" in notice['from'].lower() and
            int(notice['version']) >= 1000) or
            (notice['update_id'][:4] in ('res5', 'res6') and int(notice['version']) > 6 ) or
            (notice['update_id'][:4] == 'res4')):
            # old style suse updateinfo starts with version >= 1000 or
            # have the res update_tag
            return True
        return False

    @staticmethod
    def find_bugs(text):
        """Find and return a list of Bug objects from the bug ids in the `text`
    
        Matches:
         - [#123123], (#123123)

        N.B. We assume that all the bugs are Novell Bugzilla bugs.

        """
        bug_numbers = set(re.findall('[\[\(]#(\d{6})[\]\)]', text))
        bugs = []
        for bug_number in bug_numbers:
            bug = importLib.Bug()
            bug.populate(
                {'bug_id': bug_number,
                 'summary': 'bug number %s' % bug_number,
                 'href':
                     'https://bugzilla.novell.com/show_bug.cgi?id=%s' % bug_number})
            bugs.append(bug)
        return bugs

    @staticmethod
    def find_cves(text):
        """Find and return a list of CVE ids

        Matches:
         - CVE-YEAR-NUMBER

         Beginning 2014, the NUMBER has no maximal length anymore.
         We limit the length at 20 chars, because of the DB column size
        """
        cves = list()
        cves.extend([cve[:20] for cve in set(re.findall('CVE-\d{4}-\d+', text))])
        return cves


    @staticmethod
    def _delete_invalid_errata(errata_id):
        """
        Remove the errata from all channels
        This should only be alled in case of a disaster
        """
        # first get a list of all channels where this errata exists
        h = rhnSQL.prepare("""
            SELECT channel_id
              FROM rhnChannelErrata
             WHERE errata_id = :errata_id
        """)
        h.execute(errata_id=errata_id)
        channels = map(lambda x: x['channel_id'], h.fetchall_dict() or [])

        # delete channel from errata
        h = rhnSQL.prepare("""
            DELETE FROM rhnChannelErrata
             WHERE errata_id = :errata_id
        """)
        h.execute(errata_id=errata_id)

        # delete all packages from errata
        h = rhnSQL.prepare("""
            DELETE FROM rhnErrataPackage ep
             WHERE ep.errata_id = :errata_id
        """)
        h.execute(errata_id=errata_id)

        # delete files from errata
        h = rhnSQL.prepare("""
            DELETE FROM rhnErrataFile
             WHERE errata_id = :errata_id
        """)
        h.execute(errata_id=errata_id)

        # delete erratatmp
        h = rhnSQL.prepare("""
            DELETE FROM rhnErrataTmp
             WHERE id = :errata_id
        """)
        h.execute(errata_id=errata_id)

        # delete errata
        # removes also references from rhnErrataCloned
        # and rhnServerNeededCache
        h = rhnSQL.prepare("""
            DELETE FROM rhnErrata
             WHERE id = :errata_id
        """)
        h.execute(errata_id=errata_id)
        rhnSQL.commit()
        update_needed_cache = rhnSQL.Procedure("rhn_channel.update_needed_cache")

        for cid in channels:
            update_needed_cache(cid)
        rhnSQL.commit()<|MERGE_RESOLUTION|>--- conflicted
+++ resolved
@@ -26,7 +26,6 @@
 from dateutil.parser import parse as parse_date
 from xml.dom import minidom
 import gzip
-<<<<<<< HEAD
 from dateutil.tz import tzutc
 import gettext
 import errno
@@ -40,17 +39,6 @@
 from spacewalk.server import rhnPackage, rhnSQL, rhnChannel, suseEula
 from spacewalk.common import fileutils, rhnLog, rhnCache, rhnMail, suseLib
 from spacewalk.common.rhnTB import fetchTraceback
-=======
-import ConfigParser
-import gettext
-import errno
-
-from rhn.connections import idn_puny_to_unicode
-
-from spacewalk.server import rhnPackage, rhnSQL, rhnChannel
-from spacewalk.common.usix import raise_with_tb
-from spacewalk.common import fileutils, rhnLog, rhnCache, rhnMail
->>>>>>> 7e1632d6
 from spacewalk.common.rhnLib import isSUSE
 from spacewalk.common.checksum import getFileChecksum
 from spacewalk.common.rhnConfig import CFG, initCFG
@@ -65,25 +53,19 @@
 from spacewalk.satellite_tools.satCerts import verify_certificate_dates
 
 from syncLib import log, log2, log2disk, dumpEMAIL_LOG, log2background
-<<<<<<< HEAD
 
 translation = gettext.translation('spacewalk-backend-server', fallback=True)
 _ = translation.ugettext
 hostname = socket.gethostname()
 if '.' not in hostname:
     hostname = socket.getfqdn()
-=======
->>>>>>> 7e1632d6
-
-translation = gettext.translation('spacewalk-backend-server', fallback=True)
-_ = translation.ugettext
+
 
 default_log_location = '/var/log/rhn/'
 relative_comps_dir = 'rhn/comps'
 checksum_cache_filename = 'reposync/checksum_cache'
 default_import_batch_size = 10
 
-<<<<<<< HEAD
 # namespace prefixes for parsing SUSE patches XML files
 YUM = "{http://linux.duke.edu/metadata/common}"
 RPM = "{http://linux.duke.edu/metadata/rpm}"
@@ -104,8 +86,6 @@
 class ChannelTimeoutException(ChannelException):
     """Channel timeout error e.g. a remote repository is not responding"""
     pass
-=======
->>>>>>> 7e1632d6
 
 def send_mail(sync_type="Repo"):
     """ Send email summary """
@@ -412,7 +392,6 @@
 
         if not url:
             # TODO:need to look at user security across orgs
-<<<<<<< HEAD
             h = rhnSQL.prepare(
                 """
                 select s.id, s.source_url, s.metadata_signed, s.label as repo_label, cst.label as repo_type_label
@@ -422,21 +401,11 @@
                 where s.id = cs.source_id
                   and cst.id = s.type_id
                   and cs.channel_id = :channel_id""")
-=======
-            h = rhnSQL.prepare("""select s.id, s.source_url, s.label as repo_label, cst.label as repo_type_label
-                                  from rhnContentSource s,
-                                       rhnChannelContentSource cs,
-                                       rhnContentSourceType cst
-                                 where s.id = cs.source_id
-                                   and cst.id = s.type_id
-                                   and cs.channel_id = :channel_id""")
->>>>>>> 7e1632d6
             h.execute(channel_id=int(self.channel['id']))
             sources = h.fetchall_dict()
             self.urls = []
             if excluded_urls is None:
                 excluded_urls = []
-<<<<<<< HEAD
             if sources:
                 self.urls = self._format_sources(sources, excluded_urls, repo_type)
             else:
@@ -449,49 +418,25 @@
                     # RES base vendor channels do not have a URL. This is not an error
                     sys.exit(0)
                 sys.exit(1)
-=======
-            if source_data:
-                for row in source_data:
-                    if row['source_url'] not in excluded_urls:
-                        # Override repo type DB value using parameter
-                        if repo_type:
-                            repo_type_label = repo_type
-                        else:
-                            repo_type_label = row['repo_type_label']
-                        self.urls.append((row['id'], row['source_url'], repo_type_label, row['repo_label']))
->>>>>>> 7e1632d6
         else:
             if repo_type:
                 repo_type_label = repo_type
             else:
                 repo_type_label = 'yum'
-<<<<<<< HEAD
             self.urls = [{'id': None, 'source_url': url, 'metadata_signed' : 'N', 'repo_label': None, 'repo_type': repo_type_label}]
-=======
-            self.urls = [(None, u, repo_type_label, None) for u in url]
->>>>>>> 7e1632d6
 
         if not self.urls:
             log2(0, 0, "Channel %s has no URL associated" % channel_label, stream=sys.stderr)
 
-<<<<<<< HEAD
         self.repo_plugin = None
-=======
->>>>>>> 7e1632d6
         self.strict = strict
         self.all_packages = set()
         self.check_ssl_dates = check_ssl_dates
         # Init cache for computed checksums to not compute it on each reposync run again
-<<<<<<< HEAD
         #self.checksum_cache = rhnCache.get(checksum_cache_filename)
         #if self.checksum_cache is None:
         #    self.checksum_cache = {}
         self.arches = self.get_compatible_arches(int(self.channel['id']))
-=======
-        self.checksum_cache = rhnCache.get(checksum_cache_filename)
-        if self.checksum_cache is None:
-            self.checksum_cache = {}
->>>>>>> 7e1632d6
         self.import_batch_size = default_import_batch_size
 
     def set_import_batch_size(self, batch_size):
@@ -511,20 +456,14 @@
         failed_packages = 0
         sync_error = 0
         start_time = datetime.now()
-<<<<<<< HEAD
         for data in self.urls:
             data['source_url'] = self.set_repo_credentials(data)
             insecure = False
             if data['metadata_signed'] == 'N':
                 insecure = True
-=======
-        for (repo_id, url, repo_type, repo_label) in self.urls:
-            log(0, "Repo URL: %s" % url)
->>>>>>> 7e1632d6
             plugin = None
             repo_type = data['repo_type']
 
-<<<<<<< HEAD
             for url in data['source_url']:
                 # If the repository uses a uln:// URL, switch to the ULN plugin, overriding the command-line
                 if url.startswith("uln://"):
@@ -551,33 +490,6 @@
 
                     if data['id'] is not None:
                         keys = rhnSQL.fetchall_dict("""
-=======
-            # If the repository uses a uln:// URL, switch to the ULN plugin, overriding the command-line
-            if url.startswith("uln://"):
-                repo_type = "uln"
-
-            repo_plugin = self.load_plugin(repo_type)
-
-            # pylint: disable=W0703
-            try:
-                if repo_label:
-                    repo_name = repo_label
-                else:
-                    # use modified relative_url as name of repo plugin, because
-                    # it used as name of cache directory as well
-                    relative_url = '_'.join(url.split('://')[1].split('/')[1:])
-                    repo_name = relative_url.replace("?", "_").replace("&", "_").replace("=", "_")
-
-                plugin = repo_plugin(url, repo_name,
-                                     org=str(self.org_id or ''),
-                                     channel_label=self.channel_label)
-
-                if update_repodata:
-                    plugin.clear_cache()
-
-                if repo_id is not None:
-                    keys = rhnSQL.fetchall_dict("""
->>>>>>> 7e1632d6
                         select k1.description as ca_cert_name, k1.key as ca_cert, k1.org_id as ca_cert_org,
                                k2.description as client_cert_name, k2.key as client_cert, k2.org_id as client_cert_org,
                                k3.description as client_key_name, k3.key as client_key, k3.org_id as client_key_org
@@ -587,7 +499,6 @@
                              rhncryptokey k2 on csssl.ssl_client_cert_id = k2.id left outer join
                              rhncryptokey k3 on csssl.ssl_client_key_id = k3.id
                         where cs.id = :repo_id
-<<<<<<< HEAD
                         """, repo_id=int(data['id']))
                         if keys:
                             ssl_set = get_single_ssl_set(keys, check_dates=self.check_ssl_dates)
@@ -656,43 +567,6 @@
                     log(0, "%s" % traceback.format_exc())
                     self.sendErrorMail(fetchTraceback())
                     sync_error = -1
-=======
-                        """, repo_id=int(repo_id))
-                    if keys:
-                        ssl_set = get_single_ssl_set(keys, check_dates=self.check_ssl_dates)
-                        if ssl_set:
-                            (ca_cert_file, client_cert_file, client_key_file) = write_ssl_set_cache(
-                                (ssl_set['ca_cert_name'], ssl_set['ca_cert'], ssl_set['ca_cert_org']),
-                                (ssl_set['client_cert_name'], ssl_set['client_cert'], ssl_set['client_cert_org']),
-                                (ssl_set['client_key_name'], ssl_set['client_key'], ssl_set['client_key_org']))
-                            plugin.set_ssl_options(ca_cert_file, client_cert_file, client_key_file)
-                        else:
-                            raise ValueError("No valid SSL certificates were found for repository.")
-
-                if not self.no_packages:
-                    ret = self.import_packages(plugin, repo_id, url)
-                    failed_packages += ret
-                    self.import_groups(plugin, url)
-
-                if not self.no_errata:
-                    self.import_updates(plugin, url)
-
-                # only for repos obtained from the DB
-                if self.sync_kickstart and repo_label:
-                    try:
-                        self.import_kickstart(plugin, repo_label)
-                    except:
-                        rhnSQL.rollback()
-                        raise
-            except rhnSQL.SQLError:
-                raise
-            except Exception:
-                e = sys.exc_info()[1]
-                log2(0, 0, "ERROR: %s" % e, stream=sys.stderr)
-                log2disk(0, "ERROR: %s" % e)
-                # pylint: disable=W0104
-                sync_error = -1
->>>>>>> 7e1632d6
 
         # In strict mode unlink all packages from channel which are not synced from current repositories
         if self.strict and sync_error == 0:
@@ -712,10 +586,7 @@
                     self.disassociate_package(package['checksum_type'], package['checksum'])
                     self.regen = True
 
-<<<<<<< HEAD
-
-=======
->>>>>>> 7e1632d6
+
         # Update cache with package checksums
         #rhnCache.set(checksum_cache_filename, self.checksum_cache)
         if self.regen:
@@ -841,7 +712,6 @@
             if not self.force_all_errata and notice['update_id'] in channel_advisory_names:
                 continue
 
-<<<<<<< HEAD
             patch_name = self._patch_naming(notice)
             existing_errata = self.get_errata(patch_name)
             if existing_errata and not self._is_old_suse_style(notice):
@@ -875,15 +745,6 @@
             e['errata_from']   = notice['from']
             e['advisory'] = e['advisory_name'] = patch_name
             e['advisory_rel']  = notice['version']
-=======
-            advisory = notice['update_id'] + '-' + notice['version']
-            existing_errata = self.get_errata(notice['update_id'])
-            e = importLib.Erratum()
-            e['errata_from'] = notice['from']
-            e['advisory'] = advisory
-            e['advisory_name'] = notice['update_id']
-            e['advisory_rel'] = notice['version']
->>>>>>> 7e1632d6
             e['advisory_type'] = typemap.get(notice['type'], 'Product Enhancement Advisory')
             e['product']       = notice['release'] or 'Unknown'
             e['description']   = notice['description'] or 'not set'
@@ -904,78 +765,6 @@
             if existing_errata:
                 e['channels'].extend(existing_errata['channels'])
                 e['packages'] = existing_errata['packages']
-<<<<<<< HEAD
-=======
-            e['channels'].append({'label': self.channel_label})
-
-            for pkg in notice['pkglist'][0]['packages']:
-                param_dict = {
-                    'name': pkg['name'],
-                    'version': pkg['version'],
-                    'release': pkg['release'],
-                    'arch': pkg['arch'],
-                    'channel_id': int(self.channel['id']),
-                }
-                if pkg['epoch'] == '0':
-                    epochStatement = "(pevr.epoch is NULL or pevr.epoch = '0')"
-                elif pkg['epoch'] is None or pkg['epoch'] == '':
-                    epochStatement = "pevr.epoch is NULL"
-                else:
-                    epochStatement = "pevr.epoch = :epoch"
-                    param_dict['epoch'] = pkg['epoch']
-                if self.org_id:
-                    param_dict['org_id'] = self.org_id
-                    orgStatement = "= :org_id"
-                else:
-                    orgStatement = "is NULL"
-
-                h = rhnSQL.prepare("""
-                    select p.id, pevr.epoch, c.checksum, c.checksum_type
-                      from rhnPackage p
-                      join rhnPackagename pn on p.name_id = pn.id
-                      join rhnpackageevr pevr on p.evr_id = pevr.id
-                      join rhnpackagearch pa on p.package_arch_id = pa.id
-                      join rhnArchType at on pa.arch_type_id = at.id
-                      join rhnChecksumView c on p.checksum_id = c.id
-                      join rhnChannelPackage cp on p.id = cp.package_id
-                     where pn.name = :name
-                       and p.org_id %s
-                       and pevr.version = :version
-                       and pevr.release = :release
-                       and pa.label = :arch
-                       and %s
-                       and at.label = 'rpm'
-                       and cp.channel_id = :channel_id
-                """ % (orgStatement, epochStatement))
-                h.execute(**param_dict)
-                cs = h.fetchone_dict() or None
-
-                if not cs:
-                    if 'epoch' in param_dict:
-                        epoch = param_dict['epoch'] + ":"
-                    else:
-                        epoch = ""
-                    log(2, "No checksum found for %s-%s%s-%s.%s."
-                           " Skipping Package" % (param_dict['name'],
-                                                  epoch,
-                                                  param_dict['version'],
-                                                  param_dict['release'],
-                                                  param_dict['arch']))
-                    continue
-
-                newpkgs = []
-                for oldpkg in e['packages']:
-                    if oldpkg['package_id'] != cs['id']:
-                        newpkgs.append(oldpkg)
-
-                package = importLib.IncompletePackage().populate(pkg)
-                package['epoch'] = cs['epoch']
-                package['org_id'] = self.org_id
-
-                package['checksums'] = {cs['checksum_type']: cs['checksum']}
-                package['checksum_type'] = cs['checksum_type']
-                package['checksum'] = cs['checksum']
->>>>>>> 7e1632d6
 
             e['packages'] = self._updates_process_packages(
                 notice['pkglist'][0]['packages'], e['advisory_name'], e['packages'])
@@ -985,7 +774,6 @@
                 # FIXME: print only with higher debug option
                 log(2, "Advisory %s has empty package list." % e['advisory_name'])
 
-<<<<<<< HEAD
             e['keywords'] = self._update_keywords(notice)
             e['bugs'] = self._update_bugs(notice)
             e['cve'] = self._update_cve(notice)
@@ -995,52 +783,6 @@
                 # 'severity' not available in older yum versions
                 # set default to Low to get a correct currency rating
                 e['security_impact'] = "Low"
-=======
-            e['keywords'] = []
-            if notice['reboot_suggested']:
-                kw = importLib.Keyword()
-                kw.populate({'keyword': 'reboot_suggested'})
-                e['keywords'].append(kw)
-            if notice['restart_suggested']:
-                kw = importLib.Keyword()
-                kw.populate({'keyword': 'restart_suggested'})
-                e['keywords'].append(kw)
-            e['bugs'] = []
-            e['cve'] = []
-            if notice['references']:
-                bzs = [r for r in notice['references'] if r['type'] == 'bugzilla']
-                if len(bzs):
-                    tmp = {}
-                    for bz in bzs:
-                        try:
-                            bz_id = int(bz['id'])
-                        # This can happen in some incorrectly generated updateinfo, let's be smart
-                        except ValueError:
-                            log(2, "Bugzilla assigned to advisory %s has invalid id: %s, trying to get it from URL..."
-                                % (e['advisory_name'], bz['id']))
-                            bz_id = int(re.search(r"\d+$", bz['href']).group(0))
-                        if bz_id not in tmp:
-                            bug = importLib.Bug()
-                            bug.populate({'bug_id': bz_id, 'summary': bz['title'], 'href': bz['href']})
-                            e['bugs'].append(bug)
-                            tmp[bz_id] = None
-                cves = [r for r in notice['references'] if r['type'] == 'cve']
-                if len(cves):
-                    tmp = {}
-                    for cve in cves:
-                        if cve['id'] not in tmp:
-                            e['cve'].append(cve['id'])
-                            tmp[cve['id']] = None
-                others = [r for r in notice['references'] if not r['type'] == 'bugzilla' and not r['type'] == 'cve']
-                if len(others):
-                    tmp = len(others)
-                    refers_to = ""
-                    for other in others:
-                        if refers_to:
-                            refers_to += "\n"
-                        refers_to += other['href']
-                    e['refers_to'] = refers_to
->>>>>>> 7e1632d6
             e['locally_modified'] = None
             batch.append(e)
             if self.deep_verify:
@@ -1209,10 +951,6 @@
 
                 if rel_package_path:
                     # Save uploaded package to cache with repository checksum type
-<<<<<<< HEAD
-=======
-                    self.checksum_cache[rel_package_path] = {pack.checksum_type: pack.checksum}
->>>>>>> 7e1632d6
 
                     # First write the package to the filesystem to final location
                     # pylint: disable=W0703
@@ -1295,11 +1033,7 @@
             finally:
                 if is_non_local_repo and stage_path and os.path.exists(stage_path):
                     os.remove(stage_path)
-<<<<<<< HEAD
             pack.clear_header()
-=======
-
->>>>>>> 7e1632d6
         if affected_channels:
             errataCache.schedule_errata_cache_update(affected_channels)
         log2background(0, "Importing packages finished.")
@@ -1399,13 +1133,8 @@
                                       where c.checksum = :checksum
                                         and c.checksum_type = :checksum_type
                                     )
-<<<<<<< HEAD
         """)
         h.execute(channel_id=int(self.channel['id']),
-=======
-                """)
-        h.execute(channel_id=self.channel['id'],
->>>>>>> 7e1632d6
                   checksum_type=checksum_type, checksum=checksum)
 
     def load_channel(self):
@@ -1445,7 +1174,6 @@
         return notice
 
     def get_errata(self, update_id):
-<<<<<<< HEAD
         """ Return an Errata dict
 
         search in the database for the given advisory and
@@ -1464,16 +1192,6 @@
         """)
         h.execute(name=update_id, org_id=self.org_id)
         ret = h.fetchone_dict()
-=======
-        h = rhnSQL.prepare("""select
-            e.id, e.advisory, e.advisory_name, e.advisory_rel
-            from rhnerrata e
-            where e.advisory_name = :name
-              and (e.org_id = :org_id or (e.org_id is null and :org_id is null))
-        """)
-        h.execute(name=update_id, org_id=self.org_id)
-        ret = h.fetchone_dict() or None
->>>>>>> 7e1632d6
         if not ret:
             return None
 
