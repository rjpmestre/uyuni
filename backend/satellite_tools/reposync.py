--- conflicted
+++ resolved
@@ -151,12 +151,8 @@
 class RepoSync(object):
 
     def __init__(self, channel_label, repo_type, url=None, fail=False,
-<<<<<<< HEAD
-                 quiet=False, noninteractive=False, filters=[],
-                 deep_verify=False, no_errata=False, sync_kickstart = False):
-=======
-                 quiet=False, filters=None, no_errata=False, sync_kickstart=False, latest=False):
->>>>>>> 219911a2
+                 quiet=False, noninteractive=False, filters=None,
+                 deep_verify=False, no_errata=False, sync_kickstart = False, latest=False):
         self.regen = False
         self.fail = fail
         self.quiet = quiet
@@ -165,12 +161,9 @@
         self.deep_verify = deep_verify
         self.no_errata = no_errata
         self.sync_kickstart = sync_kickstart
-<<<<<<< HEAD
         self.error_messages = []
         self.available_packages = {}
-=======
         self.latest = latest
->>>>>>> 219911a2
 
         initCFG('server.susemanager')
         rhnSQL.initDB()
