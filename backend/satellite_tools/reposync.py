--- conflicted
+++ resolved
@@ -22,15 +22,11 @@
 import traceback
 import base64
 from datetime import datetime
-<<<<<<< HEAD
 from HTMLParser import HTMLParser
 from dateutil.parser import parse as parse_date
-from dateutil.tz import tzutc
-=======
 from xml.dom import minidom
 import gzip
-import ConfigParser
->>>>>>> 133acf6f
+from dateutil.tz import tzutc
 
 from yum import Errors
 from yum.i18n import to_unicode
@@ -1227,8 +1223,6 @@
         else:
             log(0, "No new kickstart files to download.")
 
-<<<<<<< HEAD
-        # set permissions recursively
         rhnSQL.commit()
 
 
@@ -2008,6 +2002,4 @@
 
         for cid in channels:
             update_needed_cache(cid)
-=======
->>>>>>> 133acf6f
         rhnSQL.commit()