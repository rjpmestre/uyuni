#
# Copyright (c) 2008--2016 Red Hat, Inc.
# Copyright (c) 2010--2011 SUSE Linux Products GmbH
#
# This software is licensed to you under the GNU General Public License,
# version 2 (GPLv2). There is NO WARRANTY for this software, express or
# implied, including the implied warranties of MERCHANTABILITY or FITNESS
# FOR A PARTICULAR PURPOSE. You should have received a copy of GPLv2
# along with this software; if not, see
# http://www.gnu.org/licenses/old-licenses/gpl-2.0.txt.
#
# Red Hat trademarks are not licensed under GPLv2. No permission is
# granted to use or replicate Red Hat trademarks that are incorporated
# in this software or its documentation.
#
import os
import re
import shutil
import socket
import sys
import time
import traceback
import base64
from datetime import datetime
from HTMLParser import HTMLParser
from dateutil.parser import parse as parse_date
from dateutil.tz import tzutc

<<<<<<< HEAD
from yum import Errors
from yum.i18n import to_unicode

from spacewalk.server import rhnPackage, rhnSQL, rhnChannel, suseEula
from spacewalk.common import fileutils, rhnLog, rhnMail, suseLib
from spacewalk.common.rhnTB import fetchTraceback
=======
from spacewalk.server import rhnPackage, rhnSQL, rhnChannel
from spacewalk.common import fileutils, rhnLog, rhnCache
>>>>>>> f9683716
from spacewalk.common.rhnLib import isSUSE
from spacewalk.common.checksum import getFileChecksum
from spacewalk.common.rhnConfig import CFG, initCFG
from spacewalk.server.importlib.importLib import IncompletePackage, Erratum, Bug, Keyword
from spacewalk.server.importlib.packageImport import ChannelPackageSubscription
from spacewalk.server.importlib.backendOracle import SQLBackend
from spacewalk.server.importlib.errataImport import ErrataImport
from spacewalk.server import taskomatic
from spacewalk.satellite_tools.repo_plugins import ThreadedDownloader, ProgressBarLogger, TextLogger
from spacewalk.satellite_tools.satCerts import verify_certificate_dates

from syncLib import log, log2, log2disk

hostname = socket.gethostname()
if '.' not in hostname:
    hostname = socket.getfqdn()


default_log_location = '/var/log/rhn/'
relative_comps_dir = 'rhn/comps'
checksum_cache_filename = 'reposync/checksum_cache'

# namespace prefixes for parsing SUSE patches XML files
YUM = "{http://linux.duke.edu/metadata/common}"
RPM = "{http://linux.duke.edu/metadata/rpm}"
SUSE = "{http://novell.com/package/metadata/suse/common}"
PATCH = "{http://novell.com/package/metadata/suse/patch}"

class ChannelException(Exception):
    """Channel Error"""
    def __init__(self, value=None):
        Exception.__init__(self)
        self.value = value
    def __str__(self):
        return "%s" %(self.value,)

    def __unicode__(self):
        return '%s' % to_unicode(self.value)

class ChannelTimeoutException(ChannelException):
    """Channel timeout error e.g. a remote repository is not responding"""
    pass

class KSDirParser:
    file_blacklist = ["release-notes/"]

    def __init__(self, dir_html, additional_blacklist=None):
        self.dir_content = []

        if additional_blacklist is None:
            additional_blacklist = []
        elif not isinstance(additional_blacklist, type([])):
            additional_blacklist = [additional_blacklist]

        for s in (m.group(1) for m in re.finditer(r'(?i)<a href="(.+?)"', dir_html)):
            if not (re.match(r'/', s) or re.search(r'\?', s) or re.search(r'\.\.', s) or re.match(r'[a-zA-Z]+:', s)):
                if re.search(r'/$', s):
                    file_type = 'DIR'
                else:
                    file_type = 'FILE'

                if s not in (self.file_blacklist + additional_blacklist):
                    self.dir_content.append({'name': s, 'type': file_type})

    def get_content(self):
        return self.dir_content

class TreeInfoError(Exception):
    pass


class TreeInfoParser(object):
    def __init__(self, filename):
        self.parser = ConfigParser.RawConfigParser()
        # do not lowercase
        self.parser.optionxform = str
        fp = open(filename)
        try:
            try:
                self.parser.readfp(fp)
            except ConfigParser.ParsingError:
                raise TreeInfoError("Could not parse treeinfo file!")
        finally:
            if fp is not None:
                fp.close()

    def get_images(self):
        files = []
        for section_name in self.parser.sections():
            if section_name.startswith('images-') or section_name == 'stage2':
                for item in self.parser.items(section_name):
                    files.append(item[1])
        return files

    def get_family(self):
        for section_name in self.parser.sections():
            if section_name == 'general':
                for item in self.parser.items(section_name):
                    if item[0] == 'family':
                        return item[1]

    def get_major_version(self):
        for section_name in self.parser.sections():
            if section_name == 'general':
                for item in self.parser.items(section_name):
                    if item[0] == 'version':
                        return item[1].split('.')[0]

    def get_package_dir(self):
        for section_name in self.parser.sections():
            if section_name == 'general':
                for item in self.parser.items(section_name):
                    if item[0] == 'packagedir':
                        return item[1]



def set_filter_opt(option, opt_str, value, parser):
    # pylint: disable=W0613
    if opt_str in ['--include', '-i']:
        f_type = '+'
    else:
        f_type = '-'
    parser.values.filters.append((f_type, re.split(r'[,\s]+', value)))


def getChannelRepo():

    initCFG('server.satellite')
    rhnSQL.initDB()
    items = {}
    sql = """
           select s.source_url, c.label
             from rhnChannel c
        left join rhnChannelContentSource cs on cs.channel_id=c.id
        left join rhnContentSource s on s.id = cs.source_id
            where s.source_url is not null
               or c.org_id is null
           """
    h = rhnSQL.prepare(sql)
    h.execute()
    while 1:
        row = h.fetchone_dict()
        if not row:
            break
        if not row['label'] in items:
            items[row['label']] = []
        if row['source_url']:
            items[row['label']] += [row['source_url']]

    return items


def getParentsChilds(b_only_custom=False):

    initCFG('server.satellite')
    rhnSQL.initDB()

    sql = """
        select c1.label, c2.label parent_channel, c1.id
        from rhnChannel c1 left outer join rhnChannel c2 on c1.parent_channel = c2.id
        order by c2.label desc, c1.label asc
    """
    h = rhnSQL.prepare(sql)
    h.execute()
    d_parents = {}
    while 1:
        row = h.fetchone_dict()
        if not row:
            break
        if not b_only_custom or rhnChannel.isCustomChannel(row['id']):
            parent_channel = row['parent_channel']
            if not parent_channel:
                d_parents[row['label']] = []
            else:
                # If the parent is not a custom channel treat the child like
                # it's a parent for our purposes
                if parent_channel not in d_parents:
                    d_parents[row['label']] = []
                else:
                    d_parents[parent_channel].append(row['label'])

    return d_parents


def getCustomChannels():

    # with SUSE we sync also Vendor channels with reposync
    # change parameter to False to get not only Custom Channels
    d_parents = getParentsChilds(False)
    l_custom_ch = []

    for ch in d_parents:
        l_custom_ch += [ch] + d_parents[ch]

    return l_custom_ch


def get_single_ssl_set(keys, check_dates=False):
    """Picks one of available SSL sets for given repository."""
    if check_dates:
        for ssl_set in keys:
            if verify_certificate_dates(str(ssl_set['ca_cert'])) and \
                (not ssl_set['client_cert'] or
                 verify_certificate_dates(str(ssl_set['client_cert']))):
                return ssl_set
    # Get first
    else:
        return keys[0]
    return None


class RepoSync(object):

    def __init__(self, channel_label, repo_type, url=None, fail=False,
                 filters=None, no_errata=False, sync_kickstart=False, latest=False,
                 metadata_only=False, strict=0, excluded_urls=None, no_packages=False,
<<<<<<< HEAD
                 log_dir="reposync", log_level=None, force_kickstart=False, check_ssl_dates=False,
                 noninteractive=False, deep_verify=False):
=======
                 log_dir="reposync", log_level=None, force_kickstart=False, force_all_errata=False,
                 check_ssl_dates=False):
>>>>>>> f9683716
        self.regen = False
        self.fail = fail
        self.filters = filters or []
        self.no_packages = no_packages
        self.no_errata = no_errata
        self.sync_kickstart = sync_kickstart
        self.force_all_errata = force_all_errata
        self.force_kickstart = force_kickstart
        self.latest = latest
        self.metadata_only = metadata_only
        self.ks_tree_type = 'externally-managed'
        self.interactive = not noninteractive
        self.deep_verify = deep_verify
        self.error_messages = []
        self.available_packages = {}
        self.ks_install_type = None

        initCFG('server.susemanager')
        rhnSQL.initDB()

        # setup logging
        log_filename = channel_label + '.log'
        log_path = default_log_location + log_dir + '/' + log_filename
        if log_level is None:
            log_level = 0
        CFG.set('DEBUG', log_level)
        rhnLog.initLOG(log_path, log_level)
        # os.fchown isn't in 2.4 :/
        if isSUSE():
            os.system("chgrp www " + log_path)
        else:
            os.system("chgrp apache " + log_path)

        log2disk(0, "Command: %s" % str(sys.argv))
        log2disk(0, "Sync of channel started.")

        self.channel_label = channel_label
        self.channel = self.load_channel()
        if not self.channel:
            log(0, "Channel %s does not exist." % channel_label)
            sys.exit(1)

        if self.channel['org_id']:
            self.channel['org_id'] = int(self.channel['org_id'])
        else:
            self.channel['org_id'] = None

        if not url:
            # TODO:need to look at user security across orgs
            h = rhnSQL.prepare(
                """
                select s.id, s.source_url, s.metadata_signed, s.label
                from rhnContentSource s,
                     rhnChannelContentSource cs
                where s.id = cs.source_id
                  and cs.channel_id = :channel_id""")
            h.execute(channel_id=int(self.channel['id']))
            sources = h.fetchall_dict()
            self.urls = []
            if excluded_urls is None:
                excluded_urls = []
            if sources:
                self.urls = self._format_sources(sources, excluded_urls)
            else:
                # generate empty metadata and quit
                taskomatic.add_to_repodata_queue_for_channel_package_subscription(
                    [channel_label], [], "server.app.yumreposync")
                rhnSQL.commit()
                log2(0, 0, "Channel has no URL associated", stream=sys.stderr)
                if not self.channel['org_id']:
                    # RES base vendor channels do not have a URL. This is not an error
                    sys.exit(0)
                sys.exit(1)
        else:
            self.urls = [{'id': None, 'source_url': url, 'metadata_signed' : 'N', 'label': None}]

        if not self.urls:
            log2(0, 0, "Channel %s has no URL associated" % channel_label, stream=sys.stderr)

        self.repo_plugin = self.load_plugin(repo_type)
        self.strict = strict
        self.all_packages = []
        self.check_ssl_dates = check_ssl_dates
<<<<<<< HEAD
        self.arches = self.get_compatible_arches(int(self.channel['id']))
=======
        # Init cache for computed checksums to not compute it on each reposync run again
        self.checksum_cache = rhnCache.get(checksum_cache_filename)
        if self.checksum_cache is None:
            self.checksum_cache = {}
>>>>>>> f9683716

    def set_urls_prefix(self, prefix):
        """If there are relative urls in DB, set their real location in runtime"""
        for index, url in enumerate(self.urls):
            # Make list, add prefix, make tuple and save
            url = list(url)
            url[1] = "%s%s" % (prefix, url[1])
            url = tuple(url)
            self.urls[index] = url

    def sync(self, update_repodata=True):
        """Trigger a reposync"""
        failed_packages = 0
        sync_error = 0
        if not self.urls:
            sync_error = -1
        start_time = datetime.now()
        for data in self.urls:
            data['source_url'] = self.set_repo_credentials(data)
            insecure = False
            if data['metadata_signed'] == 'N':
                insecure = True
            plugin = None

            for url in data['source_url']:
                # If the repository uses a uln:// URL, switch to the ULN plugin, overriding the command-line
                if url.startswith("uln://"):
                    self.repo_plugin = self.load_plugin("uln")

                # pylint: disable=W0703
                try:
                    if data['label']:
                        repo_name = data['label']
                    else:
                        # use modified relative_url as name of repo plugin, because
                        # it used as name of cache directory as well
                        relative_url = '_'.join(url.split('://')[1].split('/')[1:])
                        repo_name = relative_url.replace("?", "_").replace("&", "_").replace("=", "_")

                    plugin = self.repo_plugin(url, repo_name, insecure, self.interactive,
                                              org=str(self.channel['org_id'] or ''),
                                              channel_label=self.channel_label)

                    if update_repodata:
                        plugin.clear_cache()

                    if data['id'] is not None:
                        keys = rhnSQL.fetchone_dict("""
                        select k1.key as ca_cert, k2.key as client_cert, k3.key as client_key
                        from rhncontentsource cs inner join
                             rhncontentsourcessl csssl on cs.id = csssl.content_source_id inner join
                             rhncryptokey k1 on csssl.ssl_ca_cert_id = k1.id left outer join
                             rhncryptokey k2 on csssl.ssl_client_cert_id = k2.id left outer join
                             rhncryptokey k3 on csssl.ssl_client_key_id = k3.id
                        where cs.id = :repo_id
<<<<<<< HEAD
                        """, repo_id=int(data['id']))
                        if keys:
                            ssl_set = get_single_ssl_set(keys, check_dates=self.check_ssl_dates)
                            if ssl_set:
                                plugin.set_ssl_options(ssl_set['ca_cert'], ssl_set['client_cert'], ssl_set['client_key'])
                            else:
                                raise ValueError("No valid SSL certificates were found for repository.")

                    # update the checksum type of channels with org_id NULL
                    self.updateChannelChecksumType(plugin.get_md_checksum_type())

                    if not self.no_packages:
                        ret = self.import_packages(plugin, data['id'], url)
                        failed_packages += ret
                        self.import_groups(plugin, url)

                    if not self.no_errata:
                        self.import_updates(plugin, url)

                    # only for repos obtained from the DB
                    if self.sync_kickstart and data['label']:
                        try:
                            self.import_kickstart(plugin, url, data['label'])
                        except:
                            rhnSQL.rollback()
                            raise
                    self.import_products(plugin)
                    self.import_susedata(plugin)

                except ChannelTimeoutException, e:
                    log(0, e)
                    self.sendErrorMail(str(e))
                    sync_error = -1
                except ChannelException, e:
                    log(0, "ChannelException: %s" % e)
                    self.sendErrorMail("ChannelException: %s" % str(e))
                    sync_error = -1
                except Errors.YumGPGCheckError, e:
                    log(0, "YumGPGCheckError: %s" % e)
                    self.sendErrorMail("YumGPGCheckError: %s" % e)
                    sync_error = -1
                except Errors.RepoError, e:
                    log(0, "RepoError: %s" % e)
                    self.sendErrorMail("RepoError: %s" % e)
                    sync_error = -1
                except Errors.RepoMDError, e:
                    if "primary not available" in str(e):
                        taskomatic.add_to_repodata_queue_for_channel_package_subscription(
                            [self.channel_label], [], "server.app.yumreposync")
                        rhnSQL.commit()
                        log(0, "Repository has no packages. (%s)" % e)
                        sync_error = -1
                    else:
                        log(0, "RepoMDError: %s" % e)
                        self.sendErrorMail("RepoMDError: %s" % e)
                        sync_error = -1
                except:
                    log(0, "Unexpected error: %s" % sys.exc_info()[0])
                    log(0, "%s" % traceback.format_exc())
                    self.sendErrorMail(fetchTraceback())
                    sync_error = -1

                if plugin is not None:
                    plugin.clear_ssl_cache()
=======
                        """, repo_id=int(repo_id))
                    if keys:
                        ssl_set = get_single_ssl_set(keys, check_dates=self.check_ssl_dates)
                        if ssl_set:
                            plugin.set_ssl_options(ssl_set['ca_cert'], ssl_set['client_cert'], ssl_set['client_key'])
                        else:
                            raise ValueError("No valid SSL certificates were found for repository.")

                if not self.no_packages:
                    ret = self.import_packages(plugin, repo_id, url)
                    failed_packages += ret
                    self.import_groups(plugin, url)

                if not self.no_errata:
                    self.import_updates(plugin, url)

                # only for repos obtained from the DB
                if self.sync_kickstart and repo_label:
                    try:
                        self.import_kickstart(plugin, repo_label)
                    except:
                        rhnSQL.rollback()
                        raise
            except Exception:
                e = sys.exc_info()[1]
                log2(0, 0, "ERROR: %s" % e, stream=sys.stderr)
                log2disk(0, "ERROR: %s" % e)
                # pylint: disable=W0104
                sync_error = -1
            if plugin is not None:
                plugin.clear_ssl_cache()
        # Update cache with package checksums
        rhnCache.set(checksum_cache_filename, self.checksum_cache)
>>>>>>> f9683716
        if self.regen:
            taskomatic.add_to_repodata_queue_for_channel_package_subscription(
                [self.channel_label], [], "server.app.yumreposync")
            taskomatic.add_to_erratacache_queue(self.channel_label)
        self.update_date()
        rhnSQL.commit()

        # update permissions
        fileutils.createPath(os.path.join(CFG.MOUNT_POINT, 'rhn'))  # if the directory exists update ownership only
        for root, dirs, files in os.walk(os.path.join(CFG.MOUNT_POINT, 'rhn')):
            for d in dirs:
                fileutils.setPermsPath(os.path.join(root, d), group='www')
            for f in files:
                fileutils.setPermsPath(os.path.join(root, f), group='www')
        elapsed_time = datetime.now() - start_time
        if self.error_messages:
            self.sendErrorMail("Repo Sync Errors: %s" % '\n'.join(self.error_messages))
            sync_error = -1
        if sync_error == 0 and failed_packages == 0:
            log(0, "Sync completed.")
        # if there is no global problems, but some packages weren't synced
        if sync_error == 0 and failed_packages > 0:
            sync_error = failed_packages
        return elapsed_time, sync_error

    def set_ks_tree_type(self, tree_type='externally-managed'):
        self.ks_tree_type = tree_type

    def set_ks_install_type(self, install_type='generic_rpm'):
        self.ks_install_type = install_type

    def update_date(self):
        """ Updates the last sync time"""
        h = rhnSQL.prepare("""update rhnChannel set LAST_SYNCED = current_timestamp
                             where label = :channel""")
        h.execute(channel=self.channel['label'])

    def load_plugin(self, repo_type):
        """Try to import the repository plugin required to sync the repository

        :repo_type: type of the repository; only 'yum' is currently supported

        """
        name = repo_type + "_src"
        mod = __import__('spacewalk.satellite_tools.repo_plugins', globals(), locals(), [name])
        try:
            submod = getattr(mod, name)
        except AttributeError:
            log2(0, 0, "Repository type %s is not supported. "
                       "Could not import "
                       "spacewalk.satellite_tools.repo_plugins.%s."
                       % (repo_type, name), stream=sys.stderr)
            sys.exit(1)
        return getattr(submod, "ContentSource")

    def import_updates(self, plug, url):
        (notices_type, notices) = plug.get_updates()
        saveurl = suseLib.URL(url)
        if saveurl.password:
            saveurl.password = "*******"
        log(0, "Repo %s has %s patches." % (saveurl.getURL(),
                                                    len(notices)))
        if notices:
            if notices_type == 'updateinfo':
                self.upload_updates(notices)
            elif notices_type == 'patches':
                self.upload_patches(notices)

    def import_groups(self, plug, url):
        groupsfile = plug.get_groups()
        if groupsfile:
            basename = os.path.basename(groupsfile)
            log(0, "Repo %s has comps file %s." % (url, basename))
            relativedir = os.path.join(relative_comps_dir, self.channel_label)
            absdir = os.path.join(CFG.MOUNT_POINT, relativedir)
            if not os.path.exists(absdir):
                os.makedirs(absdir)
            relativepath = os.path.join(relativedir, basename)
            abspath = os.path.join(absdir, basename)
            for suffix in ['.gz', '.bz', '.xz']:
                if basename.endswith(suffix):
                    abspath = abspath.rstrip(suffix)
                    relativepath = relativepath.rstrip(suffix)
            src = fileutils.decompress_open(groupsfile)
            dst = open(abspath, "w")
            shutil.copyfileobj(src, dst)
            dst.close()
            src.close()
            # update or insert
            hu = rhnSQL.prepare("""update rhnChannelComps
                                      set relative_filename = :relpath,
                                          modified = current_timestamp
                                    where channel_id = :cid""")
            hu.execute(cid=self.channel['id'], relpath=relativepath)

            hi = rhnSQL.prepare("""insert into rhnChannelComps
                                  (id, channel_id, relative_filename)
                                  (select sequence_nextval('rhn_channelcomps_id_seq'),
                                          :cid,
                                          :relpath
                                     from dual91cf1508a829dbbc07b23753d3e7e8d46a275ae4
                                    where not exists (select 1 from rhnChannelComps
                                                       where channel_id = :cid))""")
            hi.execute(cid=self.channel['id'], relpath=relativepath)

    def upload_updates(self, notices):
        batch = []
        typemap = {
            'security': 'Security Advisory',
            'recommended': 'Bug Fix Advisory',
            'bugfix': 'Bug Fix Advisory',
            'optional': 'Product Enhancement Advisory',
            'feature': 'Product Enhancement Advisory',
            'enhancement': 'Product Enhancement Advisory'
        }
<<<<<<< HEAD
        backend = SQLBackend()
        for notice in notices:
            notice = self.fix_notice(notice)
            patch_name = self._patch_naming(notice)
            existing_errata = self.get_errata(patch_name)
            if existing_errata and not self._is_old_suse_style(notice):
                if int(existing_errata['advisory_rel']) < int(notice['version']):
                    # A disaster happens
                    #
                    # re-releasing an errata with a higher release number
                    # only happens in case of a disaster.
                    # This should force mirrored repos to remove the old
                    # errata and take care that the new one is the only
                    # available.
                    # This mean a hard overwrite
                    self._delete_invalid_errata(existing_errata['id'])
                elif int(existing_errata['advisory_rel']) > int(notice['version']):
                    # the existing errata has a higher release than the now
                    # parsed one. We need to skip the current errata
                    continue
                # else: release match, so we update the errata

            if notice['updated']:
                updated_date = self._to_db_date(notice['updated'])
            else:
                updated_date = self._to_db_date(notice['issued'])
            if (existing_errata and
                not self.errata_needs_update(existing_errata, notice['version'], updated_date)):
                continue
            log(0, "Add Patch %s" % patch_name)
=======
        channel_advisory_names = self.list_errata()
        for notice in notices:
            notice = self.fix_notice(notice)

            if not self.force_all_errata and notice['update_id'] in channel_advisory_names:
                continue

            advisory = notice['update_id'] + '-' + notice['version']
            existing_errata = self.get_errata(notice['update_id'])
>>>>>>> f9683716
            e = Erratum()
            e['errata_from']   = notice['from']
            e['advisory'] = e['advisory_name'] = patch_name
            e['advisory_rel']  = notice['version']
            e['advisory_type'] = typemap.get(notice['type'], 'Product Enhancement Advisory')
            e['product']       = notice['release'] or 'Unknown'
            e['description']   = notice['description'] or 'not set'
            e['synopsis']      = notice['title'] or notice['update_id']
            if (notice['type'] == 'security' and notice['severity'] and
                not e['synopsis'].startswith(notice['severity'] + ': ')):
                e['synopsis'] = notice['severity'] + ': ' + e['synopsis']
            e['topic']         = ' '
            e['solution']      = ' '
            e['issue_date']    = self._to_db_date(notice['issued'])
            e['update_date']   = updated_date
            e['org_id']        = self.channel['org_id']
            e['notes']         = ''
            e['refers_to']     = ''
            e['channels']      = [{'label':self.channel_label}]
            e['packages']      = []
            e['files']         = []
            if existing_errata:
                e['channels'].extend(existing_errata['channels'])
                e['packages'] = existing_errata['packages']

            e['packages'] = self._updates_process_packages(
                notice['pkglist'][0]['packages'], e['advisory_name'], e['packages'])
            # One or more package references could not be found in the Database.
            # To not provide incomplete patches we skip this update
            if not e['packages']:
                # FIXME: print only with higher debug option
                log(2, "Advisory %s has empty package list." % e['advisory_name'])

            e['keywords'] = self._update_keywords(notice)
            e['bugs'] = self._update_bugs(notice)
            e['cve'] = self._update_cve(notice)
            if notice['severity']:
                e['security_impact'] = notice['severity']
            else:
                # 'severity' not available in older yum versions
                # set default to Low to get a correct currency rating
                e['security_impact'] = "Low"
            e['locally_modified'] = None
            batch.append(e)
<<<<<<< HEAD
            if self.deep_verify:
                # import step by step
                importer = ErrataImport(batch, backend)
                importer.run()
                batch = []

        if len(batch) > 0:
            importer = ErrataImport(batch, backend)
            importer.run()
        self.regen = True
=======

        if batch:
            log(0, "Syncing %s new errata to channel." % len(batch))
            backend = SQLBackend()
            importer = ErrataImport(batch, backend)
            importer.run()
            self.regen = True
        elif notices:
            log(0, "No new errata to sync.")
>>>>>>> f9683716

    def import_packages(self, plug, source_id, url):
        failed_packages = 0
        if (not self.filters) and source_id:
            h = rhnSQL.prepare("""
                    select flag, filter
                      from rhnContentSourceFilter
                     where source_id = :source_id
                     order by sort_order """)
            h.execute(source_id=source_id)
            filter_data = h.fetchall_dict() or []
            filters = [(row['flag'], re.split(r'[,\s]+', row['filter']))
                       for row in filter_data]
        else:
            filters = self.filters

        skipped = 0
        saveurl = suseLib.URL(url)
        if saveurl.password:
            saveurl.password = "*******"

        packages = plug.list_packages(filters, self.latest)
        self.all_packages.extend(packages)
        to_process = []
        num_passed = len(packages)
        log(0, "Repo URL: %s" % saveurl.getURL())
        log(0, "Packages in repo:             %5d" % plug.num_packages)
        if plug.num_excluded:
            log(0, "Packages passed filter rules: %5d" % num_passed)
        channel_id = int(self.channel['id'])

        for pack in packages:
            if pack.arch in ['src', 'nosrc']:
                # skip source packages
                skipped += 1
                continue
            if pack.arch not in self.arches:
                # skip packages with incompatible architecture
                skipped += 1
                continue
            epoch = ''
            if pack.epoch and pack.epoch != '0':
                epoch = "%s:" % pack.epoch
            ident = "%s-%s%s-%s.%s" % (pack.name, epoch, pack.version, pack.release, pack.arch)
            self.available_packages[ident] = 1

            db_pack = rhnPackage.get_info_for_package(
                [pack.name, pack.version, pack.release, pack.epoch, pack.arch],
                channel_id, self.channel['org_id'])

            to_download = True
            to_link = True
            # Package exists in DB
            if db_pack:
                # Path in filesystem is defined
                if db_pack['path']:
                    pack.path = os.path.join(CFG.MOUNT_POINT, db_pack['path'])
                else:
                    pack.path = ""

<<<<<<< HEAD
                # if the package exists, but under a different org_id we have to download it again
                if self.metadata_only or self.match_package_checksum(pack, db_pack):
=======
                if self.metadata_only or self.match_package_checksum(db_pack['path'], pack.path,
                                                                     pack.checksum_type, pack.checksum):
>>>>>>> f9683716
                    # package is already on disk or not required
                    to_download = False
                    if db_pack['channel_id'] == channel_id:
                        # package is already in the channel
                        to_link = False

                    # just pass data from DB, they will be used if there is no RPM available
                    pack.set_checksum(db_pack['checksum_type'], db_pack['checksum'])
                    pack.epoch = db_pack['epoch']

                elif db_pack['channel_id'] == channel_id:
                    # different package with SAME NVREA
                    self.disassociate_package(db_pack)
            else:
                # fix epoch
                if pack.epoch == '0':
                    pack.epoch = ''

            if to_download or to_link:
                to_process.append((pack, to_download, to_link))

        num_to_process = len(to_process)
        if num_to_process == 0:
            log(0, "No new packages to sync.")
            if plug.num_packages == 0:
                self.regen = True
            # If we are just appending, we can exit
            if not self.strict:
                return failed_packages
        else:
            log(0, "Packages already synced:      %5d" % (num_passed - num_to_process))
            log(0, "Packages to sync:             %5d" % num_to_process)

        is_non_local_repo = (url.find("file:/") < 0)

        downloader = ThreadedDownloader()
        to_download_count = 0
        for what in to_process:
            pack, to_download, to_link = what
            if to_download:
                target_file = os.path.join(plug.repo.pkgdir, os.path.basename(pack.unique_id.relativepath))
                pack.path = target_file
                params = {}
                if self.metadata_only:
                    bytes_range = (0, pack.unique_id.hdrend)
                    checksum_type = None
                    checksum = None
                else:
                    bytes_range = None
                    checksum_type = pack.checksum_type
                    checksum = pack.checksum
                plug.set_download_parameters(params, pack.unique_id.relativepath, target_file,
                                             checksum_type=checksum_type, checksum_value=checksum,
                                             bytes_range=bytes_range)
                downloader.add(params)
                to_download_count += 1
        if num_to_process != 0:
            log(0, "New packages to download:     %5d" % to_download_count)
        logger = TextLogger(None, to_download_count)
        downloader.set_log_obj(logger)
        downloader.run()

        log2disk(0, "Importing packages started.")
        progress_bar = ProgressBarLogger("Importing packages:    ", to_download_count)
        for (index, what) in enumerate(to_process):
            pack, to_download, to_link = what
            if not to_download:
                continue
            localpath = pack.path
            # pylint: disable=W0703
            try:
                if os.path.exists(localpath):
                    pack.load_checksum_from_header()
                    rel_package_path = pack.upload_package(self.channel, metadata_only=self.metadata_only)
                    # Save uploaded package to cache with repository checksum type
                    if rel_package_path:
                        self.checksum_cache[rel_package_path] = {pack.checksum_type: pack.checksum}

                    # we do not want to keep a whole 'a_pkg' object for every package in memory,
                    # because we need only checksum. see BZ 1397417
                    pack.checksum = pack.a_pkg.checksum
                    pack.checksum_type = pack.a_pkg.checksum_type
                    pack.epoch = pack.a_pkg.header['epoch']
                    pack.a_pkg = None
                else:
                    raise Exception
                progress_bar.log(True, None)
            except KeyboardInterrupt:
                raise
            except Exception:
                failed_packages += 1
                e = sys.exc_info()[1]
                log2(0, 0, e, stream=sys.stderr)
                if self.fail:
                    raise
                to_process[index] = (pack, False, False)
                self.all_packages.remove(pack)
                progress_bar.log(False, None)
            finally:
                if is_non_local_repo and localpath and os.path.exists(localpath):
                    os.remove(localpath)
            pack.clear_header()
        log2disk(0, "Importing packages finished.")

        if self.strict:
            # Need to make sure all packages from all repositories are associated with channel
            import_batch = [self.associate_package(pack)
                            for pack in self.all_packages]
        else:
            # Only packages from current repository are appended to channel
            import_batch = [self.associate_package(pack)
                            for (pack, to_download, to_link) in to_process
                            if to_link]
<<<<<<< HEAD
        backend = SQLBackend()
        caller = "server.app.yumreposync"
        importer = ChannelPackageSubscription(import_batch,
                                              backend, caller=caller, repogen=False,
                                              strict=self.strict)
        importer.run()
        backend.commit()
        self._normalize_orphan_vendor_packages()
        return failed_packages

    def _normalize_orphan_vendor_packages(self):
        # Sometimes reposync disassociates vendor packages (org_id = 0) from
        # channels.
        # These orphans are then hard to work with in spacewalk (nobody has
        # permissions to view/delete them). We workaround this issue by
        # assigning such packages to the default organization, so that they can
        # be deleted using the existing orphan-deleting procedure.
        h = rhnSQL.prepare("""
            UPDATE rhnPackage
            SET org_id = 1
            WHERE id IN (SELECT p.id
                         FROM rhnPackage p LEFT JOIN rhnChannelPackage cp
                         ON p.id = cp.package_id
                         WHERE p.org_id IS NULL and cp.channel_id IS NULL)
        """)
        affected_row_count = h.execute()
        if (affected_row_count > 0):
            log(
                0,
                "Transferred {} orphaned vendor packages to the default organization"
                .format(affected_row_count)
            )

    def match_package_checksum(self, md_pack, db_pack):
        """compare package checksum"""

        abspath = md_pack.path
        if (self.deep_verify or
            md_pack.checksum_type != db_pack['checksum_type'] or
            md_pack.checksum != db_pack['checksum']):

            if (os.path.exists(abspath) and
                getFileChecksum(md_pack.checksum_type, filename=abspath) == md_pack.checksum):

                return True
            else:
                return False
        return True
=======
        # Do not re-link if nothing was marked to link
        if any([to_link for (pack, to_download, to_link) in to_process]):
            log(0, "Linking packages to channel.")
            backend = SQLBackend()
            caller = "server.app.yumreposync"
            importer = ChannelPackageSubscription(import_batch,
                                                  backend, caller=caller, repogen=False,
                                                  strict=self.strict)
            importer.run()
            backend.commit()
            self.regen = True
        return failed_packages

    def match_package_checksum(self, relpath, abspath, checksum_type, checksum):
        if os.path.exists(abspath):
            if relpath not in self.checksum_cache:
                self.checksum_cache[relpath] = {}
            cached_checksums = self.checksum_cache[relpath]
            if checksum_type not in cached_checksums:
                checksum_disk = getFileChecksum(checksum_type, filename=abspath)
                cached_checksums[checksum_type] = checksum_disk
            else:
                checksum_disk = cached_checksums[checksum_type]
            if checksum_disk == checksum:
                return 1
        elif relpath in self.checksum_cache:
            # Remove path from cache if not exists
            del self.checksum_cache[relpath]
        return 0
>>>>>>> f9683716

    def associate_package(self, pack):
        package = {}
        package['name'] = pack.name
        package['version'] = pack.version
        package['release'] = pack.release
        package['arch'] = pack.arch
        if pack.a_pkg:
            package['checksum'] = pack.a_pkg.checksum
            package['checksum_type'] = pack.a_pkg.checksum_type
            # use epoch from file header because createrepo puts epoch="0" to
            # primary.xml even for packages with epoch=''
            package['epoch'] = pack.a_pkg.header['epoch']
        else:
            # RPM not available but package metadata are in DB, reuse these values
            package['checksum'] = pack.checksum
            package['checksum_type'] = pack.checksum_type
            package['epoch'] = pack.epoch
        package['channels'] = [{'label': self.channel_label,
                                'id': self.channel['id']}]
        package['org_id'] = self.channel['org_id']

        return IncompletePackage().populate(package)

    def disassociate_package(self, pack):
        h = rhnSQL.prepare("""
            delete from rhnChannelPackage cp
             where cp.channel_id = :channel_id
               and cp.package_id in (select p.id
                                       from rhnPackage p
                                       join rhnChecksumView c
                                         on p.checksum_id = c.id
                                      where c.checksum = :checksum
                                        and c.checksum_type = :checksum_type
                                    )
        """)
        h.execute(channel_id=int(self.channel['id']),
                  checksum_type=pack['checksum_type'], checksum=pack['checksum'])

    def load_channel(self):
        return rhnChannel.channel_info(self.channel_label)

    @staticmethod
    def _to_db_date(date):
        if not date:
            ret = datetime.utcnow()
        elif date.isdigit():
            ret = datetime.fromtimestamp(float(date))
        else:
            ret = parse_date(date)
            try:
                ret = ret.astimezone(tzutc())
            except ValueError, e:
                log(2, e)
        return ret.isoformat(' ')[:19]  # return 1st 19 letters of date, therefore preventing ORA-01830 caused by fractions of seconds

    @staticmethod
    def fix_notice(notice):
        if "." in notice['version']:
            new_version = 0
            for n in notice['version'].split('.'):
                new_version = (new_version + int(n)) * 100
            try:
                notice['version'] = new_version / 100
            except TypeError: # yum in RHEL5 does not have __setitem__
                notice._md['version'] = new_version / 100
        if RepoSync._is_old_suse_style(notice):
            # old suse style; we need to append the version to id
            # to get a seperate patch for every issue
            try:
                notice['update_id'] = notice['update_id'] + '-' + notice['version']
            except TypeError: # yum in RHEL5 does not have __setitem__
                notice._md['update_id'] = notice['update_id'] + '-' + notice['version']
        return notice

    @staticmethod
    def get_errata(update_id):
        """ Return an Errata dict

        search in the database for the given advisory and
        return a dict with important values.
        If the advisory was not found it returns None

        :update_id - the advisory (name)
        """
        h = rhnSQL.prepare("""
            select e.id, e.advisory,
                   e.advisory_name, e.advisory_rel,
                   TO_CHAR(e.update_date, 'YYYY-MM-DD HH24:MI:SS') as update_date
              from rhnerrata e
             where e.advisory = :name
        """)
        h.execute(name=update_id)
        ret = h.fetchone_dict()
        if not ret:
            return None

        h = rhnSQL.prepare("""
            select distinct c.label
              from rhnchannelerrata ce
              join rhnchannel c on c.id = ce.channel_id
             where ce.errata_id = :eid
        """)
        h.execute(eid=ret['id'])
        ret['channels'] = h.fetchall_dict() or []
        ret['packages'] = []

        h = rhnSQL.prepare("""
            select p.id as package_id,
                   pn.name,
                   pevr.epoch,
                   pevr.version,
                   pevr.release,
                   pa.label as arch,
                   p.org_id,
                   cv.checksum,
                   cv.checksum_type
              from rhnerratapackage ep
              join rhnpackage p on p.id = ep.package_id
              join rhnpackagename pn on pn.id = p.name_id
              join rhnpackageevr pevr on pevr.id = p.evr_id
              join rhnpackagearch pa on pa.id = p.package_arch_id
              join rhnchecksumview cv on cv.id = p.checksum_id
             where ep.errata_id = :eid
        """)
        h.execute(eid=ret['id'])
        packages = h.fetchall_dict() or []
        for pkg in packages:
            ipackage = IncompletePackage().populate(pkg)
            ipackage['epoch'] = pkg.get('epoch', '')

            ipackage['checksums'] = {ipackage['checksum_type']: ipackage['checksum']}
            ret['packages'].append(ipackage)

        return ret

    def list_errata(self):
        """List advisory names present in channel"""
        h = rhnSQL.prepare("""select e.advisory_name
            from rhnChannelErrata ce
            inner join rhnErrata e on e.id = ce.errata_id
            where ce.channel_id = :cid
        """)
        h.execute(cid=self.channel['id'])
        advisories = [row['advisory_name'] for row in h.fetchall_dict()]
        return advisories

    def import_kickstart(self, plug, repo_label):
        ks_path = 'rhn/kickstart/'
        ks_tree_label = re.sub(r'[^-_0-9A-Za-z@.]', '', repo_label.replace(' ', '_'))
        if len(ks_tree_label) < 4:
            ks_tree_label += "_repo"

        # construct ks_path and check we already have this KS tree synced
        id_request = """
                select id
                from rhnKickstartableTree
                where channel_id = :channel_id and label = :label
                """

        if 'org_id' in self.channel and self.channel['org_id']:
            ks_path += str(self.channel['org_id']) + '/' + ks_tree_label
            # Trees synced from external repositories are expected to have full path it database
            db_path = os.path.join(CFG.MOUNT_POINT, ks_path)
            row = rhnSQL.fetchone_dict(id_request + " and org_id = :org_id", channel_id=self.channel['id'],
                                       label=ks_tree_label, org_id=self.channel['org_id'])
        else:
            ks_path += ks_tree_label
            db_path = ks_path
            row = rhnSQL.fetchone_dict(id_request + " and org_id is NULL", channel_id=self.channel['id'],
                                       label=ks_tree_label)

        treeinfo_path = ['treeinfo', '.treeinfo']
        treeinfo_parser = None
        for path in treeinfo_path:
            log(1, "Trying " + path)
            treeinfo = plug.get_file(path, os.path.join(plug.repo.basecachedir, plug.name))
            if treeinfo:
                try:
                    treeinfo_parser = TreeInfoParser(treeinfo)
                    break
                except TreeInfoError:
                    pass

        if not treeinfo_parser:
            log(0, "Kickstartable tree not detected (no valid treeinfo file)")
            return

        if self.ks_install_type is None:
            family = treeinfo_parser.get_family()
            if family == 'Fedora':
                self.ks_install_type = 'fedora18'
            elif family == 'CentOS':
                self.ks_install_type = 'rhel_' + treeinfo_parser.get_major_version()
            else:
                self.ks_install_type = 'generic_rpm'

        fileutils.createPath(os.path.join(CFG.MOUNT_POINT, ks_path))
        # Make sure images are included
        to_download = set()
        for repo_path in treeinfo_parser.get_images():
            local_path = os.path.join(CFG.MOUNT_POINT, ks_path, repo_path)
            # TODO: better check
            if not os.path.exists(local_path) or self.force_kickstart:
                to_download.add(repo_path)

        if row:
            log(0, "Kickstartable tree %s already synced. Updating content..." % ks_tree_label)
            ks_id = row['id']
        else:
            row = rhnSQL.fetchone_dict("""
                select sequence_nextval('rhn_kstree_id_seq') as id from dual
                """)
            ks_id = row['id']

            rhnSQL.execute("""
                       insert into rhnKickstartableTree (id, org_id, label, base_path, channel_id, kstree_type,
                                                         install_type, last_modified, created, modified)
                       values (:id, :org_id, :label, :base_path, :channel_id,
                                 ( select id from rhnKSTreeType where label = :ks_tree_type),
                                 ( select id from rhnKSInstallType where label = :ks_install_type),
                                 current_timestamp, current_timestamp, current_timestamp)""", id=ks_id,
                           org_id=self.channel['org_id'], label=ks_tree_label, base_path=db_path,
                           channel_id=self.channel['id'], ks_tree_type=self.ks_tree_type,
                           ks_install_type=self.ks_install_type)

            log(0, "Added new kickstartable tree %s. Downloading content..." % ks_tree_label)

        insert_h = rhnSQL.prepare("""
                insert into rhnKSTreeFile (kstree_id, relative_filename, checksum_id, file_size, last_modified, created,
                 modified) values (:id, :path, lookup_checksum('sha256', :checksum), :st_size,
                 epoch_seconds_to_timestamp_tz(:st_time), current_timestamp, current_timestamp)
        """)

        delete_h = rhnSQL.prepare("""
                delete from rhnKSTreeFile where kstree_id = :id and relative_filename = :path
        """)

        # Downloading/Updating content of KS Tree
        # start from root dir
        is_root = True
        dirs_queue = ['']
        log(0, "Gathering all files in kickstart repository...")
        while len(dirs_queue) > 0:
            cur_dir_name = dirs_queue.pop(0)
            cur_dir_html = plug.get_file(cur_dir_name)
            if cur_dir_html is None:
                continue

            blacklist = None
            if is_root:
                blacklist = [treeinfo_parser.get_package_dir() + '/']
                is_root = False

            parser = KSDirParser(cur_dir_html, blacklist)

            for ks_file in parser.get_content():
                repo_path = cur_dir_name + ks_file['name']
                # if this is a directory, just add a name into queue (like BFS algorithm)
                if ks_file['type'] == 'DIR':
                    dirs_queue.append(repo_path)
                    continue

                if not os.path.exists(os.path.join(CFG.MOUNT_POINT, ks_path, repo_path)) or self.force_kickstart:
                    to_download.add(repo_path)

        if to_download:
            log(0, "Downloading %d kickstart files." % len(to_download))
            progress_bar = ProgressBarLogger("Downloading kickstarts:", len(to_download))
            downloader = ThreadedDownloader(force=self.force_kickstart)
            for item in to_download:
                params = {}
                plug.set_download_parameters(params, item, os.path.join(CFG.MOUNT_POINT, ks_path, item))
                downloader.add(params)
            downloader.set_log_obj(progress_bar)
            downloader.run()
            log2disk(0, "Download finished.")
            for item in to_download:
                st = os.stat(os.path.join(CFG.MOUNT_POINT, ks_path, item))
                # update entity about current file in a database
                delete_h.execute(id=ks_id, path=item)
                insert_h.execute(id=ks_id, path=item,
                                 checksum=getFileChecksum('sha256', os.path.join(CFG.MOUNT_POINT, ks_path, item)),
                                 st_size=st.st_size, st_time=st.st_mtime)
        else:
            log(0, "No new kickstart files to download.")

        # set permissions recursively
        rhnSQL.commit()


##############################################################################
### SUSE only code                                                         ###
##############################################################################

    def _format_sources(self, sources, excluded_urls):
        ret = []
        for item in sources:
            if item['source_url'] not in excluded_urls:
                ret.append(
                    dict(
                        id=item['id'],
                        source_url=[item['source_url']],
                        metadata_signed=item['metadata_signed'],
                        label=item['label']
                    )
                )
        return ret

    def set_repo_credentials(self, url_dict):
        """Set the credentials in the url_dict['source_url'] url list from the config file"""
        return [self._url_with_repo_credentials(url) for url in url_dict['source_url']]

    def _url_with_repo_credentials(self, url_in):
        """Adds the credentials to the given url from the config file

        We look for the `credentials` query argument and use its value
        as the location of the username and password in the current
        configuration file.

        Examples:
        ?credentials=mirrcred - read 'mirrcred_user' and 'mirrcred_pass'
        ?credeentials=mirrcred_5 - read 'mirrcred_user_5' and 'mirrcred_pass_5'

        """
        url = suseLib.URL(url_in)
        creds = url.get_query_param('credentials')
        if creds:
            creds_no = 0
            try:
                creds_no = int(creds.split("_")[1])
            except (ValueError, IndexError):
                log2(0, 0,
                    "Could not figure out which credentials to use "
                    "for this URL: {0}".format(url.getURL(), stream=sys.stderr)
                )
                sys.exit(1)
            # SCC - read credentials from DB
            h = rhnSQL.prepare("SELECT username, password FROM suseCredentials WHERE id = :id")
            h.execute(id=creds_no)
            credentials = h.fetchone_dict() or None
            if not credentials:
                log2(0, 0, "Could not figure out which credentials to use "
                           "for this URL: "+url.getURL(), stream=sys.stderr)
                sys.exit(1)
            url.username = credentials['username']
            url.password = base64.decodestring(credentials['password'])
            # remove query parameter from url
            url.query = ""
        return url.getURL()

    def upload_patches(self, notices):
        """Insert the information from patches into the database

        :arg notices: a list of ElementTree roots from individual patch files

        """
        typemap = {'security'    : 'Security Advisory',
                   'recommended' : 'Bug Fix Advisory',
                   'bugfix'      : 'Bug Fix Advisory',
                   'optional'    : 'Product Enhancement Advisory',
                   'feature'     : 'Product Enhancement Advisory',
                   'enhancement' : 'Product Enhancement Advisory'
                   }
        backend = SQLBackend()
        skipped_updates = 0
        batch = []

        for notice in notices:
            e = Erratum()

            version = notice.find(YUM+'version').get('ver')
            category = notice.findtext(PATCH+'category')

            e['advisory']     = e['advisory_name'] = self._patch_naming(notice)
            e['errata_from']  = 'maint-coord@suse.de'
            e['advisory_rel'] = version
            e['advisory_type'] = typemap.get(category,
                                             'Product Enhancement Advisory')

            existing_errata = self.get_errata(e['advisory'])

            if (existing_errata and
                not self.errata_needs_update(existing_errata, version,
                                             self._to_db_date(notice.get('timestamp')))):
                continue
            log(0, "Add Patch %s" % e['advisory'])

            # product name
            query = rhnSQL.prepare("""
                SELECT p.friendly_name
                  FROM suseproducts p
                  JOIN suseproductchannel pc on p.id = pc.product_id
                 WHERE pc.channel_id = :channel_id
                """)
            query.execute(channel_id=int(self.channel['id']))
            try:
                e['product'] = query.fetchone()[0]
            except TypeError:
                e['product'] = 'unknown product'

            for desc_lang in notice.findall(PATCH+'description'):
                if desc_lang.get('lang') == 'en':
                    e['description'] = desc_lang.text or 'not set'
                    break
            for sum_lang in notice.findall(PATCH+'summary'):
                if sum_lang.get('lang') == 'en':
                    e['synopsis'] = sum_lang.text or 'not set'
                    break
            e['topic']       = ' '
            e['solution']    = ' '
            e['issue_date']  = self._to_db_date(notice.get('timestamp'))
            e['update_date'] = e['issue_date']
            e['notes']       = ''
            e['org_id']      = self.channel['org_id']
            e['refers_to']   = ''
            e['channels']    = [{'label': self.channel_label}]
            e['packages']    = []
            e['files']       = []
            if existing_errata:
                e['channels'].extend(existing_errata['channels'])
                e['packages'] = existing_errata['packages']

            atoms = notice.find(PATCH+'atoms')
            packages = atoms.findall(YUM+'package')

            e['packages'] = self._patches_process_packages(packages,
                                                           e['advisory_name'],
                                                           e['packages'])
            # an update can't have zero packages, so we skip this update
            if not e['packages']:
                skipped_updates = skipped_updates + 1
                continue

            e['keywords'] = []
            if notice.find(PATCH+'reboot-needed') is not None:
                kw = Keyword()
                kw.populate({'keyword': 'reboot_suggested'})
                e['keywords'].append(kw)
            if notice.find(PATCH+'package-manager') is not None:
                kw = Keyword()
                kw.populate({'keyword': 'restart_suggested'})
                e['keywords'].append(kw)

            e['bugs'] = self.find_bugs(e['description'])
            e['cve'] = self.find_cves(e['description'])
            # set severity to Low to get a currency rating
            e['security_impact'] = "Low"

            e['locally_modified'] = None
            batch.append(e)
            if self.deep_verify:
                # import step by step
                importer = ErrataImport(batch, backend)
                importer.run()
                batch = []

        if skipped_updates > 0:
            log(0, "%d patches skipped because of incomplete package list." % skipped_updates)
        if len(batch) > 0:
            importer = ErrataImport(batch, backend)
            importer.run()
        self.regen = True

    def errata_needs_update(self, existing_errata, new_errata_version, new_errata_changedate):
        """check, if the errata in the DB needs an update

           new_errata_version: integer version number
           new_errata_changedate: date of the last change in DB format "%Y-%m-%d %H:%M:%S"
        """
        if self.deep_verify:
            # with deep_verify always re-import all errata
            return True

        if int(existing_errata['advisory_rel']) < int(new_errata_version):
            log(2, "Patch need update: higher version")
            return True
        newdate = datetime.strptime(new_errata_changedate,
                                    "%Y-%m-%d %H:%M:%S")
        olddate = datetime.strptime(existing_errata['update_date'],
                                    "%Y-%m-%d %H:%M:%S")
        if newdate > olddate:
            log(2, "Patch need update: newer update date - %s > %s" % (newdate, olddate))
            return True
        for c in existing_errata['channels']:
            if self.channel_label == c['label']:
                log(2, "No update needed")
                return False
        log(2, "Patch need update: channel not yet part of the patch")
        return True

    def _updates_process_packages(self, packages, advisory_name,
                                  existing_packages):
        """Check if the packages are in the database

        Go through the list of 'packages' and for each of them
        check to see if it is already present in the database. If it is,
        return a list of IncompletePackage objects, otherwise return an
        empty list.

        :packages: a list of dicts that represent packages (updateinfo style)
        :advisory_name: the name of the current erratum
        :existing_packages: list of already existing packages for this errata

        """
        erratum_packages = existing_packages
        for pkg in packages:
            param_dict = {
                'name': pkg['name'],
                'version': pkg['version'],
                'release': pkg['release'],
                'arch': pkg['arch'],
                'epoch': pkg['epoch'],
                'channel_id': int(self.channel['id'])}
            if param_dict['arch'] not in self.arches:
                continue
            ret = self._process_package(param_dict, advisory_name)
            if not ret:
                if 'epoch' not in param_dict:
                    param_dict['epoch'] = ''
                else:
                    param_dict['epoch'] = '%s:' % param_dict['epoch']
                if "%(name)s-%(epoch)s%(version)s-%(release)s.%(arch)s" % param_dict not in self.available_packages:
                    continue
                # This package could not be found in the database
                # but should be available in this repo
                # so we skip the broken patch.
                errmsg = ("The package "
                          "%(name)s-%(epoch)s%(version)s-%(release)s.%(arch)s "
                          "which is referenced by patch %(patch)s was not found "
                          "in the database. This patch has been skipped." % dict(
                              patch=advisory_name,
                              **param_dict))
                log(0, errmsg)
                self.error_messages.append(errmsg)
                return []

            # add new packages to the errata
            found = False
            for oldpkg in erratum_packages:
                if oldpkg['package_id'] == ret['package_id']:
                    found = True
            if not found:
                erratum_packages.append(ret)
        return erratum_packages

    def _patches_process_packages(self, packages, advisory_name, existing_packages):
        """Check if the packages are in the database

        Go through the list of 'packages' and for each of them
        check to see if it is already present in the database. If it is,
        return a list of IncompletePackage objects, otherwise return an
        empty list.

        :packages: a list of dicts that represent packages (patch style)
        :advisory_name: the name of the current erratum
        :existing_packages: list of already existing packages for this errata

        """
        erratum_packages = existing_packages
        for pkg in packages:
            nevr = pkg.find(YUM+'format').find(RPM+'requires').find(RPM+'entry')
            param_dict = {
                'name': nevr.get('name'),
                'version': nevr.get('ver'),
                'release': nevr.get('rel'),
                'epoch': nevr.get('epoch'),
                'arch': pkg.findtext(YUM+'arch'),
                'channel_id': int(self.channel['id'])
            }
            if param_dict['arch'] not in self.arches:
                continue
            ret = self._process_package(param_dict, advisory_name)
            if not ret:
                if 'epoch' not in param_dict:
                    param_dict['epoch'] = ''
                else:
                    param_dict['epoch'] = '%s:' % param_dict['epoch']
                if "%(name)s-%(epoch)s%(version)s-%(release)s.%(arch)s" % param_dict not in self.available_packages:
                    continue
                # This package could not be found in the database
                # but should be available in this repo
                # so we skip the broken patch.
                errmsg = ("The package "
                          "%(name)s-%(epoch)s%(version)s-%(release)s.%(arch)s "
                          "which is referenced by patch %(patch)s was not found "
                          "in the database. This patch has been skipped." % dict(
                              patch=advisory_name,
                              **param_dict))
                log(0, errmsg)
                self.error_messages.append(errmsg)
                return []

            # add new packages to the errata
            found = False
            for oldpkg in erratum_packages:
                if oldpkg['package_id'] == ret['package_id']:
                    found = True
            if not found:
                erratum_packages.append(ret)
        return erratum_packages

    def import_products(self, repo):
        products = repo.get_products()
        for product in products:
            query = rhnSQL.prepare("""
                select spf.id
                  from suseProductFile spf
                  join rhnpackageevr pe on pe.id = spf.evr_id
                  join rhnpackagearch pa on pa.id = spf.package_arch_id
                 where spf.name = :name
                   and spf.evr_id = LOOKUP_EVR(:epoch, :version, :release)
                   and spf.package_arch_id = LOOKUP_PACKAGE_ARCH(:arch)
                   and spf.vendor = :vendor
                   and spf.summary = :summary
                   and spf.description = :description
            """)
            query.execute(**product)
            row = query.fetchone_dict()
            if not row or not row.has_key('id'):
                get_id_q = rhnSQL.prepare("""SELECT sequence_nextval('suse_prod_file_id_seq') as id FROM dual""")
                get_id_q.execute()
                row = get_id_q.fetchone_dict() or {}
                if not row or not row.has_key('id'):
                    print "no id for sequence suse_prod_file_id_seq"
                    continue

                h = rhnSQL.prepare("""
                    insert into suseProductFile
                        (id, name, evr_id, package_arch_id, vendor, summary, description)
                    VALUES (:id, :name, LOOKUP_EVR(:epoch, :version, :release),
                            LOOKUP_PACKAGE_ARCH(:arch), :vendor, :summary, :description)
                """)
                h.execute(id=row['id'], **product)

            params = {
                'product_cap'   : "product(%s)" % product['name'],
                'cap_version'   : product['version'] + "-" + product['release'],
                'channel_id'    : int(self.channel['id'])
            }
            if self.channel['org_id']:
                org_statement = "and p.org_id = :channel_org"
                params['channel_org'] = self.channel['org_id']
            else:
                org_statement = "and p.org_id is NULL"

            query = rhnSQL.prepare("""
                select p.id
                  from rhnPackage p
                  join rhnPackageProvides pp on pp.package_id = p.id
                  join rhnPackageCapability pc on pc.id = pp.capability_id
                  join rhnChannelPackage cp on cp.package_id = p.id
                 where pc.name = :product_cap
                   and pc.version = :cap_version
                   and cp.channel_id = :channel_id
                   %s
            """ % org_statement)

            query.execute(**params)
            packrow = query.fetchone_dict()
            if not packrow or not packrow.has_key('id'):
                # package not in DB
                continue

            h = rhnSQL.prepare("""select 1 from susePackageProductFile where package_id = :paid and prodfile_id = :prid""")
            h.execute(paid=packrow['id'], prid=row['id'])
            ex = h.fetchone_dict() or None
            if not ex:
                h = rhnSQL.prepare("""insert into susePackageProductFile (package_id, prodfile_id)
                    VALUES (:package_id, :product_id)
                """)
                h.execute(package_id=packrow['id'], product_id=row['id'])
                self.regen = True

    def import_susedata(self, repo):
        kwcache = {}
        susedata = repo.get_susedata()
        for package in susedata:
            query = rhnSQL.prepare("""
                SELECT p.id
                  FROM rhnPackage p
                  JOIN rhnPackagename pn ON p.name_id = pn.id
                  JOIN rhnChecksumView c ON p.checksum_id = c.id
                  JOIN rhnChannelPackage cp ON p.id = cp.package_id
                 WHERE pn.name = :name
                   AND p.evr_id = LOOKUP_EVR(:epoch, :version, :release)
                   AND p.package_arch_id = LOOKUP_PACKAGE_ARCH(:arch)
                   AND cp.channel_id = :channel_id
                   AND c.checksum = :pkgid
                """)
            query.execute(name=package['name'], epoch=package['epoch'],
                          version=package['version'], release=package['release'],
                          arch=package['arch'], pkgid=package['pkgid'],
                          channel_id=int(self.channel['id']))
            row = query.fetchone_dict() or None
            if not row or not row.has_key('id'):
                # package not found in DB
                continue
            pkgid = int(row['id'])
            log(4, "import_susedata pkgid: %s channelId: %s" % (pkgid, int(self.channel['id'])))

            h = rhnSQL.prepare("""
                SELECT smk.id, smk.label
                  FROM suseMdData smd
                  JOIN suseMdKeyword smk ON smk.id = smd.keyword_id
                 WHERE smd.package_id = :package_id
                   AND smd.channel_id = :channel_id
            """)
            h.execute(package_id=pkgid, channel_id=int(self.channel['id']))
            ret = h.fetchall_dict() or {}
            pkgkws = {}
            for row in ret:
                log(4, "DB keyword: %s kid: %s" % (row['label'], row['id']))
                pkgkws[row['label']] = False
                kwcache[row['label']] = row['id']

            for keyword in package['keywords']:
                log(4, "Metadata keyword: %s" % keyword)
                if keyword not in kwcache:
                    kw = rhnSQL.prepare("""select LOOKUP_MD_KEYWORD(:label) id from dual""")
                    kw.execute(label=keyword)
                    kwid = kw.fetchone_dict()['id']
                    kwcache[keyword] = kwid

                if keyword in pkgkws:
                    pkgkws[keyword] = True
                else:
                    log(4, "Insert new keywordId: %s pkgId: %s channelId: %s" % (kwcache[keyword], pkgid, int(self.channel['id'])))
                    kadd = rhnSQL.prepare("""INSERT INTO suseMdData (package_id, channel_id, keyword_id)
                                              VALUES(:package_id, :channel_id, :keyword_id)""")
                    kadd.execute(package_id=pkgid, channel_id=int(self.channel['id']), keyword_id=kwcache[keyword])
                    self.regen = True

            if package.has_key('eula'):
                eula_id = suseEula.find_or_create_eula(package['eula'])
                rhnPackage.add_eula_to_package(
                  package_id=pkgid,
                  eula_id=eula_id
                )

            # delete all removed keywords
            for label in pkgkws:
                if not pkgkws[label]:
                    log(4, "Delete obsolete keywordId: %s pkgId: %s channelId: %s" % (kwcache[label], pkgid, int(self.channel['id'])))
                    kdel = rhnSQL.prepare("""DELETE FROM suseMdData WHERE package_id = :package_id
                                             AND channel_id = :channel_id AND keyword_id = :keyword_id""")
                    kdel.execute(package_id=pkgid, channel_id=int(self.channel['id']), keyword_id=kwcache[label])
                    self.regen = True

    def _patch_naming(self, notice):
        """Return the name of the patch according to our rules

        :notice: a notice/patch object (this could be a dictionary
        (new-style) or an ElementTree element (old code10 style))

        """
        try:
            version = int(notice.find(YUM+'version').get('ver'))
        except AttributeError:
            # normal yum updates (dicts)
            patch_name = notice['update_id']
        else:
            # code10 patches
            if version >= 1000:
                # old suse style patch naming
                patch_name = notice.get('patchid')
            else:
                # new suse style patch naming
                patch_name = notice.find(YUM+'name').text

        # remove the channel-specific prefix
        # this way we can merge patches from different channels like
        # SDK, HAE and SLES
        update_tag = self.channel['update_tag']
        if update_tag and patch_name.startswith(update_tag):
            patch_name = patch_name[len(update_tag)+1:] # +1 for the hyphen
        elif update_tag and update_tag in patch_name:
            # SLE12 has SUSE-<update-tag>-...
            patch_name = patch_name.replace('SUSE-' + update_tag , 'SUSE', 1)

        return patch_name

    def _process_package(self, param_dict, advisory_name):
        """Search for a package in the the database

        Search for the package specified by 'param_dict' to see if it is
        already present in the database. If it is, return a
        IncompletePackage objects, otherwise return None.

        :param_dict: dict that represent packages (nerva + channel_id)
        :advisory_name: the name of the current erratum

        """
        pkgepoch = param_dict['epoch']
        del param_dict['epoch']

        if not pkgepoch or pkgepoch == '0':
            epochStatement = "(pevr.epoch is NULL or pevr.epoch = '0')"
        else:
            epochStatement = "pevr.epoch = :epoch"
            param_dict['epoch'] = pkgepoch
        if self.channel['org_id']:
            orgidStatement = " = :org_id"
            param_dict['org_id'] = self.channel['org_id']
        else:
            orgidStatement = " is NULL"

        h = rhnSQL.prepare("""
            select p.id, c.checksum, c.checksum_type, pevr.epoch
              from rhnPackage p
              join rhnPackagename pn on p.name_id = pn.id
              join rhnpackageevr pevr on p.evr_id = pevr.id
              join rhnpackagearch pa on p.package_arch_id = pa.id
              join rhnArchType at on pa.arch_type_id = at.id
              join rhnChecksumView c on p.checksum_id = c.id
              join rhnChannelPackage cp on p.id = cp.package_id
             where pn.name = :name
               and p.org_id %s
               and pevr.version = :version
               and pevr.release = :release
               and pa.label = :arch
               and %s
               and at.label = 'rpm'
               and cp.channel_id = :channel_id
            """ % (orgidStatement, epochStatement))
        h.execute(**param_dict)
        cs = h.fetchone_dict()

        if not cs:
            return None

        package = IncompletePackage()
        for k in param_dict:
            if k not in ['epoch', 'channel_label', 'channel_id']:
                package[k] = param_dict[k]
        package['epoch'] = cs['epoch']
        package['org_id'] = self.channel['org_id']

        package['checksums'] = {cs['checksum_type'] : cs['checksum']}
        package['checksum_type'] = cs['checksum_type']
        package['checksum'] = cs['checksum']

        package['package_id'] = cs['id']
        return package

    def sendErrorMail(self, body):
        to = CFG.TRACEBACK_MAIL
        fr = to
        if isinstance(to, type([])):
            fr = to[0].strip()
            to = ', '.join([s.strip() for s in to])

        headers = {
            "Subject" : "SUSE Manager repository sync failed (%s)" % hostname,
            "From"    : "%s <%s>" % (hostname, fr),
            "To"      : to,
        }
        extra = "Syncing Channel '%s' failed:\n\n" % self.channel_label
        rhnMail.send(headers, extra + body)

    def updateChannelChecksumType(self, repo_checksum_type):
        """
        check, if the checksum_type of the channel matches the one of the repo
        if not, change the type of the channel
        """
        if self.channel['org_id']:
            # custom channels are user managed.
            # Do not autochange this
            return

        h = rhnSQL.prepare("""SELECT ct.label
                                FROM rhnChannel c
                                JOIN rhnChecksumType ct ON c.checksum_type_id = ct.id
                               WHERE c.id = :cid""")
        h.execute(cid=self.channel['id'])
        d = h.fetchone_dict() or None
        if d and d['label'] == repo_checksum_type:
            # checksum_type is the same, no need to change anything
            return
        h = rhnSQL.prepare("""SELECT id FROM rhnChecksumType WHERE label = :clabel""")
        h.execute(clabel=repo_checksum_type)
        d = h.fetchone_dict() or None
        if not (d and d['id']):
            # unknown or invalid checksum_type
            # better not change the channel
            return
        # update the checksum_type
        h = rhnSQL.prepare("""UPDATE rhnChannel
                                 SET checksum_type_id = :ctid
                               WHERE id = :cid""")
        h.execute(ctid=d['id'], cid=self.channel['id'])

    @staticmethod
    def get_compatible_arches(channel_id):
        """Return a list of compatible package arch labels for this channel"""
        h = rhnSQL.prepare("""select pa.label
                              from rhnChannelPackageArchCompat cpac,
                              rhnChannel c,
                              rhnpackagearch pa
                              where c.id = :channel_id
                              and c.channel_arch_id = cpac.channel_arch_id
                              and cpac.package_arch_id = pa.id""")
        h.execute(channel_id=channel_id)
        # We do not mirror source packages. If they are listed in patches
        # we need to know, that it is safe to skip them
        arches = [k['label'] for k in  h.fetchall_dict() if k['label'] not in ['src', 'nosrc']]
        return arches

    @staticmethod
    def _update_keywords(notice):
        """Return a list of Keyword objects for the notice"""
        keywords = []
        if notice['reboot_suggested']:
            kw = Keyword()
            kw.populate({'keyword':'reboot_suggested'})
            keywords.append(kw)
        if notice['restart_suggested']:
            kw = Keyword()
            kw.populate({'keyword':'restart_suggested'})
            keywords.append(kw)
        return keywords

    @staticmethod
    def _update_bugs(notice):
        """Return a list of Bug objects from the notice's references"""
        bugs = {}
        if notice['references'] is None:
            return []
        for bz in notice['references']:
            if bz['type'] == 'bugzilla':
                # Fix: in case of non-integer id try to parse it from href
                if not bz['id'].isdigit():
                    log(2, "Bugzilla ID is wrong: {0}. Trying to parse ID from from URL".format(bz["id"]))
                    bz_id_match = re.search("/show_bug.cgi\?id=(\d+)", bz["href"])
                    if bz_id_match:
                        bz["id"] = bz_id_match.group(1)
                        log(2, "Bugzilla ID found: {0}".format(bz["id"]))
                    else:
                        log2(0, 0, "Unable to found Bugzilla ID for {0}. Omitting".format(bz["id"]), stream=sys.stderr)
                        continue
                if bz['id'] not in bugs:
                    bug = Bug()
                    bug.populate({'bug_id': bz['id'],
                                  'summary': bz['title'] or ("Bug %s" % bz['id']),
                                  'href': bz['href']})
                    bugs[bz['id']] = bug
        return bugs.values()

    @staticmethod
    def _update_cve(notice):
        """Return a list of unique ids from notice references of type 'cve'"""
        cves = []
        if notice['description'] is not None:
            # sometimes CVE numbers appear in the description, but not in
            # the reference list
            cves = RepoSync.find_cves(notice['description'])
        if notice['references'] is not None:
            cves.extend([cve['id'][:20] for cve in notice['references'] if cve['type'] == 'cve'])
        # remove duplicates
        cves = list(set(cves))

        return cves

    @staticmethod
    def _is_old_suse_style(notice):
        if((notice['from'] and "suse" in notice['from'].lower() and
            int(notice['version']) >= 1000) or
            (notice['update_id'][:4] in ('res5', 'res6') and int(notice['version']) > 6 ) or
            (notice['update_id'][:4] == 'res4')):
            # old style suse updateinfo starts with version >= 1000 or
            # have the res update_tag
            return True
        return False

    @staticmethod
    def find_bugs(text):
        """Find and return a list of Bug objects from the bug ids in the `text`
    
        Matches:
         - [#123123], (#123123)

        N.B. We assume that all the bugs are Novell Bugzilla bugs.

        """
        bug_numbers = set(re.findall('[\[\(]#(\d{6})[\]\)]', text))
        bugs = []
        for bug_number in bug_numbers:
            bug = Bug()
            bug.populate(
                {'bug_id': bug_number,
                 'summary': 'bug number %s' % bug_number,
                 'href':
                     'https://bugzilla.novell.com/show_bug.cgi?id=%s' % bug_number})
            bugs.append(bug)
        return bugs

    @staticmethod
    def find_cves(text):
        """Find and return a list of CVE ids

        Matches:
         - CVE-YEAR-NUMBER

         Beginning 2014, the NUMBER has no maximal length anymore.
         We limit the length at 20 chars, because of the DB column size
        """
        cves = list()
        cves.extend([cve[:20] for cve in set(re.findall('CVE-\d{4}-\d+', text))])
        return cves


    @staticmethod
    def _delete_invalid_errata(errata_id):
        """
        Remove the errata from all channels
        This should only be alled in case of a disaster
        """
        # first get a list of all channels where this errata exists
        h = rhnSQL.prepare("""
            SELECT channel_id
              FROM rhnChannelErrata
             WHERE errata_id = :errata_id
        """)
        h.execute(errata_id=errata_id)
        channels = map(lambda x: x['channel_id'], h.fetchall_dict() or [])

        # delete channel from errata
        h = rhnSQL.prepare("""
            DELETE FROM rhnChannelErrata
             WHERE errata_id = :errata_id
        """)
        h.execute(errata_id=errata_id)

        # delete all packages from errata
        h = rhnSQL.prepare("""
            DELETE FROM rhnErrataPackage ep
             WHERE ep.errata_id = :errata_id
        """)
        h.execute(errata_id=errata_id)

        # delete files from errata
        h = rhnSQL.prepare("""
            DELETE FROM rhnErrataFile
             WHERE errata_id = :errata_id
        """)
        h.execute(errata_id=errata_id)

        # delete erratatmp
        h = rhnSQL.prepare("""
            DELETE FROM rhnErrataTmp
             WHERE id = :errata_id
        """)
        h.execute(errata_id=errata_id)

        # delete errata
        # removes also references from rhnErrataCloned
        # and rhnServerNeededCache
        h = rhnSQL.prepare("""
            DELETE FROM rhnErrata
             WHERE id = :errata_id
        """)
        h.execute(errata_id=errata_id)
        rhnSQL.commit()
        update_needed_cache = rhnSQL.Procedure("rhn_channel.update_needed_cache")

        for cid in channels:
            update_needed_cache(cid)
        rhnSQL.commit()<|MERGE_RESOLUTION|>--- conflicted
+++ resolved
@@ -26,17 +26,12 @@
 from dateutil.parser import parse as parse_date
 from dateutil.tz import tzutc
 
-<<<<<<< HEAD
 from yum import Errors
 from yum.i18n import to_unicode
 
 from spacewalk.server import rhnPackage, rhnSQL, rhnChannel, suseEula
-from spacewalk.common import fileutils, rhnLog, rhnMail, suseLib
+from spacewalk.common import fileutils, rhnLog, rhnCache, rhnMail, suseLib
 from spacewalk.common.rhnTB import fetchTraceback
-=======
-from spacewalk.server import rhnPackage, rhnSQL, rhnChannel
-from spacewalk.common import fileutils, rhnLog, rhnCache
->>>>>>> f9683716
 from spacewalk.common.rhnLib import isSUSE
 from spacewalk.common.checksum import getFileChecksum
 from spacewalk.common.rhnConfig import CFG, initCFG
@@ -254,13 +249,8 @@
     def __init__(self, channel_label, repo_type, url=None, fail=False,
                  filters=None, no_errata=False, sync_kickstart=False, latest=False,
                  metadata_only=False, strict=0, excluded_urls=None, no_packages=False,
-<<<<<<< HEAD
-                 log_dir="reposync", log_level=None, force_kickstart=False, check_ssl_dates=False,
-                 noninteractive=False, deep_verify=False):
-=======
                  log_dir="reposync", log_level=None, force_kickstart=False, force_all_errata=False,
-                 check_ssl_dates=False):
->>>>>>> f9683716
+                 check_ssl_dates=False, noninteractive=False, deep_verify=False):
         self.regen = False
         self.fail = fail
         self.filters = filters or []
@@ -344,14 +334,11 @@
         self.strict = strict
         self.all_packages = []
         self.check_ssl_dates = check_ssl_dates
-<<<<<<< HEAD
-        self.arches = self.get_compatible_arches(int(self.channel['id']))
-=======
         # Init cache for computed checksums to not compute it on each reposync run again
         self.checksum_cache = rhnCache.get(checksum_cache_filename)
         if self.checksum_cache is None:
             self.checksum_cache = {}
->>>>>>> f9683716
+        self.arches = self.get_compatible_arches(int(self.channel['id']))
 
     def set_urls_prefix(self, prefix):
         """If there are relative urls in DB, set their real location in runtime"""
@@ -407,7 +394,6 @@
                              rhncryptokey k2 on csssl.ssl_client_cert_id = k2.id left outer join
                              rhncryptokey k3 on csssl.ssl_client_key_id = k3.id
                         where cs.id = :repo_id
-<<<<<<< HEAD
                         """, repo_id=int(data['id']))
                         if keys:
                             ssl_set = get_single_ssl_set(keys, check_dates=self.check_ssl_dates)
@@ -472,41 +458,8 @@
 
                 if plugin is not None:
                     plugin.clear_ssl_cache()
-=======
-                        """, repo_id=int(repo_id))
-                    if keys:
-                        ssl_set = get_single_ssl_set(keys, check_dates=self.check_ssl_dates)
-                        if ssl_set:
-                            plugin.set_ssl_options(ssl_set['ca_cert'], ssl_set['client_cert'], ssl_set['client_key'])
-                        else:
-                            raise ValueError("No valid SSL certificates were found for repository.")
-
-                if not self.no_packages:
-                    ret = self.import_packages(plugin, repo_id, url)
-                    failed_packages += ret
-                    self.import_groups(plugin, url)
-
-                if not self.no_errata:
-                    self.import_updates(plugin, url)
-
-                # only for repos obtained from the DB
-                if self.sync_kickstart and repo_label:
-                    try:
-                        self.import_kickstart(plugin, repo_label)
-                    except:
-                        rhnSQL.rollback()
-                        raise
-            except Exception:
-                e = sys.exc_info()[1]
-                log2(0, 0, "ERROR: %s" % e, stream=sys.stderr)
-                log2disk(0, "ERROR: %s" % e)
-                # pylint: disable=W0104
-                sync_error = -1
-            if plugin is not None:
-                plugin.clear_ssl_cache()
         # Update cache with package checksums
         rhnCache.set(checksum_cache_filename, self.checksum_cache)
->>>>>>> f9683716
         if self.regen:
             taskomatic.add_to_repodata_queue_for_channel_package_subscription(
                 [self.channel_label], [], "server.app.yumreposync")
@@ -622,10 +575,14 @@
             'feature': 'Product Enhancement Advisory',
             'enhancement': 'Product Enhancement Advisory'
         }
-<<<<<<< HEAD
         backend = SQLBackend()
+        channel_advisory_names = self.list_errata()
         for notice in notices:
             notice = self.fix_notice(notice)
+
+            if not self.force_all_errata and notice['update_id'] in channel_advisory_names:
+                continue
+
             patch_name = self._patch_naming(notice)
             existing_errata = self.get_errata(patch_name)
             if existing_errata and not self._is_old_suse_style(notice):
@@ -645,6 +602,7 @@
                     continue
                 # else: release match, so we update the errata
 
+
             if notice['updated']:
                 updated_date = self._to_db_date(notice['updated'])
             else:
@@ -652,18 +610,8 @@
             if (existing_errata and
                 not self.errata_needs_update(existing_errata, notice['version'], updated_date)):
                 continue
+
             log(0, "Add Patch %s" % patch_name)
-=======
-        channel_advisory_names = self.list_errata()
-        for notice in notices:
-            notice = self.fix_notice(notice)
-
-            if not self.force_all_errata and notice['update_id'] in channel_advisory_names:
-                continue
-
-            advisory = notice['update_id'] + '-' + notice['version']
-            existing_errata = self.get_errata(notice['update_id'])
->>>>>>> f9683716
             e = Erratum()
             e['errata_from']   = notice['from']
             e['advisory'] = e['advisory_name'] = patch_name
@@ -708,28 +656,19 @@
                 e['security_impact'] = "Low"
             e['locally_modified'] = None
             batch.append(e)
-<<<<<<< HEAD
             if self.deep_verify:
                 # import step by step
                 importer = ErrataImport(batch, backend)
                 importer.run()
                 batch = []
 
-        if len(batch) > 0:
-            importer = ErrataImport(batch, backend)
-            importer.run()
-        self.regen = True
-=======
-
         if batch:
             log(0, "Syncing %s new errata to channel." % len(batch))
-            backend = SQLBackend()
             importer = ErrataImport(batch, backend)
             importer.run()
             self.regen = True
         elif notices:
             log(0, "No new errata to sync.")
->>>>>>> f9683716
 
     def import_packages(self, plug, source_id, url):
         failed_packages = 0
@@ -790,13 +729,8 @@
                 else:
                     pack.path = ""
 
-<<<<<<< HEAD
                 # if the package exists, but under a different org_id we have to download it again
                 if self.metadata_only or self.match_package_checksum(pack, db_pack):
-=======
-                if self.metadata_only or self.match_package_checksum(db_pack['path'], pack.path,
-                                                                     pack.checksum_type, pack.checksum):
->>>>>>> f9683716
                     # package is already on disk or not required
                     to_download = False
                     if db_pack['channel_id'] == channel_id:
@@ -910,14 +844,17 @@
             import_batch = [self.associate_package(pack)
                             for (pack, to_download, to_link) in to_process
                             if to_link]
-<<<<<<< HEAD
-        backend = SQLBackend()
-        caller = "server.app.yumreposync"
-        importer = ChannelPackageSubscription(import_batch,
-                                              backend, caller=caller, repogen=False,
-                                              strict=self.strict)
-        importer.run()
-        backend.commit()
+        # Do not re-link if nothing was marked to link
+        if any([to_link for (pack, to_download, to_link) in to_process]):
+            log(0, "Linking packages to channel.")
+            backend = SQLBackend()
+            caller = "server.app.yumreposync"
+            importer = ChannelPackageSubscription(import_batch,
+                                                  backend, caller=caller, repogen=False,
+                                                  strict=self.strict)
+            importer.run()
+            backend.commit()
+            self.regen = True
         self._normalize_orphan_vendor_packages()
         return failed_packages
 
@@ -959,37 +896,6 @@
             else:
                 return False
         return True
-=======
-        # Do not re-link if nothing was marked to link
-        if any([to_link for (pack, to_download, to_link) in to_process]):
-            log(0, "Linking packages to channel.")
-            backend = SQLBackend()
-            caller = "server.app.yumreposync"
-            importer = ChannelPackageSubscription(import_batch,
-                                                  backend, caller=caller, repogen=False,
-                                                  strict=self.strict)
-            importer.run()
-            backend.commit()
-            self.regen = True
-        return failed_packages
-
-    def match_package_checksum(self, relpath, abspath, checksum_type, checksum):
-        if os.path.exists(abspath):
-            if relpath not in self.checksum_cache:
-                self.checksum_cache[relpath] = {}
-            cached_checksums = self.checksum_cache[relpath]
-            if checksum_type not in cached_checksums:
-                checksum_disk = getFileChecksum(checksum_type, filename=abspath)
-                cached_checksums[checksum_type] = checksum_disk
-            else:
-                checksum_disk = cached_checksums[checksum_type]
-            if checksum_disk == checksum:
-                return 1
-        elif relpath in self.checksum_cache:
-            # Remove path from cache if not exists
-            del self.checksum_cache[relpath]
-        return 0
->>>>>>> f9683716
 
     def associate_package(self, pack):
         package = {}
