--- conflicted
+++ resolved
@@ -1,11 +1,6 @@
 <!DOCTYPE refentry PUBLIC "-//OASIS//DTD DocBook V3.1//EN" [
-<<<<<<< HEAD
 <!ENTITY RHNSAT "SUSE Manager Server" >
 <!ENTITY RHNSYNC "SUSE Manager Incremental Synchronization Tool" >
-=======
-<!ENTITY RHNSAT "Red Hat Satellite Server" >
-<!ENTITY RHNSYNC "Red Hat Satellite Incremental Synchronization Tool">
->>>>>>> 2ce57e90
 
 ]>
 <refentry>
