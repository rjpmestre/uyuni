#
# Copyright (c) 2008--2016 Red Hat, Inc.
#
# This software is licensed to you under the GNU General Public License,
# version 2 (GPLv2). There is NO WARRANTY for this software, express or
# implied, including the implied warranties of MERCHANTABILITY or FITNESS
# FOR A PARTICULAR PURPOSE. You should have received a copy of GPLv2
# along with this software; if not, see
# http://www.gnu.org/licenses/old-licenses/gpl-2.0.txt.
#
# Red Hat trademarks are not licensed under GPLv2. No permission is
# granted to use or replicate Red Hat trademarks that are incorporated
# in this software or its documentation.
#
# Spacewalk Incremental Synchronization Tool
#    main function.


# __lang. imports__
import datetime
import os
import sys
import stat
import time
import exceptions
try:
    #  python 2
    import Queue
except ImportError:
    #  python3
    import queue as Queue # pylint: disable=F0401
import threading
from optparse import Option, OptionParser
import gettext
from rhn.connections import idn_ascii_to_puny, idn_puny_to_unicode

sys.path.append("/usr/share/rhn")
from up2date_client import config

# __rhn imports__
from spacewalk.common import usix
from spacewalk.common import rhnMail, rhnLib
from spacewalk.common.rhnLog import initLOG
from spacewalk.common.rhnConfig import CFG, initCFG, PRODUCT_NAME
from spacewalk.common.rhnTB import exitWithTraceback, fetchTraceback
from spacewalk.common.checksum import getFileChecksum
from spacewalk.server import rhnSQL
from spacewalk.server.rhnSQL import SQLError, SQLSchemaError, SQLConnectError
from spacewalk.server.rhnLib import get_package_path
from spacewalk.common import fileutils

# __rhn sync/import imports__
import xmlWireSource
import xmlDiskSource
from progress_bar import ProgressBar
from xmlSource import FatalParseException, ParseException
from diskImportLib import rpmsPath

from syncLib import log, log2, log2disk, log2stderr, log2email
from syncLib import RhnSyncException, RpmManip, ReprocessingNeeded
from syncLib import initEMAIL_LOG, dumpEMAIL_LOG
from syncLib import FileCreationError, FileManip

from SequenceServer import SequenceServer
from spacewalk.server.importlib.errataCache import schedule_errata_cache_update

from spacewalk.server.importlib.importLib import InvalidChannelFamilyError
from spacewalk.server.importlib.importLib import MissingParentChannelError
from spacewalk.server.importlib.importLib import get_nevra, get_nevra_dict

import satCerts
import req_channels
import messages
import sync_handlers
import constants

translation = gettext.translation('spacewalk-backend-server', fallback=True)
_ = translation.ugettext
initCFG('server.satellite')
initLOG(CFG.LOG_FILE, CFG.DEBUG)

_DEFAULT_SYSTEMID_PATH = '/etc/sysconfig/rhn/systemid'
DEFAULT_ORG = 1

# the option object is used everywhere in this module... make it a
# global so we don't have to pass it to everyone.
OPTIONS = None

# pylint: disable=W0212


class Runner:
    step_precedence = {
        'packages': ['download-packages'],
        'source-packages': ['download-source-packages'],
        'errata': ['download-errata'],
        'kickstarts': ['download-kickstarts'],
        'rpms': [''],
        'srpms': [''],
        'channels': ['channel-families'],
        'channel-families': [''],
        'short': [''],
        'download-errata': ['errata'],
        'download-packages': [''],
        'download-source-packages': [''],
        'download-kickstarts': [''],
        'arches': [''],  # 5/26/05 wregglej 156079 Added arches to precedence list.
        'orgs': [''],
        'supportinfo': ['channels', 'packages'],
        'suse-products': ['arches'],
        'suse-product-channels': ['suse-products', 'channels'],
        'suse-upgrade-paths': ['suse-products'],
        'suse-subscriptions': ['channel-families'],
        'cloned-channels': ['channels'],
    }

    # The step hierarchy. We need access to it both for command line
    # processing and for the actions themselves
    step_hierarchy = [
        'orgs',
        'channel-families',
        'arches',
        'channels',
        'short',
        'cloned-channels',
        'download-packages',
        'rpms',
        'packages',
        'srpms',
        'download-source-packages',
        'download-errata',
        'download-kickstarts',
        'source-packages',
        'errata',
        'kickstarts',
        'supportinfo',
        'suse-products',
        'suse-product-channels',
        'suse-upgrade-paths',
        'suse-subscriptions',
    ]

    def __init__(self):
        self.syncer = None
        self.packages_report = None
        self._xml_file_dir_error_message = ''
        self._affected_channels = None
        self._packages_report = None
        self._actions = None

    # 5/24/05 wregglej - 156079 turn off a step's dependents in the step is turned off.
    def _handle_step_dependents(self, actionDict, step):
        ad = actionDict

        if step in ad:
            # if the step is turned off, then the steps that are dependent on it have to be turned
            # off as well.
            if ad[step] == 0:
                ad = self._turn_off_dependents(ad, step)

        # if the step isn't in the actionDict, then it's dependent actions must be turned off.
        else:
            ad = self._turn_off_dependents(ad, step)
        return ad

    # 5/24/05 wregglej - 156079 actually turns off the dependent steps, which are listed in the step_precedence
    # dictionary.
    def _turn_off_dependents(self, actionDict, step):
        ad = actionDict
        for dependent in self.step_precedence[step]:
            if dependent in ad:
                ad[dependent] = 0
        return ad

    def main(self):
        """Main routine: commandline processing, etc..."""

        # let's time the whole process
        timeStart = time.time()

        actionDict, channels = processCommandline()

        #5/24/05 wregglej - 156079 turn off an step's dependent steps if it's turned off.
        #look at self.step_precedence for a listing of how the steps are dependent on each other.
        for st in self.step_hierarchy:
            actionDict = self._handle_step_dependents(actionDict, st)
        self._actions = actionDict

        # 5/26/05 wregglej - 156079 have to handle the list-channels special case.
        if 'list-channels' in actionDict:
            if actionDict['list-channels'] == 1:
                actionDict['channels'] = 1
                actionDict['arches'] = 0
                actionDict['channel-families'] = 1
                channels = []

        # create and set permissions for package repository mountpoint.
        _verifyPkgRepMountPoint()

        if OPTIONS.email:
            initEMAIL_LOG()

        # init the synchronization processor
        self.syncer = Syncer(channels, actionDict['list-channels'], actionDict['rpms'],
                             forceAllErrata=actionDict['force-all-errata'])
        try:
            self.syncer.initialize()
        except (KeyboardInterrupt, SystemExit):
            raise
        except xmlWireSource.rpclib.xmlrpclib.Fault:
            e = sys.exc_info()[1]
            if CFG.ISS_PARENT:
                # we met old satellite who do not know ISS
                log(-1, ['', messages.sw_iss_not_available % e.faultString ], )
                sys.exit(26)
            else:
                log(-1, ['', messages.syncer_error % e.faultString], )
                sys.exit(9)

        except Exception:  # pylint: disable=E0012, W0703
            e = sys.exc_info()[1]
            log(-1, ['', messages.syncer_error % e], )
            sys.exit(10)

        log(1, '   db:  %s/<password>@%s' % (CFG.DB_USER, CFG.DB_NAME))

        selected = [action for action in list(actionDict.keys()) if actionDict[action]]
        log2(-1, 3, "Action list/commandline toggles: %s" % repr(selected),
             stream=sys.stderr)

        if OPTIONS.mount_point:
            self._xml_file_dir_error_message = messages.file_dir_error % \
                OPTIONS.mount_point

        if CFG.DB_BACKEND == 'oracle':
            import cx_Oracle #pylint: disable=F0401
            exception = cx_Oracle.IntegrityError
        if CFG.DB_BACKEND == 'postgresql':
            import psycopg2 #pylint: disable=F0401
            exception = psycopg2.IntegrityError

        for _try in range(2):
            try:
                for step in self.step_hierarchy:
                    if not actionDict[step]:
                        continue
                    method_name = '_step_' + step.replace('-', '_')
                    if not hasattr(self, method_name):
                        log(-1, _("No handler for step %s") % step)
                        continue
                    method = getattr(self, method_name)
                    ret = method()
                    if ret:
                        sys.exit(ret)
                else:  # for
                    # Everything went fine
                    break
            except ReprocessingNeeded:
                # Try one more time - this time it should be faster since
                # everything should be cached
                log(1, _('Environment changed, trying again...'))
                continue
            except RhnSyncException:
                rhnSQL.rollback()
                raise
            except exception:
                e = sys.exc_info()[1]
                msg = _("ERROR: Encountered IntegrityError: \n"
                        + str(e)
                        + "\nconsider removing satellite-sync cache at /var/cache/rhn/satsync/*"
                        + " and re-run satellite-sync with same options.\n"
                        + "If this error persits after removing cache, please contact Red Hat support.")
                log2stderr(-1, msg, cleanYN=1)
                return 1
        else:
            log(1, _('Repeated failures'))

        timeEnd = time.time()
        delta_str = self._get_elapsed_time(timeEnd - timeStart)

        log(1, _("""\
    Import complete:
        Begin time: %s
        End time:   %s
        Elapsed:    %s
          """) % (formatDateTime(dt=time.localtime(timeStart)),
                  formatDateTime(dt=time.localtime(timeEnd)),
                  delta_str),
            cleanYN=1)

        # mail out that log if appropriate
        sendMail()
        return 0

    @staticmethod
    def _get_elapsed_time(elapsed):
        elapsed = int(elapsed)
        hours = elapsed / 60 / 60
        mins = elapsed / 60 - hours * 60
        secs = elapsed - mins * 60 - hours * 60 * 60

        delta_list = [[hours, _("hours")], [mins, _("minutes")], [secs, _("seconds")]]
        delta_str = ", ".join(["%s %s" % (l[0], l[1]) for l in delta_list])
        return delta_str

    def _run_syncer_step(self, function, step_name):
        """ Runs a function, and catches the most common error cases """
        try:
            ret = function()
        except (xmlDiskSource.MissingXmlDiskSourceDirError,
                xmlDiskSource.MissingXmlDiskSourceFileError), e:
            log(-1, self._xml_file_dir_error_message +
                '\n       Error message: %s\n' % e)
            return 1
        except (KeyboardInterrupt, SystemExit):
            raise
        except xmlWireSource.rpclib.xmlrpclib.Fault:
            e = sys.exc_info()[1]
            log(-1, messages.failed_step % (step_name, e.faultString))
            return 1
        except Exception:  # pylint: disable=E0012, W0703
            e = sys.exc_info()[1]
            log(-1, messages.failed_step % (step_name, e))
            return 1
        return ret

    def _step_arches(self):
        self.syncer.processArches()

    def _step_channel_families(self):
        self.syncer.processChannelFamilies()

    def _step_channels(self):
        try:
            self.syncer.process_channels()
        except MissingParentChannelError:
            e = sys.exc_info()[1]
            msg = messages.parent_channel_error % repr(e.channel)
            log(-1, msg)
            # log2email(-1, msg) # redundant
            sendMail()
            return 1

    def _step_short(self):
        try:
            return self.syncer.processShortPackages()
        except xmlDiskSource.MissingXmlDiskSourceFileError:
            msg = _("ERROR: The dump is missing package data, "
                    + "use --no-rpms to skip this step or fix the content to include package data.")
            log2disk(-1, msg)
            log2stderr(-1, msg, cleanYN=1)
            sys.exit(25)

    def _step_download_packages(self):
        return self.syncer.download_package_metadata()

    def _step_download_source_packages(self):
        return self.syncer.download_source_package_metadata()

    def _step_rpms(self):
        self._packages_report = self.syncer.download_rpms()
        return None

    # def _step_srpms(self):
    #   return self.syncer.download_srpms()

    def _step_download_errata(self):
        return self.syncer.download_errata()

    def _step_download_kickstarts(self):
        return self.syncer.download_kickstarts()

    def _step_packages(self):
        self._affected_channels = self.syncer.import_packages()

    # def _step_source_packages(self):
    #     self.syncer.import_packages(sources=1)

    def _step_errata(self):
        self.syncer.import_errata()
        # Now that errata have been populated, schedule an errata cache
        # refresh
        schedule_errata_cache_update(self._affected_channels)

    def _step_kickstarts(self):
        self.syncer.import_kickstarts()

    def _step_orgs(self):
        try:
            self.syncer.import_orgs()
        except (RhnSyncException, xmlDiskSource.MissingXmlDiskSourceFileError,
                xmlDiskSource.MissingXmlDiskSourceDirError):
            # the orgs() method doesn't exist; that's fine we just
            # won't sync the orgs
            log(1, [_("The SUSE Manager master does not support syncing orgs data."), _("Skipping...")])

    def _step_supportinfo(self):
        self.syncer.import_supportinfo()

    def _step_suse_products(self):
        self.syncer.import_suse_products()

    def _step_suse_product_channels(self):
        self.syncer.import_suse_product_channels()

    def _step_suse_upgrade_paths(self):
        self.syncer.import_suse_upgrade_paths()

    def _step_suse_subscriptions(self):
        self.syncer.import_suse_subscriptions()

    def _step_cloned_channels(self):
        self.syncer.import_cloned_channels()


def sendMail(forceEmail=0):
    """ Send email summary """
    if forceEmail or (OPTIONS is not None and OPTIONS.email):
        body = dumpEMAIL_LOG()
        if body:
            print(_("+++ sending log as an email +++"))
            host_label = idn_puny_to_unicode(os.uname()[1])
            headers = {
                'Subject' : _('SUSE Manager Inter Server sync. report from %s') % host_label,
            }
            sndr = "root@%s" % host_label
            if CFG.has_key("default_mail_from"):
                sndr = CFG.default_mail_from
            rhnMail.send(headers, body, sender=sndr)
        else:
            print(_("+++ email requested, but there is nothing to send +++"))
        # mail was sent. Let's not allow it to be sent twice...
        OPTIONS.email = None


class Syncer:

    """ high-level sychronization/import class
        NOTE: there should *ONLY* be one instance of this.
    """

    def __init__(self, channels, listChannelsYN, check_rpms, forceAllErrata=False):
        """ Base initialization. Most work done in self.initialize() which
            needs to be called soon after instantiation.
        """

        self._requested_channels = channels
        self.mountpoint = OPTIONS.mount_point
        self.listChannelsYN = listChannelsYN
        self.forceAllErrata = forceAllErrata
        self.sslYN = not OPTIONS.no_ssl
        self._systemidPath = OPTIONS.systemid or _DEFAULT_SYSTEMID_PATH
        self._batch_size = OPTIONS.batch_size
        self.master_label = OPTIONS.master
        #self.create_orgs = OPTIONS.create_missing_orgs
        self.xml_dump_version = OPTIONS.dump_version or str(constants.PROTOCOL_VERSION)
        self.check_rpms = check_rpms
        self.keep_rpms = OPTIONS.keep_rpms

        # Object to help with channel math
        self._channel_req = None
        self._channel_collection = sync_handlers.ChannelCollection()

        self.containerHandler = sync_handlers.ContainerHandler(
            self.master_label)

        # instantiated in self.initialize()
        self.xmlDataServer = None
        self.systemid = None

        # self._*_full hold list of all ids for appropriate channel while
        # non-full self._* contain every id only once (in first channel it appeared)
        self._channel_packages = {}
        self._channel_packages_full = {}
        self._avail_channel_packages = {}

        self._missing_channel_packages = None
        self._missing_fs_packages = None

        self._failed_fs_packages = Queue.Queue()
        self._extinct_packages = Queue.Queue()

        self._channel_errata = {}
        self._missing_channel_errata = {}

        self._channel_source_packages = {}
        self._channel_source_packages_full = {}

        self._channel_kickstarts = {}
        self._avail_channel_source_packages = None
        self._missing_channel_src_packages = None
        self._missing_fs_source_packages = None

        self._supportinfo = {}

    def initialize(self):
        """Initialization that requires IO, etc."""

        # Sync from filesystem:
        if self.mountpoint:
            log(1, [_(PRODUCT_NAME + ' - file-system synchronization'),
                    '   mp:  %s' % self.mountpoint])
            self.xmlDataServer = xmlDiskSource.MetadataDiskSource(self.mountpoint)
        # Sync across the wire:
        else:
            self.xmlDataServer = xmlWireSource.MetadataWireSource(self.systemid,
                                                                  self.sslYN, self.xml_dump_version)
            if CFG.ISS_PARENT:
                sync_parent = CFG.ISS_PARENT
                self.systemid = 'N/A'   # systemid is not used in ISS auth process
                is_iss = 1
            elif not CFG.DISCONNECTED:
                sync_parent = CFG.RHN_PARENT
                is_iss = 0
            else:
                log(1, _(PRODUCT_NAME + ' - live synchronization'))
                log(-1, _("ERROR: Can't use live synchronization in disconnected mode."), stream=sys.stderr)
                sys.exit(1)

            url = self.xmlDataServer.schemeAndUrl(sync_parent)
            log(1, [_(PRODUCT_NAME + ' - live synchronization'),
                    _('   url: %s') % url,
                    _('   debug/output level: %s') % CFG.DEBUG])
            self.xmlDataServer.setServerHandler(isIss=is_iss)

            if not self.systemid:
                # check and fetch systemid (NOTE: systemid kept in memory... may or may not
                # be better to do it this way).
                if (os.path.exists(self._systemidPath)
                        and os.access(self._systemidPath, os.R_OK)):
                    self.systemid = open(self._systemidPath, 'rb').read()
                else:
<<<<<<< HEAD
                    raise_with_tb(RhnSyncException(_('ERROR: this server must be registered with SUSE Manager.')),
                                  sys.exc_info()[2])
=======
                    usix.raise_with_tb(RhnSyncException(_('ERROR: this server must be registered with RHN.')),
                                       sys.exc_info()[2])
>>>>>>> f2988a09
            # authorization check of the satellite
            auth = xmlWireSource.AuthWireSource(self.systemid, self.sslYN,
                                                self.xml_dump_version)
            auth.checkAuth()

    def __del__(self):
        self.containerHandler.close()

    def _process_simple(self, remote_function_name, step_name):
        """ Wrapper function that can process metadata that is relatively
            simple. This does the decoding of data (over the wire or from
            disk).

            step_name is just for pretty printing the actual --step name to
            the console.

            The remote function is passed by name (as a string), to mimic the
            lazy behaviour of the if block
        """

        log(1, ["", _("Retrieving / parsing %s data") % step_name])
        # get XML stream
        stream = None
        method = getattr(self.xmlDataServer, remote_function_name)
        stream = method()

        # parse/process XML stream
        try:
            self.containerHandler.process(stream)
        except KeyboardInterrupt:
            log(-1, _('*** SYSTEM INTERRUPT CALLED ***'), stream=sys.stderr)
            raise
        except (FatalParseException, ParseException, Exception):  # pylint: disable=E0012, W0703
            e = sys.exc_info()[1]
            # nuke the container batch upon error!
            self.containerHandler.clear()
            msg = ''
            if isinstance(e, FatalParseException):
                msg = (_('ERROR: fatal parser exception occurred ') +
                       _('(line: %s, col: %s msg: %s)') % (
                           e.getLineNumber(), e.getColumnNumber(),
                           e._msg))
            elif isinstance(e, ParseException):
                msg = (_('ERROR: parser exception occurred: %s') % (e))
            elif isinstance(e, exceptions.SystemExit):
                log(-1, _('*** SYSTEM INTERRUPT CALLED ***'), stream=sys.stderr)
                raise
            else:
                msg = _('ERROR: exception (during parse) occurred: ')
            log2stderr(-1, _('   Encountered some errors with %s data '
                             + '(see logs (%s) for more information)') % (step_name, CFG.LOG_FILE))
            log2(-1, 3, [_('   Encountered some errors with %s data:') % step_name,
                         _('   ------- %s PARSE/IMPORT ERROR -------') % step_name,
                         '   %s' % msg,
                         _('   ---------------------------------------')], stream=sys.stderr)
            exitWithTraceback(e, '', 11)
        self.containerHandler.reset()
        log(1, _("%s data complete") % step_name)

    def processArches(self):
        self._process_simple("getArchesXmlStream", "arches")
        self._process_simple("getArchesExtraXmlStream", "additional arches")

    def import_orgs(self):
        self._process_simple("getOrgsXmlStream", "orgs")

    def processChannelFamilies(self):
        self._process_simple("getChannelFamilyXmlStream", "channel-families")
        # pylint: disable=W0703
        try:
            self._process_simple("getProductNamesXmlStream", "product names")
        except Exception:
            pass

    def _process_comps(self, backend, label, timestamp):
        comps_path = 'rhn/comps/%s/comps-%s.xml' % (label, timestamp)
        full_path = os.path.join(CFG.MOUNT_POINT, comps_path)
        if not os.path.exists(full_path):
            if self.mountpoint or CFG.ISS_PARENT:
                stream = self.xmlDataServer.getComps(label)
            else:
                rpmServer = xmlWireSource.RPCGetWireSource(self.systemid, self.sslYN, self.xml_dump_version)
                stream = rpmServer.getCompsFileStream(label)
            f = FileManip(comps_path, timestamp, None)
            f.write_file(stream)
        data = {label: None}
        backend.lookupChannels(data)
        rhnSQL.Procedure('rhn_channel.set_comps')(data[label]['id'], comps_path, timestamp)

    def process_channels(self):
        """ push channels, channel-family and dist. map information
            as well upon parsing.
        """
        log(1, ["", _("Retrieving / parsing channel data")])

        h = sync_handlers.get_channel_handler()

        # get channel XML stream
        stream = self.xmlDataServer.getChannelXmlStream()
        if self.mountpoint:
            for substream in stream:
                h.process(substream)
            doEOSYN = 0
        else:
            h.process(stream)
            doEOSYN = 1

        h.close()

        # clean up the channel request and populate self._channel_request
        # This essentially determines which channels are to be imported
        self._compute_channel_request()

        # print out the relevant channel tree
        # 3/6/06 wregglej 183213 Don't print out the end-of-service message if
        # satellite-sync is running with the --mount-point (-m) option. If it
        # did, it would incorrectly list channels as end-of-service if they had been
        # synced already but aren't in the channel dump.
        self._printChannelTree(doEOSYN=doEOSYN)

        if self.listChannelsYN:
            # We're done here
            return

        requested_channels = self._channel_req.get_requested_channels()
        try:
            importer = sync_handlers.import_channels(requested_channels,
                                                     orgid=OPTIONS.orgid or None,
                                                     master=OPTIONS.master or None)
            for label in requested_channels:
                timestamp = self._channel_collection.get_channel_timestamp(label)
                ch = self._channel_collection.get_channel(label, timestamp)
                if ch.has_key('comps_last_modified') and ch['comps_last_modified'] is not None:
                    self._process_comps(importer.backend, label, sync_handlers._to_timestamp(ch['comps_last_modified']))

        except InvalidChannelFamilyError:
            usix.raise_with_tb(RhnSyncException(messages.invalid_channel_family_error %
                                                ''.join(requested_channels)), sys.exc_info()[2])
        except MissingParentChannelError:
            raise

        rhnSQL.commit()

        log(1, _("Channel data complete"))

    @staticmethod
    def _formatChannelExportType(channel):
        """returns pretty formated text with type of channel export"""
        if 'export-type' not in channel or channel['export-type'] is None:
            return ''
        else:
            export_type = channel['export-type']
        if 'export-start-date' in channel and channel['export-start-date'] is not None:
            start_date = channel['export-start-date']
        else:
            start_date = ''
        if 'export-end-date' in channel and channel['export-end-date'] is not None:
            end_date = channel['export-end-date']
        else:
            end_date = ''
        if end_date and not start_date:
            return _("%10s import from %s") % (export_type,
                                               formatDateTime(end_date))
        elif end_date and start_date:
            return _("%10s import from %s - %s") % (export_type,
                                                    formatDateTime(start_date),
                                                    formatDateTime(end_date))
        else:
            return _("%10s") % export_type

    def _printChannel(self, label, channel_object, log_format, is_imported):
        assert channel_object is not None
        all_pkgs = channel_object['all-packages'] or channel_object['packages']
        pkgs_count = len(all_pkgs)
        if is_imported:
            status = _('p')
        else:
            status = _('.')
        log(1, log_format % (status, label, pkgs_count, self._formatChannelExportType(channel_object)))

    def _printChannelTree(self, doEOSYN=1, doTyposYN=1):
        "pretty prints a tree of channel information"

        log(1, _('   p = previously imported/synced channel'))
        log(1, _('   . = channel not yet imported/synced'))
        ch_end_of_service = self._channel_req.get_end_of_service()
        ch_typos = self._channel_req.get_typos()
        ch_requested_imported = self._channel_req.get_requested_imported()
        relevant = self._channel_req.get_requested_channels()
        if doEOSYN and ch_end_of_service:
            log(1, _('   e = channel no longer supported (end-of-service)'))
        if doTyposYN and ch_typos:
            log(1, _('   ? = channel label invalid --- typo?'))

        pc_labels = sorted(self._channel_collection.get_parent_channel_labels())

        t_format = _('   %s:')
        p_format = _('      %s %-40s %4s %s')
        log(1, t_format % _('base-channels'))
        # Relevant parent channels
        no_base_channel = True
        for plabel in pc_labels:
            if plabel not in relevant:
                continue

            no_base_channel = False
            timestamp = self._channel_collection.get_channel_timestamp(plabel)
            channel_object = self._channel_collection.get_channel(plabel,
                                                                  timestamp)
            self._printChannel(plabel, channel_object, p_format, (plabel in ch_requested_imported))
        if no_base_channel:
            log(1, p_format % (' ', _('NONE RELEVANT'), '', ''))

        # Relevant parent channels
        for plabel in pc_labels:
            cchannels = self._channel_collection.get_child_channels(plabel)
            # chns has only the channels we are interested in
            # (and that's all the channels if we list them)
            chns = []
            for clabel, ctimestamp in cchannels:
                if clabel in relevant:
                    chns.append((clabel, ctimestamp))
            if not chns:
                # No child channels, skip
                continue
            log(1, t_format % plabel)
            for clabel, ctimestamp in sorted(chns):
                channel_object = self._channel_collection.get_channel(clabel,
                                                                      ctimestamp)
                self._printChannel(clabel, channel_object, p_format, (clabel in ch_requested_imported))
        log(2, '')

        if doEOSYN and ch_end_of_service:
            log(1, t_format % _('end-of-service'))
            status = _('e')
            for chn in ch_end_of_service:
                log(1, p_format % (status, chn, '', ''))
            log(2, '')

        if doTyposYN and ch_typos:
            log(1, _('   typos:'))
            status = _('?')
            for chn in ch_typos:
                log(1, p_format % (status, chn, '', ''))
            log(2, '')
        log(1, '')

    def _compute_channel_request(self):
        """ channels request is verify and categorized.

            NOTE: self.channel_req *will be* initialized by this method
        """

        # channels already imported, and all channels
        importedChannels = _getImportedChannels()
        availableChannels = self._channel_collection.get_channel_labels()
        log(6, _('XXX: imported channels: %s') % importedChannels, 1)
        log(6, _('XXX:   cached channels: %s') % availableChannels, 1)

        # if requested a channel list, we are requesting all channels
        if self.listChannelsYN:
            requested_channels = availableChannels
            log(6, _('XXX: list channels called'), 1)
        else:
            requested_channels = self._requested_channels

        rc = req_channels.RequestedChannels(requested_channels)
        rc.set_available(availableChannels)
        rc.set_imported(importedChannels)
        # rc does all the logic of doing intersections and stuff
        rc.compute()

        typos = rc.get_typos()
        if typos:
            log(-1, _("ERROR: these channels either do not exist or "
                      "are not available:"))
            for chn in typos:
                log(-1, "       %s" % chn)
            log(-1, _("       (to see a list of channel labels: %s --list-channels)") % sys.argv[0])
            sys.exit(12)
        self._channel_req = rc
        return rc

    def _get_channel_timestamp(self, channel):
        try:
            timestamp = self._channel_collection.get_channel_timestamp(channel)
        except KeyError:
            # XXX Do something with this exception
            raise
        return timestamp

    def _compute_unique_packages(self):
        """ process package metadata for one channel at a time """
        relevant = sorted(self._channel_req.get_requested_channels())
        self._channel_packages = {}
        self._channel_packages_full = {}
        self._avail_channel_packages = {}
        already_seen_ids = set()
        for chn in relevant:
            timestamp = self._get_channel_timestamp(chn)

            channel_obj = self._channel_collection.get_channel(chn, timestamp)
            avail_package_ids = sorted(set(channel_obj['packages'] or []))
            package_full_ids = sorted(set(channel_obj['all-packages'] or [])) or avail_package_ids
            package_ids = sorted(set(package_full_ids) - already_seen_ids)

            self._channel_packages[chn] = package_ids
            self._channel_packages_full[chn] = package_full_ids
            self._avail_channel_packages[chn] = avail_package_ids
            already_seen_ids.update(package_ids)

    def processShortPackages(self):
        log(1, ["", "Retrieving short package metadata (used for indexing)"])

        # Compute the unique packages and populate self._channel_packages
        self._compute_unique_packages()

        stream_loader = StreamProducer(
            sync_handlers.get_short_package_handler(),
            self.xmlDataServer, 'getChannelShortPackagesXmlStream')

        sorted_channels = sorted(list(self._channel_packages.items()), key=lambda x: x[0])  # sort by channel_label
        for channel_label, package_ids in sorted_channels:
            log(1, _("   Retrieving / parsing short package metadata: %s (%s)") %
                (channel_label, len(package_ids)))

            if package_ids:
                lm = self._channel_collection.get_channel_timestamp(channel_label)
                channel_last_modified = int(rhnLib.timestamp(lm))

                stream_loader.set_args(channel_label, channel_last_modified)
                stream_loader.process(package_ids)

        stream_loader.close()

        self._diff_packages()

    _query_compare_packages = """
        select p.id, c.checksum_type, c.checksum, p.path, p.package_size,
               TO_CHAR(p.last_modified, 'YYYYMMDDHH24MISS') last_modified
          from rhnPackage p, rhnChecksumView c
         where p.name_id = lookup_package_name(:name)
           and p.evr_id = lookup_evr(:epoch, :version, :release)
           and p.package_arch_id = lookup_package_arch(:arch)
           and (p.org_id = :org_id or
               (p.org_id is null and :org_id is null))
           and p.checksum_id = c.id
    """

    def _diff_packages_process(self, chunk, channel_label):
        package_collection = sync_handlers.ShortPackageCollection()

        h = rhnSQL.prepare(self._query_compare_packages)
        for pid in chunk:
            package = package_collection.get_package(pid)
            assert package is not None
            l_timestamp = rhnLib.timestamp(package['last_modified'])

            if package['org_id'] is not None:
                package['org_id'] = OPTIONS.orgid or DEFAULT_ORG
            nevra = get_nevra_dict(package)
            nevra['org_id'] = package['org_id']

            h.execute(**nevra)
            row = None
            for r in (h.fetchall_dict() or []):
                # let's check which checksum we have in database
                if (r['checksum_type'] in package['checksums']
                        and package['checksums'][r['checksum_type']] == r['checksum']):
                    row = r
                    break

            self._process_package(pid, package, l_timestamp, row,
                                  self._missing_channel_packages[channel_label],
                                  self._missing_fs_packages[channel_label],
                                  check_rpms=self.check_rpms)

    # XXX the "is null" condition will have to change in multiorg satellites
    def _diff_packages(self):
        self._missing_channel_packages = {}
        self._missing_fs_packages = {}

        sorted_channels = sorted(list(self._channel_packages.items()), key=lambda x: x[0])  # sort by channel_label
        for channel_label, upids in sorted_channels:
            log(1, _("Diffing package metadata (what's missing locally?): %s") %
                channel_label)
            self._missing_channel_packages[channel_label] = []
            self._missing_fs_packages[channel_label] = []
            self._process_batch(channel_label, upids[:], None,
                                self._diff_packages_process,
                                _('Diffing:    '),
                                [channel_label])

        self._verify_missing_channel_packages(self._missing_channel_packages)

    def _verify_missing_channel_packages(self, missing_channel_packages, sources=0):
        """Verify if all the missing packages are actually available somehow.
        In an incremental approach, one may request packages that are actually
        not available in the current dump, probably because of applying an
        incremental to the wrong base"""
        for channel_label, pids in missing_channel_packages.items():
            if sources:
                avail_pids = [x[0] for x in self._avail_channel_source_packages[channel_label]]
            else:
                avail_pids = self._avail_channel_packages[channel_label]

            if set(pids or []) > set(avail_pids or []):
                raise RhnSyncException(_('ERROR: incremental dump skipped'))

    @staticmethod
    def _get_rel_package_path(nevra, org_id, source, checksum_type, checksum):
        return get_package_path(nevra, org_id, prepend=CFG.PREPENDED_DIR,
                                source=source, checksum_type=checksum_type, checksum=checksum)

    @staticmethod
    def _verify_file(path, mtime, size, checksum_type, checksum):
        """
        Verifies if the file is on the filesystem and matches the mtime and checksum.
        Computing the checksum is costly, that's why we rely on mtime comparisons.
        Returns errcode:
            0   - file is ok, it has either the specified mtime and size
                          or checksum matches (then function sets mtime)
            1   - file does not exist at all
            2   - file has a different checksum
        """
        if not path:
            return 1
        abs_path = os.path.join(CFG.MOUNT_POINT, path)
        try:
            stat_info = os.stat(abs_path)
        except OSError:
            # File is missing completely
            return 1

        l_mtime = stat_info[stat.ST_MTIME]
        l_size = stat_info[stat.ST_SIZE]
        if l_mtime == mtime and l_size == size:
            # Same mtime, and size, assume identity
            return 0

        # Have to check checksum
        l_checksum = getFileChecksum(checksum_type, filename=abs_path)
        if l_checksum != checksum:
            return 2

        # Set the mtime
        os.utime(abs_path, (mtime, mtime))
        return 0

    def _process_package(self, package_id, package, l_timestamp, row,
                         m_channel_packages, m_fs_packages, check_rpms=1):
        path = None
        channel_package = None
        fs_package = None
        if row:
            # package found in the DB
            checksum_type = row['checksum_type']
            if checksum_type in package['checksums']:
                checksum = package['checksums'][row['checksum_type']]
                package_size = package['package_size']

                db_timestamp = int(rhnLib.timestamp(row['last_modified']))
                db_checksum = row['checksum']
                db_package_size = row['package_size']
                db_path = row['path']

                if not (l_timestamp <= db_timestamp and
                        checksum == db_checksum and
                        package_size == db_package_size):
                    # package doesn't match
                    channel_package = package_id

                if check_rpms:
                    if db_path:
                        # check the filesystem
                        errcode = self._verify_file(db_path, l_timestamp,
                                                    package_size, checksum_type, checksum)
                        if errcode:
                            # file doesn't match
                            fs_package = package_id
                            channel_package = package_id
                        path = db_path
                    else:
                        # upload package and reimport metadata
                        channel_package = package_id
                        fs_package = package_id
        else:
            # package is missing from the DB
            channel_package = package_id
            fs_package = package_id

        if channel_package:
            m_channel_packages.append(channel_package)
        if fs_package:
            m_fs_packages.append((fs_package, path))
        return

    def download_rpms(self):
        log(1, ["", _("Downloading rpm packages")])
        # Lets go fetch the packages and push them to their proper location:
        sorted_channels = sorted(list(self._missing_fs_packages.items()), key=lambda x: x[0])  # sort by channel
        for channel, missing_fs_packages in sorted_channels:
            missing_packages_count = len(missing_fs_packages)
            log(1, _("   Fetching any missing RPMs: %s (%s)") %
                (channel, missing_packages_count or _('NONE MISSING')))
            if missing_packages_count == 0:
                continue

            # Fetch all RPMs whose meta-data is marked for need to be imported
            # (ie. high chance of not being there)
            self._fetch_packages(channel, missing_fs_packages)
            continue

        log(1, _("Processing rpm packages complete"))

    def _missing_not_cached_packages(self):
        missing_packages = {}

        # First, determine what has to be downloaded
        short_package_collection = sync_handlers.ShortPackageCollection()
        package_collection = sync_handlers.PackageCollection()
        for channel, pids in self._missing_channel_packages.items():
            missing_packages[channel] = mp = []

            if not pids:
                # Nothing to see here
                continue

            for pid in pids:
                # XXX Catch errors
                if (not package_collection.has_package(pid)
                        or package_collection.get_package(pid)['last_modified']
                        != short_package_collection.get_package(pid)['last_modified']):
                    # not in the cache
                    mp.append(pid)

        return missing_packages

    def download_package_metadata(self):
        log(1, ["", _("Downloading package metadata")])
        # Get the missing but uncached packages
        missing_packages = self._missing_not_cached_packages()

        stream_loader = StreamProducer(
            sync_handlers.get_package_handler(),
            self.xmlDataServer, 'getPackageXmlStream')

        sorted_channels = sorted(list(missing_packages.items()), key=lambda x: x[0])  # sort by channel
        for channel, pids in sorted_channels:
            self._process_batch(channel, pids[:], messages.package_parsing,
                                stream_loader.process, is_slow=True)
        stream_loader.close()

        # Double-check that we got all the packages
        missing_packages = self._missing_not_cached_packages()
        for channel, pids in missing_packages.items():
            if pids:
                # Something may have changed from the moment we started to
                # download the packages till now
                raise ReprocessingNeeded

    def download_srpms(self):
        self._compute_unique_source_packages()
        self._diff_source_packages()
        log(1, ["", _("Downloading srpm packages")])
        # Lets go fetch the source packages and push them to their proper location:
        # sort by channel_label
        sorted_channels = sorted(list(self._missing_fs_source_packages.items()), key=lambda x: x[0])
        for channel, missing_fs_source_packages in sorted_channels:
            missing_source_packages_count = len(missing_fs_source_packages)
            log(1, _("   Fetching any missing SRPMs: %s (%s)") %
                (channel, missing_source_packages_count or _('NONE MISSING')))
            if missing_source_packages_count == 0:
                continue

            # Fetch all SRPMs whose meta-data is marked for need to be imported
            # (ie. high chance of not being there)
            self._fetch_packages(channel, missing_fs_source_packages, sources=1)
            continue

        log(1, "Processing srpm packages complete")

    def _compute_unique_source_packages(self):
        """ process package metadata for one channel at a time"""
        relevant = self._channel_req.get_requested_channels()
        self._channel_source_packages = {}
        self._channel_source_packages_full = {}
        self._avail_channel_source_packages = {}

        already_seen_ids = set()
        for chn in relevant:
            timestamp = self._get_channel_timestamp(chn)

            channel_obj = self._channel_collection.get_channel(chn, timestamp)
            sps = set(channel_obj['source_packages'])
            if not sps:
                # No source package info
                continue
            ret_sps = []
            for sp in sps:
                if isinstance(sp, usix.StringType):
                    # Old style
                    ret_sps.append((sp, None))
                else:
                    ret_sps.append((sp['id'], sp['last_modified']))
            del sps
            ret_sps.sort()
            self._channel_source_packages[chn] = sorted(set(ret_sps) - already_seen_ids)
            self._channel_source_packages_full[chn] = ret_sps
            self._avail_channel_source_packages[chn] = ret_sps
            already_seen_ids.update(ret_sps)

    def _compute_not_cached_source_packages(self):
        missing_sps = {}

        # First, determine what has to be downloaded
        sp_collection = sync_handlers.SourcePackageCollection()
        for channel, sps in self._channel_source_packages.items():
            missing_sps[channel] = []
            if not sps:
                # Nothing to see here
                continue
            missing_sps[channel] = [sp_id for (sp_id, _timestamp) in sps
                                    if not sp_collection.has_package(sp_id)]
        return missing_sps

    _query_compare_source_packages = """
        select ps.id, c.checksum_type, c.checksum, ps.path, ps.package_size,
               TO_CHAR(ps.last_modified, 'YYYYMMDDHH24MISS') last_modified
          from rhnPackageSource ps, rhnChecksumView c
         where ps.source_rpm_id = lookup_source_name(:package_id)
           and (ps.org_id = :org_id or
               (ps.org_id is null and :org_id is null))
           and ps.checksum_id = c.id
           and c.checksum = :checksum
           and c.checksum_type = :checksum_type
    """

    def _diff_source_packages_process(self, chunk, channel_label):
        package_collection = sync_handlers.SourcePackageCollection()
        sql_params = ['package_id', 'checksum', 'checksum_type']
        h = rhnSQL.prepare(self._query_compare_source_packages)
        for pid, _timestamp in chunk:
            package = package_collection.get_package(pid)
            assert package is not None

            params = {}
            for t in sql_params:
                params[t] = package[t] or ""

            if package['org_id'] is not None:
                params['org_id'] = OPTIONS.orgid or DEFAULT_ORG
                package['org_id'] = OPTIONS.orgid or DEFAULT_ORG
            else:
                params['org_id'] = package['org_id']

            h.execute(**params)
            row = h.fetchone_dict()
            self._process_package(pid, package, None, row,
                                  self._missing_channel_src_packages[channel_label],
                                  self._missing_fs_source_packages[channel_label])

    # XXX the "is null" condition will have to change in multiorg satellites
    def _diff_source_packages(self):
        self._missing_channel_src_packages = {}
        self._missing_fs_source_packages = {}
        for channel_label, upids in self._channel_source_packages.items():
            log(1, _("Diffing source package metadata (what's missing locally?): %s") % channel_label)
            self._missing_channel_src_packages[channel_label] = []
            self._missing_fs_source_packages[channel_label] = []
            self._process_batch(channel_label, upids[:], None,
                                self._diff_source_packages_process,
                                _('Diffing:    '),
                                [channel_label])

        self._verify_missing_channel_packages(self._missing_channel_src_packages, sources=1)

    def download_source_package_metadata(self):
        log(1, ["", _("Downloading source package metadata")])

        # Get the missing but uncached packages
        missing_packages = self._compute_not_cached_source_packages()

        stream_loader = StreamProducer(
            sync_handlers.get_source_package_handler(),
            self.xmlDataServer, 'getSourcePackageXmlStream')

        for channel, pids in missing_packages.items():
            self._process_batch(channel, pids[:], messages.package_parsing,
                                stream_loader.process, is_slow=True)
        stream_loader.close()

        # Double-check that we got all the packages
        missing_packages = self._compute_not_cached_source_packages()
        for channel, pids in missing_packages.items():
            if pids:
                # Something may have changed from the moment we started to
                # download the packages till now
                raise ReprocessingNeeded

    def _compute_unique_kickstarts(self):
        """ process package metadata for one channel at a time"""
        relevant = self._channel_req.get_requested_channels()
        self._channel_kickstarts = {}
        already_seen_kickstarts = set()
        for chn in relevant:
            timestamp = self._get_channel_timestamp(chn)

            channel_obj = self._channel_collection.get_channel(chn, timestamp)
            self._channel_kickstarts[chn] = \
                sorted(set(channel_obj['kickstartable_trees'])
                       - already_seen_kickstarts)
            already_seen_kickstarts.update(self._channel_kickstarts[chn])

    def _compute_missing_kickstarts(self):
        """ process package metadata for one channel at a time"""
        relevant = self._channel_req.get_requested_channels()
        coll = sync_handlers.KickstartableTreesCollection()
        missing_kickstarts = {}
        for chn in relevant:
            timestamp = self._get_channel_timestamp(chn)

            channel_obj = self._channel_collection.get_channel(chn, timestamp)
            kickstart_trees = channel_obj['kickstartable_trees']

            for ktid in kickstart_trees:
                # No timestamp for kickstartable trees
                kt = coll.get_item(ktid, timestamp=None)
                assert kt is not None
                kt_label = kt['label']

                # XXX rhnKickstartableTree does not have a last_modified
                # Once we add it, we should be able to do more meaningful
                # diffs
                missing_kickstarts[kt_label] = None

        ret = list(missing_kickstarts.items())
        ret.sort()
        return ret

    def _download_kickstarts_file(self, chunk, channel_label):
        cfg = config.initUp2dateConfig()
        assert len(chunk) == 1
        item = chunk[0]
        label, base_path, relative_path, timestamp, file_size = item
        path = os.path.join(base_path, relative_path)
        f = FileManip(path, timestamp=timestamp, file_size=file_size)
        # Retry a number of times, we may have network errors
        for _try in range(cfg['networkRetries']):
            stream = self._get_ks_file_stream(channel_label, label, relative_path)
            try:
                f.write_file(stream)
                break  # inner for
            except FileCreationError:
                e = sys.exc_info()[1]
                msg = e.args[0]
                log2disk(-1, _("Unable to save file %s: %s") % (path,
                                                                msg))
                # Try again
                continue
        else:  # for
            # Retried a number of times and it still failed; log the
            # file as being failed and move on
            log2disk(-1, _("Failed to fetch file %s") % path)

    def download_kickstarts(self):
        """Downloads all the kickstart-related information"""

        log(1, ["", _("Downloading kickstartable trees metadata")])

        self._compute_unique_kickstarts()

        stream_loader = StreamProducer(
            sync_handlers.get_kickstarts_handler(),
            self.xmlDataServer, 'getKickstartsXmlStream')

        for channel, ktids in self._channel_kickstarts.items():
            self._process_batch(channel, ktids[:], messages.kickstart_parsing,
                                stream_loader.process)
        stream_loader.close()

        missing_ks_files = self._compute_missing_ks_files()

        log(1, ["", _("Downloading kickstartable trees files")])
        sorted_channels = sorted(list(missing_ks_files.items()), key=lambda x: x[0])  # sort by channel
        for channel, files in sorted_channels:
            self._process_batch(channel, files[:], messages.kickstart_downloading,
                                self._download_kickstarts_file,
                                nevermorethan=1,
                                process_function_args=[channel])

    def _get_ks_file_stream(self, channel, kstree_label, relative_path):
        if self.mountpoint:
            s = xmlDiskSource.KickstartFileDiskSource(self.mountpoint)
            s.setID(kstree_label)
            s.set_relative_path(relative_path)
            return s.load()

        if CFG.ISS_PARENT:
            return self.xmlDataServer.getKickstartFile(kstree_label, relative_path)
        else:
            srv = xmlWireSource.RPCGetWireSource(self.systemid, self.sslYN,
                                                 self.xml_dump_version)
            return srv.getKickstartFileStream(channel, kstree_label, relative_path)

    def _compute_missing_ks_files(self):
        coll = sync_handlers.KickstartableTreesCollection()

        missing_ks_files = {}
        # download files for the ks trees
        for channel, ktids in self._channel_kickstarts.items():
            missing_ks_files[channel] = missing = []
            for ktid in ktids:
                # No timestamp for kickstartable trees
                kt = coll.get_item(ktid, timestamp=None)
                assert kt is not None
                kt_label = kt['label']
                base_path = kt['base_path']
                files = kt['files']
                for f in files:
                    relative_path = f['relative_path']
                    dest_path = os.path.join(base_path, relative_path)
                    timestamp = rhnLib.timestamp(f['last_modified'])
                    file_size = f['file_size']
                    errcode = self._verify_file(dest_path,
                                                timestamp, file_size, f['checksum_type'], f['checksum'])
                    if errcode != 0:
                        # Have to download it
                        val = (kt_label, base_path, relative_path,
                               timestamp, file_size)
                        missing.append(val)
        return missing_ks_files

    def import_kickstarts(self):
        """Imports the kickstart-related information"""

        missing_kickstarts = self._compute_missing_kickstarts()

        if not missing_kickstarts:
            log(1, messages.kickstart_import_nothing_to_do)
            return

        ks_count = len(missing_kickstarts)
        log(1, messages.kickstart_importing % ks_count)

        coll = sync_handlers.KickstartableTreesCollection()
        batch = []
        for ks, timestamp in missing_kickstarts:
            ksobj = coll.get_item(ks, timestamp=timestamp)
            assert ksobj is not None

            if ksobj['org_id'] is not None:
                ksobj['org_id'] = OPTIONS.orgid or DEFAULT_ORG
            batch.append(ksobj)

        _importer = sync_handlers.import_kickstarts(batch)
        log(1, messages.kickstart_imported % ks_count)

    def _compute_not_cached_errata(self):
        missing_errata = {}

        # First, determine what has to be downloaded
        errata_collection = sync_handlers.ErrataCollection()
        for channel, errata in self._channel_errata.items():
            missing_errata[channel] = []
            if not errata:
                # Nothing to see here
                continue
            missing_errata[channel] = [eid for (eid, timestamp, _advisory_name) in errata
                                       if not errata_collection.has_erratum(eid, timestamp)
                                       or self.forceAllErrata]
        return missing_errata

    _query_get_db_errata = rhnSQL.Statement("""
        select e.id, e.advisory_name,
               TO_CHAR(e.last_modified, 'YYYYMMDDHH24MISS') last_modified
          from rhnChannelErrata ce, rhnErrata e, rhnChannel c
         where c.label = :channel
           and ce.channel_id = c.id
           and ce.errata_id = e.id
    """)

    def _get_db_channel_errata(self):
        """
        Fetch the errata stored in the local satellite's database. Returned
        as a hash of channel to another hash of advisory names to a tuple of
        errata id and last modified date.
        """
        db_channel_errata = {}
        relevant = self._channel_req.get_requested_channels()
        h = rhnSQL.prepare(self._query_get_db_errata)
        for channel in relevant:
            db_channel_errata[channel] = ce = {}
            h.execute(channel=channel)
            while 1:
                row = h.fetchone_dict()
                if not row:
                    break
                advisory_name = row['advisory_name']
                erratum_id = row['id']
                last_modified = rhnLib.timestamp(row['last_modified'])
                ce[advisory_name] = (erratum_id, last_modified)
        return db_channel_errata

    def _diff_errata(self):
        """ Fetch the errata for this channel"""
        db_channel_errata = self._get_db_channel_errata()

        relevant = self._channel_req.get_requested_channels()

        # Now get the channel's errata
        channel_errata = {}
        for chn in relevant:
            db_ce = db_channel_errata[chn]
            timestamp = self._get_channel_timestamp(chn)

            channel_obj = self._channel_collection.get_channel(chn, timestamp)
            errata_timestamps = channel_obj['errata_timestamps']
            if errata_timestamps is None or self.forceAllErrata:
                # No unique key information, so assume we need all errata
                erratum_ids = channel_obj['errata']
                errata = [(x, None, None) for x in erratum_ids]
                log(2, _("Grabbing all patches for channel %s") % chn)
            else:
                errata = []
                # Check the advisory name and last modification
                for erratum in errata_timestamps:
                    erratum_id = erratum['id']
                    last_modified = erratum['last_modified']
                    last_modified = rhnLib.timestamp(last_modified)
                    advisory_name = erratum['advisory_name']
                    if advisory_name in db_ce:
                        _foo, db_last_modified = db_ce[advisory_name]
                        if last_modified == db_last_modified:
                            # We already have this erratum
                            continue
                    errata.append((erratum_id, last_modified, advisory_name))
            errata.sort()
            channel_errata[chn] = errata

        # Uniquify the errata
        already_seen_errata = set()
        for channel, errata in channel_errata.items():
            uq_errata = set(errata) - already_seen_errata
            self._channel_errata[channel] = sorted(uq_errata)
            already_seen_errata.update(uq_errata)

    def _diff_db_errata(self):
        """ Compute errata that are missing from the satellite
            Kind of similar to diff_errata, if we had the timestamp and advisory
            information available
        """
        errata_collection = sync_handlers.ErrataCollection()
        self._missing_channel_errata = missing_channel_errata = {}
        db_channel_errata = self._get_db_channel_errata()
        for channel, errata in self._channel_errata.items():
            ch_erratum_ids = missing_channel_errata[channel] = []
            for eid, timestamp, advisory_name in errata:
                if timestamp is not None:
                    # Should have been caught by diff_errata
                    ch_erratum_ids.append((eid, timestamp, advisory_name))
                    continue
                # timestamp is None, grab the erratum from the cache
                erratum = errata_collection.get_erratum(eid, timestamp)
                timestamp = rhnLib.timestamp(erratum['last_modified'])
                advisory_name = erratum['advisory_name']
                db_erratum = db_channel_errata[channel].get(advisory_name)
                if db_erratum is None or db_erratum[1] != timestamp or \
                        self.forceAllErrata:
                    ch_erratum_ids.append((eid, timestamp, advisory_name))

    def download_errata(self):
        log(1, ["", _("Downloading patch data")])
        if self.forceAllErrata:
            log(2, _("Forcing download of all patch data for requested channels."))
        self._diff_errata()
        not_cached_errata = self._compute_not_cached_errata()
        stream_loader = StreamProducer(
            sync_handlers.get_errata_handler(),
            self.xmlDataServer, 'getErrataXmlStream')

        sorted_channels = sorted(list(not_cached_errata.items()), key=lambda x: x[0])  # sort by channel
        for channel, erratum_ids in sorted_channels:
            self._process_batch(channel, erratum_ids[:], messages.erratum_parsing,
                                stream_loader.process)
        stream_loader.close()
        # XXX This step should go away once the channel info contains the
        # errata timestamps and advisory names
        self._diff_db_errata()
        log(1, _("Downloading patch data complete"))

    # __private methods__
    def _processWithProgressBar(self, batch, size,
                                process_function,
                                prompt=_('Downloading:'),
                                nevermorethan=None,
                                process_function_args=()):
        pb = ProgressBar(prompt=prompt, endTag=_(' - complete'),
                         finalSize=size, finalBarLength=40, stream=sys.stdout)
        if CFG.DEBUG > 2:
            pb.redrawYN = 0
        pb.printAll(1)

        ss = SequenceServer(batch, nevermorethan=(nevermorethan or self._batch_size))
        while not ss.doneYN():
            chunk = ss.getChunk()
            item_count = len(chunk)
            process_function(chunk, *process_function_args)
            ss.clearChunk()
            pb.addTo(item_count)
            pb.printIncrement()
        pb.printComplete()

    def _process_batch(self, channel, batch, log_msg,
                       process_function,
                       prompt=_('Downloading:'),
                       process_function_args=(),
                       nevermorethan=None,
                       is_slow=False):
        count = len(batch)
        if log_msg:
            log(1, log_msg % (channel, count or _('NONE RELEVANT')))
        if not count:
            return
        if is_slow:
            log(1, messages.warning_slow)
        self._processWithProgressBar(batch, count, process_function,
                                     prompt, nevermorethan, process_function_args)

    def _import_packages_process(self, chunk, sources):
        batch = self._get_cached_package_batch(chunk, sources)
        # check to make sure the orgs exported are valid
        _validate_package_org(batch)
        try:
            sync_handlers.import_packages(batch, sources)
        except (SQLError, SQLSchemaError, SQLConnectError):
            e = sys.exc_info()[1]
            # an SQL error is fatal... crash and burn
            exitWithTraceback(e, 'Exception caught during import', 13)

    def import_packages(self, sources=0):
        if sources:
            log(1, ["", _("Importing source package metadata")])
            missing_channel_items = self._missing_channel_src_packages
        else:
            log(1, ["", _("Importing package metadata")])
            missing_channel_items = self._missing_channel_packages

        sorted_channels = sorted(list(missing_channel_items.items()), key=lambda x: x[0])  # sort by channel
        for channel, packages in sorted_channels:
            self._process_batch(channel, packages[:],
                                messages.package_importing,
                                self._import_packages_process,
                                _('Importing:  '),
                                [sources])
        return self._link_channel_packages()

    def _link_channel_packages(self):
        log(1, ["", messages.link_channel_packages])
        short_package_collection = sync_handlers.ShortPackageCollection()
        _package_collection = sync_handlers.PackageCollection()
        uq_packages = {}
        for chn, package_ids in self._channel_packages_full.items():
            for pid in package_ids:
                package = short_package_collection.get_package(pid)
                if not package:
                    continue
                assert package is not None
                channel_obj = {'label': chn}
                if pid in uq_packages:
                    # We've seen this package before - just add this channel
                    # to it
                    uq_packages[pid]['channels'].append(channel_obj)
                else:
                    package['channels'] = [channel_obj]
                    uq_packages[pid] = package

        uq_pkg_data = list(uq_packages.values())
        # check to make sure the orgs exported are valid
        _validate_package_org(uq_pkg_data)
        try:
            if OPTIONS.mount_point:  # if OPTIONS.consider_full is not set interpret dump as incremental
                importer = sync_handlers.link_channel_packages(uq_pkg_data, strict=OPTIONS.consider_full)
            else:
                importer = sync_handlers.link_channel_packages(uq_pkg_data)
        except (SQLError, SQLSchemaError, SQLConnectError):
            e = sys.exc_info()[1]
            # an SQL error is fatal... crash and burn
            exitWithTraceback(e, 'Exception caught during import', 14)
        return importer.affected_channels

    @staticmethod
    def _get_cached_package_batch(chunk, sources=0):
        """ short-circuit the most common case"""
        if not chunk:
            return []
        short_package_collection = sync_handlers.ShortPackageCollection()
        if sources:
            package_collection = sync_handlers.SourcePackageCollection()
        else:
            package_collection = sync_handlers.PackageCollection()
        batch = []
        for pid in chunk:
            package = package_collection.get_package(pid)
            if (package is None or package['last_modified']
                    != short_package_collection.get_package(pid)
                    ['last_modified']):
                # not in the cache
                raise Exception(_("Package Not Found in Cache, Clear the Cache to \
                                 Regenerate it."))
            batch.append(package)
        return batch

    def import_errata(self):
        log(1, ["", _("Importing channel patches")])
        errata_collection = sync_handlers.ErrataCollection()
        # sort by channel_label
        sorted_channels = sorted(list(self._missing_channel_errata.items()), key=lambda x: x[0])
        for chn, errata in sorted_channels:
            log(2, _("Importing %s patches for channel %s.") % (len(errata), chn))
            batch = []
            for eid, timestamp, _advisory_name in errata:
                erratum = errata_collection.get_erratum(eid, timestamp)
                # bug 161144: it seems that incremental dumps can create an
                # errata collection None
                if erratum is not None:
                    self._fix_erratum(erratum)
                    batch.append(erratum)

            self._process_batch(chn, batch, messages.errata_importing,
                                sync_handlers.import_errata)

    @staticmethod
    def _fix_erratum(erratum):
        """ Replace the list of packages with references to short packages"""
        sp_coll = sync_handlers.ShortPackageCollection()
        pids = set(erratum['packages'] or [])
        # map all the pkgs objects to the erratum
        packages = []
        # remove packages which are not in the export (e.g. archs we are not syncing)
        for pid in pids:
            if not sp_coll.has_package(pid):
                # Package not found, go on - may be part of a channel we don't
                # sync
                continue
            package = sp_coll.get_package(pid)

            packages.append(package)

        # rewrite package org to where they got imported
        _validate_package_org(packages)
        erratum['packages'] = packages

        if erratum['org_id'] is not None:
            erratum['org_id'] = OPTIONS.orgid or DEFAULT_ORG

        if OPTIONS.channel:
            # If we are syncing only selected channels, do not link
            # to channels that do not have this erratum, they may not
            # have all related packages synced
            imported_channels = _getImportedChannels(withAdvisory=erratum["advisory_name"])
            # Import erratum to channels that are being synced
            imported_channels += OPTIONS.channel
        else:
            # Associate errata to channels that are synced already
            imported_channels = _getImportedChannels()

        erratum['channels'] = [c for c in erratum['channels']
                               if c['label'] in imported_channels]

        # Now fix the files
        for errata_file in (erratum['files'] or []):
            errata_file_package = errata_file.get('package')
            errata_file_source_package = errata_file.get('source-package')
            if errata_file['file_type'] == 'RPM' and \
                    errata_file_package is not None:
                package = None
                if sp_coll.has_package(errata_file_package):
                    package = sp_coll.get_package(errata_file_package)
                errata_file['pkgobj'] = package
            elif errata_file['file_type'] == 'SRPM' and \
                    errata_file_source_package is not None:
                # XXX misa: deal with source rpms
                errata_file['pkgobj'] = None

    def _fetch_packages(self, channel, missing_fs_packages, sources=0):
        short_package_collection = sync_handlers.ShortPackageCollection()
        if sources:
            #    acronym = "SRPM"
            package_collection = sync_handlers.SourcePackageCollection()
        else:
            #    acronym = "RPM"
            package_collection = sync_handlers.PackageCollection()

        self._failed_fs_packages = Queue.Queue()
        self._extinct_packages = Queue.Queue()
        pkgs_total = len(missing_fs_packages)
        pkg_current = 0
        total_size = 0
        queue = Queue.Queue()
        out_queue = Queue.Queue()
        lock = threading.Lock()

        # count size of missing packages
        for package_id, path in missing_fs_packages:
            package = package_collection.get_package(package_id)
            total_size = total_size + package['package_size']
            queue.put((package_id, path))

        log(1, messages.package_fetch_total_size %
            (self._bytes_to_fuzzy(total_size)))
        real_processed_size = processed_size = 0
        real_total_size = total_size
        start_time = round(time.time())

        all_threads = []
        for _thread in range(4):
            t = ThreadDownload(lock, queue, out_queue, short_package_collection, package_collection,
                               self, self._failed_fs_packages, self._extinct_packages, sources, channel)
            t.setDaemon(True)
            t.start()
            all_threads.append(t)

        while ([x for x in all_threads if x.isAlive()]
               and pkg_current < pkgs_total):
            try:
                (rpmManip, package, is_done) = out_queue.get(False, 0.1)
            except Queue.Empty:
                continue
            pkg_current = pkg_current + 1

            if not is_done:  # package failed to download or already exist on disk
                real_total_size -= package['package_size']
                processed_size += package['package_size']
                try:
                    out_queue.task_done()
                except AttributeError:
                    pass
                continue
            # Package successfully saved
            filename = os.path.basename(rpmManip.relative_path)

            # Determine downloaded size and remaining time
            size = package['package_size']
            real_processed_size += size
            processed_size += size
            current_time = round(time.time())
            # timedalta could not be multiplicated by float
            remain_time = (datetime.timedelta(seconds=current_time - start_time)) * \
                          ((real_total_size * 10000) / real_processed_size - 10000) / 10000
            # cut off miliseconds
            remain_time = datetime.timedelta(remain_time.days, remain_time.seconds)
            log(1, messages.package_fetch_remain_size_time %
                (self._bytes_to_fuzzy(processed_size), self._bytes_to_fuzzy(total_size), remain_time))

            log(1, messages.package_fetch_successful %
                (pkg_current, pkgs_total, filename, size))
            try:
                out_queue.task_done()
            except AttributeError:
                pass

        extinct_count = self._extinct_packages.qsize()
        failed_count = self._failed_fs_packages.qsize()

        # Printing summary
        log(2, messages.package_fetch_summary % channel, notimeYN=1)
        log(2, messages.package_fetch_summary_success %
            (pkgs_total - extinct_count - failed_count), notimeYN=1)
        log(2, messages.package_fetch_summary_failed % failed_count,
            notimeYN=1)
        log(2, messages.package_fetch_summary_extinct % extinct_count,
            notimeYN=1)

    # Translate x bytes to string "x MB", "x GB" or "x kB"
    @staticmethod
    def _bytes_to_fuzzy(b):
        units = ['bytes', 'kiB', 'MiB', 'GiB', 'TiB', 'PiB']
        base = 1024
        fuzzy = b
        for unit in units:
            if fuzzy >= base:
                fuzzy = float(fuzzy) / base
            else:
                break
        int_len = len("%d" % fuzzy)
        fract_len = 3 - int_len
        # pylint: disable=W0631
        return "%*.*f %s" % (int_len, fract_len, fuzzy, unit)

    def _get_package_stream(self, channel, package_id, nvrea, sources):
        """ returns (filepath, stream), so in the case of a "wire source",
            the return value is, of course, (None, stream)
        """

        # Returns a package stream from disk
        if self.mountpoint:
            rpmFile = rpmsPath(package_id, self.mountpoint, sources)
            try:
                stream = open(rpmFile)
            except IOError:
                e = sys.exc_info()[1]
                if e.errno != 2:  # No such file or directory
                    raise
                return (rpmFile, None)

            return (rpmFile, stream)

        # Wire stream
        if CFG.ISS_PARENT:
            stream = self.xmlDataServer.getRpm(nvrea, channel)
        else:
            rpmServer = xmlWireSource.RPCGetWireSource(self.systemid, self.sslYN,
                                                       self.xml_dump_version)
            stream = rpmServer.getPackageStream(channel, nvrea)

        return (None, stream)

    def import_supportinfo(self):
        """Imports the support-related information"""
        self._process_simple("getSupportInformationXmlStream", "supportinfo")

    def import_suse_products(self):
        """Imports SUSE Products"""
        self._process_simple("getSuseProductsXmlStream", "suse_products")

    def import_suse_product_channels(self):
        """Imports SUSE Product Channels"""
        self._process_simple("getSuseProductChannelsXmlStream", "suse_product_channels")

    def import_suse_upgrade_paths(self):
        """Imports Upgrade Paths"""
        self._process_simple("getSuseUpgradePathsXmlStream", "suse_upgrade_paths")

    def import_suse_subscriptions(self):
        """Imports Subscriptions"""
        self._process_simple("getSuseSubscriptionsXmlStream", "suse_subscriptions")

    def import_cloned_channels(self):
        """Imports Cloned Channels"""
        self._process_simple("getClonedChannelsXmlStream", "cloned_channels")

class ThreadDownload(threading.Thread):

    def __init__(self, lock, queue, out_queue, short_package_collection, package_collection, syncer,
                 failed_fs_packages, extinct_packages, sources, channel):
        threading.Thread.__init__(self)
        self.queue = queue
        self.out_queue = out_queue
        self.short_package_collection = short_package_collection
        self.package_collection = package_collection
        self.syncer = syncer
        self.failed_fs_packages = failed_fs_packages
        self.extinct_packages = extinct_packages
        self.sources = sources
        self.channel = channel
        self.lock = lock

    def run(self):
        while not self.queue.empty():
            # grabs host from queue
            (package_id, path) = self.queue.get()
            package = self.package_collection.get_package(package_id)
            last_modified = package['last_modified']
            checksum_type = package['checksum_type']
            checksum = package['checksum']
            package_size = package['package_size']
            if not path:
                nevra = get_nevra(package)
                orgid = None
                if package['org_id']:
                    orgid = OPTIONS.orgid or DEFAULT_ORG
                path = self.syncer._get_rel_package_path(nevra, orgid, self.sources,
                                                         checksum_type, checksum)

            # update package path
            package['path'] = path
            self.package_collection.add_item(package)

            errcode = self.syncer._verify_file(path, rhnLib.timestamp(last_modified),
                                               package_size, checksum_type, checksum)
            if errcode == 0:
                # file is already there
                # do not count this size to time estimate
                try:
                    self.queue.task_done()
                except AttributeError:
                    pass
                self.out_queue.put((None, package, False))
                continue

            cfg = config.initUp2dateConfig()
            rpmManip = RpmManip(package, path)
            nvrea = rpmManip.nvrea()

            # Retry a number of times, we may have network errors
            for _try in range(cfg['networkRetries']):
                self.lock.acquire()
                try:
                    rpmFile, stream = self.syncer._get_package_stream(self.channel,
                                                                      package_id, nvrea, self.sources)
                except:
                    self.lock.release()
                    raise
                self.lock.release()
                if stream is None:
                    # Mark the package as extinct
                    self.extinct_packages.put(package_id)
                    log(1, messages.package_fetch_extinct %
                        (os.path.basename(path)))
                    break  # inner for

                try:
                    rpmManip.write_file(stream)
                    break  # inner for
                except FileCreationError:
                    e = sys.exc_info()[1]
                    msg = e.args[0]
                    log2disk(-1, _("Unable to save file %s: %s") % (
                        rpmManip.full_path, msg))
                    # Try again
                    continue  # inner for

            else:  # for
                # Ran out of iterations
                # Mark the package as failed and move on
                self.failed_fs_packages.put(package_id)
                log(1, messages.package_fetch_failed %
                    (os.path.basename(path)))
                # Move to the next package
                try:
                    self.queue.task_done()
                except AttributeError:
                    pass
                self.out_queue.put((rpmManip, package, False))
                continue

            if stream is None:
                # Package is extinct. Move on
                try:
                    self.queue.task_done()
                except AttributeError:
                    pass
                self.out_queue.put((rpmManip, package, False))
                continue

            if self.syncer.mountpoint and not self.syncer.keep_rpms:
                # Channel dumps import; try to unlink to preserve disk space
                # rpmFile is always returned by _get_package_stream for
                # disk-based imports
                assert(rpmFile is not None)
                try:
                    os.unlink(rpmFile)
                except (OSError, IOError):
                    pass

            # signals to queue job is done
            try:
                self.queue.task_done()
            except AttributeError:
                pass
            self.out_queue.put((rpmManip, package, True))


class StreamProducer:

    def __init__(self, handler, data_source_class, source_func):
        self.handler = handler
        self.is_disk_loader = data_source_class.is_disk_loader()
        if self.is_disk_loader:
            self.loader = getattr(data_source_class, source_func)()
        else:
            self.loader = getattr(data_source_class, source_func)
        self._args = ()

    def set_args(self, *args):
        self._args = args

    def close(self):
        self.handler.close()

    def process(self, batch):
        if self.is_disk_loader:
            for oid in batch:
                self.loader.setID(oid)
                stream = self.loader.load()
                self.handler.process(stream)
        else:
            # Only use the extra arguments if needed, for now
            args = self._args or (batch, )
            stream = self.loader(*args)
            self.handler.process(stream)


def _verifyPkgRepMountPoint():
    """ Checks the base package repository directory tree for
        existance and permissions.

        Creates base dir if need be, and chowns to apache.root (required
        for rhnpush).
    """

    if not CFG.MOUNT_POINT:
        # Incomplete configuration
        log(-1, _("ERROR: server.mount_point not set in the configuration file"))
        sys.exit(16)

    if not os.path.exists(fileutils.cleanupAbsPath(CFG.MOUNT_POINT)):
        log(-1, _("ERROR: server.mount_point %s do not exist")
            % fileutils.cleanupAbsPath(CFG.MOUNT_POINT))
        sys.exit(26)

    if not os.path.exists(fileutils.cleanupAbsPath(CFG.MOUNT_POINT + '/' + CFG.PREPENDED_DIR)):
        log(-1, _("ERROR: path under server.mount_point (%s)  do not exist")
            % fileutils.cleanupAbsPath(CFG.MOUNT_POINT + '/' + CFG.PREPENDED_DIR))
        sys.exit(26)


def _validate_package_org(batch):
    """Validate the orgids associated with packages.
     If its redhat channel default to Null org
     If custom channel and org is specified use that.
     If custom and package org is not valid default to org 1
    """
    orgid = OPTIONS.orgid or None
    for pkg in batch:
        if not pkg['org_id'] or pkg['org_id'] == 'None':
            # default to Null so do nothing
            pkg['org_id'] = None
        elif orgid:
            # if options.orgid specified use it
            pkg['org_id'] = orgid
        else:
            # org from server is not valid
            pkg['org_id'] = DEFAULT_ORG


def _getImportedChannels(withAdvisory=None):
    "Retrieves the channels already imported in the satellite's database"

    query = "select distinct c.label from rhnChannel c"

    if withAdvisory:
        query += """
            inner join rhnChannelErrata ce on c.id = ce.channel_id
            inner join rhnErrata e on ce.errata_id = e.id and
                                      e.advisory_name = :advisory
        """

    if not OPTIONS.include_custom_channels:
        query += " where c.org_id is null"

    try:
        h = rhnSQL.prepare(query)
        h.execute(advisory=withAdvisory)
        return [x['label'] for x in h.fetchall_dict() or []]
    except (SQLError, SQLSchemaError, SQLConnectError):
        e = sys.exc_info()[1]
        # An SQL error is fatal... crash and burn
        exitWithTraceback(e, 'SQL ERROR during xml processing', 17)
    return []


def getDbIssParent():
    sql = "select label from rhnISSMaster where is_current_master = 'Y'"
    h = rhnSQL.prepare(sql)
    h.execute()
    row = h.fetchone_dict()
    if not row:
        return None
    return row['label']


def getDbCaChain(master):
    sql = "select ca_cert from rhnISSMaster where label = :label"
    h = rhnSQL.prepare(sql)
    h.execute(label=master)
    row = h.fetchone_dict()
    if not row:
        return None
    return row['ca_cert']


def processCommandline():
    "process the commandline, setting the OPTIONS object"

    log2disk(-1, _("Commandline: %s") % repr(sys.argv))
    optionsTable = [
        Option('--batch-size',          action='store',
               help=_('DEBUG ONLY: max. batch-size for XML/database-import processing (1..%s).'
                      + '"man satellite-sync" for more information.') % SequenceServer.NEVER_MORE_THAN),
        Option('--ca-cert',             action='store',
               help=_('alternative SSL CA Cert (fullpath to cert file)')),
        Option('-c', '--channel',             action='append',
               help=_('process data for this channel only')),
        Option('--consider-full',       action='store_true',
               help=_('disk dump will be considered to be a full export; '
                      'see "man satellite-sync" for more information.')),
        Option('--include-custom-channels',       action='store_true',
               help=_('existing custom channels will also be synced (unless -c is used)')),
        Option('--debug-level',         action='store',
               help=_('override debug level set in /etc/rhn/rhn.conf (which is currently set at %s).') % CFG.DEBUG),
        Option('--dump-version',        action='store',
               help=_("requested version of XML dump (default: %s)") % constants.PROTOCOL_VERSION),
        Option('--email',               action='store_true',
               help=_('e-mail a report of what was synced/imported')),
        Option('--force-all-errata',    action='store_true',
               help=_('forcibly process all (not a diff of) patch metadata')),
        Option('--force-all-packages',  action='store_true',
               help=_('forcibly process all (not a diff of) package metadata')),
        Option('--http-proxy',          action='store',
               help=_('alternative http proxy (hostname:port)')),
        Option('--http-proxy-username', action='store',
               help=_('alternative http proxy username')),
        Option('--http-proxy-password', action='store',
               help=_('alternative http proxy password')),
        Option('--iss-parent',          action='store',
               help=_('parent SUSE Manager to import content from')),
        Option('-l', '--list-channels', action='store_true',
               help=_('list all available channels and exit')),
        Option('--list-error-codes',    action='store_true',
               help=_("help on all error codes mgr-inter-sync returns")),
        Option('-m', '--mount-point',   action='store',
               help=_('source mount point for import - disk update only')),
        Option('--no-errata',           action='store_true',
               help=_('do not process patch data')),
        Option('--no-kickstarts',       action='store_true',
               help=_('do not process kickstart data (provisioning only)')),
        Option('--no-packages',         action='store_true',
               help=_('do not process full package metadata')),
        Option('--no-rpms',             action='store_true',
               help=_('do not download, or process any RPMs')),
        Option('--no-ssl',              action='store_true',
               help=_('turn off SSL (not recommended)')),
        Option('--orgid',               action='store',
               help=_('org to which the sync imports data. defaults to the admin account')),
        Option('-p', '--print-configuration', action='store_true',
               help=_('print the configuration and exit')),
        Option('-s', '--server',        action='store',
               help=_('alternative server with which to connect (hostname)')),
        Option('--step',                action='store',
               help=_('synchronize to this step (man satellite-sync for more info)')),
        Option('--sync-to-temp',        action='store_true',
               help=_('write complete data to tempfile before streaming to remainder of app')),
        Option('--systemid',            action='store',
               help=_("DEBUG ONLY: alternative path to digital system id")),
        Option('--traceback-mail',      action='store',
               help=_('alternative email address(es) for sync output (--email option)')),
        Option('--keep-rpms',           action='store_true',
               help=_('do not remove rpms when importing from local dump')),
        Option('--master',              action='store',
               help=_('the fully qualified domain name of the master Satellite. '
                      'Valid with --mount-point only. '
                      'Required if you want to import org data and channel permissions.')),
    ]
    optionParser = OptionParser(option_list=optionsTable)
    global OPTIONS
    OPTIONS, args = optionParser.parse_args()

    # we take extra commandline arguments that are not linked to an option
    if args:
        msg = _("ERROR: these arguments make no sense in this context (try --help): %s") % repr(args)
        log2stderr(-1, msg, 1, 1)
        sys.exit(19)

    #
    # process anything CFG related (db, debug, server, and print)
    #
    try:
        rhnSQL.initDB()
        rhnSQL.clear_log_id()
        rhnSQL.set_log_auth_login('SETUP')
    except (SQLError, SQLSchemaError, SQLConnectError):
        e = sys.exc_info()[1]
        # An SQL error is fatal... crash and burn
        log(-1, _("ERROR: Can't connect to the database: %s") % e, stream=sys.stderr)
        log(-1, _("ERROR: Check if your database is running."), stream=sys.stderr)
        sys.exit(20)

    CFG.set("ISS_Parent", getDbIssParent())
    CFG.set("TRACEBACK_MAIL", OPTIONS.traceback_mail or CFG.TRACEBACK_MAIL)
    CFG.set("RHN_PARENT", idn_ascii_to_puny(OPTIONS.iss_parent or OPTIONS.server or
                                            CFG.ISS_PARENT or CFG.RHN_PARENT))
    if OPTIONS.server and not OPTIONS.iss_parent:
        # server option on comman line should override ISS parent from config
        CFG.set("ISS_PARENT", None)
    else:
        CFG.set("ISS_PARENT", idn_ascii_to_puny(OPTIONS.iss_parent or CFG.ISS_PARENT))
        CFG.set("ISS_CA_CHAIN", OPTIONS.ca_cert or getDbCaChain(CFG.RHN_PARENT)
                or CFG.CA_CHAIN)

    CFG.set("HTTP_PROXY", idn_ascii_to_puny(OPTIONS.http_proxy or CFG.HTTP_PROXY))
    CFG.set("HTTP_PROXY_USERNAME", OPTIONS.http_proxy_username or CFG.HTTP_PROXY_USERNAME)
    CFG.set("HTTP_PROXY_PASSWORD", OPTIONS.http_proxy_password or CFG.HTTP_PROXY_PASSWORD)
    CFG.set("CA_CHAIN", OPTIONS.ca_cert or CFG.CA_CHAIN)

    CFG.set("SYNC_TO_TEMP", OPTIONS.sync_to_temp or CFG.SYNC_TO_TEMP)

    # check the validity of the debug level
    if OPTIONS.debug_level:
        debugRange = 6
        try:
            debugLevel = int(OPTIONS.debug_level)
            if not (0 <= debugLevel <= debugRange):
                usix.raise_with_tb(RhnSyncException("exception will be caught"), sys.exc_info()[2])
        except KeyboardInterrupt:
            e = sys.exc_info()[1]
            raise
        # pylint: disable=E0012, W0703
        except Exception:
            msg = [_("ERROR: --debug-level takes an in integer value within the range %s.")
                   % repr(tuple(range(debugRange + 1))),
                   _("  0  - little logging/messaging."),
                   _("  1  - minimal logging/messaging."),
                   _("  2  - normal level of logging/messaging."),
                   _("  3  - lots of logging/messaging."),
                   _("  4+ - excessive logging/messaging.")]
            log(-1, msg, 1, 1, sys.stderr)
            sys.exit(21)
        else:
            CFG.set('DEBUG', debugLevel)
            initLOG(CFG.LOG_FILE, debugLevel)

    if OPTIONS.print_configuration:
        CFG.show()
        sys.exit(0)

    if OPTIONS.master:
        if not OPTIONS.mount_point:
            msg = _("ERROR: The --master option is only valid with the --mount-point option")
            log2stderr(-1, msg, cleanYN=1)
            sys.exit(28)
    elif CFG.ISS_PARENT:
        OPTIONS.master = CFG.ISS_PARENT

    if OPTIONS.orgid:
        # verify if its a valid org
        orgs = [a['id'] for a in satCerts.get_all_orgs()]
        if int(OPTIONS.orgid) not in orgs:
            msg = _("ERROR: Unable to lookup Org Id %s") % OPTIONS.orgid
            log2stderr(-1, msg, cleanYN=1)
            sys.exit(27)

    # the action dictionary used throughout
    actionDict = {}

    if OPTIONS.list_channels:
        if OPTIONS.step:
            log(-1, _("WARNING: --list-channels option overrides any --step option. --step ignored."))
        OPTIONS.step = 'channels'
        actionDict['list-channels'] = 1
    else:
        actionDict['list-channels'] = 0

    #
    # validate the --step option and set up the hierarchy of sync process steps.
    #
    stepHierarchy = Runner.step_hierarchy
    # if no step stated... we do all steps.
    if not OPTIONS.step:
        OPTIONS.step = stepHierarchy[-1]

    if OPTIONS.step not in stepHierarchy:
        log2stderr(-1, _("ERROR: '%s' is not a valid step. See 'man satellite-sync' for more detail.")
                   % OPTIONS.step, 1, 1)
        sys.exit(22)

    # XXX: --source is deferred for the time being
    #OPTIONS.source = OPTIONS.step in sourceSteps

    # populate the action dictionary
    for step in stepHierarchy:
        actionDict[step] = 1
        if step == OPTIONS.step:
            break

    # make sure *all* steps in the actionDict are handled.
    for step in stepHierarchy:
        actionDict[step] = step in actionDict

    channels = OPTIONS.channel or []
    if OPTIONS.list_channels:
        actionDict['channels'] = 1
        actionDict['arches'] = 0
        actionDict['channel-families'] = 1
        channels = []

    # Cleanup selected channels.
    # if no channels selected, the default is to "freshen", or select the
    # already existing channels in the local database.
    if not channels:
        channels = _getImportedChannels()

    if not channels:
        if actionDict['channels'] and not actionDict['list-channels']:
            msg = _("ERROR: No channels currently imported; try mgr-inter-sync --list-channels; "
                  + "then mgr-inter-sync -c chn0 -c chn1...")
            log2disk(-1, msg)
            log2stderr(-1, msg, cleanYN=1)
            sys.exit(0)

    # add all the "other" actions specified.
    otherActions = {"no_rpms": 'no-rpms',
                    #"no_srpms"           : 'no-srpms',
                    "no_packages": 'no-packages',
                    #"no_source_packages" : 'no-source-packages',
                    "no_errata": 'no-errata',
                    "no_kickstarts": 'no-kickstarts',
                    "force_all_packages": 'force-all-packages',
                    "force_all_errata": 'force-all-errata',
                    'no_ssl': 'no-ssl'}

    for oa in otherActions.keys():
        if getattr(OPTIONS, oa):
            actionDict[otherActions[oa]] = 1
        else:
            actionDict[otherActions[oa]] = 0

    if actionDict['no-kickstarts']:
        actionDict['kickstarts'] = 0

    if actionDict['no-errata']:
        actionDict['errata'] = 0

    # if actionDict['no-source-packages']:
    actionDict['source-packages'] = 0

    if actionDict['no-packages']:
        actionDict['packages'] = 0
        actionDict['short'] = 0
        actionDict['download-packages'] = 0
        actionDict['rpms'] = 0

    if actionDict['no-rpms']:
        actionDict['rpms'] = 0

    # if actionDict['no-srpms']:
    actionDict['srpms'] = 0

    if not OPTIONS.master:
        actionDict['orgs'] = 0

    if OPTIONS.batch_size:
        try:
            OPTIONS.batch_size = int(OPTIONS.batch_size)
            if OPTIONS.batch_size not in range(1, 51):
                raise ValueError(_("ERROR: --batch-size must have a value within the range: 1..50"))
        except (ValueError, TypeError):
            # int(None) --> TypeError
            # int('a')  --> ValueError
            usix.raise_with_tb(ValueError(_("ERROR: --batch-size must have a value within the range: 1..50")),
                               sys.exc_info()[2])

    OPTIONS.mount_point = fileutils.cleanupAbsPath(OPTIONS.mount_point)
    OPTIONS.systemid = fileutils.cleanupAbsPath(OPTIONS.systemid)

    if OPTIONS.mount_point:
        if not os.path.isdir(OPTIONS.mount_point):
            msg = _("ERROR: no such directory %s") % OPTIONS.mount_point
            log2stderr(-1, msg, cleanYN=1)
            sys.exit(25)

    if OPTIONS.list_error_codes:
        msg = [_("Error Codes: Returned codes means:"),
               _(" -1  - Could not lock file or KeyboardInterrupt or SystemExit"),
               _("  0  - User interrupted or intentional exit"),
               _("  1  - attempting to run more than one instance of mgr-inter-sync."),
               _("  2  - Unable to find synchronization tools."),
               _("  3  - a general socket exception occurred"),
               _("  4  - an SSL error occurred. Recheck your SSL settings."),
               _("  5  - ISS error"),
               _("  6  - unhandled exception occurred"),
               _("  7  - unknown sync error"),
               _("  8  - ERROR: must be root to execute"),
               _("  9  - rpclib fault during synchronization init"),
               _("  10 - synchronization init error"),
               _("  11 - Error parsing XML stream"),
               _("  12 - Channel do not exist"),
               _("  13 - SQL error during importing package metadata"),
               _("  14 - SQL error during linking channel packages"),
               _("  15 - SQL error during xml processing"),
               _("  16 - server.mount_point not set in the configuration file"),
               _("  17 - SQL error during retrieving the channels already imported in the SUSE Manager database"),
               _("  18 - Wrong db connection string in rhn.conf"),
               _("  19 - Bad arguments"),
               _("  20 - Could not connect to db."),
               _("  21 - Bad debug level"),
               _("  22 - Not valid step"),
               _("  24 - no such file"),
               _("  25 - no such directory"),
               _("  26 - mount_point does not exist"),
               _("  27 - No such org"),
               _("  28 - error: --master is only valid with --mount-point"), ]
        log(-1, msg, 1, 1, sys.stderr)
        sys.exit(0)

    if OPTIONS.dump_version:
        OPTIONS.dump_version = str(OPTIONS.dump_version)
        if OPTIONS.dump_version not in constants.ALLOWED_SYNC_PROTOCOL_VERSIONS:
            msg = _("ERROR: unknown dump version, try one of %s") % \
                constants.ALLOWED_SYNC_PROTOCOL_VERSIONS
            log2stderr(-1, msg, cleanYN=1)
            sys.exit(19)

    # return the dictionary of actions, channels
    return actionDict, channels


def formatDateTime(dtstring=None, dt=None):
    """ Format the date time using your locale settings. This assume that your setlocale has been alread called. """
    if not dt:
        dt = time.strptime(dtstring, '%Y%m%d%H%M%S')
    return time.strftime("%c", dt)


if __name__ == '__main__':
    sys.stderr.write("!!! running this directly is advisable *ONLY* for testing"
                     " purposes !!!\n")
    try:
        sys.exit(Runner().main() or 0)
    except (KeyboardInterrupt, SystemExit):
        ex = sys.exc_info()[1]
        sys.exit(ex)
    except Exception:  # pylint: disable=E0012, W0703
        tb = 'TRACEBACK: ' + fetchTraceback(with_locals=1)
        log2disk(-1, tb)
        log2email(-1, tb)
        sendMail()
        sys.exit(-1)<|MERGE_RESOLUTION|>--- conflicted
+++ resolved
@@ -530,13 +530,8 @@
                         and os.access(self._systemidPath, os.R_OK)):
                     self.systemid = open(self._systemidPath, 'rb').read()
                 else:
-<<<<<<< HEAD
-                    raise_with_tb(RhnSyncException(_('ERROR: this server must be registered with SUSE Manager.')),
-                                  sys.exc_info()[2])
-=======
-                    usix.raise_with_tb(RhnSyncException(_('ERROR: this server must be registered with RHN.')),
+                    usix.raise_with_tb(RhnSyncException(_('ERROR: this server must be registered with SUSE Manager.')),
                                        sys.exc_info()[2])
->>>>>>> f2988a09
             # authorization check of the satellite
             auth = xmlWireSource.AuthWireSource(self.systemid, self.sslYN,
                                                 self.xml_dump_version)
