--- conflicted
+++ resolved
@@ -1330,13 +1330,8 @@
 "Please contact your SUSE Manager contact\n"
 "%s"
 msgstr ""
-<<<<<<< HEAD
 "ERROR: Anda tidak berhak menyinkronkan saluran dalam serangkaian saluran "
 "ini.\n"
-=======
-"ERROR: Anda tidak berhak menyinkronkan saluran dalam serangkaian saluran ini."
-"\n"
->>>>>>> 89d830db
 "Silakan hubungi kontak SUSE Manager Anda\n"
 "%s"
 
@@ -1911,12 +1906,8 @@
 msgid ""
 "Package Not Found in Cache, Clear the Cache "
 "to                                  Regenerate it."
-<<<<<<< HEAD
-msgstr ""
+msgstr "Paket tidak ditemukan di Cache, Kosongkan Cache untuk meregenerasi itu."
 "Paket tidak ditemukan di Cache, Kosongkan Cache untuk meregenerasi itu."
-=======
-msgstr "Paket tidak ditemukan di Cache, Kosongkan Cache untuk meregenerasi itu."
->>>>>>> 89d830db
 
 #: ../satellite_tools/satsync.py:1709
 #, fuzzy
@@ -2117,24 +2108,15 @@
 "the fully qualified domain name of the master Satellite. Valid with --mount-"
 "point only. Required if you want to import org data and channel permissions."
 msgstr ""
-<<<<<<< HEAD
 "nama domain yang memenuhi syarat dari satelit master. Hanya valid dengan --"
 "mount-point. Diperlukan jika Anda ingin mengimpor data organisasi dan izin "
-=======
-"nama domain yang memenuhi syarat dari satelit master. Hanya valid dengan "
-"--mount-point. Diperlukan jika Anda ingin mengimpor data organisasi dan izin "
->>>>>>> 89d830db
 "saluran."
 
 #: ../satellite_tools/satsync.py:2274
 #, fuzzy, python-format
 msgid "ERROR: these arguments make no sense in this context (try --help): %s"
-<<<<<<< HEAD
-msgstr ""
+msgstr "GALAT: argumen ini tidak masuk akal dalam konteks ini (coba --help): %s"
 "GALAT: argumen ini tidak masuk akal dalam konteks ini (coba --help): %s"
-=======
-msgstr "GALAT: argumen ini tidak masuk akal dalam konteks ini (coba --help): %s"
->>>>>>> 89d830db
 
 #. An SQL error is fatal... crash and burn
 #: ../satellite_tools/satsync.py:2286
