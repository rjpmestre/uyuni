--- conflicted
+++ resolved
@@ -1,37 +1,21 @@
-<<<<<<< HEAD
-# Copyright (C) YEAR THE PACKAGE'S COPYRIGHT HOLDER
-# This file is distributed under the same license as the PACKAGE package.
-=======
 # Red Hat Network.
 # Copyright (c) 2000--2011 Red Hat, Inc.
 # Cristian Gafton <gafton@redhat.com>, 2000, 2001.
->>>>>>> ec89b999
 #
 # Michael Calmer <Michael.Calmer@gmx.de>, 2010.
 msgid ""
 msgstr ""
 "Project-Id-Version: \n"
 "Report-Msgid-Bugs-To: \n"
-<<<<<<< HEAD
 "POT-Creation-Date: 2010-12-12 14:19+0100\n"
 "PO-Revision-Date: 2010-12-12 14:46+0100\n"
 "Last-Translator: Michael Calmer <Michael.Calmer@gmx.de>\n"
 "Language-Team: German <kde-i18n-de@kde.org>\n"
-=======
-"POT-Creation-Date: 2010-11-02 11:19+0100\n"
-"PO-Revision-Date: 2000-08-08 16:51-0400\n"
-"Last-Translator: Cristian Gafton <gafton@redhat.com>\n"
-"Language-Team: English <rhns-i18n@redhat.com>\n"
->>>>>>> ec89b999
 "MIME-Version: 1.0\n"
 "Content-Type: text/plain; charset=UTF-8\n"
 "Content-Transfer-Encoding: 8bit\n"
-<<<<<<< HEAD
 "X-Generator: Lokalize 1.0\n"
 "Plural-Forms: nplurals=2; plural=n != 1;\n"
-=======
-"Language: en\n"
->>>>>>> ec89b999
 
 #: ../server/rhnHandler.py:58
 msgid ""
