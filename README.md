
# Spacewalk Testsuite Master

Master
[![Build Status Master branch](https://travis-ci.org/SUSE/spacewalk-testsuite-base.svg?branch=master)](https://travis-ci.org/SUSE/spacewalk-testsuite-base)
Manager 30
[![Build Status Master branch](https://travis-ci.org/SUSE/spacewalk-testsuite-base.svg?branch=manager30)](https://travis-ci.org/SUSE/spacewalk-testsuite-base)


## Introduction

Testsuite to automatically test Spacewalk/Suse-Manager.

## Branches in use:

[Branches that we use](docs/branches.md)

## Other usefull info
[Testing-api tutorial](docs/api-call.md)
[Debugging suite](docs/Debug.md)
[Pitfalls](docs/Pitfalls-test.md)

## Running

You can run the Spacewalk Testsuite basically with two options:

* with sumaform (Official way)
* static setup (means you have the machine already properly configured/provisioned)

### Run Spacewalk Testsuite with Sumaform 

[Sumaform Cucumber testing howto](docs/sumaform-howto.md)

### Static setup
* The SUSE Manager official testsuite applicance has all the gems pre-installed as rpms. Alternatively you can use [rbenv](http://rbenv.org/) (packages available [here](https://software.opensuse.org/download/package?project=devel:languages:ruby:extensions&package=rbenv))

```console
rbenv local $version
gem install bundler --pre
rbenv rehash
bundle config build.nokogiri --use-system-libraries
bundle install
```

Setup the following environment variables.

* TESTHOST environment variable can be passed to change the default server you are testing against.
* CLIENT env variable test client
* MINION env variable test client/salt
* BROWSER (default `phantomjs` environment variable can be passed to change the default browser: `chrome`, `htmlunit`, `chrome`, `firefox`.

To run all standard tests call:

```console
rake
```

Or look at `rake -T` for available tasks.

## Custom feature run sets

Add a file into `run_sets/$name.yml` and then execute `rake cucumber:$name`.

## Conventions when adding more tests

* Add required gems to `Gemfile`.
<<<<<<< HEAD
* Unit tests in `test/testsuite_name`.
=======
>>>>>>> 21337116
* Cucumber features under features.
* Helpers shared scross tests/features should go into the `lib/spacewalk_testsuite_base library`.

## License

* The testsuite is licensed under the MIT license. See the `MIT-LICENSE.txt` file included in the distribution.
<|MERGE_RESOLUTION|>--- conflicted
+++ resolved
@@ -1,5 +1,5 @@
 
-# Spacewalk Testsuite Master
+# Spacewalk Testsuite
 
 Master
 [![Build Status Master branch](https://travis-ci.org/SUSE/spacewalk-testsuite-base.svg?branch=master)](https://travis-ci.org/SUSE/spacewalk-testsuite-base)
@@ -15,10 +15,10 @@
 
 [Branches that we use](docs/branches.md)
 
-## Other usefull info
+
+
+## Howto write a new-test for spacewalk-suite, api-call quick-tutorial.
 [Testing-api tutorial](docs/api-call.md)
-[Debugging suite](docs/Debug.md)
-[Pitfalls](docs/Pitfalls-test.md)
 
 ## Running
 
@@ -64,13 +64,12 @@
 ## Conventions when adding more tests
 
 * Add required gems to `Gemfile`.
-<<<<<<< HEAD
-* Unit tests in `test/testsuite_name`.
-=======
->>>>>>> 21337116
 * Cucumber features under features.
 * Helpers shared scross tests/features should go into the `lib/spacewalk_testsuite_base library`.
 
 ## License
 
 * The testsuite is licensed under the MIT license. See the `MIT-LICENSE.txt` file included in the distribution.
+
+
+
