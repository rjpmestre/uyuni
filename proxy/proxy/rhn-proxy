--- conflicted
+++ resolved
@@ -1,10 +1,5 @@
 #!/bin/sh
 
-<<<<<<< HEAD
-SERVICES="squid apache2 jabberd"
-
-test -s /etc/rc.status && . /etc/rc.status && rc_reset
-=======
 HTTPD="httpd"
 
 if [ -e /lib/systemd/system/apache2.service -o -e /etc/init.d/apache2 ]; then
@@ -16,7 +11,6 @@
 if [ -e /etc/init.d/functions ]; then
     . /etc/init.d/functions
 fi
->>>>>>> 61ca5dd9
 
 RETVAL=0
 
