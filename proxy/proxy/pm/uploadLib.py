--- conflicted
+++ resolved
@@ -77,11 +77,7 @@
         #self.setServer()
         
         for filename in self.files:
-<<<<<<< HEAD
-            fileinfo = uploadLib._processFile(filename,\
-=======
             fileinfo = self._processFile(filename,\
->>>>>>> ec89b999
                                     relativeDir=self.relativeDir, source=self.options.source,\
                                     nosig=self.options.nosig)
             self.processPackage(fileinfo['nvrea'], filename) 
