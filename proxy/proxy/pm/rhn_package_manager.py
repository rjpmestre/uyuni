#!/usr/bin/python
#
# Copyright (c) 2008--2012 Red Hat, Inc.
#
# This software is licensed to you under the GNU General Public License,
# version 2 (GPLv2). There is NO WARRANTY for this software, express or
# implied, including the implied warranties of MERCHANTABILITY or FITNESS
# FOR A PARTICULAR PURPOSE. You should have received a copy of GPLv2
# along with this software; if not, see
# http://www.gnu.org/licenses/old-licenses/gpl-2.0.txt.
#
# Red Hat trademarks are not licensed under GPLv2. No permission is
# granted to use or replicate Red Hat trademarks that are incorporated
# in this software or its documentation.
#
# Authors: Mihai Ibanescu <misa@redhat.com>
#          Todd Warner <taw@redhat.com>
#
# $Id: rhn_package_manager.py,v 1.83 2005/06/15 18:58:11 taw Exp $
"""\
Management tool for the RHN proxy.

This script performs various management operations on the RHN proxy:
- Creates the local directory structure needed to store local packages
- Uploads packages from a given directory to the RHN servers
- Optionally, once the packages are uploaded, they can be linked to (one or
  more) channels, and copied in the local directories for these channels.
- Lists the RHN server's vision on a certain channel
- Checks if the local image of the channel (the local directory) is in sync
  with the server's image, and prints the missing packages (or the extra
  ones)
"""

# system imports
import os
import sys
import shutil
from operator import truth
from rhnpush.uploadLib import UploadError, listChannelBySession
from optparse import Option, OptionParser

# RHN imports
from rhnpush import uploadLib
from spacewalk.common.checksum import getFileChecksum
from spacewalk.common.rhnConfig import CFG, initCFG
from spacewalk.common.rhnLib import parseUrl
initCFG('proxy.package_manager')

# globals
PREFIX = 'rhn'


def main():
    # Initialize a command-line processing object with a table of options
    optionsTable = [
        Option('-v','--verbose',   action='count',      help='Increase verbosity'),
        Option('-d','--dir',       action='store',      help='Process packages from this directory'),
        Option('-c','--channel',   action='append',     help='Manage this channel'),
        Option('-n','--count',     action='store',      help='Process this number of headers per call', type='int'),
        Option('-l','--list',      action='store_true', help='Only list the specified channels'),
        Option('-s','--sync',      action='store_true', help='Check if in sync with the server'),
        Option('-p','--printconf', action='store_true', help='Print the configuration and exit'),
        Option('-X','--exclude',   action="append",     help="Exclude packages that match this glob expression"),
        Option(     '--newest',    action='store_true', help='Only push the files that are newer than the server ones'),
        Option(     '--stdin',     action='store_true', help='Read the package names from stdin'),
        Option(     '--nosig',     action='store_true', help="Push unsigned packages"),
        Option(     '--username',  action='store',      help='Use this username to connect to RHN'),
        Option(     '--password',  action='store',      help='Use this password to connect to RHN'),
        Option(     '--source',    action='store_true', help='Upload source package headers'),
        Option(     '--dontcopy',  action='store_true', help='Do not copy packages to the local directory'),
        Option(     '--copyonly',  action='store_true', help="Only copy packages; don't reimport"),
        Option(     '--test',      action='store_true', help='Only print the packages to be pushed'),
        Option('-N','--new-cache',  action='store_true', help='Create a new username/password cache'),
        Option(     '--no-ssl',    action='store_true', help='Turn off SSL (not recommended).'),
        Option(     '--no-session-caching',  action='store_true',
            help='Disables session-token authentication.'),
        Option('-?','--usage',     action='store_true', help="Briefly describe the options"),
    ]
    # Process the command line arguments
    optionParser = OptionParser(option_list=optionsTable, usage="USAGE: %prog [OPTION] [<package>]")
    options, files = optionParser.parse_args()
    upload = UploadClass(options, files=files)

    if options.usage:
        optionParser.print_usage()
        sys.exit(0)

    if options.printconf:
        CFG.show()
        return

    if options.list:
        upload.list()
        return

    if options.sync:
        upload.checkSync()
        return

    if options.copyonly:
        upload.copyonly()
        return

    if options.dir:
        upload.directory()
    elif options.stdin:
        upload.readStdin()

    if options.exclude:
        upload.filter_excludes()

    if options.newest:
        upload.newest()

    if not upload.files:
        upload.die(0, "Nothing to do; exiting. Try --help")

    if options.test:
        upload.test()
        return

    try:
        upload.uploadHeaders()
    except UploadError, e:
        sys.stderr.write("Upload error: %s\n" % e)


class UploadClass(uploadLib.UploadClass):
    # pylint: disable=R0904
    def setURL(self):
        # overloaded for uploadlib.py
        if not CFG.RHN_PARENT:
            self.die(-1, "rhn_parent not set in the configuration file")
        self.url = CFG.RHN_PARENT
        scheme = 'http://'
        if not self.options.no_ssl and CFG.USE_SSL:
            # i.e., --no-ssl overrides the USE_SSL config variable.
            scheme = 'https://'
        self.url = CFG.RHN_PARENT or ''
        self.url = parseUrl(self.url)[1].split(':')[0]
        self.url = scheme + self.url + '/APP'

    def setProxyUsernamePassword(self):
        # overloaded for uploadlib.py
        self.proxyUsername = CFG.HTTP_PROXY_USERNAME
        self.proxyPassword = CFG.HTTP_PROXY_PASSWORD

    def setProxy(self):
        # overloaded for uploadlib.py
        self.proxy = CFG.HTTP_PROXY

    def setCAchain(self):
        # overloaded for uploadlib.py
        self.ca_chain = CFG.CA_CHAIN

    def setNoChannels(self):
        self.channels = self.options.channel

    def checkSync(self):
        # set the org
        self.setOrg()
        # set the URL
        self.setURL()
        # set the channels
        self.setChannels()
        # set the server
        self.setServer()

        self.authenticate()

        # List the channel's contents
        channel_list = listChannelBySession(self.server,
                                     self.session.getSessionString(),
                                     self.channels)

        # Convert it to a hash of hashes
        remotePackages = {}
        for channel in self.channels:
            remotePackages[channel] = {}
        for p in channel_list:
            channelName = p[5]
            key = tuple(p[:5])
            remotePackages[channelName][key] = None

        missing = []
        for package in channel_list:
            packagePath = getPackagePath(package, 0, PREFIX)
            packagePath = "%s/%s" % (CFG.PKG_DIR, packagePath)
            if not os.path.isfile(packagePath):
                missing.append([package, packagePath])

        if not missing:
            self.warn(0, "Channels in sync with the server")
            return

        for package, packagePath in missing:
            channelName = package[5]
            self.warn(0, "Missing: %s in channel %s (path %s)" % (
                rpmPackageName(package), channelName, packagePath))

    def processPackage(self, package, filename):
        if self.options.dontcopy:
            return

        if not CFG.PKG_DIR:
            self.warn(1, "No package directory specified; will not copy the package")
            return

        packagePath = getPackagePath(package, self.options.source, PREFIX)
        packagePath = "%s/%s" % (CFG.PKG_DIR, packagePath)
        destdir = os.path.dirname(packagePath)
        if not os.path.isdir(destdir):
            # Try to create it
            try:
                os.makedirs(destdir, 0755)
            except OSError:
                self.warn(0, "Could not create directory %s" % destdir)
                return
        self.warn(1, "Copying %s to %s" % (filename, packagePath))
        shutil.copy2(filename, packagePath)
        # Make sure the file permissions are set correctly, so that Apache can
        # see the files
        os.chmod(packagePath, 0644)

    def _listChannelSource(self):
        self.die(1, "Listing source rpms not supported")

    def copyonly(self):
        # Set the forcing factor
        self.setForce()
        # Relative directory
        self.setRelativeDir()
        # Set the count
        self.setCount()

        for filename in self.files:
            fileinfo = self._processFile(filename,
                                    relativeDir=self.relativeDir,
                                    source=self.options.source,
                                    nosig=self.options.nosig)
            self.processPackage(fileinfo['nvrea'], filename)

<<<<<<< HEAD
    def _processFile(self, filename, relativeDir=None, source=None, nosig=None):
        """ call parent _processFile and add to returned has md5sum """
        info = uploadLib.UploadClass._processFile(self, filename, relativeDir, source, nosig)
=======
    @staticmethod
    def _processFile(filename, relativeDir=None, source=None, nosig=None):
        """ call parent _processFile and add to returned has md5sum """
        info = uploadLib.UploadClass._processFile(filename, relativeDir, source, nosig)
>>>>>>> 4869bc83
        checksum = getFileChecksum('md5', filename=filename)
        info['md5sum'] = checksum
        return info


def rpmPackageName(p):
    return "%s-%s-%s.%s.rpm" % (p[0], p[1], p[2], p[4])


def getPackagePath(nvrea, source=0, prepend=""):
    """Finds the appropriate path, prepending something if necessary
    """
    name = nvrea[0]
    release = nvrea[2]

    if source:
        dirarch = 'SRPMS'
        pkgarch = 'src'
    else:
        dirarch = pkgarch = nvrea[4]

    version = nvrea[1]
    epoch = nvrea[3]
    # Source packages are soooo broken; if they have an epoch, there is no
    # possible way to retrieve them, so assume the epoch is None
    if source:
        epoch = None
    if epoch not in [None, '']:
        version = str(epoch) + ':' + version
    template = prepend + "/%s/%s-%s/%s/%s-%s-%s.%s.rpm"
    # Sanitize the path: remove duplicated /
    template = '/'.join(filter(truth, template.split('/')))
    return template % (name, version, release, dirarch, name, nvrea[1],
        release, pkgarch)


if __name__ == '__main__':
    try:
        main()
    except SystemExit, se:
        sys.exit(se.code)
<|MERGE_RESOLUTION|>--- conflicted
+++ resolved
@@ -240,16 +240,10 @@
                                     nosig=self.options.nosig)
             self.processPackage(fileinfo['nvrea'], filename)
 
-<<<<<<< HEAD
-    def _processFile(self, filename, relativeDir=None, source=None, nosig=None):
-        """ call parent _processFile and add to returned has md5sum """
-        info = uploadLib.UploadClass._processFile(self, filename, relativeDir, source, nosig)
-=======
     @staticmethod
     def _processFile(filename, relativeDir=None, source=None, nosig=None):
         """ call parent _processFile and add to returned has md5sum """
         info = uploadLib.UploadClass._processFile(filename, relativeDir, source, nosig)
->>>>>>> 4869bc83
         checksum = getFileChecksum('md5', filename=filename)
         info['md5sum'] = checksum
         return info
