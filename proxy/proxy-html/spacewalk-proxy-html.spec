%if 0%{?suse_version}
%global htmldir /srv/www/htdocs
%else
%global htmldir %{_var}/www/html
%endif

Name: spacewalk-proxy-html
Summary: The HTML component for Spacewalk Proxy
<<<<<<< HEAD
Version: 2.8.1.1
=======
Version: 2.8.2
>>>>>>> f1df99dc
Release: 1%{?dist}
License: GPLv2
URL:     https://github.com/spacewalkproject/spacewalk
Source0: https://github.com/spacewalkproject/spacewalk/archive/%{name}-%{version}.tar.gz
BuildArch: noarch
Obsoletes: rhns-proxy-html < 5.3.0
Provides: rhns-proxy-html = 5.3.0
Requires: httpd

%description
This package contains placeholder html pages, which the Spacewalk Server
displays, if you navigate to it using your browser.

%prep
%setup -q

%build
#nothing to do here

%install
install -m 755 -d $RPM_BUILD_ROOT%{htmldir}
install -m 755 -d $RPM_BUILD_ROOT%{htmldir}/_rhn_proxy
install -m 644 _rhn_proxy/* $RPM_BUILD_ROOT%{htmldir}/_rhn_proxy/

%clean

%files
%defattr(-,root,root)
%dir %{htmldir}/_rhn_proxy
%config %{htmldir}/_rhn_proxy/index.html
%{htmldir}/_rhn_proxy/*.ico
%{htmldir}/_rhn_proxy/*.png
%doc LICENSE
%if 0%{?suse_version}
%dir %dir %{htmldir}/_rhn_proxy
%endif

%changelog
* Fri Feb 09 2018 Michael Mraka <michael.mraka@redhat.com> 2.8.2-1
- remove install/clean section initial cleanup
- removed Group from specfile
- removed BuildRoot from specfiles

* Wed Sep 06 2017 Michael Mraka <michael.mraka@redhat.com> 2.8.1-1
- purged changelog entries for Spacewalk 2.0 and older
- Bumping package versions for 2.8.

* Tue Jul 18 2017 Michael Mraka <michael.mraka@redhat.com> 2.7.2-1
- move version and release before sources

* Mon Jul 17 2017 Jan Dobes 2.7.1-1
- Updated links to github in spec files
- Migrating Fedorahosted to GitHub
- Bumping package versions for 2.7.
- Bumping package versions for 2.6.

* Fri May 20 2016 Grant Gainey 2.5.1-1
- spacewalk-proxy-html: build on openSUSE
- Bumping package versions for 2.5.
- Bumping package versions for 2.4.

* Wed Jan 14 2015 Matej Kollar <mkollar@redhat.com> 2.3.1-1
- Getting rid of Tabs and trailing spaces in LICENSE, COPYING, and README files
- Bumping package versions for 2.3.
- Bumping package versions for 2.2.
- Bumping package versions for 2.1.
<|MERGE_RESOLUTION|>--- conflicted
+++ resolved
@@ -6,11 +6,7 @@
 
 Name: spacewalk-proxy-html
 Summary: The HTML component for Spacewalk Proxy
-<<<<<<< HEAD
-Version: 2.8.1.1
-=======
 Version: 2.8.2
->>>>>>> f1df99dc
 Release: 1%{?dist}
 License: GPLv2
 URL:     https://github.com/spacewalkproject/spacewalk
