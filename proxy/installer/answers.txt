--- conflicted
+++ resolved
@@ -20,7 +20,6 @@
 HTTP_PROXY=
 HTTP_USERNAME=
 HTTP_PASSWORD=
-<<<<<<< HEAD
 
 # Use the following variables to import custom SSL keys/certificates
 USE_EXISTING_CERTS=N
@@ -28,16 +27,10 @@
 SERVER_CERT=/root/my_server.key
 SERVER_KEY=/root/my_server.crt
 
-# If you want to populate configuration channel 
-# and want to have realy silent installation, then
-# you must run rhncfg-manager to enter your login 
-# adn password first. Otherwise you will be asked for
-=======
 # If you want to populate configuration channel
 # and want to have really silent installation, then
 # you must run rhncfg-manager to enter your login
 # and password first. Otherwise you will be asked for
->>>>>>> 32c8168c
 # these during proxy activation.
 POPULATE_CONFIG_CHANNEL=Y
 
