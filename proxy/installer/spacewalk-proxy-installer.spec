Name: spacewalk-proxy-installer
Summary: Spacewalk Proxy Server Installer
Group:   Applications/Internet
License: GPLv2
<<<<<<< HEAD
Version: 1.7.6.7
=======
Version: 1.9.0
>>>>>>> 4869bc83
Release: 1%{?dist}
URL:     https://fedorahosted.org/spacewalk
Source0: https://fedorahosted.org/releases/s/p/spacewalk/%{name}-%{version}.tar.gz
BuildRoot: %{_tmppath}/%{name}-root-%(%{__id_u} -n)
BuildArch: noarch

Summary: Command Line Installer of Spacewalk Proxy Server
Group:    Applications/Internet
Requires: rhncfg-client
Requires: rhncfg
Requires: rhncfg-management
Requires: rhncfg-actions
%if 0%{?suse_version}
Requires: glibc
Requires: aaa_base
Requires: apache2
Requires(pre): spacewalk-proxy-common
%else
Requires: glibc-common
Requires: chkconfig
%endif
Requires: libxslt
Requires: spacewalk-certs-tools >= 1.6.4
BuildRequires: /usr/bin/docbook2man
<<<<<<< HEAD
%if 0%{?fedora} > 15 || 0%{?rhel} > 5 || 0%{?suse_version} >= 1110
=======
%if 0%{?fedora} > 15 || 0%{?rhel} > 5
>>>>>>> 4869bc83
# pylint check
BuildRequires: spacewalk-pylint
BuildRequires: rhnlib
%endif

Obsoletes: proxy-installer < 5.3.0
Provides: proxy-installer = 5.3.0

%define defaultdir %{_usr}/share/doc/proxy/conf-template/

%description
The Spacewalk Proxy Server allows package proxying/caching
and local package delivery services for groups of local servers from
Spacewalk Server. This service adds flexibility and economy of
resources to package update and deployment.

This package includes command line installer of Spacewalk Proxy Server.
Run configure-proxy.sh after installation to configure proxy.

%prep
%setup -q

%build
/usr/bin/docbook2man rhn-proxy-activate.sgml
/usr/bin/gzip rhn-proxy-activate.8
/usr/bin/docbook2man configure-proxy.sh.sgml
/usr/bin/gzip configure-proxy.sh.8

%post
%if 0%{?suse_version}
if [ -f /etc/sysconfig/apache2 ]; then
    sysconf_addword /etc/sysconfig/apache2 APACHE_MODULES proxy_http
fi
%endif

%install
rm -rf $RPM_BUILD_ROOT
mkdir -p $RPM_BUILD_ROOT/%{_bindir}
mkdir -p $RPM_BUILD_ROOT/%{_mandir}/man8
mkdir -p $RPM_BUILD_ROOT/%{_usr}/sbin
mkdir -p $RPM_BUILD_ROOT/%{_usr}/share/rhn/installer/jabberd
install -m 755 -d $RPM_BUILD_ROOT%{defaultdir}
install -m 644 cluster.ini $RPM_BUILD_ROOT%{defaultdir}
install -m 644 squid.conf $RPM_BUILD_ROOT%{defaultdir}
install -m 644 rhn.conf $RPM_BUILD_ROOT%{defaultdir}
install -m 644 cobbler-proxy.conf $RPM_BUILD_ROOT%{defaultdir}
install -m 755 configure-proxy.sh $RPM_BUILD_ROOT/%{_usr}/sbin
install -m 755 rhn-proxy-activate $RPM_BUILD_ROOT%{_bindir}
install -m 644 rhn_proxy_activate.py $RPM_BUILD_ROOT%{_usr}/share/rhn/installer
install -m 644 get_system_id.xslt $RPM_BUILD_ROOT%{_usr}/share/rhn/
install -m 644 __init__.py $RPM_BUILD_ROOT%{_usr}/share/rhn/installer/
install -m 644 rhn-proxy-activate.8.gz $RPM_BUILD_ROOT%{_mandir}/man8/
install -m 644 configure-proxy.sh.8.gz $RPM_BUILD_ROOT%{_mandir}/man8/
install -m 640 jabberd/sm.xml jabberd/c2s.xml $RPM_BUILD_ROOT%{_usr}/share/rhn/installer/jabberd

%clean
rm -rf $RPM_BUILD_ROOT

%check
<<<<<<< HEAD
%if 0%{?fedora} > 15 || 0%{?rhel} > 5 || 0%{?suse_version} >= 1110
=======
%if 0%{?fedora} > 15 || 0%{?rhel} > 5
>>>>>>> 4869bc83
# check coding style
export PYTHONPATH=$RPM_BUILD_ROOT/usr/share/rhn:/usr/share/rhn
spacewalk-pylint $RPM_BUILD_ROOT/usr/share/rhn
%endif

%files
%dir %{defaultdir}
%{defaultdir}/cluster.ini
%{defaultdir}/squid.conf
%{defaultdir}/rhn.conf
%{defaultdir}/cobbler-proxy.conf
%{_usr}/sbin/configure-proxy.sh
%{_mandir}/man8/*
%dir %{_usr}/share/rhn/installer
%{_usr}/share/rhn/installer/__init__.py*
%{_usr}/share/rhn/installer/rhn_proxy_activate.py*
%{_usr}/share/rhn/installer/jabberd/*.xml
%{_usr}/share/rhn/get_system_id.xslt
%{_bindir}/rhn-proxy-activate
%doc LICENSE answers.txt
%dir %{_usr}/share/doc/proxy
%dir %{_usr}/share/rhn
%dir %{_usr}/share/rhn/installer/jabberd

%changelog
* Thu Jul 26 2012 Michael Mraka <michael.mraka@redhat.com> 1.8.4-1
- make sure username/password is correct

* Fri May 11 2012 Miroslav Suchý <msuchy@redhat.com> 1.8.3-1
- make pylint happy

* Thu May 10 2012 Miroslav Suchý <msuchy@redhat.com> 1.8.2-1
- 695276 - if koan is requesting anything from /cobbller_api replace hostname
  of server with hostname of first proxy in chain

* Wed Mar 14 2012 Michael Mraka <michael.mraka@redhat.com> 1.8.1-1
- do not run pylint check on RHEL5 and old Fedoras

* Fri Mar 02 2012 Jan Pazdziora 1.7.6-1
- Update the copyright year info.

* Fri Mar 02 2012 Jan Pazdziora 1.7.5-1
- remove duplicate entry (msuchy@redhat.com)

* Wed Feb 15 2012 Michael Mraka <michael.mraka@redhat.com> 1.7.4-1
- fixed pylint errors
- use spacewalk-pylint for coding style check

* Mon Feb 13 2012 Miroslav Suchý 1.7.3-1
- add rhnlib as buildrequires

* Fri Feb 10 2012 Michael Mraka <michael.mraka@redhat.com> 1.7.2-1
- added pylint check to specfile
- fixed pylint errors/warnings
* Fri Feb 10 2012 Michael Mraka <michael.mraka@redhat.com> 1.7.1-1
- code cleanup

* Wed Oct 26 2011 Miroslav Suchý 1.6.7-1
- there is no rhn-proxy-debug for some time

* Mon Oct 24 2011 Miroslav Suchý 1.6.6-1
- increase maximum_object_size_in_memory
- comment some squid directives

* Wed Sep 21 2011 Miroslav Suchý 1.6.5-1
- 737853 - if rhn-ca-openssl.cnf does not exist, then check should succeed
- 737853 - do not print output of awk, we care just about exit code

* Tue Sep 13 2011 Miroslav Suchý 1.6.4-1
- require rhn-ssl-tool which can handle --set-cname option

* Mon Aug 29 2011 Miroslav Suchý 1.6.3-1
- check if "copy_extension=copy" is in correct section
- do not ask for SSL_CNAME if it set in answer file to empty array
- fail if CA configuration file do not copy extension

* Mon Aug 22 2011 Miroslav Suchý 1.6.2-1
- allow proxy installer to set cname alias

* Fri Jul 22 2011 Jan Pazdziora 1.6.1-1
- We only support version 5 and newer of RHEL, removing conditions for old
  versions.

* Fri Jul 15 2011 Miroslav Suchý 1.5.3-1
- optparse is here since python 2.3 - remove optik (msuchy@redhat.com)

* Thu Apr 28 2011 Miroslav Suchý 1.5.2-1
- 648868 - do not put proxy_broker.conf and proxy_redirect.conf to
  configuration channel (mmello@redhat.com)

* Mon Apr 18 2011 Miroslav Suchý 1.5.1-1
- 696918 - honor hostedWhitelist during Proxy installation
- Bumping package versions for 1.5

* Thu Jan 20 2011 Tomas Lestach <tlestach@redhat.com> 1.3.5-1
- updating Copyright years for year 2011 (tlestach@redhat.com)
- remove redundant comment (msuchy@redhat.com)

* Tue Jan 04 2011 Michael Mraka <michael.mraka@redhat.com> 1.3.4-1
- fixed pylint errors
- Updating the copyright years to include 2010.

* Wed Dec 08 2010 Miroslav Suchý <msuchy@redhat.com> 1.3.3-1
- 660344 - do not use spacwalk-setup-jabberd in RHN Proxy 5.3 and older

* Wed Dec 08 2010 Michael Mraka <michael.mraka@redhat.com> 1.3.2-1
- import Fault, ResponseError and ProtocolError directly from xmlrpclib

* Wed Nov 24 2010 Michael Mraka <michael.mraka@redhat.com> 1.3.1-1
- removed unused imports

* Wed Nov 10 2010 Jan Pazdziora 1.2.3-1
- remove escaping (msuchy@redhat.com)

* Fri Nov 05 2010 Miroslav Suchý <msuchy@redhat.com> 1.2.2-1
- install cobbler-proxy.conf (msuchy@redhat.com)

* Fri Nov 05 2010 Miroslav Suchý <msuchy@redhat.com> 1.2.1-1
- add cobbler-proxy.conf (msuchy@redhat.com)
- cut free cobbler-proxy.conf  from inline in configure-proxy.sh to regular
  file (msuchy@redhat.com)
- 648868 - do not put rhn_proxy.conf to configuration channel
  (msuchy@redhat.com)
- bumping package versions for 1.2 (mzazrivec@redhat.com)

* Fri Jul 16 2010 Milan Zazrivec <mzazrivec@redhat.com> 1.1.2-1
- check if repodata are fresh more often

* Mon Apr 19 2010 Michael Mraka <michael.mraka@redhat.com> 1.1.1-1
- bumping spec files to 1.1 packages

* Thu Mar 25 2010 Michael Mraka <michael.mraka@redhat.com> 0.9.3-1
- updated proxy installer to squid 3.X

* Thu Mar  4 2010 Miroslav Suchý <msuchy@redhat.com> 0.9.2-1
- 570431 - add option --start-services

* Fri Feb 19 2010 Michael Mraka <michael.mraka@redhat.com> 0.9.1-1
- 558628 - fixed configure-proxy script
- 558628 - made /cblr rewrites work over SSL

* Fri Jan 29 2010 Miroslav Suchý <msuchy@redhat.com> 0.8.2-1
- 543879 - adding support to the proxy side to redirect to a url 
  that will rewrite kickstarts with the proxy name for /cblr 
  urls (jsherril@redhat.com)

* Fri Jan 15 2010 Michael Mraka <michael.mraka@redhat.com> 0.8.1-1
- rebuild for spacewalk 0.8

* Wed Nov 25 2009 Miroslav Suchý <msuchy@redhat.com> 0.7.2-1
- 516624 - allow upgrade proxy using CLI to 5.3 from 5.0

* Wed Aug 12 2009 Miroslav Suchy <msuchy@redhat.com> 0.7.1-1
- 503187 - upgrade after activation

* Wed Jul 29 2009 John Matthews <jmatthew@redhat.com> 0.6.21-1
- 493060 - do not send email "RHN Monitoring Scout started" by default
  (msuchy@redhat.com)

* Mon Jul 20 2009 Miroslav Suchy <msuchy@redhat.com> 0.6.20-1
- 496615 - take up 1 as yes

* Mon Jul 13 2009 Miroslav Suchy <msuchy@redhat.com> 0.6.19-1
- 509450 - install our jabberd ssl cert during proxy installation

* Mon Jul 06 2009 John Matthews <jmatthew@redhat.com> 0.6.18-1
- 509522 - remove conflicts and put provides to spacewalk-proxy-management
  (msuchy@redhat.com)

* Thu Jul  2 2009 Miroslav Suchy <msuchy@redhat.com> 0.6.17-1
- 509417 - do not bother with monitoring if our parent is hosted

* Tue Jun 23 2009 Miroslav Suchy <msuchy@redhat.com> 0.6.16-1
- suggest sane default value of proxy for spacewalk too

* Wed Jun 17 2009 Michael Mraka <michael.mraka@redhat.com> 0.6.15-1
- fixed sgml errors in %%build
- removed access_log directive on RHEL4

* Tue Jun 16 2009 Miroslav Suchy <msuchy@redhat.com> 0.6.14-1
- 499399 - print scout shared key on output

* Mon Jun 15 2009 Miroslav Suchy <msuchy@redhat.com> 0.6.13-1
- 505325 - pass two parameters as two parameters

* Wed Jun 10 2009 Miroslav Suchy <msuchy@redhat.com> 0.6.12-1
- runtime error - global name 's' is not defined
- 504660 - fix typo in message

* Fri Jun 05 2009 jesus m. rodriguez <jesusr@redhat.com> 0.6.11-1
- 499399 - read SCOUT_SHARED_KEY value from api call
  proxy.createMonitoringScout (msuchy@redhat.com)
- enable services (msuchy@redhat.com)
- 499399 - update rhn-proxy-activate man page (msuchy@redhat.com)
- fix docbook warnings (msuchy@redhat.com)
- 499399 - call proxy.createMonitoringScout during proxy activation
  (msuchy@redhat.com)
- 500151 - do not insist on presence of sslbuildir if we force own CA
  (msuchy@redhat.com)
- 500151 - flip the condition, so force-own-ca do what it should do
  (msuchy@redhat.com)
- 499789 - check for /root/ssl-build separately and fix scp command
  (msuchy@redhat.com)
- 502103 - fix syntax error (msuchy@redhat.com)

* Tue May 19 2009 Miroslav Suchy <msuchy@redhat.com> 0.6.10-1
- 498251 - suggest as default proxy version latest version available on parent

* Thu May 14 2009 Miroslav Suchy <msuchy@redhat.com> 0.6.9-1
- 497892 - create access.log on rhel5

* Tue May 12 2009 Miroslav Suchý <msuchy@redhat.com> 0.6.8-1
- 500151 - add --force-own-ca option
- 500215 - we need rhn-ca-openssl.cnf as well
- 499789 - say user to create $SSL_BUILD_DIR and make $SSL_BUILD_DIR relalocatable

* Mon May 11 2009 Miroslav Suchý <msuchy@redhat.com> 0.6.7-1
- 489607 - add command flag for every option in the answer file

* Wed May 06 2009 jesus m. rodriguez <jesusr@redhat.com> 0.6.6-1
- be precise in terminology: it -> monitoring scout (msuchy@redhat.com)

* Tue May  5 2009 Miroslav Suchý <msuchy@redhat.com> 0.6.5-1
- 497929 - use parent CA

* Wed Apr 15 2009 Devan Goodwin <dgoodwin@redhat.com> 0.6.3-1
- 495194 - install cluster.ini only if monitoring is enabled
  (msuchy@redhat.com)
- 469060 - do not try to deactivate if we are not proxy (msuchy@redhat.com)

* Tue Apr  7 2009 Miroslav Suchý <msuchy@redhat.com> 0.6.2-1
- fix various errors in configure-proxy.sh

* Mon Apr 06 2009 Miroslav Suchý <msuchy@redhat.com> 0.6.1-1
- 494290 - change ownership after apache is installed (msuchy@redhat.com)
- bump Versions to 0.6.0 (jesusr@redhat.com)

* Mon Mar 30 2009 Miroslav Suchý <msuchy@redhat.com> 0.5.25-1
- 492871 - do not depend on apache user when it not yet available

* Mon Mar 30 2009 Michael Mraka <michael.mraka@redhat.com> 0.5.24-1
- reformated configure-proxy.sh

* Thu Mar 26 2009 Miroslav Suchý <msuchy@redhat.com> 0.5.23-1
- 486125 - if some option is present in answer file, use it even if empty
- remove dependency on httpd which conflict with older proxies, let
  httpd be downloaded through spacewalk-proxy-management

* Wed Mar 18 2009 Michael Mraka <michael.mraka@redhat.com> 0.5.21-1
- 489669 - fixed non-interactive mode

* Thu Mar 12 2009 Miroslav Suchý <msuchy@redhat.com> 0.5.19-1
- 489674 - warn if user select rhn.redhat.com as parent without xmlrpc. prefix

* Mon Mar  2 2009 Miroslav Suchý <msuchy@redhat.com> 0.5.17-1
- enable scout by default if monitoring is enabled

* Wed Feb 25 2009 Miroslav Suchý <msuchy@redhat.com> 0.5.16-1
- 486126 - deactivate proxy if installer fail

* Mon Feb 23 2009 Miroslav Suchý <msuchy@redhat.com> 0.5.13-1
- 486125 - populate answers file with all options

* Thu Feb 05 2009 jesus m. rodriguez <jesusr@redhat.com> 0.5.12-1
- 479541, 483867 - replaced runuser with /sbin/runuser

* Thu Jan 29 2009 Michael Mraka <michael.mraka@redhat.com> 0.5.11-1
- rewritten configure-proxy.sh

* Tue Jan 27 2009 Miroslav Suchý <msuchy@redhat.com> 0.5.8-1
- 469035 - populate configuration channel with new version of configuration files
- 468924 - die and warn if CA CERT is not readable by apache user
- 468041 - parse sslCACert correctly

* Fri Jan 23 2009 Miroslav Suchý <msuchy@redhat.com> 0.5.4-1
- 469059 - add --non-interactive option
- add LICENSE to %%doc
- add example of answer file

* Thu Jan 22 2009 Miroslav Suchý <msuchy@redhat.com> 0.5.3-1
- 469059 - add --answer-file option

* Tue Jan 20 2009 Miroslav Suchý <msuchy@redhat.com> 0.5.2-1
- 480328 - enable services after installation

* Mon Jan 19 2009 Miroslav Suchý <msuchy@redhat.com> 0.5.1-1
- 480341 - /etc/init.d/rhn-proxy should be in /etc/rc.d/init.d/rhn-proxy

* Fri Dec 19 2008 Miroslav Suchy <msuchy@redhat.com> 0.4.4-1
- add man page for configure-proxy.sh and --help option

* Mon Dec  8 2008 Michael Mraka <michael.mraka@redhat.com> 0.4.3-1
- fixed Obsoletes: rhns-* < 5.3.0

* Fri Nov 14 2008 Miroslav Suchy <msuchy@redhat.com> 0.4.2-1
- BZ 470381 - conflict with older rhns-proxy-tools

* Fri Oct 17 2008 Miroslav Suchý <msuchy@redhat.com> 0.3.3-1
- BZ 467383 -  Force to cache rpm files for one year

* Tue Oct  7 2008 Miroslav Suchý <msuchy@redhat.com> 0.3.2-1
- BZ 465524 - squid cache should be in MB

* Wed Oct  1 2008 Miroslav Suchý <msuchy@redhat.com> 0.3.1-1
- move rhn-proxy-activate to installer

* Tue Sep  9 2008 Miroslav Suchý 0.2.3-1
- replace certs in ssl.conf

* Thu Sep  4 2008 Miroslav Suchý 0.2.2-1
- add SSL support
- add " around params

* Tue Sep  2 2008 Milan Zazrivec 0.2.1-1
- Fixed package requirements

* Thu Aug  7 2008 Miroslav Suchy <msuchy@redhat.com> 0.1-2
- rename to spacewalk-proxy-installer
- rewrite %%description

* Tue Aug  6 2008 Miroslav Suchy <msuchy@redhat.com> 0.1-1
- rename to spacewalk
- clean up spec

* Tue Jun 17 2008 Miroslav Suchy <msuchy@redhat.com>
- initial version
<|MERGE_RESOLUTION|>--- conflicted
+++ resolved
@@ -2,11 +2,7 @@
 Summary: Spacewalk Proxy Server Installer
 Group:   Applications/Internet
 License: GPLv2
-<<<<<<< HEAD
-Version: 1.7.6.7
-=======
 Version: 1.9.0
->>>>>>> 4869bc83
 Release: 1%{?dist}
 URL:     https://fedorahosted.org/spacewalk
 Source0: https://fedorahosted.org/releases/s/p/spacewalk/%{name}-%{version}.tar.gz
@@ -31,11 +27,7 @@
 Requires: libxslt
 Requires: spacewalk-certs-tools >= 1.6.4
 BuildRequires: /usr/bin/docbook2man
-<<<<<<< HEAD
 %if 0%{?fedora} > 15 || 0%{?rhel} > 5 || 0%{?suse_version} >= 1110
-=======
-%if 0%{?fedora} > 15 || 0%{?rhel} > 5
->>>>>>> 4869bc83
 # pylint check
 BuildRequires: spacewalk-pylint
 BuildRequires: rhnlib
@@ -95,17 +87,14 @@
 rm -rf $RPM_BUILD_ROOT
 
 %check
-<<<<<<< HEAD
 %if 0%{?fedora} > 15 || 0%{?rhel} > 5 || 0%{?suse_version} >= 1110
-=======
-%if 0%{?fedora} > 15 || 0%{?rhel} > 5
->>>>>>> 4869bc83
 # check coding style
 export PYTHONPATH=$RPM_BUILD_ROOT/usr/share/rhn:/usr/share/rhn
 spacewalk-pylint $RPM_BUILD_ROOT/usr/share/rhn
 %endif
 
 %files
+%defattr(-,root,root,-)
 %dir %{defaultdir}
 %{defaultdir}/cluster.ini
 %{defaultdir}/squid.conf
