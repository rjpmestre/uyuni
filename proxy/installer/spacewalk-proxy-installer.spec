
#!BuildIgnore:  udev-mini libudev-mini1
%if 0%{?fedora}
%{!?pylint_check: %global pylint_check 1}
%endif

Name: spacewalk-proxy-installer
Summary: Spacewalk Proxy Server Installer
Group:   Applications/Internet
License: GPLv2
Version: 2.8.1
Release: 1%{?dist}
URL:     https://github.com/spacewalkproject/spacewalk
Source0: https://github.com/spacewalkproject/spacewalk/archive/%{name}-%{version}.tar.gz
BuildRoot: %{_tmppath}/%{name}-root-%(%{__id_u} -n)
BuildArch: noarch

Requires: rhncfg-client
Requires: rhncfg
Requires: rhncfg-management
Requires: rhncfg-actions
%if 0%{?suse_version}
Requires: glibc
Requires: aaa_base
Requires: apache2
Requires(pre): spacewalk-proxy-common
Requires: spacewalk-proxy-salt
%else
Requires: glibc-common
Requires: chkconfig
%endif
Requires: libxslt
Requires: spacewalk-certs-tools >= 1.6.4
%if 0%{?pylint_check}
BuildRequires: spacewalk-pylint
%endif
BuildRequires: /usr/bin/docbook2man
%if 0%{?fedora} || 0%{?rhel} > 5
BuildRequires: rhnlib
BuildRequires: rhn-client-tools
%endif

Obsoletes: proxy-installer < 5.3.0
Provides: proxy-installer = 5.3.0

%define defaultdir %{_usr}/share/doc/proxy/conf-template/

%description
The Spacewalk Proxy Server allows package proxying/caching
and local package delivery services for groups of local servers from
Spacewalk Server. This service adds flexibility and economy of
resources to package update and deployment.

This package includes command line installer of Spacewalk Proxy Server.
Run configure-proxy.sh after installation to configure proxy.

%prep
%setup -q

%build
/usr/bin/docbook2man rhn-proxy-activate.sgml
/usr/bin/gzip rhn-proxy-activate.8
/usr/bin/docbook2man configure-proxy.sh.sgml
/usr/bin/gzip configure-proxy.sh.8

%post
%if 0%{?suse_version}
if [ -f /etc/sysconfig/apache2 ]; then
    sysconf_addword /etc/sysconfig/apache2 APACHE_MODULES proxy_http
fi
sed -i -e"s/^range_offset_limit -1 KB/range_offset_limit none/" /etc/squid/squid.conf
%endif

%install
rm -rf $RPM_BUILD_ROOT
mkdir -p $RPM_BUILD_ROOT/%{_bindir}
mkdir -p $RPM_BUILD_ROOT/%{_mandir}/man8
mkdir -p $RPM_BUILD_ROOT/%{_usr}/sbin
mkdir -p $RPM_BUILD_ROOT/%{_usr}/share/rhn/installer/jabberd
install -m 755 -d $RPM_BUILD_ROOT%{defaultdir}
install -m 644 squid.conf $RPM_BUILD_ROOT%{defaultdir}
install -m 644 rhn.conf $RPM_BUILD_ROOT%{defaultdir}
install -m 644 cobbler-proxy.conf $RPM_BUILD_ROOT%{defaultdir}
install -m 644 insights-proxy.conf $RPM_BUILD_ROOT%{defaultdir}
install -m 755 configure-proxy.sh $RPM_BUILD_ROOT/%{_usr}/sbin
install -m 755 rhn-proxy-activate $RPM_BUILD_ROOT%{_bindir}
install -m 644 rhn_proxy_activate.py $RPM_BUILD_ROOT%{_usr}/share/rhn/installer
install -m 644 get_system_id.xslt $RPM_BUILD_ROOT%{_usr}/share/rhn/
install -m 644 __init__.py $RPM_BUILD_ROOT%{_usr}/share/rhn/installer/
install -m 644 rhn-proxy-activate.8.gz $RPM_BUILD_ROOT%{_mandir}/man8/
install -m 644 configure-proxy.sh.8.gz $RPM_BUILD_ROOT%{_mandir}/man8/
install -m 640 jabberd/sm.xml jabberd/c2s.xml $RPM_BUILD_ROOT%{_usr}/share/rhn/installer/jabberd

%clean
rm -rf $RPM_BUILD_ROOT

%check
%if 0%{?pylint_check}
# check coding style
export PYTHONPATH=$RPM_BUILD_ROOT/usr/share/rhn:/usr/share/rhn
spacewalk-pylint $RPM_BUILD_ROOT/usr/share/rhn
%endif

%files
%defattr(-,root,root,-)
%dir %{defaultdir}
%{defaultdir}/squid.conf
%{defaultdir}/rhn.conf
%{defaultdir}/cobbler-proxy.conf
%{defaultdir}/insights-proxy.conf
%{_usr}/sbin/configure-proxy.sh
%{_mandir}/man8/*
%dir %{_usr}/share/rhn/installer
%{_usr}/share/rhn/installer/__init__.py*
%{_usr}/share/rhn/installer/rhn_proxy_activate.py*
%{_usr}/share/rhn/installer/jabberd/*.xml
%{_usr}/share/rhn/get_system_id.xslt
%{_bindir}/rhn-proxy-activate
%doc LICENSE answers.txt
%dir %{_usr}/share/doc/proxy
%dir %{_usr}/share/rhn
%dir %{_usr}/share/rhn/installer/jabberd

%changelog
* Wed Sep 06 2017 Michael Mraka <michael.mraka@redhat.com> 2.8.1-1
- purged changelog entries for Spacewalk 2.0 and older
- Bumping package versions for 2.8.

* Mon Jul 31 2017 Eric Herget <eherget@redhat.com> 2.7.6-1
- update copyright year

* Thu Jul 20 2017 Michael Mraka <michael.mraka@redhat.com> 2.7.5-1
- more pylint fixes

* Thu Jul 20 2017 Michael Mraka <michael.mraka@redhat.com> 2.7.4-1
- fixed pylint warnings

* Mon May 29 2017 Gennadii Altukhov <grinrag@gmail.com> 2.7.3-1
- 1390665 - disable config channel population by default in non-interactive
  mode
- add some small pep8 fixes for proxy code
- wrong-import-position is not present in pylint on Fedora 23

* Wed Mar 15 2017 Ondrej Gajdusek <ogajduse@redhat.com> 2.7.2-1
- Fixing wrong-import-position (C0413) for proxy_installer
- 1188508 - fix typos
- Updated links to github in spec files
- Migrating Fedorahosted to GitHub

* Mon Jan 09 2017 Gennadii Altukhov <galt@redhat.com> 2.7.1-1
- 1410395 - add options for rhn-user and rhn-password
- Bumping package versions for 2.7.

* Tue Nov 01 2016 Gennadii Altukhov <galt@redhat.com> 2.6.5-1
- 1390665 - ask user for credentials only if configuration script works in
  interactive mode

* Fri Sep 23 2016 Jan Dobes 2.6.4-1
- fix bz1340031 - yes_no: command not found

* Thu Sep 15 2016 Jan Dobes 2.6.3-1
- fixing pylint: misplaced-bare-raise

* Wed Sep 14 2016 Gennadii Altukhov <galt@redhat.com> 2.6.2-1
- 1367918 - Add httpd config for Insights Service on RHN Proxy

* Mon Jun 27 2016 Tomas Lestach <tlestach@redhat.com> 2.6.1-1
- fix import order
- Bumping package versions for 2.6.

* Thu Feb 25 2016 Jan Dobes 2.5.2-1
- 647105 - filter only existing config files

* Tue Nov 24 2015 Jan Dobes 2.5.1-1
- rhn_proxy_activate: remove error conditions linked to provisioning
  entitlements
- Bumping package versions for 2.5.

* Thu Sep 24 2015 Jan Dobes 2.4.6-1
- Bumping copyright year.

* Tue Jul 14 2015 Tomas Kasparek <tkasparek@redhat.com> 2.4.5-1
- remove Except KeyboardInterrupt from imports

* Wed May 27 2015 Tomas Kasparek <tkasparek@redhat.com> 2.4.4-1
- fix pylint warning on Fedora 22

* Mon May 11 2015 Stephen Herr <sherr@redhat.com> 2.4.3-1
- 1220531 - don't cache debian Packages.gz repodata file for a year

* Thu Apr 30 2015 Stephen Herr <sherr@redhat.com> 2.4.2-1
- 1216100 - proxy config channels have extra space at the end

* Fri Apr 24 2015 Matej Kollar <mkollar@redhat.com> 2.4.1-1
- remove whitespace from .sgml files
- Bumping package versions for 2.4.

* Mon Mar 23 2015 Grant Gainey 2.3.13-1
- Standardize pylint-check to only happen on Fedora

* Thu Mar 19 2015 Grant Gainey 2.3.12-1
- Updating copyright info for 2015

* Wed Mar 18 2015 Stephen Herr <sherr@redhat.com> 2.3.11-1
- 1191253 - update squid directives to use if-modified-since header

* Mon Feb 16 2015 Stephen Herr <sherr@redhat.com> 2.3.10-1
- drop monitoring from proxy setup

* Tue Feb 03 2015 Stephen Herr <sherr@redhat.com> 2.3.9-1
- 1178151 - make squid start correctly on rhel 7

* Wed Jan 21 2015 Matej Kollar <mkollar@redhat.com> 2.3.8-1
- Fix Pylint on Fedora 21

* Wed Jan 14 2015 Matej Kollar <mkollar@redhat.com> 2.3.7-1
- Getting rid of Tabs and trailing spaces in LICENSE, COPYING, and README files

* Fri Nov 28 2014 Tomas Lestach <tlestach@redhat.com> 2.3.6-1
- spacewalk-proxy-installer: remove duplicate Summary and Group entries

* Fri Nov 21 2014 Michael Mraka <michael.mraka@redhat.com> 2.3.5-1
- 1166045 - read systemid path from configuration

* Fri Oct 31 2014 Stephen Herr <sherr@redhat.com> 2.3.4-1
- Disable pylint warning so things can build

* Thu Oct 30 2014 Stephen Herr <sherr@redhat.com> 2.3.3-1
- 1158916 - proxy installer should use http proxy to get version number
- 1158692 - minor usability updates to proxy installer

* Fri Oct 17 2014 Michael Mraka <michael.mraka@redhat.com> 2.3.2-1
- 1011455 - fixed missing function parameter

* Fri Oct 17 2014 Michael Mraka <michael.mraka@redhat.com> 2.3.1-1
- 1011455 - don't hardcode systemid path in rhn-proxy-activate

* Fri May 23 2014 Milan Zazrivec <mzazrivec@redhat.com> 2.2.1-1
- spec file polish

* Wed Oct 09 2013 Matej Kollar <mkollar@redhat.com> 2.1.6-1
- Honour behavior described in help
- Revert "Removed set_value as getopt made it redundant"
- Removing unhealthy options RHN_PARENT and CA_CHAIN
- fixed typo

* Mon Oct 07 2013 Matej Kollar <mkollar@redhat.com> 2.1.5-1
- Removed set_value as getopt made it redundant
- 516296 - Allow truly non-interactive proxy install
- Order list of options in help
- Allow user to save entered data as answer file
- There is no up2date anymore
- Eliminating eval where possible
- Some seemingly unimportant spaces
- Tabs vs. Spaces War

* Mon Sep 30 2013 Michael Mraka <michael.mraka@redhat.com> 2.1.4-1
- removed trailing whitespaces

* Mon Sep 30 2013 Michael Mraka <michael.mraka@redhat.com> 2.1.3-1
- refer systemIdPath from up2date config

* Tue Sep 17 2013 Michael Mraka <michael.mraka@redhat.com> 2.1.2-1
- Grammar error occurred

* Tue Aug 06 2013 Tomas Kasparek <tkasparek@redhat.com> 2.1.1-1
- Branding clean-up of proxy stuff in proxy dir
- Bumping package versions for 2.1.
<<<<<<< HEAD

* Wed Jul 17 2013 Tomas Kasparek <tkasparek@redhat.com> 2.0.1-1
- Bumping package versions for 2.0.

* Wed Jul 17 2013 Tomas Kasparek <tkasparek@redhat.com> 1.10.9-1
- updating copyright years

* Tue Jul 09 2013 Tomas Kasparek <tkasparek@redhat.com> 1.10.8-1
- fixing spacewalk-proxy-installer BuildRequires

* Thu Jun 27 2013 Dimitar Yordanov <dyordano@redhat.com> 1.10.7-1
- 979038 - Obtain default options from up2date
- Revert "979038 - Obtain default options from up2date"

* Thu Jun 27 2013 Dimitar Yordanov <dyordano@redhat.com> 1.10.6-1
- 979038 - Obtain default options from up2date

* Mon Jun 17 2013 Michael Mraka <michael.mraka@redhat.com> 1.10.5-1
- removed old CVS/SVN version ids
- branding fixes in man pages

* Wed Jun 12 2013 Tomas Kasparek <tkasparek@redhat.com> 1.10.4-1
- rebranding RHN Proxy to Red Hat Proxy
- rebrading RHN Satellite to Red Hat Satellite

* Tue May 14 2013 Michael Mraka <michael.mraka@redhat.com> 1.10.3-1
- 901732 - set default ip to monitoring_parent primary ip
- 901732 - fixed typo in MONITORING_PARENT name

* Wed Apr 03 2013 Michael Mraka <michael.mraka@redhat.com> 1.10.2-1
- 896125 - fixed missing arguments issue

* Fri Mar 29 2013 Michael Mraka <michael.mraka@redhat.com> 1.10.1-1
- 896125 - make Y/N values optional
- 896125 - report extra commandline arguments
- 896125 - fail if answer file is not readable
- Purging %%changelog entries preceding Spacewalk 1.0, in active packages.

* Thu Feb 21 2013 Michael Mraka <michael.mraka@redhat.com> 1.9.2-1
- made proxy installer systemd ready

* Mon Jan 28 2013 Michael Mraka <michael.mraka@redhat.com> 1.9.1-1
- 896125 - use standard option parser

* Thu Jul 26 2012 Michael Mraka <michael.mraka@redhat.com> 1.8.4-1
- make sure username/password is correct

* Fri May 11 2012 Miroslav Suchý <msuchy@redhat.com> 1.8.3-1
- make pylint happy

* Thu May 10 2012 Miroslav Suchý <msuchy@redhat.com> 1.8.2-1
- 695276 - if koan is requesting anything from /cobbller_api replace hostname
  of server with hostname of first proxy in chain

* Wed Mar 14 2012 Michael Mraka <michael.mraka@redhat.com> 1.8.1-1
- do not run pylint check on RHEL5 and old Fedoras

* Fri Mar 02 2012 Jan Pazdziora 1.7.6-1
- Update the copyright year info.

* Fri Mar 02 2012 Jan Pazdziora 1.7.5-1
- remove duplicate entry (msuchy@redhat.com)

* Wed Feb 15 2012 Michael Mraka <michael.mraka@redhat.com> 1.7.4-1
- fixed pylint errors
- use spacewalk-pylint for coding style check

* Mon Feb 13 2012 Miroslav Suchý 1.7.3-1
- add rhnlib as buildrequires

* Fri Feb 10 2012 Michael Mraka <michael.mraka@redhat.com> 1.7.2-1
- added pylint check to specfile
- fixed pylint errors/warnings
* Fri Feb 10 2012 Michael Mraka <michael.mraka@redhat.com> 1.7.1-1
- code cleanup

* Wed Oct 26 2011 Miroslav Suchý 1.6.7-1
- there is no rhn-proxy-debug for some time

* Mon Oct 24 2011 Miroslav Suchý 1.6.6-1
- increase maximum_object_size_in_memory
- comment some squid directives

* Wed Sep 21 2011 Miroslav Suchý 1.6.5-1
- 737853 - if rhn-ca-openssl.cnf does not exist, then check should succeed
- 737853 - do not print output of awk, we care just about exit code

* Tue Sep 13 2011 Miroslav Suchý 1.6.4-1
- require rhn-ssl-tool which can handle --set-cname option

* Mon Aug 29 2011 Miroslav Suchý 1.6.3-1
- check if "copy_extension=copy" is in correct section
- do not ask for SSL_CNAME if it set in answer file to empty array
- fail if CA configuration file do not copy extension

* Mon Aug 22 2011 Miroslav Suchý 1.6.2-1
- allow proxy installer to set cname alias

* Fri Jul 22 2011 Jan Pazdziora 1.6.1-1
- We only support version 5 and newer of RHEL, removing conditions for old
  versions.

* Fri Jul 15 2011 Miroslav Suchý 1.5.3-1
- optparse is here since python 2.3 - remove optik (msuchy@redhat.com)

* Thu Apr 28 2011 Miroslav Suchý 1.5.2-1
- 648868 - do not put proxy_broker.conf and proxy_redirect.conf to
  configuration channel (mmello@redhat.com)

* Mon Apr 18 2011 Miroslav Suchý 1.5.1-1
- 696918 - honor hostedWhitelist during Proxy installation
- Bumping package versions for 1.5

* Thu Jan 20 2011 Tomas Lestach <tlestach@redhat.com> 1.3.5-1
- updating Copyright years for year 2011 (tlestach@redhat.com)
- remove redundant comment (msuchy@redhat.com)

* Tue Jan 04 2011 Michael Mraka <michael.mraka@redhat.com> 1.3.4-1
- fixed pylint errors
- Updating the copyright years to include 2010.

* Wed Dec 08 2010 Miroslav Suchý <msuchy@redhat.com> 1.3.3-1
- 660344 - do not use spacwalk-setup-jabberd in RHN Proxy 5.3 and older

* Wed Dec 08 2010 Michael Mraka <michael.mraka@redhat.com> 1.3.2-1
- import Fault, ResponseError and ProtocolError directly from xmlrpclib

* Wed Nov 24 2010 Michael Mraka <michael.mraka@redhat.com> 1.3.1-1
- removed unused imports

* Wed Nov 10 2010 Jan Pazdziora 1.2.3-1
- remove escaping (msuchy@redhat.com)

* Fri Nov 05 2010 Miroslav Suchý <msuchy@redhat.com> 1.2.2-1
- install cobbler-proxy.conf (msuchy@redhat.com)

* Fri Nov 05 2010 Miroslav Suchý <msuchy@redhat.com> 1.2.1-1
- add cobbler-proxy.conf (msuchy@redhat.com)
- cut free cobbler-proxy.conf  from inline in configure-proxy.sh to regular
  file (msuchy@redhat.com)
- 648868 - do not put rhn_proxy.conf to configuration channel
  (msuchy@redhat.com)
- bumping package versions for 1.2 (mzazrivec@redhat.com)

* Fri Jul 16 2010 Milan Zazrivec <mzazrivec@redhat.com> 1.1.2-1
- check if repodata are fresh more often

* Mon Apr 19 2010 Michael Mraka <michael.mraka@redhat.com> 1.1.1-1
- bumping spec files to 1.1 packages
=======
>>>>>>> 6bde52fb
<|MERGE_RESOLUTION|>--- conflicted
+++ resolved
@@ -266,155 +266,3 @@
 * Tue Aug 06 2013 Tomas Kasparek <tkasparek@redhat.com> 2.1.1-1
 - Branding clean-up of proxy stuff in proxy dir
 - Bumping package versions for 2.1.
-<<<<<<< HEAD
-
-* Wed Jul 17 2013 Tomas Kasparek <tkasparek@redhat.com> 2.0.1-1
-- Bumping package versions for 2.0.
-
-* Wed Jul 17 2013 Tomas Kasparek <tkasparek@redhat.com> 1.10.9-1
-- updating copyright years
-
-* Tue Jul 09 2013 Tomas Kasparek <tkasparek@redhat.com> 1.10.8-1
-- fixing spacewalk-proxy-installer BuildRequires
-
-* Thu Jun 27 2013 Dimitar Yordanov <dyordano@redhat.com> 1.10.7-1
-- 979038 - Obtain default options from up2date
-- Revert "979038 - Obtain default options from up2date"
-
-* Thu Jun 27 2013 Dimitar Yordanov <dyordano@redhat.com> 1.10.6-1
-- 979038 - Obtain default options from up2date
-
-* Mon Jun 17 2013 Michael Mraka <michael.mraka@redhat.com> 1.10.5-1
-- removed old CVS/SVN version ids
-- branding fixes in man pages
-
-* Wed Jun 12 2013 Tomas Kasparek <tkasparek@redhat.com> 1.10.4-1
-- rebranding RHN Proxy to Red Hat Proxy
-- rebrading RHN Satellite to Red Hat Satellite
-
-* Tue May 14 2013 Michael Mraka <michael.mraka@redhat.com> 1.10.3-1
-- 901732 - set default ip to monitoring_parent primary ip
-- 901732 - fixed typo in MONITORING_PARENT name
-
-* Wed Apr 03 2013 Michael Mraka <michael.mraka@redhat.com> 1.10.2-1
-- 896125 - fixed missing arguments issue
-
-* Fri Mar 29 2013 Michael Mraka <michael.mraka@redhat.com> 1.10.1-1
-- 896125 - make Y/N values optional
-- 896125 - report extra commandline arguments
-- 896125 - fail if answer file is not readable
-- Purging %%changelog entries preceding Spacewalk 1.0, in active packages.
-
-* Thu Feb 21 2013 Michael Mraka <michael.mraka@redhat.com> 1.9.2-1
-- made proxy installer systemd ready
-
-* Mon Jan 28 2013 Michael Mraka <michael.mraka@redhat.com> 1.9.1-1
-- 896125 - use standard option parser
-
-* Thu Jul 26 2012 Michael Mraka <michael.mraka@redhat.com> 1.8.4-1
-- make sure username/password is correct
-
-* Fri May 11 2012 Miroslav Suchý <msuchy@redhat.com> 1.8.3-1
-- make pylint happy
-
-* Thu May 10 2012 Miroslav Suchý <msuchy@redhat.com> 1.8.2-1
-- 695276 - if koan is requesting anything from /cobbller_api replace hostname
-  of server with hostname of first proxy in chain
-
-* Wed Mar 14 2012 Michael Mraka <michael.mraka@redhat.com> 1.8.1-1
-- do not run pylint check on RHEL5 and old Fedoras
-
-* Fri Mar 02 2012 Jan Pazdziora 1.7.6-1
-- Update the copyright year info.
-
-* Fri Mar 02 2012 Jan Pazdziora 1.7.5-1
-- remove duplicate entry (msuchy@redhat.com)
-
-* Wed Feb 15 2012 Michael Mraka <michael.mraka@redhat.com> 1.7.4-1
-- fixed pylint errors
-- use spacewalk-pylint for coding style check
-
-* Mon Feb 13 2012 Miroslav Suchý 1.7.3-1
-- add rhnlib as buildrequires
-
-* Fri Feb 10 2012 Michael Mraka <michael.mraka@redhat.com> 1.7.2-1
-- added pylint check to specfile
-- fixed pylint errors/warnings
-* Fri Feb 10 2012 Michael Mraka <michael.mraka@redhat.com> 1.7.1-1
-- code cleanup
-
-* Wed Oct 26 2011 Miroslav Suchý 1.6.7-1
-- there is no rhn-proxy-debug for some time
-
-* Mon Oct 24 2011 Miroslav Suchý 1.6.6-1
-- increase maximum_object_size_in_memory
-- comment some squid directives
-
-* Wed Sep 21 2011 Miroslav Suchý 1.6.5-1
-- 737853 - if rhn-ca-openssl.cnf does not exist, then check should succeed
-- 737853 - do not print output of awk, we care just about exit code
-
-* Tue Sep 13 2011 Miroslav Suchý 1.6.4-1
-- require rhn-ssl-tool which can handle --set-cname option
-
-* Mon Aug 29 2011 Miroslav Suchý 1.6.3-1
-- check if "copy_extension=copy" is in correct section
-- do not ask for SSL_CNAME if it set in answer file to empty array
-- fail if CA configuration file do not copy extension
-
-* Mon Aug 22 2011 Miroslav Suchý 1.6.2-1
-- allow proxy installer to set cname alias
-
-* Fri Jul 22 2011 Jan Pazdziora 1.6.1-1
-- We only support version 5 and newer of RHEL, removing conditions for old
-  versions.
-
-* Fri Jul 15 2011 Miroslav Suchý 1.5.3-1
-- optparse is here since python 2.3 - remove optik (msuchy@redhat.com)
-
-* Thu Apr 28 2011 Miroslav Suchý 1.5.2-1
-- 648868 - do not put proxy_broker.conf and proxy_redirect.conf to
-  configuration channel (mmello@redhat.com)
-
-* Mon Apr 18 2011 Miroslav Suchý 1.5.1-1
-- 696918 - honor hostedWhitelist during Proxy installation
-- Bumping package versions for 1.5
-
-* Thu Jan 20 2011 Tomas Lestach <tlestach@redhat.com> 1.3.5-1
-- updating Copyright years for year 2011 (tlestach@redhat.com)
-- remove redundant comment (msuchy@redhat.com)
-
-* Tue Jan 04 2011 Michael Mraka <michael.mraka@redhat.com> 1.3.4-1
-- fixed pylint errors
-- Updating the copyright years to include 2010.
-
-* Wed Dec 08 2010 Miroslav Suchý <msuchy@redhat.com> 1.3.3-1
-- 660344 - do not use spacwalk-setup-jabberd in RHN Proxy 5.3 and older
-
-* Wed Dec 08 2010 Michael Mraka <michael.mraka@redhat.com> 1.3.2-1
-- import Fault, ResponseError and ProtocolError directly from xmlrpclib
-
-* Wed Nov 24 2010 Michael Mraka <michael.mraka@redhat.com> 1.3.1-1
-- removed unused imports
-
-* Wed Nov 10 2010 Jan Pazdziora 1.2.3-1
-- remove escaping (msuchy@redhat.com)
-
-* Fri Nov 05 2010 Miroslav Suchý <msuchy@redhat.com> 1.2.2-1
-- install cobbler-proxy.conf (msuchy@redhat.com)
-
-* Fri Nov 05 2010 Miroslav Suchý <msuchy@redhat.com> 1.2.1-1
-- add cobbler-proxy.conf (msuchy@redhat.com)
-- cut free cobbler-proxy.conf  from inline in configure-proxy.sh to regular
-  file (msuchy@redhat.com)
-- 648868 - do not put rhn_proxy.conf to configuration channel
-  (msuchy@redhat.com)
-- bumping package versions for 1.2 (mzazrivec@redhat.com)
-
-* Fri Jul 16 2010 Milan Zazrivec <mzazrivec@redhat.com> 1.1.2-1
-- check if repodata are fresh more often
-
-* Mon Apr 19 2010 Michael Mraka <michael.mraka@redhat.com> 1.1.1-1
-- bumping spec files to 1.1 packages
-=======
->>>>>>> 6bde52fb
