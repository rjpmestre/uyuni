
%define heriloom_pkgtools_version 070227

Name:		heirloom-pkgtools
Summary:	Heirloom Packaging Tools
Group:		Development/Tools
License:	CDDL
Version:	1.%{heriloom_pkgtools_version}
<<<<<<< HEAD
Release:	7%{?dist}
=======
Release:	9%{?dist}
>>>>>>> 20639be9

URL:		http://heirloom.sourceforge.net/pkgtools.html
Source0:	%{name}-%{heriloom_pkgtools_version}.tar.bz2
Patch1:		getpass.c.patch
Patch2:		scriptvfy.l.patch
Patch3:		binpath.patch
Patch4:		sbinpath.patch
Patch5:		cpio-D.patch
Patch6:		compute_checksum-64bit.patch
Patch7:		use-flex.patch

BuildRoot:	%{_tmppath}/%{name}-%{version}-%{release}-root-%(%{__id_u} -n)

BuildRequires:	gcc
BuildRequires:	openssl-devel
BuildRequires:	flex
%if 0%{?fedora}
BuildRequires:	compat-flex = 2.5.4a
%endif

%description
Heirloom Packaging Tools are Linux ports of the SVR4
application packaging tools, as released by Sun as part of
OpenSolaris.

%prep
%setup -q -n %{name}-%{heriloom_pkgtools_version}
%patch1 -p1
%patch2 -p1
%patch3 -p1
%patch4 -p1
%patch5 -p1
%patch6 -p1
%if 0%{?fedora}
%patch7 -p1
%endif

%build
make -f makefile SHELL=/bin/bash CC=gcc BINDIR=%{_bindir} SBINDIR=%{_sbindir}

%install
rm -rf $RPM_BUILD_ROOT
make -f makefile install SHELL=/bin/bash INSTALL=/usr/bin/install ROOT=$RPM_BUILD_ROOT BINDIR=%{_bindir} SBINDIR=%{_sbindir} MANDIR=%{_mandir}

%clean
rm -rf $RPM_BUILD_ROOT

%files
%config %_sysconfdir/device.tab
%{_sbindir}/installf
%{_sbindir}/pkgadd
%{_sbindir}/pkgask
%{_sbindir}/pkgchk
%{_sbindir}/pkgrm
%{_sbindir}/removef
%{_bindir}/pkginfo
%{_bindir}/pkgmk
%{_bindir}/pkgparam
%{_bindir}/pkgproto
%{_bindir}/pkgtrans
%dir %{_usr}/sadm
%dir %{_usr}/sadm/install
%dir %{_usr}/sadm/install/bin
%dir %{_usr}/sadm/install/scripts
%{_usr}/sadm/install/bin/pkginstall
%{_usr}/sadm/install/bin/pkgname
%{_usr}/sadm/install/bin/pkgremove
%{_usr}/sadm/install/scripts/cmdexec
%{_usr}/sadm/install/scripts/i.CompCpio
%{_usr}/sadm/install/scripts/i.awk
%{_usr}/sadm/install/scripts/i.build
%{_usr}/sadm/install/scripts/i.sed
%{_usr}/sadm/install/scripts/r.awk
%{_usr}/sadm/install/scripts/r.build
%{_usr}/sadm/install/scripts/r.sed
%{_mandir}/man1/pkginfo.1.gz
%{_mandir}/man1/pkgmk.1.gz
%{_mandir}/man1/pkgparam.1.gz
%{_mandir}/man1/pkgproto.1.gz
%{_mandir}/man1/pkgtrans.1.gz
%dir %{_mandir}/man1m
%{_mandir}/man1m/installf.1m.gz
%{_mandir}/man1m/pkgadd.1m.gz
%{_mandir}/man1m/pkgask.1m.gz
%{_mandir}/man1m/pkgchk.1m.gz
%{_mandir}/man1m/pkgrm.1m.gz
%{_mandir}/man1m/removef.1m.gz
%{_mandir}/man5/depend.5.gz
%{_mandir}/man5/pkginfo.5.gz
%{_mandir}/man5/pkgmap.5.gz
%{_mandir}/man5/prototype.5.gz
%dir %{_var}/sadm
%dir %{_var}/sadm/install
%dir %{_var}/sadm/install/admin
%{_var}/sadm/install/admin/default

%changelog
<<<<<<< HEAD
* Fri Apr 20 2012 Michael Calmer <mc@suse.de> 1.070227-7
- Revert "Extend original release number by OBS release."
- Extend original release number by OBS release.
=======
* Tue Dec 11 2012 Jan Pazdziora 1.070227-9
- Walk both 32bit and 64bit paths.

* Tue Dec 11 2012 Jan Pazdziora 1.070227-8
- On Fedoras, use compat-flex and -lfl.

* Tue Dec 11 2012 Jan Pazdziora 1.070227-7
- set correct tagger for heirloom-pkgtools
- set correct builder for heirloom-pkgtools
>>>>>>> 20639be9

* Fri Feb 27 2009 Jan Pazdziora 1.070227-6
- fixed pkgmk producing wrong checksums in pkgmap on 64bit

* Wed Dec 31 2008 Jan Pazdziora
- stripped the D option from cpio commands

* Sat Dec 27 2008 Jan Pazdziora
- add patch getpass.c.patch, removing stropts.h #include
- define a couple of needed things, like yytchar, in scriptvfy.l
- changing the use of BINDIR to /bin for system commands
- changing the use /sbin to /bin for multiple system commands

* Fri Dec 12 2008 Jan Pazdziora
- initial rpm release
<|MERGE_RESOLUTION|>--- conflicted
+++ resolved
@@ -6,11 +6,7 @@
 Group:		Development/Tools
 License:	CDDL
 Version:	1.%{heriloom_pkgtools_version}
-<<<<<<< HEAD
-Release:	7%{?dist}
-=======
 Release:	9%{?dist}
->>>>>>> 20639be9
 
 URL:		http://heirloom.sourceforge.net/pkgtools.html
 Source0:	%{name}-%{heriloom_pkgtools_version}.tar.bz2
@@ -108,11 +104,6 @@
 %{_var}/sadm/install/admin/default
 
 %changelog
-<<<<<<< HEAD
-* Fri Apr 20 2012 Michael Calmer <mc@suse.de> 1.070227-7
-- Revert "Extend original release number by OBS release."
-- Extend original release number by OBS release.
-=======
 * Tue Dec 11 2012 Jan Pazdziora 1.070227-9
 - Walk both 32bit and 64bit paths.
 
@@ -122,7 +113,6 @@
 * Tue Dec 11 2012 Jan Pazdziora 1.070227-7
 - set correct tagger for heirloom-pkgtools
 - set correct builder for heirloom-pkgtools
->>>>>>> 20639be9
 
 * Fri Feb 27 2009 Jan Pazdziora 1.070227-6
 - fixed pkgmk producing wrong checksums in pkgmap on 64bit
