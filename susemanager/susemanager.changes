--- conflicted
+++ resolved
@@ -1,10 +1,6 @@
-<<<<<<< HEAD
 - Add SLE 15 SAP Product ID to SLE15 bootstrap repositories, as
   it is required to get python3-M2Crypto (bsc#1189422)
-=======
-
 - Package 'snapper' is now optional.
->>>>>>> 9a28f97a
 
 -------------------------------------------------------------------
 Fri Aug 13 12:23:43 CEST 2021 - jgonzalez@suse.com
