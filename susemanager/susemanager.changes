--- conflicted
+++ resolved
@@ -1,9 +1,6 @@
-<<<<<<< HEAD
 - sort products in mgr-sync output
-=======
 - fix creating deb bootstrap repos with packages having new checksums
   (bsc#1184330)
->>>>>>> 4c757299
 
 -------------------------------------------------------------------
 Wed May 05 16:42:14 CEST 2021 - jgonzalez@suse.com
