<<<<<<< HEAD
- Use context manager for mgr-create-bootstrap-repo.
=======
- Tune the dabase after copying the old configuration (bsc#1208611)
>>>>>>> fcaa0eec
- Remove non-salt-bundle packages from repositories for SLE12,
  CentOS7 and clones
- Replace apache group to root for RHEL.

-------------------------------------------------------------------
Tue Feb 21 14:10:57 CET 2023 - jgonzalez@suse.com

- version 4.4.5-1
  * Create repostories with sha256 instead of sha1.
  * Bootstrap repository definitions for openSUSE Leap Micro 5.3 and
    openSUSE MicroOS for Uyuni
  * Add SLES15SP5 to bootstrap repo definitions
  * Add openSUSE Leap 15.5 uyuni bootstrap repositories

-------------------------------------------------------------------
Mon Jan 23 08:31:18 CET 2023 - jgonzalez@suse.com

- version 4.4.4-1
  * fix bootstrap repo path for SLES for SAP 12 (bsc#1207141)
  * show RHEL target for bootstrap repo creation only if it is
    really connected to the CDN (bsc#1206861)
  * fix bootstrap repo definition for SUSE Liberty Linux 9 and RHEL9
    (bsc#1207136)
  * fix tools channel detection on Uyuni
  * add bootstrap repository definitions for SLE-Micro 5.1, 5.2 and 5.3

-------------------------------------------------------------------
Wed Dec 14 14:15:50 CET 2022 - jgonzalez@suse.com

- version 4.4.3-1
  * remove jabberd and osa-dispatcher

-------------------------------------------------------------------
Fri Nov 18 15:14:21 CET 2022 - jgonzalez@suse.com

- version 4.4.2-1
  * add bootstrap repo definitions for oracle, alma and rocky linux 9
  * add bootstrap repo data for SUSE Liberty Linux 9
  * remove traditional stack packages and dependencies from
    bootstrap repo definition

-------------------------------------------------------------------
Wed Sep 28 11:15:26 CEST 2022 - jgonzalez@suse.com

- version 4.4.1-1
  * mark new dependencies for python-py optional in bootstrap repo
    to fix generation for older service packs (bsc#1203449)
  * add bootstrap repository definition for OES2023 (bsc#1202602)
  * add missing packages on SLES 15
  * remove server-migrator.sh from SUSE Manager installations (bsc#1202728)
  * Add options for connecting to a remote postgres instance
  * create bootstrap repository data for Ubuntu 22.04 Vendor Channels
  * remove obsoleted sysv init script (bsc#1191857)
  * Add Rocky Linux 9 bootstrap repositories for Uyuni
  * mgr-create-bootstrap-repo: flush directory also when called
    for a specific label (bsc#1200573)
  * pg-migrate-x-to-y.sh: improve output (bsc#1201260)
  * remove python-tornado from bootstrap repo, since no longer
    required for salt version >= 3000
  * add missing packages on SLES 12 SP5 bootstrap repo (bsc#1201918)

-------------------------------------------------------------------
Wed Jul 27 14:18:17 CEST 2022 - jgonzalez@suse.com

- version 4.3.18-1
  * Add missing python3-gnupg to Debian10 bootstrap repo (bsc#1201842)
  * Add clients tool product to generate 
    bootstrap repo on OpenSUSE 15.x (bsc#1201189)
  * Add Oracle Linux 9 bootstrap repositories for Uyuni
  * Add AlmaLinux 9 bootstrap repositories for Uyuni
  * Add Red Hat Enterprise Linux 9 repositories for Uyuni
  * Make the Salt Bundle optional for bootstrap repositories
    for Debian 9 and SUSE Manager Proxy 4.2
  * Enable bootstrapping for Ubuntu 22.04 LTS

-------------------------------------------------------------------
Wed Jun 22 11:16:33 CEST 2022 - jgonzalez@suse.com

- version 4.3.17-1
  * fix pg-migrate-x-to-y.sh comment: migration without creating backup 
    use -f option

-------------------------------------------------------------------
Tue Jun 21 18:32:40 CEST 2022 - jgonzalez@suse.com

- version 4.3.16-1
  * bootstrap repo: set optional packages
  * Add python3-contextvars and python3-immutables to missing bootstrap repos (bsc#1200606)
  * Update server-migrator to dist-upgrade to openSUSE 15.4

-------------------------------------------------------------------
Mon Jun 06 10:26:27 CEST 2022 - jgonzalez@suse.com

- version 4.3.15-1
  * Add python3-gnupg to bootstrap repo definition for Ubuntu 20.04 (bsc#1200212)

-------------------------------------------------------------------
Fri May 20 00:13:50 CEST 2022 - jgonzalez@suse.com

- version 4.3.14-1
  * mgr-sync: Raise a proper exception when duplicated lines exist
    in a config file (bsc#1182742)
  * Add openSUSE Leap 15.4 bootstrap repositories
  * add SLED 12 SP3 bootstrap repo definition (bsc#1199438)
  * Add RHEL 7 and 8 bootstrap repositories for Uyuni

-------------------------------------------------------------------
Wed May 04 15:24:41 CEST 2022 - jgonzalez@suse.com

- version 4.3.13-1
  * Update translation strings

-------------------------------------------------------------------
Tue Apr 19 12:11:26 CEST 2022 - jgonzalez@suse.com

- version 4.3.12-1
  * Enable bootstrapping for Debian11 for SUSE Manager 
  * Add missing dependencies for Salt 3004 into bootstrap repository
    for SLE15 family (bsc#1198221)
  * sort pg_hba.conf file (bsc#1198154)
  * delopy local CA under different name in the truststore to avoid
    conflicts with CAs deployed during a registration
  * Add pg-migrate-12-to-14.sh script
  * Add pg-migrate-13-to-14.sh script

-------------------------------------------------------------------
Thu Mar 31 12:26:36 CEST 2022 - jgonzalez@suse.com

- version 4.3.11-1
  * fix SLE15 bootstrap repo definition (bsc#1197438)

-------------------------------------------------------------------
Fri Mar 11 15:32:36 CET 2022 - jgonzalez@suse.com

- version 4.3.10-1
  * Set RHEL cert folder for reportdb if default folder does not exist. 
  * set default for registration batch size
  * Added gettext build requirement for RHEL.
  * Reuse existing certificate code.

-------------------------------------------------------------------
Fri Mar 04 12:02:07 CET 2022 - jgonzalez@suse.com

- version 4.3.9-1
  * Add SLES15SP4 and SUMA Proxy 4.3 to bootstrap
    repo definitions (bsc#1196702)

-------------------------------------------------------------------
Tue Feb 15 10:05:55 CET 2022 - jgonzalez@suse.com

- version 4.3.8-1
  * Accept Oracle Linux
  * setup reporting database with default values
  * Add mgr-salt-ssh wrapper to use with uyuni roster Salt module
  * mgr-setup: do not concatenate www and apache groups (bsc#1195171)

-------------------------------------------------------------------
Tue Jan 18 15:06:14 CET 2022 - jgonzalez@suse.com

- version 4.3.7-1
  * Bootstrap repo configureable
  * Added installation on Rocky Linux 8
  * fix pg-migrate to check version of postgresql??-server (bsc#1192368)
  * Add sha256 hash to venv-enabled-ARCH.txt file generated
    with mgr-create-bootstrap-repo
  * Enable bootstrapping for Debian 11

-------------------------------------------------------------------
Fri Dec 03 12:30:25 CET 2021 - jgonzalez@suse.com

- version 4.3.6-1
  * Add Salt Bundle (venv-salt-minion) to bootstrap repositories
    definitions for all relevant system types

-------------------------------------------------------------------
Tue Nov 16 10:09:13 CET 2021 - jgonzalez@suse.com

- version 4.3.5-1
  * Add missing aarch64 bootstrap definition for AlmaLinux 8

-------------------------------------------------------------------
Fri Nov 05 14:04:35 CET 2021 - jgonzalez@suse.com

- version 4.3.4-1
  * Add python-mako, python-gnupg and gnupg1 to the Debian 9 bootstrap repository
    so bootstrapping without any enabled repositories is possible (bsc#1191898)
  * Strictly require tftp for the Proxy
  * Fix syntax error on migration script (bsc#1191551)
  * Add aarch64 bootstrap repositories for CentOS 7/8, Oracle Linux 7/8,
    Rocky Linux8, AlmaLinux8, Amazon Linux 2 and openSUSE Leap 15.3
  * Add the gnupg package for ubuntu which is then needed by apt-key (bsc#1187998)

-------------------------------------------------------------------
Fri Sep 17 12:13:57 CEST 2021 - jgonzalez@suse.com

- version 4.3.3-1
  * Add SLE 15 SAP Product ID to SLE15 bootstrap repositories, as
    it is required to get python3-M2Crypto (bsc#1189422)
  * Abort migration if data_directory is defined at the PostgreSQL
    configuration file
  * Package 'snapper' is now optional.

-------------------------------------------------------------------
Fri Aug 13 12:23:43 CEST 2021 - jgonzalez@suse.com

- version 4.3.2-1
- Tell the user to use the new PostgreSQL migration script

-------------------------------------------------------------------
Mon Aug 09 11:09:21 CEST 2021 - jgonzalez@suse.com

- version 4.3.1-1
- Improved non-SUSE postgresql config handling.
- Moved postgresql config from spec to mgr-setup.
- Improve the error management for the PostgreSQL migration script (bsc#1188297)
- Add the salt bundle support to mgr-create-bootstrap-repo
- Add bootstrap repository definitions for Rocky Linux 8
- Add sanity checks in database migration and infere options from system
- allow installation on AlmaLinux.
- Fix a typo so mgr-create-bootstrap-script can exit gracefully when interrupted (bsc#1188073)
- porting the package to python3 with proper placement
  compiled python files

-------------------------------------------------------------------
Wed Jun 23 16:13:25 CEST 2021 - jgonzalez@suse.com

- version 4.2.19-1
- Show error message if server migration goes wrong

-------------------------------------------------------------------
Wed Jun 23 15:58:49 CEST 2021 - jgonzalez@suse.com

- version 4.2.18-1
- Update migration script to openSUSE 15.3

-------------------------------------------------------------------
Fri Jun 18 12:41:57 CEST 2021 - jgonzalez@suse.com

- version 4.2.17-1
- Fix message in database migration (bsc#1187451)

-------------------------------------------------------------------
Wed Jun 16 10:59:25 CEST 2021 - jgonzalez@suse.com

- version 4.2.16-1
- Fix database corruption after migrating the server to PostgreSQL 13 (bsc#1187217)

-------------------------------------------------------------------
Mon Jun 14 17:33:40 CEST 2021 - jgonzalez@suse.com

- version 4.2.15-1
- Fix database database migration script from PostgreSQL 12 to 13

-------------------------------------------------------------------
Wed Jun 02 11:08:38 CEST 2021 - jgonzalez@suse.com

- version 4.2.14-1
- Add the bootstrap repository definitions for Amazon Linux 2 and
  AlmaLinux 8 for SUSE Manager

-------------------------------------------------------------------
Mon May 24 12:40:08 CEST 2021 - jgonzalez@suse.com

- version 4.2.13-1
- add migration script from pg version 10 to 13
- add python3-pycryptodome to Ubuntu and Debian 10 bootstrap repos (bsc#1186346)
- add gnupg and its dependencies to debian 10 bootstrap repo
- sort products in mgr-sync output
- fix creating deb bootstrap repos with packages having new checksums
  (bsc#1184330)

-------------------------------------------------------------------
Wed May 05 16:42:14 CEST 2021 - jgonzalez@suse.com

- version 4.2.12-1
- remove useless message about backup configuration (bsc#1183080)
- add additional default config values for forwarding registrations to SCC
- Require gio-branding-SLE for SLE15 but not for openSUSE Leap 15
- add bootstrap repo data for OES2018-SP3-x86_64 (bsc#1183845)
- change deprecated path /var/run into /run for systemd (bsc#1185059)

-------------------------------------------------------------------
Mon Apr 19 14:52:48 CEST 2021 - jgonzalez@suse.com

- version 4.2.11-1
- Update translation strings

-------------------------------------------------------------------
Fri Apr 16 13:27:26 CEST 2021 - jgonzalez@suse.com

- version 4.2.10-1
- Enable bootstrap repository creation for openSUSE Leap 15.3 for Uyuni
- Enable aarch64 for CentOS7/8, Oracle 7/8, Amazon Linux 2
  and Alibaba Linux 2
- Fix condition in mgr-setup to prevent noise messages during setup
- Add bootstrap repository definitions for AlmaLinux8
- Add bootstrap repository for Amazon Linux 2
- Add bootstrap repository for Alibaba Cloud Linux 2
- Add bootstrap repository definition for SUSE Manager Proxy 4.2 (bsc#1183645)
- Removed workaround for bnc#668908.
- Require bind-utils so dig is available for mgr-setup

-------------------------------------------------------------------
Fri Mar 05 15:43:37 CET 2021 - jgonzalez@suse.com

- version 4.2.9-1
- Feat: make mgr-create-bootstrap-repo log to another directory and logrotate it

-------------------------------------------------------------------
Thu Feb 25 12:10:50 CET 2021 - jgonzalez@suse.com

- version 4.2.8-1
- Add python3-distro to RES8, SLE15, Ubuntu20.04 and Debian 10 bootstrap
  repositories to fix bootstrapping issues

-------------------------------------------------------------------
Fri Feb 12 14:32:42 CET 2021 - jgonzalez@suse.com

- version 4.2.7-1
- add SLE 15 SP3 bootstrap repository definitions (bsc#1182008)
- python3-dbus-python and dependencies not installed by default
  on JeOS SLE15 images, add them to the bootstrap repository list
  of packages for traditional (bsc#1182071)

-------------------------------------------------------------------
Fri Jan 29 16:51:52 CET 2021 - jgonzalez@suse.com

- version 4.2.6-1
- Restore removed changelog entries

-------------------------------------------------------------------
Wed Jan 27 13:08:05 CET 2021 - jgonzalez@suse.com

- version 4.2.5-1
- Update to postgresql13 (jsc#SLE-17030)
- Updated file permissions in mgr-setup.
- Variable folder installation location.
- internal code cleanup (dropping unused table rhnErrataTmp)
- Drop the ssl_available option (SSL is always present)
- remove the virtpoller beacon

-------------------------------------------------------------------
Thu Dec 03 13:56:35 CET 2020 - jgonzalez@suse.com

- version 4.2.4-1
- Enhanced SPEC and extended for RHEL8.
- Use product IDs for Debian 9 and 10 SUSE Manager bootstrap repo data
- Added RHEL/CentOS Java alternatives options.
- Create PostgreSQL Datadir should it not exist.

-------------------------------------------------------------------
Wed Nov 25 12:29:11 CET 2020 - jgonzalez@suse.com

- version 4.2.3-1
- Adapt Debian10 bootstrap repository definition for salt on Python 3
- add --force to mgr-create-bootstrap-repo to enforce generation
  even when some products are not synchronized
- Bootstrap repository definitions for CentOS7 and 8 for ppc64le
- create bootstrap repo should not flush by default (bsc#1175843)
- improve detection of base channels for products (bsc#1177478)
- Add LTSS PIDs for SLE12SP1, SLE12SP2, SLE12SP3 and SLE12SP4 to
  the bootstrap definitions as some packages from LTSS are
  required (bsc#1177524)
- fix logrotate config
- Add missing packages to SLE12 >= SP1 bootstrap data to fix JeOS
  bootstrap problems (bsc#1176913)
- add missing packages to ubuntu20.04 bootstrap data (bsc#1176629)

-------------------------------------------------------------------
Mon Sep 21 12:01:54 CEST 2020 - jgonzalez@suse.com

- version 4.2.2-1
- Updating translations from weblate

-------------------------------------------------------------------
Fri Sep 18 12:25:33 CEST 2020 - jgonzalez@suse.com

- version 4.2.1-1
- support installer update channels during autoinstallation
- migrate all occurrences of kickstart to autoinstall in cobbler database (bsc#1169780)
- define bootstrap repo data for SUSE Manager Proxies (bsc#1174470)
- Fix strings (mentions of Satellite, replace SUSE Manager with PRODUCT_NAME, etc)
- Update package version to 4.2.0

-------------------------------------------------------------------
Thu Jul 23 13:35:00 CEST 2020 - jgonzalez@suse.com

- version 4.1.17-1
- Add SLE 15 LTSS Product ID to SLE15 bootstrap repositories, as
  it is required to get python3-M2crypto (bsc#1174167)
- Add bootstrap repository definitions for openSUSE Leap 15.1 and 15.2 aarch64 for Uyuni
- update server-migrator.sh script for Upgrading Uyuni to version 4.1

-------------------------------------------------------------------
Mon Jun 29 10:10:18 CEST 2020 - jgonzalez@suse.com

- version 4.1.16-1
- move directory only when it exists (bsc#1166806)

-------------------------------------------------------------------
Tue Jun 23 17:23:18 CEST 2020 - jgonzalez@suse.com

- version 4.1.15-1
- generate bootstrap repos for all archs when --auto is used (bsc#1173154)
- add --no-flush option to mgr-create-bootstrap-repo
- fix bootstrap repo create without flush option (bsc#1172702)

-------------------------------------------------------------------
Mon Jun 15 12:41:30 CEST 2020 - jgonzalez@suse.com

- version 4.1.14-1
- Enable bootstrap repository creation for openSUSE Leap 15.2 for Uyuni

-------------------------------------------------------------------
Wed Jun 10 12:36:34 CEST 2020 - jgonzalez@suse.com

- version 4.1.13-1
- copy /var/lib/spacewalk during migration (bsc#1169550)
- Enable support for bootstrapping Ubuntu 20.04 LTS added from the
  Setup Wizard or mgr-sync
- migrate proxy list in cobbler settings (bsc#1169536)
- Make systemd services and timers enablement really quiet
- Packages for the Ubuntu 18.04 bootstrap repo are now populated with Python3
  dependencies (bsc#1168845)

-------------------------------------------------------------------
Wed May 20 11:01:49 CEST 2020 - jgonzalez@suse.com

- version 4.1.12-1
- Enable support for bootstrapping CentOS/Oracle Linux 6, 7 and 8 on Uyuni and SUSE Manager
- Enable support for bootstrapping Ubuntu 20.04 LTS
- migrate cobbler configs for ks_mirror -> distro_mirror rename (bsc#1169209)

-------------------------------------------------------------------
Mon Apr 20 14:11:37 CEST 2020 - jgonzalez@suse.com

- version 4.1.11-1
- Require python3-tornado only for SLE15/SLE15SP1/openSUSE Leap 15.1 (bsc#1169865)
- add missing packages to OES2018-SP1-x86_64 target for bootstrap data (bsc#1169144)

-------------------------------------------------------------------
Thu Apr 16 11:39:54 CEST 2020 - jgonzalez@suse.com

- version 4.1.10-1
- Use python3-M2Crypto for all SLE15 versions and openSUSE Leap 15.1
  bootstrap repositories

-------------------------------------------------------------------
Thu Apr 16 00:35:45 CEST 2020 - jgonzalez@suse.com

- version 4.1.9-1
- Add dbus-1-glib to SLE12SP5 x86_64 to allow onboarding of AWS Cloud SLE12SP5
  clients (they do not have it by default anymore)

-------------------------------------------------------------------
Mon Apr 13 09:37:12 CEST 2020 - jgonzalez@suse.com

- version 4.1.8-1
- add package redhat-rpm-config to bootstrap repo for RH and CentOS systems (bsc#1168069)
- Add 'python-singledispatch' to SLE12 (all SPs) and RES7 bootstrap repos.
- Enable support for bootstrapping Astra Linux CE "Orel"
- add database 10 to 12 migration script

-------------------------------------------------------------------
Thu Mar 19 12:17:24 CET 2020 - jgonzalez@suse.com

- version 4.1.7-1
- create bootstrap repos on Uyuni without SUSE Manager tools channels
- Enable support for bootstrapping Debian 9 and 10

-------------------------------------------------------------------
Tue Mar 17 10:56:20 CET 2020 - jgonzalez@suse.com

- version 4.1.6-1
- fix interactive mode in mgr-create-bootstrap-repo (bsc#1166806)

-------------------------------------------------------------------
Wed Mar 11 11:01:51 CET 2020 - jgonzalez@suse.com

- version 4.1.5-1
- add automatic mode to mgr-create-bootstrap-repo
- during beta testing use also beta tools channels (bsc#1164563, bsc#1164863)
- Add missing python libraries to RES8/RHEL8/CentOS 8 boostrap repos (bsc#1164875)
- add bootstrap-repo data for OES 2018 SP2 (bsc#1161862)
- remove oracle backend support and tooling
- remove mgr-register dummy

-------------------------------------------------------------------
Mon Feb 24 12:23:01 CET 2020 - jgonzalez@suse.com

- version 4.1.4-1
- Fix salt bootstrapping on SLE15 (require python3-pycrypto or 
  python3-M2Crypto to support all variants) (bsc#1164563)

-------------------------------------------------------------------
Mon Feb 17 12:55:34 CET 2020 - jgonzalez@suse.com

- version 4.1.3-1
- add bootstrap-repo data for SLE15 SP2 Family
- mgr-sync: add option '--no-sync' to add commands and implement new
  'sync' sub command
- remove support for SuSEfirewall2
- remove outdated yast2 firstboot file

-------------------------------------------------------------------
Wed Jan 22 12:22:05 CET 2020 - jgonzalez@suse.com

- version 4.1.2-1
- fix documentation URL in installer (bsc#1154590)
- fix product id of SLES12 SP5 x86_64 and remove never released
  SLED product (bsc#1158963)
- Allow creating bootstrap repositories for CentoS8 (bsc#1159206)
- add bootstrap-repo data for SLE12 SP5 Family (bsc#1158963)
- explicitly enable jabberd during setup
- separate osa-dispatcher and jabberd so it can be disabled independently

-------------------------------------------------------------------
Wed Nov 27 17:05:18 CET 2019 - jgonzalez@suse.com

- version 4.1.1-1
- add 'full_page_writes = off' during migration for fast database import
- update requirements to match documented values (bsc#1154599)
- add bootstrap repo for RHEL 8 and ES 8
- Show help message when missing sub-command in  mgr-sync call (bsc#1134708)
- Use python2-uyuni-common-libs and python3-uyuni-common-libs for
  bootstrap repositories.
- require uyuni-common-libs
- Allow bootstraping of Expanded Support 6, CentOS6 and Red Hat 6
  salt-ssh minions when using the "Minimal" software set (bsc#1155295)
- Bump version to 4.1.0 (bsc#1154940)
- prepare bootstrap data for upcoming openSUSE 15.2
- add bootstrap data for openSUSE 15.1 when mirrored as
  Vendor Channels (bsc#1154474)
- Require dmidecode only for SLE12 aarch64 and x86_64 (bsc#1152170)
- Require pmtools only for SLE11 i586 and x86_64 (bsc#1150314)
- fix test for btrfs subvolume for new btrfs version (bsc#1151666)
- enable and start disk space checker script during setup
- remove creating group susemanager and require uyuni-base-server
  which does it now
- ensure working directory is /root during setup (bsc#1148169)
- dmidecode does not exist on s390x (bsc#1145119)
- move /usr/share/rhn/config-defaults to uyuni-base-common
- Add missing bootstrap repo entries for Ubuntu repositories

-------------------------------------------------------------------
Wed Jul 31 17:45:28 CEST 2019 - jgonzalez@suse.com

- version 4.0.15-1
- add support for in-place migration (Uyuni only for now)
- Make dmidecode part of the bootstrap repositiories (bsc#1137952)
- respect new location for autoinstall templates during migration

-------------------------------------------------------------------
Wed May 15 15:28:52 CEST 2019 - jgonzalez@suse.com

- version 4.0.14-1
- SPEC cleanup
- Enable bootstrap repo creation for openSUSE Leap 15.1
- Make swap files readable only by root (bsc#1131954, CVE-2019-3684)
- convert cobbler files to new format during migration
- add dbus-lib to RES6 bootstrap repo (bsc#1132343)
- create bootstrap repo for new Red Hat channels (bsc#1133587)

-------------------------------------------------------------------
Tue Apr 23 23:20:07 CEST 2019 - jgonzalez@suse.com

- version 4.0.13-1
- mgr-create-bootstrap-repo will stop looking for alternatives
  when one is found, to avoid failures when one of them is
  missing (bsc#1132526)

-------------------------------------------------------------------
Mon Apr 22 12:19:36 CEST 2019 - jgonzalez@suse.com

- version 4.0.12-1
- open needed firewall ports also when firewall not currently
  running (bsc#1131231)
- add makefile and pylint configuration

-------------------------------------------------------------------
Fri Mar 29 10:34:48 CET 2019 - jgonzalez@suse.com

- version 4.0.11-1
- Support creating bootstrap repos for Ubuntu 18.04 and 16.04.

-------------------------------------------------------------------
Mon Mar 25 16:59:08 CET 2019 - jgonzalez@suse.com

- version 4.0.10-1
- Fix creation of bootstrap repositories for SLE12 (no SP) by
  requiring python-setuptools only for SLE12 >= SP1 (bsc#1129765)
- Allow alternative names for bootstrap packages, to allow
  using old client tools after package renames
- Feat: create Ubuntu empty repository

-------------------------------------------------------------------
Tue Mar 05 14:30:39 CET 2019 - jgonzalez@suse.com

- version 4.0.9-1
- support new susemanager base product

-------------------------------------------------------------------
Mon Mar 04 09:57:04 CET 2019 - jgonzalez@suse.com

- version 4.0.8-1
- move `python-setuptools` package dependency to SLES12 SP1
  or later
- add bootstrap repo definition for SLE15 SP1

-------------------------------------------------------------------
Wed Feb 27 13:14:42 CET 2019 - jgonzalez@suse.com

- version 4.0.7-1
- add configurable option to auto deploy new tokens (bsc#1123019)
- Add `python-setuptools` package dependency to SLES12 bootstrap repo (bsc#1119964)
- enable and start tftp socket (bsc#1124822)
- migrate existing rhn.conf; do not allow new database credentials
  during migration
- Fix issue with map() on Python3 when '--with-custom-channels' (bsc#1125272)
- Fix setup for openSUSE Leap 15.0
- support migration from 3.2 to 4.0
- remove SCC setup from YaST SUSE Manager setup
- Do not show false errors when configuring swapfile during setup

-------------------------------------------------------------------
Thu Jan 31 09:44:30 CET 2019 - jgonzalez@suse.com

- version 4.0.6-1
- Fix invalid XML for firewalld suse-manager-server configuration
- Configure openJDK 11 as default JVM during setup
- adapt script for migration from 3.2 to 4.0

-------------------------------------------------------------------
Thu Jan 17 14:46:00 CET 2019 - jgonzalez@suse.com

- version 4.0.5-1
- fix broken shebang in postgresql migration scripts

-------------------------------------------------------------------
Wed Jan 16 12:26:43 CET 2019 - jgonzalez@suse.com

- version 4.0.4-1
- ensure POSTGRES_LANG is correctly set (bsc#1121787)
- add bootstrap repo definition for OES 2018 SP1 (bsc#1116826)
- configure firewalld if available
- change SCC sync backend to adapt quicker to SCC changes and improve
  speed of syncing metadata and checking for channel dependencies

-------------------------------------------------------------------
Mon Dec 17 14:43:50 CET 2018 - jgonzalez@suse.com

- version 4.0.3-1
- Fix bootstrap repository creation for all distributions
- fetch packages from correct channel when creating a bootstrap
  repository
- adapt mgr-create-bootstrap-repo for Uyuni and let it create
  bootstrap repos for openSUSE and CentOS
- fix not found package on mgr-create-bootstrap-repo for SLE-15-s390x
  (bsc#1116566)
- add python3-six to bootstrap repo for SLES15 (bsc#1118478)

-------------------------------------------------------------------
Fri Oct 26 10:49:25 CEST 2018 - jgonzalez@suse.com

- version 4.0.2-1
- add new option --with-parent-channel to mgr-create-bootrap-repo
  to specify parent channel to use if multiple options are available
  (bsc#1104487)
- add support for postgresql10 (FATE#325659)
- bootstrap repos for SLE12 SP4 (bsc#1107117)
- add support for Python 3
- do not fail if postgresql user has no interactive login shell
- add new dependency python-setuptools to bootstrap packages (bsc#1106026)
- fix broken stderr redirection in mgr-setup

-------------------------------------------------------------------
Fri Aug 10 15:42:19 CEST 2018 - jgonzalez@suse.com

- version 4.0.1-1
- add debug mode for mgr-create-bootstrap-repo
- Bump version to 4.0.0 (bsc#1104034)
- Fix copyright for the package specfile (bsc#1103696)
- Feat: add OS Image building with Kiwi FATE#322959 FATE#323057 FATE#323056
- fix mgr-create-bootstrap-repo with custom channels (bsc#1099934)
- add package python-pyudev for bootstrapping (bsc#1099311)
- Feat: allow cleanup of bootstrap repo (bsc#1096204)

-------------------------------------------------------------------
Tue Jun 05 10:15:34 CEST 2018 - jgonzalez@suse.com

- version 3.2.10-1
- Initial branding change for Uyuni (bsc#1094497)

-------------------------------------------------------------------
Wed May 16 17:36:01 CEST 2018 - jgonzalez@suse.com

- version 3.2.9-1
- Add doc suggestions on "package not found" error (bsc#1090481)

-------------------------------------------------------------------
Mon May 07 15:30:54 CEST 2018 - jgonzalez@suse.com

- version 3.2.8-1
- make SCC or ISS configuration optional
- provide full traditional stack in RES bootstrap repo (bsc#1091667)
- add python2-salt to SLES12 bootstrap repository
- add new traditional packages and renamed to bootstrap repo data

-------------------------------------------------------------------
Wed Apr 25 12:12:42 CEST 2018 - jgonzalez@suse.com

- version 3.2.7-1
- fix bootstrapping RHEL 7 salt client (missing python-ipaddress) (bsc#1087055)

-------------------------------------------------------------------
Mon Apr 23 09:22:58 CEST 2018 - jgonzalez@suse.com

- version 3.2.6-1
- fix missing package for bootstrapping rhel7 (bsc#1087055)

-------------------------------------------------------------------
Mon Mar 26 09:14:33 CEST 2018 - jgonzalez@suse.com

- version 3.2.5-1
- add missing python3 packages to bootstrap JeOS image (bsc#1085044)

-------------------------------------------------------------------
Mon Mar 05 09:02:55 CET 2018 - jgonzalez@suse.com

- version 3.2.4-1
- support SLE15 product family
- remove clean section from spec (bsc#1083294)

-------------------------------------------------------------------
Wed Feb 28 10:12:14 CET 2018 - jgonzalez@suse.com

- version 3.2.3-1
- add SLES4SAP-12-SP3-ppc64le as bootstrap repository (bsc#1082548)

-------------------------------------------------------------------
Fri Feb 02 13:07:51 CET 2018 - jgonzalez@suse.com

- version 3.2.2-1
- Fix custom SERVER_KEY overriding (bsc#1075862)
- detect subvolumes on /var even with newer btrfs tools (bsc#1077076)
- do not try to force db encoding on db upgrade; use same value as
  for installation (bsc#1077730)

-------------------------------------------------------------------
Wed Jan 17 13:26:44 CET 2018 - jgonzalez@suse.com

- version 3.2.1-1
- notify admin that database backups need reconfiguration after db upgrade
- switch from atftpd to tftpd
- add syslinux-x86_64 dependency for ppc64le (bsc#1065023)

-------------------------------------------------------------------
Tue Nov 28 14:49:47 CET 2017 - jgonzalez@suse.com

- version 3.1.11-1
- Support Open Enterprise Server 2018 (bsc#1060182)
- Fixed bootstrap repository path for SLES4SAP version 12 and 12.1 (bsc#1062936)
- ensure postgres db template uses unicode (bsc#1062476)
- fix error message for database upgrade failure
- check for sufficient diskspace in /var/lib/pgsql

-------------------------------------------------------------------
Thu Sep 14 11:29:42 CEST 2017 - mc@suse.de

- version 3.1.10-1
- fix migration from SUSE Manager versions > 2.1 (bsc#1055306)

-------------------------------------------------------------------
Wed Aug 30 15:59:51 CEST 2017 - mc@suse.de

- version 3.1.9-1
- Do not use checkpoint_segments parameter during migrations

-------------------------------------------------------------------
Tue Aug 08 11:41:57 CEST 2017 - fkobzik@suse.de

- version 3.1.8-1
- Assert correct java version (bsc#1049575)
- Create bootstrap repo for SLES for SAP 11 SP1 (bsc#1049471)
- Adjust the bootstrap repo with SLE 12 SP3 repos

-------------------------------------------------------------------
Mon May 29 15:41:25 CEST 2017 - mc@suse.de

- version 3.1.7-1
- fix documentation URL in setup (bsc#1038468)
- add openssl to bootstrap repos (bsc#1037828)
- add some basic packages to RES bootstrap repo (bsc#1037355)
- add python-backports-ssl_match_hostname to RES7 bootstrap repo (bsc#1038027)
- add help text for SLP option (bsc#1038417)

-------------------------------------------------------------------
Wed May 03 16:10:55 CEST 2017 - michele.bologna@suse.com

- version 3.1.6-1
- use option skip-service-restart during migration
- add bootstrap repo data for SLES for SAP 12 SP2 ppc64le
- add python-setuptools to bootstrap repo (bsc#1033731)

-------------------------------------------------------------------
Mon Apr 03 14:44:26 CEST 2017 - mc@suse.de

- version 3.1.5-1
- create directory manually if mksubvolume fails, to support btrfs
  based systems with missing mksubvoume utility (bsc#1031885)
- require snapper for mksubvolume command (bsc#1031881)

-------------------------------------------------------------------
Fri Mar 31 09:45:17 CEST 2017 - mc@suse.de

- version 3.1.4-1
- create /var/spacewalk/systems in spacewalk-setup and ensure perms
  on upgrade
- fix typo in comment noting option with-custom-channels
  (bsc#1031092)
- support cnames in mgr-setup and spacewalk-setup (bsc#1029899)
- fix MANAGER_FORCE_INSTALL
- fix help text
- default to using internal postgresql database. If admin wants
  external db, he needs to modify the answer file and run
  setup manually.
- print info messages not on STDERR

-------------------------------------------------------------------
Tue Mar 07 14:54:08 CET 2017 - mc@suse.de

- version 3.1.3-1
- pre require tomcat and salt
- append salt,tomcat,wwwrung to susemanager group
- susemanager group and change owner and permissions for
  /var/susemanager/systems
- Adds missing '-y' parameter for salt-key call (bsc#1024473)

-------------------------------------------------------------------
Tue Feb 07 15:09:07 CET 2017 - michele.bologna@suse.com

- version 3.1.2-1
- Create bootstrap repo for Raspberry Pi (bsc#1023133)

-------------------------------------------------------------------
Wed Jan 11 16:50:45 CET 2017 - michele.bologna@suse.com

- version 3.1.1-1
- Version bump for 3.1

-------------------------------------------------------------------
Fri Dec 16 12:17:02 CET 2016 - michele.bologna@suse.com

- version 3.0.19-1
- Preventing stderr output from systemctl calls (bsc#1015055)

-------------------------------------------------------------------
Mon Nov 07 10:50:53 CET 2016 - michele.bologna@suse.com

- version 3.0.18-1
- Check for silent remote execution during migration and abort if there is
  output (bsc#1006718)
- Run migration helper script from /tmp via bash; /usr filesystem might be
  mounted readonly (bsc#1004521)

-------------------------------------------------------------------
Thu Oct 06 15:32:02 CEST 2016 - mc@suse.de

- version 3.0.17-1
- support creating bootstrap repos for SLE12 SP2 family (bsc#969889)
- use systemctl instead of insserv for enabling postgresql
- quietly enable systemd services and do not pollute logfiles
- enable postgresql via systemctl; it's already adapted to systemd
  (bsc#995314)
- Check the integrity of an archive before the import actually starts
- mgr-create-bootstrap-repo: Support to append additional packages
  names via commandline
- mgr-create-bootstrap-repo: Collect errors and print them at the end
  and copy all found packages
- Add salt bootstrap repo data for RES6 and RES7
- Added dependencies for JeOS SLE12
- Add dependancy packages for JeOS (FATE#320809)
- enable and start postfix on setup (bsc#979664)

-------------------------------------------------------------------
Mon Jul 18 14:19:05 CEST 2016 - jrenner@suse.com

- version 3.0.16-1
- allow migration from external Oracle db to local posgresql db (bsc#987795)
- make sure migration with external database works for DB names other than
  susemanager (bsc#987870)
- create nCoW subvolume for /var/cache/rhn on btrfs (bsc#987614)
- use performance optimized database configuration also for migration from
  Oracle to postgresql (bsc#987550)
- check for uppercase characters in hostname (bsc#980482)
- add support for migrating SUMA21 to SUMA3 with external Oracle DB
- call spacewalk-setup with correct parameter depending on database
- allow DB_BACKEND to be oracle again
- Forbid some more special characters for db and cert passwords (bsc#983295)
- Do not create swapfile when / is on btrfs (bsc#977804)

-------------------------------------------------------------------
Tue May 24 16:09:59 CEST 2016 - kwalter@suse.com

- version 3.0.15-1
- fix help output for mgr-setup; no longer migration from RHN (bsc#975746)
- for SLES11 SP2 and lower we do not support salt (bsc#978788)
- mgr-sync: use bulk channel reposync (bsc#961002)
- show optional channels in mgr-sync add channel and add an option to hide
  optional channels (bsc#977579)
- add more packages to bootstrap repo (bsc#971237)

-------------------------------------------------------------------
Mon Apr 11 09:26:14 CEST 2016 - mc@suse.de

- version 3.0.14-1
- add more packages to bootstrap repo (bsc#971237)
- drop python-certifi from bootstrap repo for SLE12 (bsc#974727)

-------------------------------------------------------------------
Wed Apr 06 08:48:14 CEST 2016 - mc@suse.de

- version 3.0.13-1
- fix permissions of /srv/tftpboot on migration (bsc#972175)

-------------------------------------------------------------------
Mon Mar 21 17:36:34 CET 2016 - mc@suse.de

- version 3.0.12-1
- fix file permissions (bsc#970550)
- add salt-minion and dependencies for SLE11 to bootstrap repo
- add salt-minion and dependencies for SLE12 to bootstrap repo
- add SLES 4 SAP to mgr-create-bootstap-repo as an option
- start an extra list for SLE12 SP1 only dependencies (bsc#970672)
- delete salt minion keys on re-install (bsc#970505)

-------------------------------------------------------------------
Wed Mar 02 12:03:12 CET 2016 - mc@suse.de

- version 3.0.11-1
- rename Mirror Credentials to Organization Credentials at user
  visible places
- require syslinux or syslinux-x86_64 dependencies here in an arch
  package(bsc#964471)
- migration: quote tr parameters correctly (bsc#967096)
- migration: exit on errors during database migration
- migration: check tmpdir existence and permissions
- migration: add IP address check for source machine.
- migration: directly transfer db dump to target system
- migration: fix pg_hba.conf permissions;
- restart postgres after tuning (#bsc960964)
- mgr-create-bootstrap-repo: add option to take custom repos into
  account when searching for newest packages

-------------------------------------------------------------------
Wed Feb 10 08:28:52 CET 2016 - mc@suse.de

- version 3.0.10-1
- Show yast module for SUSE Manager Setup also in gnome control-center
  (bsc#961513)
- add dependencies of python-cryptography to bootstrap package list
  (bsc#959987)

-------------------------------------------------------------------
Tue Jan 26 14:01:05 CET 2016 - mc@suse.de

- version 3.0.9-1
- fix comments about Salt

-------------------------------------------------------------------
Wed Jan 20 12:09:10 CET 2016 - mantel@suse.de

- do not display database credentials during
  migration setup (bsc#962338)

-------------------------------------------------------------------
Thu Jan 14 13:27:22 CET 2016 - mc@suse.de

- version 3.0.8-1
- conditional restart of firewall only
- Use term 'SUSE Manager' during migration

-------------------------------------------------------------------
Tue Jan 05 15:53:20 CET 2016 - mc@suse.de

- version 3.0.7-1
- remove reference to mgr-sync on setup finish screen (bsc#955577)

-------------------------------------------------------------------
Wed Dec 16 11:15:04 CET 2015 - mc@suse.de

- version 3.0.6-1
- compress db dump for migration
- improve logging during migration
- mgr-sync refresh is now called after first user gots created
- remove setting name of first org. It will be now created together
  with the first user

-------------------------------------------------------------------
Thu Dec 10 17:57:22 CET 2015 - mc@suse.de

- version 3.0.5-1
- do not use maximum compression for database dump; default of -6 is a good
  compromise
- replace old tclu functions with dummy functions during migration to SUMA3
- fix certificate location for ISS case; update-ca-certificates
- get rid of pltcl by disabling upstream logging.

-------------------------------------------------------------------
Mon Nov 30 10:58:04 CET 2015 - mc@suse.de

- version 3.0.4-1
- make sure SSL is enabled
- ignore nocpulse stuff (no monitoring anymore in SUMA3)
- create certificate symlink
- migration from SUMA 2.1 to SUMA 3
- Require SUSEfirewall2 and postfix (bsc#952853)
- Require yast2-users for the password cracklib check (bsc#952852)
- bootstrap data only need SCC product IDs

-------------------------------------------------------------------
Thu Oct 22 16:25:57 CEST 2015 - mc@suse.de

- version 3.0.3-1
- allow repeated run of setup
- add SLE-12-SP1 to mgr-create-bootstrap-repo
- open needed firewall ports for salt
- create nCoW subvolume for /var/spacewalk

-------------------------------------------------------------------
Wed Oct 14 09:49:56 CEST 2015 - mc@suse.de

- version 3.0.2-1
- fix setup for remote postgresql database
- remove Oracle DB option from YaST setup. Call mgr-setup under new name.
- suppress systemctl's debug output to stderr during setup
- cleanup setup; remove Oracle-specific stuff
- tune database with smdba instead of pgtune

-------------------------------------------------------------------
Mon Oct 12 11:31:53 CEST 2015 - mantel@suse.de

- rename migration.sh to mgr-setup; provide compatibility link

-------------------------------------------------------------------
Wed Oct 07 16:48:59 CEST 2015 - mc@suse.de

- version 3.0.1-1
- translate yast module to setup SUSE Manager from ycp to ruby

-------------------------------------------------------------------
Wed Sep 23 15:03:42 CEST 2015 - mc@suse.de

- version 2.1.21-1
- added python-gobject2, libudev1 and udev to SLE12 bootstrap repo
  (bsc#945275)
- remove use of updateUpgradePaths() from external
- Do some more checks for validity of email address during setup
  (bsc#933304)
- Refer to mgr-sync instead of mgr-ncc-sync after successful
  setup (bsc#940811)
- Timeout when user does not enter credentials for 60 seconds
  for mgr-sync

-------------------------------------------------------------------
Tue Jul 28 16:12:42 CEST 2015 - mc@suse.de

- version 2.1.20-1
- add bootstrap data for SLES11 SP4 (bsc#939707)
- add bootstrap data for SLES4SAP-11-SP4 (bsc#939699)
- correctly initialize db_backend_target before db dump (bsc#937943)

-------------------------------------------------------------------
Mon Jun 22 15:45:58 CEST 2015 - jrenner@suse.de

- version 2.1.19-1
- fix mgr-create-bootstrap-repo for SLES11 SP3 ppc64 (bsc#933942)
- mgr_bootstrap_data: add SLES12 for SAP data (bsc#933587)
- give taskomatic more time to start up (bsc#933275)
- check for sufficient diskspace during setup (bnc#926234)
- make output of free disk space in error message more human readable
- set ssl-use-existing-certs depending on ca, cert and key is set or not
- introduce variables to import own certificates on setup

-------------------------------------------------------------------
Tue Mar 31 14:33:25 CEST 2015 - mc@suse.de

- version 2.1.18-1
- Copyright texts updated to SUSE LLC
- mgr-sync: do not keep using expired tokens during refresh (bsc#922312)
- add tool to update the spacewalk public cert in the DB
- prevent setup from being run twice when substantial configuration
  has been done
- check for root user
- Add hook at the end of the setup process
- exit with error on Network errors
- fix mgr-sync --no-optional option

-------------------------------------------------------------------
Wed Feb 11 09:05:01 CET 2015 - mc@suse.de

- version 2.1.17-1
- mgr-sync: never ask for user credentials when scheduling a refresh

-------------------------------------------------------------------
Tue Feb 03 11:49:13 CET 2015 - mc@suse.de

- version 2.1.16-1
- write repository configuration into the logfile
- mgr-sync: ensure session token is always saved
- Add logging to mgr-sync
- Bring back the ability to save credentials to the configuration file
- Raise a proper exception, in case Taskomatic is not running
- Ask for the authentication beforehand (bnc#908317)
- Bring back token verification availability

-------------------------------------------------------------------
Thu Dec 04 16:22:57 CET 2014 - mc@suse.de

- version 2.1.15-1
- Abort setup when invalid SSL countrycode given (bnc#882468)
- mgr-sync: add man page
- use noRepoSync parameter always
- Enable and allow "mgr-sync refresh" in the case of ISS
- mgr-sync: Fixed error message on exception (bnc#905263)
- mgr-sync: fixed add product to not trigger redundant
            add of base channe (bnc#901928)
- drop unused columns in suseProducts table

-------------------------------------------------------------------
Fri Nov 07 13:07:48 CET 2014 - mc@suse.de

- version 2.1.14-1
- schedule refresh after setup with SCC
- On an ISS Slave disalow the use of mgr-sync except of enable-scc
- mgr-sync: recommend to run refresh after credentials are changed
- ISS setup for SCC do not need Mirror Credentials anymore
- mgr-sync: explain what a primary credential is.
- rename Mirror Credentials to Organization Credentials for SCC

-------------------------------------------------------------------
Wed Oct 29 11:33:36 CET 2014 - mantel@suse.de

- rename "Mirror Credentials" to "Organization Credentials" for SCC

-------------------------------------------------------------------
Tue Oct 14 15:19:01 CEST 2014 - mc@suse.de

- version 2.1.13-1
- complete initial setup with SCC
- mgr-sync: fix refresh
- move current_backend() from susemanager to backend and rename it to
  current_cc_backend
- mgr-sync: added --from-options switch plus tests
- Replace /etc/motd after setup (bnc#883379)
- Adapt YaST setup to check credentials against SCC
- require python-argparse
- Added mirror credential manipulation functions to mgr-sync

-------------------------------------------------------------------
Fri Sep 12 15:37:56 CEST 2014 - mc@suse.de

- version 2.1.12-1
- Implement mgr-sync to manage products and channels from SCC
- mgr-ncc-sync: update the error message when SCC is active
- make mgr-create-bootstrap-repo SCC and SLE12 aware

-------------------------------------------------------------------
Tue Jun 17 10:08:08 CEST 2014 - jrenner@suse.de

- version 2.1.11-1
- Update the sudoers file after SUSE Manager upgrade (bnc#881711)
- Fix oracle2postgres.sh (database configuration)

-------------------------------------------------------------------
Tue May 27 17:10:44 CEST 2014 - mc@suse.de

- version 2.1.10-1
- get oracle SID from the DBNAME
- Call spacewalk-setup-tomcat to update tomcat configuration (bnc#880059)
- remove openssl-32bit as required package for the bootstrap repo (bnc#879616)

-------------------------------------------------------------------
Wed May 21 11:05:18 CEST 2014 - mc@suse.de

- version 2.1.9-1
- Abort susemanager-upgrade if schema update failed

-------------------------------------------------------------------
Fri May 16 13:02:01 CEST 2014 - mc@suse.de

- version 2.1.8-1
- mgr-ncc-sync: sync already added products
- fixed urls pointing to novell.com

-------------------------------------------------------------------
Tue May 06 15:10:09 CEST 2014 - mc@suse.de

- version 2.1.7-1
- automatically select utf8 for db character encoding
- add openssl package to the bootstrap repo
- fix check for DB exists and add stop/start spacewalk services
- Created mgr-delete-patch script (bnc#873227)
- python code refactoring
- unified SLP service identifiers (FATE#316384)
- fix susemanager-upgrade
- mgr-ncc-sync: do not show addon products missing their parent
- mgr-ncc-sync: add proper parent to Mono for VMWare
- mgr-ncc-sync: added --add-product-by-ident switch.

-------------------------------------------------------------------
Thu Mar 27 10:21:49 CET 2014 - fcastelli@suse.com

- version 2.1.6-1
- Fix typo into bootstrap data [bnc#870415]
- Fix crash inside of mgr_register

-------------------------------------------------------------------
Fri Feb 21 15:34:31 CET 2014 - fcastelli@suse.com

- version 2.1.5-1
- Add option --from-mirror to download RPMs from an alternative mirror
- Remove duplicate grant statement
- Add configuration option for SLP on server as well
- Advertise registration URL via SLP
- Fix the test for the mirror credentials (bnc#864246)
- Add COPYING to %%doc

-------------------------------------------------------------------
Fri Feb 07 13:45:32 CET 2014 - mc@suse.de

- version 2.1.4-1
- ISS: if registered before setup is called use the CA cert from the
  registration
- query and get ISS master from the right place
- Catch SyntaxError in registration server response (bnc#849333)
- store master SSL certificate under a different name and store
  ISS values in DB
- add script for changing database from oracle to postgresql
- add SLP support
- buildrequire postgresql backend
- remove scripts used for local oracle DB.
- implement ISS to DB migration and fix some syntax errors
- introduce new susemanager upgrade script
- Bootstrap repositories data: minor code refactoring
- Added more packages to the sle11 bootstrap repo

-------------------------------------------------------------------
Mon Feb  3 15:38:23 CET 2014 . mantel@suse.de

- add SLP support

-------------------------------------------------------------------
Mon Jan 13 09:37:25 CET 2014 - mc@suse.de

- version 2.1.3-1
- create bootstrap repos from SLES4SAP repos (bnc#858197)

-------------------------------------------------------------------
Wed Dec 18 13:48:24 CET 2013 - mc@suse.de

- version 2.1.2-1
- if management entitlements are available set also
  bootstrap entitlements

-------------------------------------------------------------------
Mon Dec 09 16:33:15 CET 2013 - mc@suse.de

- version 2.1.1-1
- grant more permissions to DB user
- use new ISS slave detection
- switch to 2.1

-------------------------------------------------------------------
Thu Nov 28 16:17:33 CET 2013 - mc@suse.de

- version 1.7.26-1
- susemanager-tools should require createrepo (bnc#848840)
- add slang package to bootstrap repository (bnc#847723)

-------------------------------------------------------------------
Tue Sep 24 17:33:18 CEST 2013 - mc@suse.de

- version 1.7.25-1
- return user_id as string if mgr-ncc-sync with --from-dir is used
  (bnc#842031)

-------------------------------------------------------------------
Wed Aug 21 15:33:13 CEST 2013 - mc@suse.de

- version 1.7.24-1
- add profilename as hostname and moniker to NCC registration
  (bnc#834200)
- forward registrations to ISS parent if we are a slave
- use register URL from config file
- rename satellite-sync to mgr-inter-sync
- implement setup for Inter Server Sync (ISS) (FATE#312371)
- call mgr-ncc-sync with option --refresh at the end of a setup
- show error in the yast setup module
- allow only ASCII characters in the SSL certificate (bnc#829034)
- clear existing DB on setup (bnc#824146)
- Interrupt SUSE Manager setup on error (bnc#829035)
- fix help of mgr-ncc-sync (bnc#824597)

-------------------------------------------------------------------
Wed Jun 12 11:08:05 CEST 2013 - mc@suse.de

- version 1.7.23-1
- create bootstrap repos for SLE11-SP3 (bnc#806839)
- fix reading mirror credentials from config
- add versioned Requires of spacewalk-backend

-------------------------------------------------------------------
Thu Apr 04 15:20:26 CEST 2013 - mc@suse.de

- version 1.7.22-1
- fix product listing with products not having same SP as the base product
- fix list-products in case of empty DB
- Add new tool 'mgr-create-bootstrap-repo'
- Make mgr-ncc-sync only sync vendor channels that have urls.
- test content of diretory given with --from-dir (bnc#798807)
- hide option --update_up, customers should always use --refresh
- add --no-optional option for channels
- add options --all-childs and --filter
- implement listing by products
- mgr-register should not crash if product release is empty (bnc#803124)

-------------------------------------------------------------------
Fri Feb 08 11:03:20 CET 2013 - mc@suse.de

- version 1.7.21-1
- fix mgr-ncc-sync, if --from-dir is used (bnc#798807)

-------------------------------------------------------------------
Thu Nov 22 15:55:20 CET 2012 - jrenner@suse.de

- version 1.7.20-1
- use suse.com URL in yast module (bnc#790309)
- fix spelling issue (bnc#790269)
- check for underscore in hostname (bnc#750421)
- rotate susemanager logfiles (bnc#788025)
- call update_upgrade_pathes_by_config() with --refresh (bnc#787597)
- Add support for multiple mirror credentials
- SP migration mgr-ncc-sync changes

-------------------------------------------------------------------
Mon Oct 08 17:10:09 CEST 2012 - mc@suse.de

- version 1.7.19-1
- fix broken changelog entry

-------------------------------------------------------------------
Thu Oct 04 18:06:45 CEST 2012 - mc@suse.de

- version 1.7.18-1
- hide --test option from mgr-ncc-sync
- call the product_channel update function on refresh

-------------------------------------------------------------------
Thu Oct 04 16:03:20 CEST 2012 - iartarisi@suse.cz

 - hide -p, -f, -s options from mgr-ncc-sync and add a new --refresh
   option to update metadata without triggering any reposync
   (bnc#760924)

 - replace TypeError with a more descriptive message when trying to add
   a channel whose product is not in the database (bnc#760924)

-------------------------------------------------------------------
Fri Sep 28 15:56:44 CEST 2012 - mc@suse.de

- version 1.7.17-1
- use gethostbyname() for migration to honor overwrites in /etc/hosts
  (bnc#753806)
- Set owner/group of config-defaults dir consistently (bnc#776377)
- restart spacewalk services after final DB changes (bnc#776571)

-------------------------------------------------------------------
Wed Aug 15 14:58:18 CEST 2012 - mc@suse.de

- version 1.7.16-1

-------------------------------------------------------------------
Wed Aug 15 14:42:17 CEST 2012 - mantel@suse.de

- check for already completed setup only when appropriate (eg. not
  when migration.sh was called with "-h" for help)

-------------------------------------------------------------------
Tue Aug 07 16:42:03 CEST 2012 - mc@suse.de

- version 1.7.15-1
- disable Port and remote db backend if embedded DB is selected

-------------------------------------------------------------------
Mon Aug 06 15:35:09 CEST 2012 - mc@suse.de

- version 1.7.14-1
- changed SERVICE_NAME to SID in tnsnames.ora file
- fix syntax error in bash script

-------------------------------------------------------------------
Sun Aug 05 17:32:19 CEST 2012 - mc@suse.de

- version 1.7.13-1
- call smdba only with local db
- do autotuning with postgres DB backend
- postgresql init script has the old name again

-------------------------------------------------------------------
Fri Aug 03 18:45:18 CEST 2012 - mc@suse.de

- version 1.7.12-1
- call smdba system-check and enable the db archive mode
- do not set the port
- preselect embedded database

-------------------------------------------------------------------
Thu Aug 02 16:55:17 CEST 2012 - mc@suse.de

- version 1.7.11-1
- fix DB installation screen hides embedded db option on small windows
  (bnc#773062)
- put migrate_res() into NCCSync class (bnc#773244)
- ensure that oracle is insserv'd
- fix info displayed in error window (bnc#771989)
- remove runlevel 4 from default start (bnc#771989)

-------------------------------------------------------------------
Tue Jul 24 14:12:15 CEST 2012 - mantel@suse.de

- ensure that oracle is insserv'd

-------------------------------------------------------------------
Thu Jul 19 14:40:05 CEST 2012 - ug@suse.de

- version 1.7.10-1
- create tnsname.ora file for remote oracle DB (bnc#772062)
- Ensure that setup cannot be run twice (bnc#772003)

-------------------------------------------------------------------
Mon Jul 16 15:20:03 CEST 2012 - ug@suse.de

- version 1.7.9-1
- do not tell the type of the embedded database

-------------------------------------------------------------------
Thu Jun 21 11:09:42 CEST 2012 - jrenner@suse.de

- version 1.7.8-1
- add option to migrate channels to RES subscriptions (bnc#765053)

-------------------------------------------------------------------
Thu May 31 17:56:11 CEST 2012 - mc@suse.de

- version 1.7.7-1
- switch database specific packages if a different db is requested
  than the appliance is build for (bnc#764898)

-------------------------------------------------------------------
Thu May 31 10:51:26 CEST 2012 - mc@suse.de

- version 1.7.6-1
- do not raise an exception on wrong parameter usage

-------------------------------------------------------------------
Tue May 29 09:18:46 CEST 2012 - mantel@suse.de

- after a local Oracle database has been set up, switch the
  listener to localhost only mode (CVE-2012-1675)
  (bnc#760074, bnc#736238, bnc#757705)

-------------------------------------------------------------------
Mon May 14 10:48:19 CEST 2012 - mc@suse.de

- version 1.7.5-1

-------------------------------------------------------------------
Thu May 10 14:56:13 CEST 2012 - ug@suse.de

- added desktop file for susemanager_setup yast module
  (bnc#753326)

-------------------------------------------------------------------
Fri Apr 27 16:09:51 CEST 2012 - mc@suse.de

- version 1.7.4-1
- postgresql init script was reanmed - use the new name now

-------------------------------------------------------------------
Fri Apr 20 15:29:36 CEST 2012 - mc@suse.de

- version 1.7.3-1
- fix running SuSEconfig.postfix in SLE11-SP2
- cleanup firstboot config - move License Agreement after Language
- call mgr-ncc-sync only after setup or migration
- show the local db backend in UI
- add radio buttons for selecting remote DB backend type

-------------------------------------------------------------------
Mon Apr 16 17:37:39 CEST 2012 - ug@suse.de

- added system requirement check to susemanager_setup

-------------------------------------------------------------------
Fri Mar 30 16:49:41 CEST 2012 - mc@suse.de

- version 1.7.2-1
- remove release-notes - we have a seperate package for it
- remove unused dialog based UIs and outdated documentation
- move license.txt into the branding package

-------------------------------------------------------------------
Wed Mar 21 18:02:57 CET 2012 - mc@suse.de

- version 1.7.1-1
- Bumping package version

-------------------------------------------------------------------
Tue Mar 13 16:52:30 CET 2012 - mantel@suse.de

- update migration.sh to state of maintained branch

-------------------------------------------------------------------
Wed Mar  7 15:07:46 CET 2012 - mc@suse.de

- fix wrong owner of etc/sysconfig introduced by an
  overlayfile in the XE appliance

-------------------------------------------------------------------
Tue Mar  6 14:35:49 CET 2012 - mc@suse.de

- require spacewalk-db-virtual
- move pgtune requirement to spacewalk-postgresql

-------------------------------------------------------------------
Mon Mar  5 16:48:13 CET 2012 - mc@suse.de

- set DB PASSWORD_LIFE_TIME to unlimited

-------------------------------------------------------------------
Mon Mar  5 12:39:37 CET 2012 - mc@suse.de

- enhance is_mirrorable with connect check required for external
  repositories.

-------------------------------------------------------------------
Sat Mar  3 15:30:25 CET 2012 - mc@suse.de

- use pgtune package for postgres tuning

-------------------------------------------------------------------
Wed Feb 29 17:17:43 CET 2012 - mc@suse.de

- PreRequire atftp
- create /srv/tftpboot if it does not exist

-------------------------------------------------------------------
Thu Feb 23 13:10:43 CET 2012 - mc@suse.de

- postgres db tuning added to migration.sh

-------------------------------------------------------------------
Tue Feb 14 14:24:09 CET 2012 - ug@suse.de

- fixed default db port for postgres (bnc#741247)

-------------------------------------------------------------------
Mon Feb 13 15:34:01 CET 2012 - ug@suse.de

- avoid cobbler exception during startup
  (bnc#746718)

-------------------------------------------------------------------
Mon Feb  6 17:40:11 CET 2012 - ug@suse.de

- added cracklib check to DB password dialog (bnc#744983)

-------------------------------------------------------------------
Tue Jan 31 16:40:59 CET 2012 . mantel@suse.de

- fix spelling in
  /etc/sysconfig/SuSEfirewall2.d/services/suse-manager-server

-------------------------------------------------------------------
Tue Jan 31 16:14:48 CET 2012 - mantel@suse.de

- reset job_queue_processes to default value of 1000 after
  adjusting character set

-------------------------------------------------------------------
Thu Jan 19 17:28:43 CET 2012 - ug@suse.de

- remove setuid bits on all oracle binaries after setup
  (bnc#736240)

-------------------------------------------------------------------
Tue Jan 17 11:09:17 CET 2012 - iartarisi@suse.cz

- fix mgr-ncc-sync -s resetting the max_members of system groups to 10
  (bnc#740813)

-------------------------------------------------------------------
Wed Jan  4 17:36:43 CET 2012 - mc@suse.de

- add --dump option to mgr-ncc-sync to dump NCC data as XML into
  a directory.

-------------------------------------------------------------------
Thu Dec 22 14:59:55 CET 2011 - mantel@suse.de

- rename Novell to SUSE (#708333)

-------------------------------------------------------------------
Fri Dec  2 13:19:37 CET 2011 - iartarisi@suse.cz

- remove confirmation dialog when adding a channel (bnc#732517)

-------------------------------------------------------------------
Mon Nov 28 16:09:26 CET 2011 - mantel@suse.de

- only set character set to utf8 for "internal_use"

-------------------------------------------------------------------
Wed Nov 16 16:03:39 CET 2011 - mantel@suse.de

- force nls_territory=AMERICA

-------------------------------------------------------------------
Wed Nov 16 14:31:13 CET 2011 - mantel@suse.de

- dobby_conf is only template; write dobby conf to rhn_conf
  during Oracle setup

-------------------------------------------------------------------
Mon Nov 14 16:53:08 CET 2011 - mantel@suse.de

- explicitly set Oracle character set to UTF8

-------------------------------------------------------------------
Fri Nov 11 13:22:38 CET 2011 - iartarisi@suse.cz

- fix bug with adding a new channel with the same repo url as an already
  existing channel, the new channel<->repo association wasn't being
  inserted (bnc#729227)

-------------------------------------------------------------------
Thu Nov 10 17:36:12 CET 2011 - mantel@suse.de

- use correct paths with new Oracle version
- actually use the computed memory values for Oracle

-------------------------------------------------------------------
Wed Nov  9 10:02:09 CET 2011 - mantel@suse.de

- compute sga and pga values for Oracle

-------------------------------------------------------------------
Tue Oct 25 16:02:27 CEST 2011 - mantel@suse.de

- write DB credentials to dobby configuration if using full Oracle

-------------------------------------------------------------------
Fri Oct 21 15:50:58 CEST 2011 - mc@suse.de

- add some diagnostics DB tools

-------------------------------------------------------------------
Thu Oct 20 17:10:05 CEST 2011 - mc@suse.de

- enable auto implement of SQL profiles for oracle full DB

-------------------------------------------------------------------
Thu Oct 20 12:27:33 CEST 2011 - ug@suse.de

- more strict file permissions for environment files
  (bnc#725221)

-------------------------------------------------------------------
Fri Oct 14 17:11:02 CEST 2011 - iartarisi@suse.cz

- mgr-ncc-sync shouldn't skip creating a rhnChannelContentSource just
  because the corresponding rhnContentSource already exists

-------------------------------------------------------------------
Thu Oct 13 13:58:56 CEST 2011 - ug@suse.de

- check disksize in susemanager_setup (bnc#688406)

-------------------------------------------------------------------
Thu Oct 13 12:11:33 CEST 2011 - ug@suse.de

- added sanity checks to susemanager_setup client (bnc#703132)

-------------------------------------------------------------------
Thu Oct  6 17:06:04 CEST 2011 - iartarisi@suse.cz

- print a more descriptive error when scheduling a sync fails because of
  a connection failed to taskomatic

-------------------------------------------------------------------
Mon Sep 26 10:45:05 CEST 2011 - mantel@suse.de

- allow migration from SUSE Manager XE to SUSE Manager full Oracle

-------------------------------------------------------------------
Fri Sep 23 14:35:52 CEST 2011 - mc@suse.de

- recompile python after check

-------------------------------------------------------------------
Tue Sep 20 17:36:23 CEST 2011 - iartarisi@suse.cz

- use pylint instead of python-pylint for %checks

-------------------------------------------------------------------
Tue Sep 20 09:45:45 CEST 2011 - mc@suse.de

- added option to test the NCC credentials (fate#312368, bnc#674848)

-------------------------------------------------------------------
Wed Sep  7 12:41:52 CEST 2011 - mc@suse.de

- merge python modules into one directory

-------------------------------------------------------------------
Tue Sep  6 15:19:13 CEST 2011 - mantel@suse.de

- use same tablespace name "data_tbs" for full Oracle as for XE to
  allow for easy migration

-------------------------------------------------------------------
Tue Sep  6 11:12:48 CEST 2011 - mc@suse.de

- do not create channel families for system entitlements
  (bnc#716053)

-------------------------------------------------------------------
Tue Sep  6 10:51:28 CEST 2011 - iartarisi@suse.cz

- fix import errors after moving suseLib

-------------------------------------------------------------------
Mon Sep  5 12:10:28 CEST 2011 - iartarisi@suse.cz

- removed suseLib.py

-------------------------------------------------------------------
Wed Aug 31 16:18:26 CEST 2011 - iartarisi@suse.cz

- log the invalid XML document from NCC when receiving an ExpatError
  (bnc#711010)
- added tests for the above bug

-------------------------------------------------------------------
Wed Aug 24 14:32:25 CEST 2011 - iartarisi@suse.cz

- fixed TypeError in suseLib.URL.get_query_param

-------------------------------------------------------------------
Wed Aug 24 11:59:52 CEST 2011 - iartarisi@suse.cz

- fixed ValueError in _parse_query in suseLib
- refactored and added more comments to suseLib

-------------------------------------------------------------------
Wed Aug 24 10:36:21 CEST 2011 - mc@suse.de

- disable deferred_segment_creation to let start sequences with 1
  if we run with an internal full DB

-------------------------------------------------------------------
Tue Aug 23 17:33:04 CEST 2011 - ug@suse.de

- mgr-ncc-sync does not work for system entitlements
  (bnc#713395)

-------------------------------------------------------------------
Mon Aug 22 16:20:02 CEST 2011 - iartarisi@suse.cz

- fixed an uncalled method _parse_query in URL.__setattr__
- fixed undefined method error "to_unicode" in TransferException
- minor style issues

-------------------------------------------------------------------
Wed Aug 17 18:18:17 CEST 2011 - mantel@suse.de

- do not use XE specific settings for full Oracle

-------------------------------------------------------------------
Wed Aug 17 17:56:53 CEST 2011 - mantel@suse.de

- add support for full Oracle DB to migration.sh

-------------------------------------------------------------------
Mon Aug 15 16:01:43 CEST 2011 - ug@suse.de

- check hostname for lowercase bnc#703132

-------------------------------------------------------------------
Wed Aug 10 11:28:18 CEST 2011 - iartarisi@suse.cz

- fix more imports

-------------------------------------------------------------------
Wed Aug 10 11:02:00 CEST 2011 - iartarisi@suse.cz

- fix imports after changes in spacewalk.common module layout

-------------------------------------------------------------------
Mon Aug  8 11:48:55 UTC 2011 - kkaempf@novell.com

- fix sqlplus require to /usr/bin/sqlplus in order to keep
  already installed sqlplus

-------------------------------------------------------------------
Thu Aug  4 12:21:28 CEST 2011 - mantel@suse.de

- do not require oracle-xe, but oracle-sqlplus to allow full
  Oracle database to be used

-------------------------------------------------------------------
Tue Jun 21 16:07:34 CEST 2011 - mc@suse.de

- use pycurl send method also for mgr-register
- add forward_registration variable to disable
  mgr-register in disconnected setups (FATE#312530)

-------------------------------------------------------------------
Thu Jun 16 10:24:57 CEST 2011 - mc@suse.de

- add proxy module to firstboot

-------------------------------------------------------------------
Wed Jun  1 17:37:27 CEST 2011 - mc@suse.de

- fix parsing the proxy user from curlrc (bnc#697276)

-------------------------------------------------------------------
Mon May 23 17:41:04 CEST 2011 -iartarisi@suse.cz

- fix malformed url error from pycurl when trying to download products
  and subscriptions with --from-dir and other minor issues

-------------------------------------------------------------------
Fri May 20 16:03:56 CEST 2011 - iartarisi@suse.cz

- added proxy authentication to ncc-sync

-------------------------------------------------------------------
Fri May 20 14:57:56 CEST 2011 - iartarisi@suse.cz

- fixed a syntax error on redirects when debugging is turned on

-------------------------------------------------------------------
Fri May 20 14:27:28 CEST 2011 - mc@suse.de

- implement disconnected population of vendor channels (bnc#674859)

-------------------------------------------------------------------
Fri May 20 13:41:22 CEST 2011 - iartarisi@suse.cz

- use pycurl instead of urllib for remote requests (#694054)
- catch cannot connect to database error

-------------------------------------------------------------------
Thu May  5 14:48:34 CEST 2011 - iartarisi@suse.cz

- Fixed parsing error and traceback which happened when the NCC xml page
was replaced by an html page. (bnc#691635)

-------------------------------------------------------------------
Thu Apr 14 10:33:58 CEST 2011 - iartarisi@suse.cz

- fix updating subscriptions which have only one available channel
  family (bnc#687326)

-------------------------------------------------------------------
Tue Mar 29 13:45:15 CEST 2011 - iartarisi@suse.cz

- handle unlimited channel subscription when updating subscriptions (bnc#682651)
- code cleanup

-------------------------------------------------------------------
Mon Mar 28 16:29:18 CEST 2011 - iartarisi@suse.cz

- added information about status meaning when listing channels

-------------------------------------------------------------------
Mon Mar 28 12:57:18 CEST 2011 - iartarisi@suse.cz

- fixed showing fake channels as unmirrorable

-------------------------------------------------------------------
Mon Mar 28 10:29:19 CEST 2011 - iartarisi@suse.cz

- fixed crashing when asking for user confirmation (bnc#682858)

-------------------------------------------------------------------
Fri Mar 25 13:54:10 CET 2011 - mc@suse.de

- send email address during NCC registration (bnc#682636)

-------------------------------------------------------------------
Fri Mar 25 13:21:56 CET 2011 - iartarisi@suse.cz

 - check if channels are mirrorable when listing and adding channels (bnc#679889)
 - more pythonification and UI improvements

-------------------------------------------------------------------
Thu Mar 17 11:33:54 CET 2011 - iartarisi@suse.cz

 - when updating subscriptions, remove those that are no longer present in NCC
   (bnc#679889)
 - pythonification and cosmetics
 - DRYed mgr-ncc-sync by moving some commands in an update_subscriptions
   method in the lib file

-------------------------------------------------------------------
Mon Mar 14 16:12:32 CET 2011 - iartarisi@suse.cz

- fix asking for confirmation when a channel can't be added because of a
  missing parent -> refactored confirmation code and related error
  output

-------------------------------------------------------------------
Wed Mar  9 15:39:18 CET 2011 - ug@suse.de

- fixed a comment in mgr_ncc_sync (bnc#678119)

-------------------------------------------------------------------
Tue Mar  8 13:21:44 CET 2011 - iartarisi@suse.cz

- fix contentsource_id being read instead of channel_id in get_channel_id

-------------------------------------------------------------------
Fri Mar  4 16:32:14 CET 2011 - iartarisi@suse.cz

- don't ask for confirmation when trying to add a channel that is
  already in the database (#673927)

-------------------------------------------------------------------
Fri Mar  4 10:46:17 CET 2011 - iartarisi@suse.cz

- fixed an SQLError on inserting to the suseproductchannel, product_id
  was string because of spaces in the xml file

-------------------------------------------------------------------
Thu Mar  3 17:30:20 CET 2011 - mc@suse.de

- change firewall module to open xmpp-server port

-------------------------------------------------------------------
Wed Feb 23 09:59:58 CET 2011 - iartarisi@suse.cz

- fix database insert integer bug caused by indenting the channels.xml file

-------------------------------------------------------------------
Mon Feb 21 17:34:22 CET 2011 - mc@suse.de

- switch message color back to normal

-------------------------------------------------------------------
Mon Feb 21 15:33:23 CET 2011 - iartarisi@suse.cz

- move optparser code from the library to the command line client
(fixes #665444)

-------------------------------------------------------------------
Fri Feb 18 13:36:21 CET 2011 - ug@suse.de

- entitlement/subscription counting changed to bnc#670617

-------------------------------------------------------------------
Thu Feb 17 16:53:02 CET 2011 - iartarisi@suse.cz

- make rhnproductname.label be channel.product_name instead of channel.label

-------------------------------------------------------------------
Thu Feb 17 15:25:32 CET 2011 - ug@suse.de

- removed sysdba where it was not needed (bnc#673023)

-------------------------------------------------------------------
Thu Feb 17 09:26:28 CET 2011 - mc@suse.de

- fix changelog

-------------------------------------------------------------------
Wed Feb 16 17:35:33 CET 2011 - iartarisi@suse.cz

- populate rhnproductname table and rhnchannel.product_name_id column
  when adding new channels

-------------------------------------------------------------------
Wed Feb 16 17:08:07 CET 2011 - iartarisi@suse.cz

- made log messages more understandable when adding channels to the
SuseProductChannel table

-------------------------------------------------------------------
Wed Feb 16 15:18:19 CET 2011 - iartarisi@suse.cz

- added a non_interactive command line option to ncc-sync

-------------------------------------------------------------------
Wed Feb 16 14:13:37 CET 2011 - ug@suse.de

- entitlements back to 300

-------------------------------------------------------------------
Wed Feb 16 13:47:06 CET 2011 - iartarisi@suse.cz

- insert data into rhnchannelproduct and rhnchannel.channel_product_id row

-------------------------------------------------------------------
Wed Feb 16 12:18:04 UTC 2011 - dmacvicar@suse.de

- new EULA for firstboot

-------------------------------------------------------------------
Wed Feb 16 13:15:56 CET 2011 - ug@suse.de

- reset entities to 0, not to 300 (bnc#670576)

-------------------------------------------------------------------
Wed Feb 16 12:00:42 CET 2011 - jsuchome@suse.cz

- fix grammar (bnc#672165)
- added validation for domain and restriction for country

-------------------------------------------------------------------
Mon Feb 14 13:22:08 UTC 2011 - dmacvicar@suse.de

- move the firstboot workflow from root.tar.bz2 to this package

-------------------------------------------------------------------
Mon Feb 14 13:58:27 CET 2011 - mc@suse.de

- print susemanager message during boot on a new line.

-------------------------------------------------------------------
Mon Feb 14 12:39:18 UTC 2011 - dmacvicar@suse.de

- custom congratulate screen for firstboot (bnc#671213)

-------------------------------------------------------------------
Fri Feb 11 17:03:54 CET 2011 - mc@suse.de

- setup swap always if no swap was found (bnc#671194)

-------------------------------------------------------------------
Fri Feb 11 15:48:27 CET 2011 - ug@suse.de

- suppress a wrning about a not running cobbler
  (bnc#671205)

-------------------------------------------------------------------
Fri Feb 11 15:01:55 CET 2011 - ug@suse.de

- removed the dummy "300" value from virtualization entitlement
  (bnc#671167)

-------------------------------------------------------------------
Fri Feb 11 13:57:42 CET 2011 - mc@suse.de

- fix description in firewall service template (bnc#671260)

-------------------------------------------------------------------
Fri Feb 11 12:20:38 CET 2011 - mc@suse.de

- fixing mgr-register virtual check (bnc#671233)

-------------------------------------------------------------------
Fri Feb 11 11:53:26 CET 2011 - ug@suse.de

- disbaled channel subscription counting (bnc#670551)

-------------------------------------------------------------------
Fri Feb 11 10:48:16 CET 2011 - dmacvicar@suse.de

- add final EULA (bnc#671189) in firstboot

-------------------------------------------------------------------
Fri Feb 11 10:05:44 CET 2011 - mc@suse.de

- do not ignore user/password values (bnc#671195)

-------------------------------------------------------------------
Thu Feb 10 18:10:57 CET 2011 - mc@suse.de

- change name for default organization (bnc#663983, bnc#651642)

-------------------------------------------------------------------
Thu Feb 10 14:38:59 CET 2011 - iartarisi@suse.cz

- add warning and confirmation when adding a new channel with mgr-ncc-sync

-------------------------------------------------------------------
Tue Feb  8 17:35:13 CET 2011 - iartarisi@suse.cz

- sync optional status of channels on subsequent runs of mgr-ncc-sync

-------------------------------------------------------------------
Tue Feb  8 17:32:41 CET 2011 - mc@suse.de

- provide init script which display a message what to do next
  (bnc#669485)

-------------------------------------------------------------------
Mon Feb  7 17:13:53 CET 2011 - iartarisi@suse.cz

- split long output message on two lines in ncc-sync
- fix typo in method name

-------------------------------------------------------------------
Mon Feb  7 16:56:30 CET 2011 - iartarisi@suse.cz

- map multiple channels with the same source_url to the same contentsource

-------------------------------------------------------------------
Fri Feb  4 18:07:43 CET 2011 - mc@suse.de

- build ncc-data package with own specfile

-------------------------------------------------------------------
Fri Feb  4 15:19:17 CET 2011 - mc@suse.de

- create seperate channels for rhel4 as and es (bnc#669466)
- do not create contentsource if no URL is available

-------------------------------------------------------------------
Thu Feb  3 11:55:07 CET 2011 - mc@suse.de

- add SuSEfirewall config for service suse-manager-server
  (bnc#664560)

-------------------------------------------------------------------
Thu Feb  3 09:53:56 UTC 2011 - dmacvicar@suse.de

- Don't warn of missing memory when there is enough bnc#667856

-------------------------------------------------------------------
Thu Feb  3 09:31:43 UTC 2011 - dmacvicar@suse.de

- add welcome.txt

-------------------------------------------------------------------
Wed Feb  2 17:06:22 CET 2011 - iartarisi@suse.cz

- channels now map 1:1 to repositories

-------------------------------------------------------------------
Tue Feb  1 11:03:26 UTC 2011 - dmacvicar@suse.de

- fix typo (bnc#667834)

-------------------------------------------------------------------
Thu Jan 27 17:23:22 CET 2011 - mc@suse.de

- NCC needed for migration (bnc#666073#c11)
- fix bnc#665587 - adding channels with different ix86
  architectures should also register all the different
  suseproducts for these channels
- setting the FROM eMail address to something useful

-------------------------------------------------------------------
Wed Jan 26 08:14:11 UTC 2011 - dmacvicar@suse.de

- fix ram check dialog workflow error message
- do not cut text out when displaying not enough ram message

-------------------------------------------------------------------
Tue Jan 25 11:26:27 CET 2011 - mc@suse.de

- RES repositories do not have signed metadata (bnc#665590)

-------------------------------------------------------------------
Fri Jan 21 13:44:29 CET 2011 - mc@suse.de

- set SSL certificate expiration time to 10 years (bnc#643745)

-------------------------------------------------------------------
Wed Jan 19 17:28:36 CET 2011 - ug@suse.de

- yast code updated

-------------------------------------------------------------------
Wed Jan 19 11:55:47 CET 2011 - iartarisi@suse.cz

- updated channels.xml file: split channels with multiple parents into
  multiple channels

-------------------------------------------------------------------
Tue Jan 18 15:42:25 CET 2011 - mc@suse.de

- add YaST directory to filelist

-------------------------------------------------------------------
Tue Jan 18 10:26:28 CET 2011 - iartarisi@suse.cz

- fixed an error when adding new channels after changing an
  RhnContentSourceTypeId

-------------------------------------------------------------------
Tue Jan 18 09:14:21 UTC 2011 - dmacvicar@suse.de

- add YaST2 dialogs

-------------------------------------------------------------------
Mon Jan 17 16:29:09 CET 2011 - mc@suse.de

- rename sm-register to mgr-register
- rename sm-ncc-sync to mgr-ncc-sync

-------------------------------------------------------------------
Mon Jan 17 12:24:57 CET 2011 - mc@suse.de

- change suseServer ostarget to a foreign key to suseOSTarget(id)

-------------------------------------------------------------------
Mon Jan 17 08:59:56 CET 2011 - mc@suse.de

- update channel information

-------------------------------------------------------------------
Fri Jan 14 17:29:15 CET 2011 - mc@suse.de

- added entitlement handling
- put the license in a firtboot usable format
- subscribe channels according to submitted suse product data
- Populate suseproductchannel table with product-channel mappings
- added test for subscription calculation

-------------------------------------------------------------------
Tue Jan 11 17:54:41 CET 2011 - mc@suse.de

- syncing NCC with SUSE Manager
- Installation: Character Limitations of NCC Password (bnc#658467)
- lots of fixes

-------------------------------------------------------------------
Thu Dec  9 15:10:40 CET 2010  - ma@suse.de

- Version 1.2

-------------------------------------------------------------------
Thu Dec  9 11:32:59 CET 2010 - ma@suse.de

- Make suseRegisterInfo a separate package.

-------------------------------------------------------------------
Wed Dec  8 16:05:04 CET 2010 - ma@suse.de

- Let suseRegisterInfo also provide suse_register_info output parser.

-------------------------------------------------------------------
Tue Nov 16 13:45:03 CET 2010 - mantel@suse.de

- fix hostname for postfix

-------------------------------------------------------------------
Mon Nov 15 13:39:48 CET 2010 - mantel@suse.de

- setup additional swap if there is not enough memory

-------------------------------------------------------------------
Wed Nov 10 09:57:57 CET 2010 - mantel@suse.de

- make buildservice happy

-------------------------------------------------------------------
Wed Nov 10 09:45:09 CET 2010 - mantel@suse.de

- call susemanager_firstboot from /etc/init.d/boot.local

-------------------------------------------------------------------
Tue Nov  9 17:07:17 CET 2010 - mantel@suse.de

- spec file cleanup

-------------------------------------------------------------------
Tue Nov  9 16:28:11 CET 2010 - mantel@suse.de

- script needs to run during boot, not when entering runlevel

-------------------------------------------------------------------
Tue Nov  9 15:47:37 CET 2010 - mantel@suse.de

- stty terminal before displaying license files

-------------------------------------------------------------------
Tue Nov  9 14:23:13 CET 2010 - mantel@suse.de

- add final beta EULA
- Oracle EULA must be displayed _after_ Novell EULA

-------------------------------------------------------------------
Tue Nov  9 12:22:27 CET 2010 - mantel@suse.de

- fix filelist

-------------------------------------------------------------------
Tue Nov  9 11:10:26 CET 2010 - mantel@suse.de

- make user accept licenses on first boot. If at least one license
  is declined, halt system.

-------------------------------------------------------------------
Mon Nov  8 10:51:15 CET 2010 - mc@suse.de

- Initial release of susemanager<|MERGE_RESOLUTION|>--- conflicted
+++ resolved
@@ -1,8 +1,5 @@
-<<<<<<< HEAD
 - Use context manager for mgr-create-bootstrap-repo.
-=======
 - Tune the dabase after copying the old configuration (bsc#1208611)
->>>>>>> fcaa0eec
 - Remove non-salt-bundle packages from repositories for SLE12,
   CentOS7 and clones
 - Replace apache group to root for RHEL.
