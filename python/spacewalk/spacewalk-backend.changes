<<<<<<< HEAD
- Fix wrong unicode characters issued by rpm (#4614).
=======
- Less strict package-list parsing in debPackage importlib
>>>>>>> 2c2d3827
- implement more decompression algorithms for reposync (bsc#1196704)

-------------------------------------------------------------------
Fri Mar 11 15:44:57 CET 2022 - jgonzalez@suse.com

- version 4.3.9-1
  * Ensure configured http_proxy is used in reposync
  * enable check for client certificates in reposync
  * remove auto inherit of host entitlements for virtual guests
  * Fix reposync update notice formatting and date parsing (bsc#1194447)
  * supportconfig spacewalk-debug: extract task schedule data from db
  * Define report_db_sslroot default during package build.

-------------------------------------------------------------------
Tue Feb 15 10:01:39 CET 2022 - jgonzalez@suse.com

- version 4.3.8-1
  * define rhn.conf template for reporting database configuration
  * SLES PAYG client support on cloud
  * Ignore local modules when querying repositories.
  * Fixed mirror link usage for dnf.

-------------------------------------------------------------------
Tue Jan 18 13:49:59 CET 2022 - jgonzalez@suse.com

- version 4.3.7-1
  * Print more clear errors for spacewalk-remove-channel (bsc#1190564)
  * Fix issues to work with latest urlgrabber version 4.1
  * Retrieve and store copyright information about patches
  * Unify decompression of metadata with uyuni.common.fileutils
  * Fix yum reposync plugin for Fedora 33-35 repos
  * require python macros for building
  * Add headers to update proxy auth token in listChannels (bsc#1193585)

-------------------------------------------------------------------
Tue Dec 07 09:54:28 CET 2021 - jgonzalez@suse.com

- version 4.3.6-1
  * exchange zypp-plugin dependency to use the python3 version (bsc#1192514)

-------------------------------------------------------------------
Fri Dec 03 12:21:02 CET 2021 - jgonzalez@suse.com

- version 4.3.5-1
  * Reposync: replace architecture variables in mirror lists
  * exchange zypp-plugin dependency to use the python3 version

-------------------------------------------------------------------
Tue Nov 16 10:03:10 CET 2021 - jgonzalez@suse.com

- version 4.3.4-1
  * Fix a possible traceback when sync non-flat deb repositories
    with no architecture specified

-------------------------------------------------------------------
Fri Nov 05 13:36:01 CET 2021 - jgonzalez@suse.com

- version 4.3.3-1
  * remove abrt as server capability
  * Avoid GPG errors messages in reposync caused by rpm not understanding
    signatures (bsc#1191538)
  * Add suite, component and arch handling for deb repo plugin
    to improve non-flat deb repos synchronization
  * Improved the diskcheck script to return an exit value and to
    allow performing the check without sending notification
  * handle download of metadata filesnames with checksums (bsc#1188315)
  * Sanitize cached filename for custom SSL certs used by reposync (bsc#1190751)

-------------------------------------------------------------------
Fri Sep 17 12:02:04 CEST 2021 - jgonzalez@suse.com

- version 4.3.2-1
  * Added RHN config parameter httpd_config_dir.
  * fix typo "verfication" instead of "verification"

-------------------------------------------------------------------
Mon Aug 09 10:57:52 CEST 2021 - jgonzalez@suse.com

- version 4.3.1-1
- Build Uyuni on RHEL/Fedora (not SUSE Manager).
- Fix rpm handling of empty package group and devicefiles tag (bsc#1186650)
- Fixed minrate/timeout configuration for dnf plugin.
- Check if batch needs to be imported even after failure (bsc#1183151)

-------------------------------------------------------------------
Fri Jun 18 15:18:58 CEST 2021 - jgonzalez@suse.com

- version 4.2.14-1
- show better error message when reposync failed

-------------------------------------------------------------------
Mon Jun 14 17:33:06 CEST 2021 - jgonzalez@suse.com

- version 4.2.13-1
- fix downloading comps files by matching type in repomd.xml (bsc#1186653)

-------------------------------------------------------------------
Mon May 24 12:36:07 CEST 2021 - jgonzalez@suse.com

- version 4.2.12-1
- switch to www group for satellite logs (bsc#1185097)
- Fix binary blob corruptions in tradidional config file deployment (bsc#1183864)
- Fix for GPG checking on synchonizing mirrored dpkg repo (bsc#1184351)

-------------------------------------------------------------------
Wed May 05 16:32:29 CEST 2021 - jgonzalez@suse.com

- version 4.2.11-1
- change deprecated path /var/run into /run for systemd (bsc#1185059)

-------------------------------------------------------------------
Mon Apr 19 14:50:31 CEST 2021 - jgonzalez@suse.com

- version 4.2.10-1
- Update translation strings

-------------------------------------------------------------------
Fri Apr 16 13:18:32 CEST 2021 - jgonzalez@suse.com

- version 4.2.9-1
- Fail traditional errata and package actions when they act on retracted items
- Add advisory_status to reposync and ISS
- define dependency for DB schema version
- Improve config component switching to initial on exceptions
- deb_src repo plugin is not restoring config namespace on exception (bsc#1182197)
- Fixing improper exception handling causing another exception in ThreadedDownloader
- Add minrate/timeout configuration values for downloading DEB/RPM packages
- add allow vendor change with patching via rhnstack 
- Fixed kickstart tree permissions to a+r.
- Avoid race condition due multiple reposync import threads (bsc#1183151)

-------------------------------------------------------------------
Fri Mar 05 15:41:07 CET 2021 - jgonzalez@suse.com

- version 4.2.8-1
- Fix for UnicodeDecodeError in satellite-sync: Opening RPM file in binary mode (bsc#1181274)

-------------------------------------------------------------------
Thu Feb 25 12:03:17 CET 2021 - jgonzalez@suse.com

- version 4.2.7-1
- Open repomd files as binary (bsc#1173893)
- Rename rhnVirtualInstanceInfo memory_size_k column

-------------------------------------------------------------------
Fri Feb 12 14:27:27 CET 2021 - jgonzalez@suse.com

- version 4.2.6-1
- fix string conversion of action result
- Fix requesting Release file in debian repos (bsc#1182006)
- Removed "Software Crashes" feature

-------------------------------------------------------------------
Wed Jan 27 13:01:05 CET 2021 - jgonzalez@suse.com

- version 4.2.5-1
- Reposync: Fixed Kickstart functionality.
- Reposync: Fixed URLGrabber error handling.
- Reposync: Fix modular data handling for cloned channels (bsc#1177508)
- Added dnf plugin to reposync.
- Drop Transfer-Encoding header from proxy respone to fix error response messages (bsc#1176906)
- Prevent tracebacks on missing mail configuration (bsc#1179990)
- Fix pycurl.error handling in suseLib.py (bsc#1179990)
- Truncate author name in the changelog (bsc#1180285)
- harden extratag key import by execute_values to ignore conflicts
- internal code cleanup (dropping unused table rhnErrataTmp)
- Fix Debian package version comparison
- Removal of python-gzipstream since it's no longer used
- Use sanitized repo label to build reposync repo cache path (bsc#1179410)
- SPEC file update: Source0 URL, Python3 build requirements.
- Added logging for dpkg repository detection
- Added RHEL8 build.

-------------------------------------------------------------------
Thu Dec 03 13:42:23 CET 2020 - jgonzalez@suse.com

- version 4.2.4-1
- add the VirtualPC as virtualization type (bsc#1178990)
- Quote the proxy settings to be used by Zypper (bsc#1179087)
- Do not raise TypeError when processing SUSE products (bsc#1178704)

-------------------------------------------------------------------
Wed Nov 25 12:19:21 CET 2020 - jgonzalez@suse.com

- version 4.2.3-1
- Fix spacewalk-repo-sync to successfully manage and sync ULN repositories
- fix errors in spacewalk-debug and align postgresql queries to new DB version
- ISS: Differentiate packages with same nevra but different checksum in the same channel (bsc#1178195)
- add 'allow_vendor_change' option to rhn clients for dist upgrades
- Re-enables possibility to use local repos with repo-sync (bsc#1175607)
- prevent IntegrityError during mgr-inter-sync execution (bsc#1177235)

-------------------------------------------------------------------
Mon Sep 21 11:59:42 CEST 2020 - jgonzalez@suse.com

- version 4.2.2-1
- Updating translations from weblate

-------------------------------------------------------------------
Fri Sep 18 12:13:40 CEST 2020 - jgonzalez@suse.com

- version 4.2.1-1
- Only regenerate bootstrap repositories when linking new packages (bsc#1174636)
- support installer_updates flag in ISS
- Take care of SCC auth tokens on DEB repos GPG checks (bsc#1175485)
- Use spacewalk keyring for GPG checks on DEB repos (bsc#1175485)
- Remove duplicate languages and update translation strings
- Fix strings (mentions of Satellite, replace SUSE Manager with PRODUCT_NAME, etc)
- Update package version to 4.2.0

-------------------------------------------------------------------
Thu Jul 23 13:25:13 CEST 2020 - jgonzalez@suse.com

- version 4.1.12-1
- Adds basic functionality for gpg check

-------------------------------------------------------------------
Mon Jun 29 10:06:58 CEST 2020 - jgonzalez@suse.com

- version 4.1.11-1
- make media.1/products available for every channel. Needed for
  autoinstallation of SLE15 SP2 (bsc#1173204)

-------------------------------------------------------------------
Tue Jun 23 17:20:14 CEST 2020 - jgonzalez@suse.com

- version 4.1.10-1
- Only check strongest available Ubuntu/Debian repository index checksum
- Verify GPG signature of Ubuntu/Debian repository metadata (Release file)

-------------------------------------------------------------------
Wed Jun 10 12:14:57 CEST 2020 - jgonzalez@suse.com

- version 4.1.9-1
- Allow spacewalk-repo-sync to sync empty DEB repositories.
- supportconfig speedup fixes, add option to not compress spacewalk-debug output dir
- Prevent failure when syncing from RHEL CDN due extra params (bsc#1171885)
- Ubuntu repos sync uses http proxy (bsc#1168845)

-------------------------------------------------------------------
Wed May 20 10:53:18 CEST 2020 - jgonzalez@suse.com

- version 4.1.8-1
- reposync speedup fixes, which require psycopg2 to be at least version 2.8.4
- use default sender address from web namespace
- Enable extra HTTP headers support for "spacewalk-repo-sync".
- Add missing Zypper plugin to deal with ULN repositories.

-------------------------------------------------------------------
Mon Apr 13 09:32:22 CEST 2020 - jgonzalez@suse.com

- version 4.1.7-1
- validate cached package entries on ISS slave (bsc#1159184)
- restore config namespace in debian repo module to fix
  autogeneration of bootstrap repos
- send CreateBootstrapRepoFailed Notification

-------------------------------------------------------------------
Thu Mar 19 12:07:22 CET 2020 - jgonzalez@suse.com

- version 4.1.6-1
- Read MODULARITYLABEL tag from RPM packages

-------------------------------------------------------------------
Wed Mar 11 10:49:22 CET 2020 - jgonzalez@suse.com

- version 4.1.5-1
- Add Ubuntu repository checksum index checking for flat and default repository formats
- Always use the same RPM database when running "spacewalk-repo-sync"
  from the command line or via taskomatic (bsc#1163468)
- call mgr-create-bootstrap-repo after repo sync
- fix mgrcfg-client python3 breakage (bsc#1164309
- Remove oracle backend support and tests
- remove code to handle tables used for forwarding registrations
  to NCC.

-------------------------------------------------------------------
Mon Feb 17 12:47:56 CET 2020 - jgonzalez@suse.com

- version 4.1.4-1
- Remove auditlog-keeper
- update doc link to point to new documentation server

-------------------------------------------------------------------
Thu Jan 30 14:48:13 CET 2020 - jgonzalez@suse.com

- version 4.1.3-1
- Prevent timestamp format exception on mgr-inter-sync while processing comps (bsc#1157346)

-------------------------------------------------------------------
Wed Jan 22 12:10:51 CET 2020 - jgonzalez@suse.com

- version 4.1.2-1
- When downloading repo metadata, don't add "/" to the repo url if it already ends with one (bsc#1158899)
- Use HTTP proxy settings when fetching the mirrorlist on spacewalk-repo-sync (bsc#1159076)
- enhance suseProducts via ISS to fix SP migration on slave server (bsc#1159184)
- generate metadata with empty vendor (bsc#1158480)
- prevent a traceback when reposyncing openSUSE 15.1 (bsc#1158672)
- close config files after reading them (bsc#1158283)
- Associate VMs and systems with the same machine ID at bootstrap (bsc#1144176)

-------------------------------------------------------------------
Wed Nov 27 16:58:20 CET 2019 - jgonzalez@suse.com

- version 4.1.1-1
- Revert fixes systems that do not yet use systemd as spacewalk-backend
  is no more part of client tools (replaced by uyuni-base)
- convert spacewalk-backend to a python3 only package
- fix spacewalk-update-signatures for python3 (bsc#1156521)
- port diskcheck utility to 4.0.3 branch (bsc#1156397)
- add systemd service macros for diskcheck.service
- removed spacewalk-backend-libs subpackage; replaces by uyuni-common-libs
- read LOBs explicitly
- Bump version to 4.1.0 (bsc#1154940)
- Improve error message when deleting channel that's in a content lifecycle project (bsc#1145769)
- fix specfile for systems that do not yet use systemd
- fix problems with Package Hub repos having multiple rpms with same NEVRA
  but different checksums (bsc#1146683)
- fix re-registration with re-activation key (bsc#1154275)
- Change the default value of taskomatic maxmemory to 4GB
- Add basic support for importing modular repositories
- Add script to update additional fields in the DB for existing Deb packages
- use active values for diskchecker mails
- parse restart_suggested flag from patches and set it as keywords (bsc#1151467)
- Import additional fields for Deb packages
- do not require parameters to start on column 1
- Add Requires: systemd for completeness
- create /usr/lib/systemd/systemd during build
- BuildRequires: systemd for spacewalk-diskcheck
- add option spacecheck_shutdown; tidy up wording of notifications
- add disk space checker script
- Prevent "reposync" crash when handling metadata on RPM repos (bsc#1138358)
- Do not show expected WARNING messages from "c_rehash"
- fix misspelling in spacewalk-repo-sync (bsc#1149633)
- remove credentials also from potential rhn.conf backup files in spacewalk-debug (bsc#1146419)
- Do not crash 'rhn-satellite-exporter' with ModuleNotFound error (bsc#1146869)
- Don't skip Deb package tags on package import (bsc#1130040)
- For backend-libs subpackages, exclude files for the server
  (already part of spacewalk-backend) to avoid conflicts (bsc#1148125)
- prevent duplicate key violates on repo-sync with long changelog
  entries (bsc#1144889)
- spacewalk-remove-channel check that channel doesn't have cloned channels before deleting it (bsc#1138454)
- Fix broken spacewalk-data-fsck utility (bsc#1131556)
- /etc/rhn also was packaged for spacewalk-backend-tools
- Add '--latest' support for reposync on DEB based repositories
- Require uyuni-base-common for /etc/rhn
- Do not try to download RPMs from the unresolved mirrorlist URL
- Fix encoding issues with DB bytes values (bsc#1144300)
- Avoid traceback on mgr-inter-sync when there are problems
  with cache of packages (bsc#1143016)
- do not overwrite comps and module data with older versions
- fix issue with "dists" keyword in url hostname
- import packages from all collections of a patch not just first one

-------------------------------------------------------------------
Thu Aug 01 12:43:45 CEST 2019 - jgonzalez@suse.com

- version 4.0.19-1
- Fix import of rhnAuthPAM to avoid issues when using rhnpush.

-------------------------------------------------------------------
Wed Jul 31 17:30:57 CEST 2019 - jgonzalez@suse.com

- version 4.0.18-1
- Ensure bytes type when using hashlib to avoid traceback
  on XMLRPC call to "registration.register_osad" (bsc#1138822)
- Fix for CVE-2019-10136. An attacker with a valid, but expired,
  authenticated set of headers could move some digits around,
  artificially extending the session validity without modifying
  the checksum. (bsc#1136480)
- Do not duplicate "http://" protocol when using proxies with "deb"
  repositories (bsc#1138313)
- Fix reposync when dealing with RedHat CDN (bsc#1138358)
- Prevent FileNotFoundError: repomd.xml.key traceback (bsc#1137940)
- Add journalctl output to spacewalk-debug tarballs
- Prevent unnecessary triggering of channel-repodata tasks when GPG
  signing is disabled (bsc#1137715)
- Fix spacewalk-repo-sync for Ubuntu repositories in mirror case (bsc#1136029)
- Add support for ULN repositories on new Zypper based reposync.

-------------------------------------------------------------------
Wed May 15 17:06:26 CEST 2019 - jgonzalez@suse.com

- version 4.0.17-1
- use new names in code for client tool packages which were renamed (bsc#1134876)

-------------------------------------------------------------------
Wed May 15 15:07:45 CEST 2019 - jgonzalez@suse.com

- version 4.0.16-1
- SPEC cleanup
- Fix password prompt within mgr-sign-metadata
- Fix TypeError for 'errata.getErrataInfo' XMLRPC handler (bsc#1132346)
- fix typo in syncing product extensions (bsc#1118492)
- Fix mgr-sign-metadata-ctl checking of exported keys.

-------------------------------------------------------------------
Thu Apr 25 18:00:41 CEST 2019 - jgonzalez@suse.com

- version 4.0.15-1
- Use suseLib.get_proxy to get the HTTP proxy configuration 
  properly on DEB repos (bsc#1133424)

-------------------------------------------------------------------
Mon Apr 22 12:07:39 CEST 2019 - jgonzalez@suse.com

- version 4.0.14-1
- Add support for mirrorlist and metalink on Zypper reposync.
- Solve situations where synced packages have epoch 0 but reposync
  does not find them them on the database.
- Fix path to the RPM database used by Zypper at reposync.
- add makefile for python linter and unit/integration tests

-------------------------------------------------------------------
Mon Apr 08 10:26:33 CEST 2019 - jgonzalez@suse.com

- version 4.0.13-1
- fix linking of packages in reposync (bsc#1131677)

-------------------------------------------------------------------
Fri Mar 29 10:29:46 CET 2019 - jgonzalez@suse.com

- version 4.0.12-1
- Include arch to distinct latest packages on reposync.
- Migrate missing spacewalk-cfg-get script to Python3
- Improve dependency solving algorithm for spacewalk-repo-sync.

-------------------------------------------------------------------
Mon Mar 25 16:41:48 CET 2019 - jgonzalez@suse.com

- version 4.0.11-1
- remove apache access_compat module and adapt config files
- Add support for getting latest versions from RPM packages
  when running "spacewalk-repo-sync" after migration to Zypper.
- Include packages dependencies on "spacewalk-repo-sync" when using filters
  for RPM packages.
- Allow package filtering (name matching) on spacewalk-repo-sync after
  migrating away from yum.
- Fix crash when importing new channel families on 'mgr-inter-sync' (bsc#1129300)
- Make Zypper to use the spacewalk GPG keyring in reposync (bsc#1128529)
- Fix: handle non-standard filenames for comps.xml (bsc#1120242)
- Make reposync use and append token correctly to the URL
- Avoid DB constraint violations caused by extended UTF8 characters on the RPM headers
- Prevent mgr-inter-sync crash because 'SuseProductRepository' not found (bsc#1129300)
- Fix invalid mode error when doing spacewalk-repo-sync on Ubuntu
  official repos.

-------------------------------------------------------------------
Tue Mar 12 11:20:08 CET 2019 - jgonzalez@suse.com

- version 4.0.10-1
- Make sure the package download url does not have '//' (bsc#1127488)
- Fix bootstrapping SLE15 traditional client (bsc#1128564)

-------------------------------------------------------------------
Mon Mar 04 09:54:01 CET 2019 - jgonzalez@suse.com

- version 4.0.9-1
- fix reading LOB objects with python3

-------------------------------------------------------------------
Sat Mar 02 00:09:45 CET 2019 - jgonzalez@suse.com

- version 4.0.8-1
- Fix "mgr-inter-sync" problems after Python 3 migration.
- mgr-sign-metadata can optionally clear-sign metadata files
- Added 'mgr-sign-metadata-ctl' for repository metadata signing

-------------------------------------------------------------------
Wed Feb 27 12:59:35 CET 2019 - jgonzalez@suse.com

- version 4.0.7-1
- Allow errata import from local repositories.
- Fix "rhnpush" after migration to Python 3.
- Fix package import issues when package encoding is ISO8859-1.
- Fix issues with HTTP proxy and reposync.
- Solve Python 3 problem and allow traditional registration.

-------------------------------------------------------------------
Fri Feb 08 17:38:16 CET 2019 - jgonzalez@suse.com

- version 4.0.6-1
- Add "python-urlgrabber" as a new dependency.
- Fix Python3 issues on satellite_tools scripts

-------------------------------------------------------------------
Thu Jan 31 09:40:56 CET 2019 - jgonzalez@suse.com

- version 4.0.5-1
- Use "Zypper" and "libsolv" in "spacewalk-repo-sync". Replace "yum".
- Require the correct dependency for python-rpm to allow the Proxy
  to work with Python3 only
- Make rhn-ssl-dbstore compatible with python3

-------------------------------------------------------------------
Wed Jan 16 12:21:06 CET 2019 - jgonzalez@suse.com

- version 4.0.4-1
- Take only text files from /srv/salt to make spacewalk-debug smaller (bsc#1103388)
- move channel update close to commit to avoid long lock (bsc#1121424)
- Adapt Inter Server Sync code to new SCC sync backend

-------------------------------------------------------------------
Mon Dec 17 14:34:38 CET 2018 - jgonzalez@suse.com

- version 4.0.3-1
- Fix issue raising exceptions 'with_traceback' on Python 2
- Hide Python traceback and show only error message (bsc#1110427)
- honor renamed postgresql10 log directory for supportconfig

-------------------------------------------------------------------
Fri Oct 26 10:06:41 CEST 2018 - jgonzalez@suse.com

- version 4.0.2-1
- support mirroring of source packages
- Make spacewalk-backend code compatible with Python 3
- Channels to be actually un-subscribed from the assigned systems when being removed
  using spacewalk-remove-channel tool(bsc#1104120)
- Prepare spacewalk-backend packages to build on Python 3
- Replace PyPAM with python-python-pam

-------------------------------------------------------------------
Fri Aug 10 15:13:14 CEST 2018 - jgonzalez@suse.com

- version 4.0.1-1
- Bump version to 4.0.0 (bsc#1104034)
- Fix copyright for the package specfile (bsc#1103696)
- fix directory permissions (bsc#1101152)
- Feature: implement optional signing repository metadata
- Fix truncated result message of server actions (bsc#1039043)
- Do not copy 'foreign_entitlement' from virtual host to the
  registered guest (bsc#1093381) 
- Disable Oracle support for openSUSE (bsc#1095804)

-------------------------------------------------------------------
Tue Jun 05 10:03:59 CEST 2018 - jgonzalez@suse.com

- version 2.8.57.5-1
- spacewalk-debug: add Postgres configuration files
- Initial branding change for Uyuni (bsc#1094497)

-------------------------------------------------------------------
Wed May 16 17:20:45 CEST 2018 - jgonzalez@suse.com

- version 2.8.57.4-1
- Bugfix: do not fail boostrap if no ip6addr interface (bsc#1090395)
- allow again to use a higher version of spacewalk-backend-libs
  with spacewalk-backend (bsc#1092383)

-------------------------------------------------------------------
Mon May 07 14:59:31 CEST 2018 - jgonzalez@suse.com

- version 2.8.57.3-1
- Sync with upstream (bsc#1083294)

-------------------------------------------------------------------
Mon Apr 23 09:00:29 CEST 2018 - jgonzalez@suse.com

- version 2.8.57.2-1
- Fix encoding for RPM package group in reposync (bsc#1083001)
- Sync with upstream (bsc#1083294)
- 1567157 - remove 'www' part from cve.mitre.org domain name
- 1198723 - rhnRepository.py: add support for Debian / Ubuntu Release files
- 1549546 - Allow spacewalk-channel to add parent channel

-------------------------------------------------------------------
Wed Apr 04 12:09:11 CEST 2018 - jgonzalez@suse.com

- version 2.8.56.3-1
- Temporary revert bsc#1083001

-------------------------------------------------------------------
Thu Mar 29 01:22:02 CEST 2018 - jgonzalez@suse.com

- version 2.8.56.2-1
- SLE15 support: recommended/required flag for products and
  channels (bsc#1087373)

-------------------------------------------------------------------
Mon Mar 26 08:46:00 CEST 2018 - jgonzalez@suse.com

- version 2.8.56.1-1
- Sync with upstream (bsc#1083294)
- Updating .po translations from Zanata
- Fixing incorrect syntax of format string
- Fixing newline error in translation

-------------------------------------------------------------------
Mon Mar 05 09:17:05 CET 2018 - jgonzalez@suse.com

- version 2.8.52.1-1
- 1550001 - KeyError: 'severity' caught when exporting channel with rhn-satellite-exporter
- 1534417 - sanitize pwds in backup files and http-proxy-pwds as well
- remove empty clean section from spec (bsc#1083294)

-------------------------------------------------------------------
Fri Feb 23 10:52:03 CET 2018 - jgonzalez@suse.com

- version 2.8.48.1-1
- 1540981 - Clarify error-reporting when checksum_cache is bad
- 1537098 - Teach packageImport to ignore flags RPM doesn't know
- add --no-packages option to spacewalk-repo-sync
- use --force-all-errata only to re-sync patches
  --deep-verify still used for package checksum check and single
  errata import (bsc#1077244)

-------------------------------------------------------------------
Mon Feb 05 12:46:38 CET 2018 - jgonzalez@suse.com

- version 2.8.41.3-1
- use GTM for rpm build_time (bsc#1078056)

-------------------------------------------------------------------
Fri Feb 02 12:00:22 CET 2018 - jgonzalez@suse.com

- version 2.8.41.2-1
- fix spacewalk-data-fsck restore of broken package db entry (bsc#1071526)
- support multiple FQDNs per system (bsc#1063419)

-------------------------------------------------------------------
Wed Jan 17 11:51:01 CET 2018 - jgonzalez@suse.com

- version 2.8.37.1-1
- fix issues with syncing deb repos (bsc#1050433)
- honor MAX_LOG_AGE for (renamed) cobbler/tasks logs file
  in spacewalk-debug (bsc#1025201)
- add hostname to duplicate machine_id email (bsc#1055292)
- fix link to manual and the described procedure
- don't crash when token is set to 'fake' (bsc#1060022)
- when searching for not installed products exclude release packages
  which are provided by others (bsc#1067509)
- search for product packages when installed packages are available
  (bsc#1060182)
- rhnServerNetwork refactoring (bsc#1063419)
- Fix: restore hostname and ip*addr in templated documents (bsc#1075044)
- fix directory name in spacewalk-data-fsck
- search for product packages when installed packages are available
  (bsc#1060182)
- rhnServerNetwork refactoring (bsc#1063419)

-------------------------------------------------------------------
Fri Nov 10 16:30:32 CET 2017 - mc@suse.de

- version 2.8.27.1-1
- Change the virtualization backend not to duplicate data in case
  host and guests are in different organizations
- fix joining strings
- yum ContentSource() should set number of packages during raw listing.
- convert release to long while checking which is older or newer
- Do not import ignored errata
- process comps file before package import
- yum on RHEL6 has no idea about environments
- make rhn_rpm python3 compatible
- open checksummed files in binary mode
- mention package groups in help
- detect and parse package groups in filters
- add new spacewalk-repo-sync command line option to synopsis of man-page
- add new parameter '--show-packages' for spacewalk-repo-sync.

-------------------------------------------------------------------
Thu Oct 26 17:12:49 CEST 2017 - mc@suse.de

- version 2.8.15.1-1
- build python3 subpackage for -libs package
- fix issues with syncing deb repos (bsc#1050433)
- honor MAX_LOG_AGE for (renamed) cobbler/tasks logs file
  in spacewalk-debug (bsc#1025201)
- add hostname to duplicate machine_id email (bsc#1055292)
- fix link to manual and the described procedure
- don't crash when token is set to 'fake' (bsc#1060022)
- when searching for not installed products exclude release packages
  which are provided by others (bsc#1067509)

-------------------------------------------------------------------
Thu Sep 14 11:40:39 CEST 2017 - mc@suse.de

- version 2.7.73.9-1
- Fix SP migration for traditional clients which were registered
  by a currently disabled user (bsc#1057126)

-------------------------------------------------------------------
Wed Aug 30 16:03:25 CEST 2017 - mc@suse.de

- version 2.7.73.8-1
- increase rpclib timeout to 10 minutes (bsc#1026930)

-------------------------------------------------------------------
Wed Aug 09 12:11:50 CEST 2017 - fkobzik@suse.de

- version 2.7.73.7-1
- disable pylint check during build also for RHEL7

-------------------------------------------------------------------
Tue Aug 08 11:07:41 CEST 2017 - fkobzik@suse.de

- version 2.7.73.6-1
- make master_label static to keep its value when retrying (bsc#1038321)
- adapt for the new gpgcheck flag for the channels

-------------------------------------------------------------------
Mon Jun 12 09:11:59 CEST 2017 - mc@suse.de

- version 2.7.73.5-1
- Removing conflicting epoch fix (bsc#1042861)
- remove not implemented option --force-all-packages (bsc#1040194)
- fix parsing oscap results - not every Rule has an
  XCCDF ID Tag (bsc#1041992)

-------------------------------------------------------------------
Mon May 29 16:08:58 CEST 2017 - mc@suse.de

- version 2.7.73.4-1
- move to different file to not conflict with web.default_mail_from
  in Java code
- don't trim channel content if there is major sync error in any
  repository
- disable pylint on Fedora 26 because it's python3
- rhn-charsets is meant to be run only under root user
- hashlib is included in python since RHEL6
- Unable to run cdn-sync if older channels do not exist anymore

-------------------------------------------------------------------
Tue May 23 08:55:07 CEST 2017 - mc@suse.de

- version 2.7.73.3-1
- add missing bugnumber to changelog

-------------------------------------------------------------------
Tue May 23 07:51:37 CEST 2017 - mc@suse.de

- version 2.7.73.2-1
- don't let disabled user log in
- updating help and man page
- satellite-sync (iss) - enhancements to channel selection
- make batch size configurable
- wildcard support for channel names
- optimize linking packages to channel
- disassociate packages later or keep them in channel if
  they are same but missing package path
- Rename incomplete_package_import to package_import_skip_changelog
- spacewalk-backend should require the exact version of spacewalk-backend-libs
  (bsc#1037635)
- try to finish work in threads when KeyboardInterrupt occurs during
  download
- fix errata lookup for NULL org
- optimize package importing during syncing a software channel
- allow sync of the same erratum to more orgs

-------------------------------------------------------------------
Thu May  4 10:23:23 UTC 2017 - can.bulut.bayburt@suse.com

-  Non admin or disabled user cannot make changes to a system anymore
   using spacewalk-channel (CVE-2017-7470) (bsc#1026633)

-------------------------------------------------------------------
Wed May 03 16:56:32 CEST 2017 - michele.bologna@suse.com

- version 2.7.73.1-1
- Repository sync can causes ORA-01878 on insertion of timestamp that
  doesn't exist in timezone - fix python 2.4 build
- do not store SSL certificates per repository on disk cache
- Prevent ORA-01878 on repository sync.
- default_mail_from key exists but may be empty
- (bsc#1024923) fixed a typo in SQL statement

-------------------------------------------------------------------
Mon Apr 03 14:51:38 CEST 2017 - mc@suse.de

- version 2.7.65.1-1
- update man page
- adding Candlepin API to call manifest refresh
- call Candlepin API to download manifests and implement missing
  pieces of code
- adding handler for calling Candlepin API requests with export
  manifest support

-------------------------------------------------------------------
Fri Mar 31 10:01:31 CEST 2017 - mc@suse.de

- version 2.7.63.1-1
- create scap files dir beforehand (bsc#1029755)
- do not fail with traceback when media.1 does not exist (bsc#1032256)
- adapt new proxy setting
- python3 compatibility changes
- filter channels to removed by patern with '*' - e.g. 'fedora19*'
  interrupt downloading
- if package was not downloaded and message-less Exception catched,
  don't print empty line and don't print to stream on default verbose setting
- show list of non-available channels at the beginning of syncing
- ignore channels which are not exist or not available
- show error message if we cannot download repomd.xml during counting
  packages
- fix http proxy configuration for yum_src
- fix package downloading for Kickstart addons. Add parsing repodata
  for addons repository and download all packages according to its location.
- fix reading repo certificates (bsc#1029022)
- fixing 'WARNING:  there is already a transaction in progress' in
  postgresql logs
- cleanup orphaned repositories not attached to any channel
- ContentSourceImport can't unlink last associated repository, do it
  differently
- break mappings dependency on spacewalk
- list custom CDN channels and sorting repositories
- make sure content is in null org, not in custom org
- filter channels with lost entitlement and include custom repos with
  null content source assigned
- Move aa-spacewalk-server.conf to backend from server
- do not package common/__init__ to prevent file conflicts with spacewalk-usix
- incomplete_package_import: do import rhnPackageFile as it breaks some package
  installations

-------------------------------------------------------------------
Tue Mar 07 15:04:25 CET 2017 - mc@suse.de

- version 2.7.50.1-1
- Don't skip 'rhnErrataPackage' cleanup during an errata update (bsc#1023233)
- set scap store dir mod to 775 and group owner to susemanager
- fix errata sync
- provide option for forcibly syncing all errata, similarly as in
  satsync
- do not import always all errata by default for performance reasons
- don't re-insert existing files again
- Updated links to github in spec files
- sync RPM packages for addons in Kickstart Tree
- Add support for running spacewalk-debug without creating reports.
  (bsc#1024714)
- install product packages during traditional registration
- Fix selection of primary interface
- trigger repodata generation after and only if channel packages are
  updated
- do not re-subscribe packages to channel if nothing was added
- Remove legacy audit logging Python code
- Add strict-httpd-workaround *FIRST* in httpd conf files
- Postgresql 9.6 support
- fixing 'ERROR: expected a readable buffer object' on Oracle
- catch exception InvalidArchError and send back an error message
- require spacewalk-usix indead of spacewalk-backend-usix
- support importing KS files with other checksum type than md5
- adding more details of current SSL certificates in DB
- support creating repository tree with only repos provided by single
  client certificate
- catch on higher level to not mark missing repositories as found
  repositories with no SSL certificates
- check SSL dates in reposync

-------------------------------------------------------------------
Tue Feb 07 17:48:48 CET 2017 - michele.bologna@suse.com

- version 2.7.28.1-1
- Align with upstream versioning

-------------------------------------------------------------------
Wed Jan 11 15:49:50 CET 2017 - michele.bologna@suse.com

- version 2.7.18.1-1
- Version 2.7.18-1

-------------------------------------------------------------------
Fri Dec 16 12:10:26 CET 2016 - michele.bologna@suse.com

- version 2.5.24.7-1
- Handle non-unique machine_id after migrate from 2.1 (bsc#1013002)
- Refer to scc.suse.com instead of bugzilla.novell.com in case of problem
  (bsc#967818)
- Fix: selection of primary interface bsc#1009677
- spacewalk-backend.spec: add link to SUSE name of program (bsc#1009435)
- Reposync - assign orphaned vendor packages to the default org (bsc#995764)

-------------------------------------------------------------------
Thu Oct 06 16:09:07 CEST 2016 - mc@suse.de

- version 2.5.24.6-1
- Fix for non-integer IDs for bugzilla bug
- silently ignore non-existing errata severity label on errata import,
  remove non-used exception (bsc#986447, bsc#996609)
- make suseLib usable on a proxy

-------------------------------------------------------------------
Mon Jul 18 13:55:56 CEST 2016 - jrenner@suse.com

- version 2.5.24.5-1
- copy the subscription-matcher directory instead of the content
- machine_info capability and check for client tool compatibility with Suma 2.1
- modify test setup for oracle DB

-------------------------------------------------------------------
Tue Jun 14 12:45:36 UTC 2016 - kwalter@suse.com

- add machine info capability

-------------------------------------------------------------------
Tue May 24 15:08:01 CEST 2016 - kwalter@suse.com

- version 2.5.24.4-1
- spacewalk-repo-sync - Improved date handling (bsc#975161)
- better error message for system that is already registered as minion
- Only trigger virtualization notification on server save when the
  virtualization data is not falsy (bsc#975120)
- fix GPG bad signature detection and improve error messages (bsc#979313)
- send and save machine_id on traditional registration
- vendor channels may have no repo assigned (bsc#977781)
- do not crash now that multiple urls are passed (bnc#970951)

-------------------------------------------------------------------
Wed Apr 06 08:40:42 CEST 2016 - mc@suse.de

- version 2.5.24.3-1
- Include the Matcher data directory in supportconfig
- qemu-kvm guests created on my Fedora 22 have different signature
- fix SLE12 patch style detection in case of cloned patches (bsc#972972)
- Grab the entire pillar structure at once
- trigger regeneration of metadata on product or keyword changes (bsc#972096)
- Find all user configured places of the custom pillars and get an info about
  them
- Rename static Salt states directory
- Gather also static pillars
- Add missing title about custom Salt states
- Check if directory exists at all prior checking its content
- Copy all Salt state files and generated pillars
- Copy all Salt Master configuration

-------------------------------------------------------------------
Mon Mar 21 17:48:47 CET 2016 - mc@suse.de

- version 2.5.24.2-1
- Fix rhnreg_ks doesn't work with activation key
- update checksumtype after setting the SSL values (bsc#970824)

-------------------------------------------------------------------
Wed Mar 09 10:47:12 CET 2016 - mc@suse.de

- version 2.5.24.1-1
- include salt master config files into spacewalk-debug
- we need to import either cx_Oracle or psycopg2
- better never import foreign private channel families, custom
  channels will be synced into your org anyway
- org_id of channel family is probably never filled, just not make
  private channel families public
- all strings should be truncated, not only unicode instances

-------------------------------------------------------------------
Wed Mar 02 12:16:58 CET 2016 - mc@suse.de

- version 2.5.22.1-1
- make sure truncated value does not contain incomplete characters
- allow sat-sync-error-email to be configurable
- Remove custom latest RPM handling in spacewalk-repo-sync and use
  the same logic as reposync from yum-utils instead.
- honor no_proxy variable in InterServerSync (bsc#965651)

-------------------------------------------------------------------
Wed Feb 10 08:38:56 CET 2016 - mc@suse.de

- version 2.5.18.1-1
- provide empty no_proxy variable for reference in rhn.conf
- do not import errata to all synced channels because some may not
  have all packages synced
- advise users to purge satsync cache on IntegrityError
- making sure packages without errata are included
- fixing invalid query

-------------------------------------------------------------------
Tue Jan 26 14:19:55 CET 2016 - mc@suse.de

- version 2.5.13.1-1
- update guest also on re-registration
- allow to change uuid of already registered guests
- there can be guests without hypervisor registered
- fixing exception when reactivating system without base channel and without
  any available
- use 2048MB as default for taskomatic max java memory
- add comment about taskomatic jvm max memory to rhn.conf (bsc#957653)
- Added filename in the error message of satellite-sync, in case file
  has wrong size
- Added processing of ValueError exception, during spacewalk-data-
  fsck
- local variable 'primif' referenced before assignment

-------------------------------------------------------------------
Sat Jan 16 11:39:21 CET 2016 - mc@suse.de

- version 2.5.10.1-1
- cleaning few old translations

-------------------------------------------------------------------
Thu Jan 14 13:37:12 CET 2016 - mc@suse.de

- version 2.5.9.1-1
- removing old duplicate template file
- allow client responses to be in Unicode
- cut string after full characters (bsc#960801)

-------------------------------------------------------------------
Tue Jan 05 15:57:59 CET 2016 - mc@suse.de

- version 2.5.8.2-1
- update CPU only if it has changed
- set "last_boot" and "os" for the host
- read SystemInfomation, create a foreign mainframe system
  and link to virtual instance
- add "mainframe_sysinfo" capability

-------------------------------------------------------------------
Wed Dec 16 11:18:47 CET 2015 - mc@suse.de

- version 2.5.8.1-1
- making synced channels in null org visible to all orgs
- during installation insert default SSL crypto key with null org
- fix typos

-------------------------------------------------------------------
Thu Dec 10 17:58:23 CET 2015 - mc@suse.de

- version 2.5.4.2-1
- avoid referencing unassigned variable (bsc#956981)

-------------------------------------------------------------------
Mon Nov 30 11:36:32 CET 2015 - mc@suse.de

- version 2.5.4.1-1
- Fix lookup virtual instance by uuid in virtualization backend in case so that
  it ignores the host id when uuid is not null. Removed invalid comment.
- Change the virtualization backend not to duplicate data in case host and
  guests are in different organizations
- fix patch syning if no issued date is given. Use now as date (bsc#953584)
- fix SUSE patch style detection for RES4 (bsc#953825)
- move support report creation to spacewalk-debug
- don't print python object details in reposync.py
- spacewalk-repo-sync: support multiple '-c channel' as in satellite-sync

-------------------------------------------------------------------
Thu Oct 22 16:35:50 CEST 2015 - mc@suse.de

- version 2.5.1.2-1
- use sle_version macro while checking for SLE only

-------------------------------------------------------------------
Wed Oct 07 14:53:10 CEST 2015 - mc@suse.de

- version 2.5.1.1-1
- drop monitoring
- replace upstream subscription counting with new subscription
  matching (FATE#311619)
- integrate SaltStack for configuration management (FATE#312447)

-------------------------------------------------------------------
Sun Sep 27 14:44:12 CEST 2015 - mc@suse.de

- version 2.1.55.21-1
- read repository checksum type after setting the certificate
  for a repository

-------------------------------------------------------------------
Wed Sep 23 15:10:55 CEST 2015 - mc@suse.de

- version 2.1.55.20-1
- define db_password to be read as a string (bsc#946381)

-------------------------------------------------------------------
Wed Jul 29 14:53:27 CEST 2015 - mc@suse.de

- version 2.1.55.19-1
- Enhance date only in patches to full ISO datetime (bsc#937029)
- Fix UnboundLocalError on rhnFault in dist upgrade (bsc#936182)
- detect new and old SUSE patch style (bsc#936869)

-------------------------------------------------------------------
Tue Jun 23 11:12:57 CEST 2015 - jrenner@suse.de

- version 2.1.55.18-1
- Require pyliblzma to enable sync of EPEL repos (bsc#934417)

-------------------------------------------------------------------
Mon Jun 22 16:15:43 CEST 2015 - jrenner@suse.de

- version 2.1.55.17-1
- detect SUSE Manager Tools channel as well (bsc#935433)
- import RPMs which vendor is an empty string (bsc#934124)
- set primary interface during registration (bnc#929058)
- do not reset primary network interface at hardware refresh (bnc#895071)

-------------------------------------------------------------------
Tue Mar 31 14:55:31 CEST 2015 - mc@suse.de

- version 2.1.55.16-1
- Copyright texts updated to SUSE LLC
- package inventory and channel report into spacewalk-debug
- Adding on the spacewalk-data-fsck man page the option --remove-mismatch
- add funcionality on spacewalk-data-fsck to remove the RPM which does not
  match checksum
- Fix the primary key definition for rhnPackageFile
- don't crash re-registrations if the original owner has been deleted
- sw-repo-sync fix to sync kickstart.
- init the second DB connection only when needed (inspired by bsc#915581)
- check for reboot type only (inspired by bsc#915581)

-------------------------------------------------------------------
Tue Feb 03 12:05:52 CET 2015 - mc@suse.de

- version 2.1.55.15-1
- convert mtime to localtime to prevent invalid times because of DST
  (bsc#914437)
- Do not exit with error if a vendor channel has no URL associated
  (bsc#914260)
- Getting rid of Tabs and trailing spaces
- copy all SUSE Manager logfiles into spacewalk-debug
- Update spacewalk-debug man page
- Exclude old backup-logs from spacewalk-debug to reduce size
- fix ISS export with unset patch severity
- ISS export/import informations about cloned channels (FATE#317789)
- convert empty string to null for DMI values (bsc#911272)

-------------------------------------------------------------------
Thu Dec 18 13:38:25 CET 2014 - mc@suse.de

- version 2.1.55.14-1
- fix encoding of submit message
- create (and label) /var/cache/rhn/satsync
- fixed double-counting of systems subscribed to more than one
  channel

-------------------------------------------------------------------
Thu Dec 04 16:31:03 CET 2014 - mc@suse.de

- version 2.1.55.13-1
- insert update tag at the correct place for SLE12 (bsc#907677)
- different registration paths should lock tables in the same order
  This could potentially cause deadlocks
- spacewalk-data-fsck: use config file variable instead of hardcoded path part
- drop unused column product_list in suseProducts table
- sanitize db_* config values

-------------------------------------------------------------------
Mon Nov 24 13:49:38 CET 2014 - mc@suse.de

- trigger generation of metadata if the repo contains no packages
  (bsc#870159)

-------------------------------------------------------------------
Fri Nov 07 13:27:27 CET 2014 - mc@suse.de

- version 2.1.55.12-1
- With NCC Backend still use the old style ISS method
- Make spacewalk-debug scc migration compatible

-------------------------------------------------------------------
Sat Nov 01 15:54:13 CET 2014 - mc@suse.de

- version 2.1.55.11-1
- ISS: Ignore errors if deprecated files do not exist on export
- ISS: export/import Subscriptions and entitlements
- ISS: remove old import code for NCC products and subscriptions
- ISS: export/import suseProductChannels and suseUpgradePaths via ISS
- ISS: export/import SUSE Products via ISS
- Fix cleanup when DB init goes wrong
- sanitize db_name config value
- fixed variable name

-------------------------------------------------------------------
Tue Oct 14 14:57:25 CEST 2014 - mc@suse.de

- version 2.1.55.10-1
- require python-enum34
- update channel checksum type for vendor channels
- read mirror credenatials from DB depending on the cc_backend.
- move current_backend() from susemanager to backend and rename it to
  current_cc_backend
- Speed up satellite-sync by avoiding commonly-called dblink_exec
- backend should correctly checksum config files with macros in them
- Add /usr/share/rhn/config-defaults in spacewalk-debug
- fix spacewalk-debug to be fully postgreSQL aware.
- correct UTF8 config files from being marked as binary
- increase size of update_tag column in rhnChannel table

-------------------------------------------------------------------
Fri Sep 12 15:34:51 CEST 2014 - mc@suse.de

- version 2.1.55.9-1
- preserve the query params in the url
- allow missing packages in patches if they are not part of this repo
- handle SLE12 update tag correctly in reposync
- fix traceback when pushing rpms with archive size > 4GB
- queue server for errata cache update when package list changes
- recognize oVirt node as virtual system
- adding handling for new rpm header information

-------------------------------------------------------------------
Wed Sep  3 01:41:39 CEST 2014 - ro@suse.de

- sanitize release line in specfile

-------------------------------------------------------------------
Tue Jun 17 11:04:37 CEST 2014 - jrenner@suse.de

- version 2.1.55.8-1
- Additional spacewalk backend methods and capability needed
- Spacewalk changes needed to support collisionless proxy lookaside

-------------------------------------------------------------------
Tue May 27 17:14:40 CEST 2014 - mc@suse.de

- version 2.1.55.7-1
- Fix crash when EULA comes with broken encoding and unexpected
  symbols from the susedata.xml file

-------------------------------------------------------------------
Thu May 22 14:32:50 CEST 2014 - mc@suse.de

- version 2.1.55.6-1
- spacewalk-update-signatures: fix logging, find more wrong keyids
     and remove existing associations before updating (bnc#874634)
- fixed 'empty separator' error
- Branding fixes
- fix syntax error in SQL statement

-------------------------------------------------------------------
Fri May 16 13:15:09 CEST 2014 - mc@suse.de

- version 2.1.55.5-1
- ISS: fix EULA import on Oracle db
- add suseEula to RPM package
- package and install suseEula
- ISS: sync SUSE's package EULAs
- Parse and import packages' EULAs

-------------------------------------------------------------------
Wed May 07 12:14:10 CEST 2014 - mc@suse.de

- version 2.1.55.4-1
- Revert "Adding option [-l|--list] to spacewalk-repo-sync"

-------------------------------------------------------------------
Tue May 06 15:26:31 CEST 2014 - mc@suse.de

- version 2.1.55.3-1
- remove ; in SQL statement to fix error with oracle DB
- Raise error if channel cannot be subscribed (bnc#875958)
- Format oldRoute to match newRoute, so that rhnServerPath isn't
  updated every time
- Adding option [-l|--list] to reposync
- Add --justks to sw-remove-channel
- sw-remove-channel --justdb has no impact on ks trees.
- rename channel-with-childs to channel-with-children
- Add option to spacewalk-remove-channel parent
- Added spacewalk-data-fsck man page(8)
- uniquify repo-sync packages in case of bad metadata
- allow MD5 config file checksums in fips mode
- commit after adding a job to taskomatic queue
- generate empty metadata for repos without primary
- proper failure handle (bnc#822644)

-------------------------------------------------------------------
Thu Apr 10 17:33:33 CEST 2014 - mc@suse.de

- version 2.1.55.2-1

-------------------------------------------------------------------
Thu Apr 10 17:33:22 CEST 2014 - mc@suse.de

- fix release in specfile for SLE12 (bnc#872970)

-------------------------------------------------------------------
Thu Mar 27 10:12:51 CET 2014 - fcastelli@suse.com

- version 2.1.55.1-1
- Package lock - python code: handle multiple lock events
- Catch more error message from gpg
- Reposync: remove interrupted downloads [bnc#866490]
- Not all machines provide manufacturer, was not None safe
- Spacewalk-debug: dereference links [bnc#865934]
- Specify package only with version
-------------------------------------------------------------------
Thu Feb 27 14:55:10 CET 2014 - fcastelli@suse.com

- version 2.1.54.1-1
- workaround for rpm-python bug
- update openstack guest requirements

-------------------------------------------------------------------
Fri Feb 21 15:31:07 CET 2014 - fcastelli@suse.com

- version 2.1.52.1-1
- Detect OpenStack guests as virtual so they can consume flex guest
- Rename variable so it doesn't colide with reserved word

-------------------------------------------------------------------
Thu Feb 13 15:24:31 CET 2014 - mc@suse.de

- version 2.1.49.2-1
- query should not end with semicolon in oracle
- add /usr/share/rhn to filelist
- no pre-requires of spacewalk-config on SLE12
- make unittests work on python 2.7 and higher without
  extra package installed
- no pylint on SLE12

-------------------------------------------------------------------
Fri Feb 07 13:16:58 CET 2014 - mc@suse.de

- version 2.1.49.1-1
- add functions to query ISS Master server from DB
- apply exclude filters to dependencies in repo-sync
- don't remove files referenced from other distributions/trees
- propagate --skip-kickstart-trees to delete_channels()
- remove clean-reposync-logs cronjob
- fixed man page for spacewalk-remove-channel
- added option to skip kickstart trees removal
- sw-remove-channel does not rm ks trees.
- Inter server sync: export also errata's severity
- Fixing InvalidPackageError when importing from channel dump
- commit after updating server's package profile
- Add extra log folder /var/log/rhn/tasko/sat/ in spacewalk-debug.
  [bnc#854090]
- allow CVE-IDs with more then 13 chars
  new syntax since 2014
- fixing sat-sync daylight-savings-related 'NoneType is
  unsubscriptable' error

-------------------------------------------------------------------
Mon Jan 13 09:53:00 CET 2014 - mc@suse.de

- version 2.1.39.1-1
- set reboot action status to sucess after the reboot (FATE#312591)
- added setLocked actions (FATE#312359)

-------------------------------------------------------------------
Wed Dec 18 14:05:37 CET 2013 - mc@suse.de

- version 2.1.38.2-1
- allow 1 character system profile names

-------------------------------------------------------------------
Mon Dec 09 16:02:08 CET 2013 - mc@suse.de

- version 2.1.38.1-1
- better detection for SUSE KVM and Cloud systems
- support bootstrap entitlement for bare-metal registration
  (FATE#312329)
- use new ISS slave detection

-------------------------------------------------------------------
Thu Nov 28 16:24:43 CET 2013 - mc@suse.de

- version 1.7.38.30-1
- replace encode/decode with to_string/to_unicode
- make sure we put strings to fd.write()
- replace application code with database lookup to prevent conflicting
  inserts
- python server: better logging of exceptions
- log errors on bad request (bnc#849856)
- fixed table alias
- updated spacewalk-repo-sync's man page (bnc#846351)
- add support for enhances rpm weak dependencies (backend) (bnc#846436)
- python pgsql driver: handled ProgrammingError exceptions
- Fix typos in entitlement report (bnc#840751)

-------------------------------------------------------------------
Fri Sep 27 09:59:33 CEST 2013 - mc@suse.de

- version 1.7.38.29-1
- with deep-verify import patches step by step
- check if mountpoint exists and send error mail (bnc#839111)
- bool(0) == False, but is a valid file mode

-------------------------------------------------------------------
Tue Aug 27 17:42:46 CEST 2013 - mc@suse.de

- version 1.7.38.28-1
- Ensure the file object is closed only when no IOError took place
  (bnc#837035)

-------------------------------------------------------------------
Wed Aug 21 15:54:56 CEST 2013 - mc@suse.de

- version 1.7.38.27-1
- add option to disable Expect header for post request (bnc#834200)
- re-import all patches with param deep-verify (bnc#833643)
- rewrite package org to match where they got imported (bnc#834780)
- Fix field length of erratum-advisory-name to match real DB field length
- forward register and de-register requests to parent
- debranding satellite-sync
- provide dummy repoindex handler for auth test in ISS case
- use needed mgr_ncc_sync_lib calles in satellite-sync
- copy SUSE product and subscription information into the disk dump
- add handler for ncc sync data used by iss (bnc#832776)
- package mgr-inter-sync and mgr-exporter commands (FATE#312371)
- import/export Support Information
- sync suseProductFiles with inter-server-sync
- dump and read rhn-channel-update-tag
- Add curl debugging to send and accessible (bnc#834200)
- filter out bad package/architecture combinations
- add debug code to import_susedata
- handle unicode tracebacks
- handle compressed products file
- Fix pylint errors - bnc#829073
- Fix code to work with python 2.4 - bnc#829073
- Make reposync work with local repositories - bnc#829073

-------------------------------------------------------------------
Wed Jun 12 13:26:43 CEST 2013 - mc@suse.de

- version 1.7.38.26-1
- fix reactivation of systems (bnc#823241)
- remove incorrect path from db
- Adding file path restoration functionality to spacewalk-data-fsck
- update copyright column length
- don't truncate channel name to 64 chars
- make API compatible with old RHEL5 clients
- No line break at the end of the package summary (bnc#821968)
- don't truncate filepath when exporting
- fix registration issues on PG
- update expired gpg keys in the keyring
- set copy_local urlgrabber option to copy also file URLs (bnc#819781)
- implement no_proxy usage (FATE#315039)
- use timeout config option also in suseLib send function (bnc#815460)

-------------------------------------------------------------------
Thu May 17 17:13:44 CEST 2013 - mc@suse.de

- version 1.7.38.25-1
- make satellite-sync work with new rhnlib (bnc#815460)
- search for CVE numbers also in the description
- require rhnlib with timeout option
- make rpclib connection timeout configurable (bnc#815460)
- return 404 Not Found on requests of content or installation.xml (bnc#815441)
- fix encoding in products summary and description

-------------------------------------------------------------------
Fri May 17 15:04:28 CEST 2013 - mc@suse.de

- fix authentication checking in inter server sync
  CVE-2013-2056 (bnc#819365)

-------------------------------------------------------------------
Thu Apr 04 15:32:18 CEST 2013 - mc@suse.de

- version 1.7.38.24-1
- Write better error message if the GPG key is not imported
  (bnc#812599)
- correct size for old rpms > 2 GiB
- do not read rpm into memory before transferring to client
  (bnc#801151)
- do not log passwords in URL
- If the database host is localhost, use Unix sockets in backend.
- SSH Server Push (backend) (FATE#312909)
- support V4 RSA/SHA1 signature
- Use FQDN in reposync error emails
- fix unicode encoding (bnc#803866)
- do not change the channels on future actions request

-------------------------------------------------------------------
Fri Feb 08 11:09:35 CET 2013 - mc@suse.de

- version 1.7.38.23-1
- send patch notifications only for new patches (FATE#314765)
- log with debug level, if wanted
- collect download errors and send error mail (bnc#801189)
- compare patch version as integers
- do not send null values for new products via XMLRPC (bnc#798131)
- change_base_channel should honor suse_products info if available

-------------------------------------------------------------------
Tue Dec 18 12:55:55 CET 2012 - mc@suse.de

- version 1.7.38.22-1
- fix formatstring error with proxy user and password

-------------------------------------------------------------------
Tue Nov 27 17:24:02 CET 2012 - mc@suse.de

- version 1.7.38.21-1
- remove product reference while deleting channel (bnc#790987)

-------------------------------------------------------------------
Thu Nov 22 15:28:52 CET 2012 - jrenner@suse.de

- version 1.7.38.20-1
- fix is_sha256_capable() function (bnc#790717)
- use SUSE specific proxy settings in reposync (bnc#779992)
- read proxy from rhn.conf before other places
- fix wrong variable binding (bnc#790143)
- rollback any unfinished transaction
- for the installed_size, ignore situation when it was not populated
  in the database.
- don't fail when from attribute is missing
- make sure proxy is enabled in sysconfig before reading it
- Add support for multiple mirror credentials
- SP migration backend (FATE#312431, FATE#312312)
- use smdba space-overview for report if exists
- do not return not existing patchnames (bnc#786105)
- add xmlrpc function update_status and server capability

-------------------------------------------------------------------
Fri Oct 05 10:56:43 CEST 2012 - mc@suse.de

- version 1.7.38.19-1

-------------------------------------------------------------------
Thu Oct 04 15:52:25 CEST 2012 - mc@suse.de

- version 1.7.38.18-1
- support upgrade_version without channel switching

-------------------------------------------------------------------
Fri Sep 28 16:18:24 CEST 2012 - mc@suse.de

- version 1.7.38.17-1
- load suse_products in the server object if not available
- reposync: do not use a proxy to access localhost
- Adding IPv6 ip-address detection to proxy auth fix (bnc#783667)
- separate proxy auth error hostname into separate header
- multi-tiered proxies don't update auth tokens correctly
  (bnc#783667)

-------------------------------------------------------------------
Tue Aug 07 16:40:35 CEST 2012 - mc@suse.de

- version 1.7.38.16-1
- fix SQL syntax for postgres

-------------------------------------------------------------------
Thu Aug 02 16:34:21 CEST 2012 - mc@suse.de

- version 1.7.38.15-1
- Truncating date string and therefore preventing ORA-01830
- skip ignored errata also in the second step (bnc#773108)
- fix detection of old suse style patches (bnc#773108)
- Fixing placeholder syntax in sql statement

-------------------------------------------------------------------
Thu Jul 19 14:39:32 CEST 2012 - ug@suse.de

- version 1.7.38.14-1
- yet another branding fix

-------------------------------------------------------------------
Mon Jul 16 15:10:16 CEST 2012 - ug@suse.de

- version 1.7.38.13-1
- postgresql don't know about decode
- fixed ERROR: subquery in FROM must have an alias
- fixed AttributeError: 'buffer' object has no attribute 'write'
- Correct SQL query for installing and removing solaris patches
- Correct query for PGSQL, addressing: SQL syntax error
- man page fix and root-level user warning for rhn-satellite-exporter

-------------------------------------------------------------------
Mon Jun 25 10:21:36 CEST 2012 - mc@suse.de

- version 1.7.38.12-1
- handle locally exception in entitle_server()
- made error message more detailed

-------------------------------------------------------------------
Thu Jun 21 11:35:17 CEST 2012 - jrenner@suse.de

- version 1.7.38.11-1
- removed functions which were orphaned by client v1 API removal
- fix call of save_suse_products()
- do not entitle virt guests twice during registration
- fix parsing susedata (bnc#765667)
- removed support for Red Hat Linux 6.2 and 7.[0123]
- print reasonable error message when something wrong with repo

-------------------------------------------------------------------
Wed Jun  6 11:58:16 CEST 2012 - ug@suse.de

- added a workaround for bnc#761350
  registering of a VM does not work

-------------------------------------------------------------------
Fri Jun  1 18:19:38 CEST 2012 - mc@suse.de

- fix ISE during registration because of duplicate ids
  (bnc#765123)

-------------------------------------------------------------------
Thu May 31 10:56:09 CEST 2012 - mc@suse.de

- version 1.7.38.10-1
- decode unicode string on IDN machines
- mock import_susedata
- allow retrieving susedata.xml.gz
- implement get_susedata()
- implement import_susedata()

-------------------------------------------------------------------
Mon May 14 15:16:11 CEST 2012 - mc@suse.de

- version 1.7.38.9-1
- fix registration of virt. machines (bnc#761350)

-------------------------------------------------------------------
Mon May 14 10:54:49 CEST 2012 - mc@suse.de

- version 1.7.38.8-1
- better check for empty version, release and arch
- with postgres empty varchar has to be null
- fix CVE test in testsuite
- improve patch handling for broken updateinfo files

-------------------------------------------------------------------
Wed May 09 13:41:34 CEST 2012 - mc@suse.de

- version 1.7.38.7-1
- define python macros
- No need to be autonomous when inserting to rhnArchType,
  only satellite-sync does it.

-------------------------------------------------------------------
Tue May  8 14:48:10 CEST 2012 - ug@suse.de

- integrated upstream feedback for studio integration (bnc#764532)

-------------------------------------------------------------------
Wed May 02 14:23:29 CEST 2012 - mc@suse.de

- version 1.7.38.6-1
- no fileprovide of gettext in SUSE
- Assign a dummy profile when none is selected.
- xccdf_eval should not send null value

-------------------------------------------------------------------
Fri Apr 27 16:13:22 CEST 2012 - mc@suse.de

- version 1.7.38.5-1
- update monitoring probes in small batches to reduce the chance of a
  deadlock
- raise SQLSchemaError alike oracle driver does
- fix sql query with --use-sync-date and --start-date of
  rhn-satellite-exporter

-------------------------------------------------------------------
Fri Apr 20 15:34:23 CEST 2012 - mc@suse.de

- version 1.7.38.4-1
- Fix inserting installed products
- set a bug title if we do not get one
- The mod_wsgi insists on having something after the numeric value on the
  Status line.
- Workaround httplib in 2.4 which did not have the responses dictionary.
- write nicer error message in case you are missing rpm files
- update man-pages
- copy postgres initlog in SUSE
- adding PostgreSQL configuration and log files to the debug.
- updating rhn-charsets man page -- update list of value names, no
  command line options.
- make rhn-charsets working on PostgreSQL as well; the output format
  changed even for Oracle.

-------------------------------------------------------------------
Fri Apr 13 15:43:45 CEST 2012 - mc@suse.de

- version 1.7.38.3-1
- Update config default to preserve base channel on reactivation
- rhn-schema-stats: support for PostgreSQL
- rhn-db-stats: support for PostgreSQL
- check channel permissions when unsubscribing a channel
- fix empty references in updateinfo
- remove source packages from compatible arch. We do not mirror them.

-------------------------------------------------------------------
Fri Apr 13 13:46:19 CEST 2012 - ug@suse.de

- fixed packaging of spacewalk-backend-xmlrpc
- fixed python bug in SUSE Studio image deployment

-------------------------------------------------------------------
Fri Mar 30 14:55:29 CEST 2012 - mc@suse.de

- version 1.7.38.2-1
- Truncate data which are longer than db allows
- Store also @idref of xccdf:rule-result element
- We want to store all idents per rule-result
- return products.xml metadata on request
- fixing sql queries with alias
- need to use timestamp datatype to preserve the precision.
- cast to string to force lookup_evr prototype.
- spacewalk-repo-sync documentation fix : add include/exclude options to
  manpage
- add default value for taskomatic.channel_repodata_workers
- created module for usefull cli functions

-------------------------------------------------------------------
Sat Mar 24 15:57:24 CET 2012 - mc@suse.de

- parameters should not be None

-------------------------------------------------------------------
Thu Mar 22 16:06:49 CET 2012 - mc@suse.de

- rotate logfiles with user www (bnc#681984) CVE-2011-1550

-------------------------------------------------------------------
Thu Mar 22 15:10:42 CET 2012 - mc@suse.de

- fix arbitrary package upload (bnc#751837)
  CVE-2012-1145

-------------------------------------------------------------------
Wed Mar 21 17:33:17 CET 2012 - mc@suse.de

- version 1.7.38.1-1
- Bumping package version

-------------------------------------------------------------------
Fri Mar 16 16:06:31 CET 2012 - ug@suse.de

- replace passwords in debug files (bnc#752467)

-------------------------------------------------------------------
Thu Mar 15 17:14:40 CET 2012 - jrenner@suse.de

- Add support for studio image deployments

-------------------------------------------------------------------
Mon Mar  5 12:42:12 CET 2012 - mc@suse.de

- add suseLib.accessible() doing a HEAD request to test
  if a URL is accessible

-------------------------------------------------------------------
Tue Jan 31 16:16:31 CET 2012 - mantel@suse.de

- some more renames Novell --> SUSE

-------------------------------------------------------------------
Thu Jan 19 12:17:49 CET 2012 - jrenner@suse.de

- Setting up seclist in registration.py (bnc#782819, brc#749890)
- CVE-2012-0059

-------------------------------------------------------------------
Thu Jan  5 10:10:01 CET 2012 - mc@suse.de

- spacewalk-debug should package NCC data dump into the tar ball

-------------------------------------------------------------------
Thu Dec 22 15:48:30 CET 2011 - mantel@suse.de

- do not change server.pot

-------------------------------------------------------------------
Thu Dec 22 14:59:55 CET 2011 - mantel@suse.de

- rename Novell to SUSE (#708333)

-------------------------------------------------------------------
Thu Dec 22 10:50:34 CET 2011 - mc@suse.de

- remove all unsupported translations

-------------------------------------------------------------------
Mon Dec 19 15:36:20 CET 2011 - mc@suse.de

- parse products.xml during reposync and store values in the
  Database (bnc#644678)

-------------------------------------------------------------------
Mon Dec 12 17:31:32 CET 2011 - iartarisi@suse.cz

- Add new --deep-copy option to spacewalk-repo-sync to allow skipping
  the re-calculation of package checksums

-------------------------------------------------------------------
Tue Nov  8 14:09:44 CET 2011 - jrenner@suse.de

- Implement audit logging for the backend API (fate#312607)

-------------------------------------------------------------------
Wed Oct 26 13:59:09 CEST 2011 - mc@suse.de

- add support for V4 DSA and RSA rpm signatures to display correct
  content provider (bnc#726577)
- enhance spacewalk-update-signatures to clean wrong keyids
  before update starts

-------------------------------------------------------------------
Thu Oct 13 14:51:29 CEST 2011 - iartarisi@suse.cz

- fix reposync failure when trying to associate package which couldn't
  be downloaded (bnc#722917)

-------------------------------------------------------------------
Tue Oct 11 17:01:46 CEST 2011 - mc@suse.de

- fix spacewalk-remove-channel to work on SUSE Manager (bnc#670206)

-------------------------------------------------------------------
Tue Oct 11 15:59:36 CEST 2011 - mc@suse.de

- adapt spacewalk-debug for SUSE Manager

-------------------------------------------------------------------
Mon Oct 10 15:19:31 CEST 2011 - mc@suse.de

- fix typo in reposync cleanup script (bnc#712860)

-------------------------------------------------------------------
Fri Oct  7 12:33:18 CEST 2011 - iartarisi@suse.cz

 - fix bug when parsing a patches.xml file with an extra <category> tag

-------------------------------------------------------------------
Wed Oct  5 19:01:45 CEST 2011 - mc@suse.de

- drop incompatible packages of a patch

-------------------------------------------------------------------
Fri Sep 30 12:39:33 CEST 2011 - mc@suse.de

- remove default currency from backend part of rhn.conf

-------------------------------------------------------------------
Thu Sep 29 13:52:25 CEST 2011 - mc@suse.de

- set patch severity to Low if none is specified to get all
  security patches listed in the currency report

-------------------------------------------------------------------
Mon Sep 26 17:57:36 CEST 2011 - iartarisi@suse.cz

- fix e['channels'].append AttributeError in case existing_errata is None
- fix failing unittest

-------------------------------------------------------------------
Mon Sep 26 17:06:15 CEST 2011 - mc@suse.de

- fix loosing patches if a repository is synced into
  different channels (bnc#720312)

-------------------------------------------------------------------
Fri Sep 23 14:36:11 CEST 2011 - mc@suse.de

- add unittests to check again

-------------------------------------------------------------------
Fri Sep 23 13:21:58 CEST 2011 - mc@suse.de

- change BuildRoot to SUSE default required for BuildService
- recompile python after unittests to remove buildroot path
  in binaries

-------------------------------------------------------------------
Tue Sep 20 17:35:42 CEST 2011 - iartarisi@suse.cz

- use pylint instead of python-pylint for checks

-------------------------------------------------------------------
Mon Sep 12 13:47:36 CEST 2011 - iartarisi@suse.cz

- remove extra toy targets that we don't use from Makefile.defs, which
  were mangling the PYTHONPATH

-------------------------------------------------------------------
Mon Sep 12 11:24:58 CEST 2011 - iartarisi@suse.cz

- run unittests and pylint from Makefile.backend at build time

-------------------------------------------------------------------
Fri Sep  9 12:24:19 CEST 2011 - iartarisi@suse.cz

- fixed E:442:XML_Dumper._validate_channels: Too many arguments for
  format string

-------------------------------------------------------------------
Wed Sep  7 16:23:27 CEST 2011 - mc@suse.de

- add cronjob to cleanup reposync log directory (bnc#712860)

-------------------------------------------------------------------
Wed Sep  7 12:42:51 CEST 2011 - mc@suse.de

- refactor reposync

-------------------------------------------------------------------
Mon Sep  5 16:22:04 CEST 2011 - iartarisi@suse.cz

- fix another typo in the specfile

-------------------------------------------------------------------
Mon Sep  5 16:17:15 CEST 2011 - iartarisi@suse.cz

- fix typo in specfile

-------------------------------------------------------------------
Mon Sep  5 16:08:51 CEST 2011 - iartarisi@suse.cz

- only run unittests during package build where we have the right
  BuildRequires

-------------------------------------------------------------------
Mon Sep  5 11:31:49 CEST 2011 - iartarisi@suse.cz

- added suseLib.py - library that deals with NCC/proxy configs/products
  etc.
- make unittests run during package build

-------------------------------------------------------------------
Mon Aug 22 16:35:42 CEST 2011 - iartarisi@suse.cz

- fixed TypeError in find_bugs method caused by empty patch descriptions

-------------------------------------------------------------------
Thu Aug 18 10:33:49 CEST 2011 - iartarisi@suse.cz

- fixed an import error in diskImportLib.py

-------------------------------------------------------------------
Fri Aug 12 11:09:59 CEST 2011 - iartarisi@suse.cz

- remove 'channel' from server.handlers.app as the sources have already
  been deleted (bnc#711967)

-------------------------------------------------------------------
Fri Aug 12 07:55:54 UTC 2011 - kkaempf@novell.com

- Remove 'comps' from Makefile (bnc#711938)

-------------------------------------------------------------------
Fri Aug 12 07:20:58 UTC 2011 - kkaempf@novell.com

- fix fetchTraceback and rhnFault import (bnc#711934)

-------------------------------------------------------------------
Thu Aug 11 15:08:03 CEST 2011 - iartarisi@suse.cz

- fix more imports after the move from spacewalk.common

-------------------------------------------------------------------
Thu Aug 11 11:13:46 CEST 2011 - iartarisi@suse.cz

- fix imports on UserDictCase to point to rhn.UserDictCase (bnc#711518)

-------------------------------------------------------------------
Wed Aug 10 11:30:48 CEST 2011 - iartarisi@suse.cz

- removed implicit imports to spacewalk.common (fixes bnc#711214,
  bnc#711211, bnc#711434)

-------------------------------------------------------------------
Tue Aug  9 10:26:35 CEST 2011 - iartarisi@suse.cz

- fixed missing import of 're' module (bnc#711188)

-------------------------------------------------------------------
Wed Aug  3 15:45:41 CEST 2011 - iartarisi@suse.cz

- reposync: fix ambiguous message when skipping a patch which references
  a package that's not in the database (bnc#702932)

-------------------------------------------------------------------
Wed Jul  6 17:49:36 CEST 2011 - mc@suse.de

- add server capability xmlrpc.errata.patch_names'

-------------------------------------------------------------------
Wed Jul  6 14:33:24 CEST 2011 - mc@suse.de

- fix requires for Code10

-------------------------------------------------------------------
Wed Jun 29 15:26:41 CEST 2011 - iartarisi@suse.cz

- added errata.getErrataNamesById function to the XMLRPC API

-------------------------------------------------------------------
Mon Jun  6 17:10:46 CEST 2011 - mc@suse.de

- set RPM vendor to "Not defined" if the RPM say "(none)"
  (FATE#312378, bnc#693291)

-------------------------------------------------------------------
Tue May 24 15:31:16 CEST 2011 - mc@suse.de

- some wierd packages have files in iso8859-1 not utf-8
- fix encoding of summary and description of a package if it is
  wrong

-------------------------------------------------------------------
Mon May 23 17:22:18 CEST 2011 - mc@suse.de

- Improve error message when gpg key is wrong or missing
  (bnc#693574)
- do not trigger a resync if file is missing. This can cause
  an endless loop (bnc#695392)
- do not send tracebacks as email if reposync failed. Send only
  the error message. (bnc#691579)

-------------------------------------------------------------------
Mon May  9 10:23:05 CEST 2011 - mc@suse.de

- fix errata export/import for sync
- handle sync with older spacewalk server which do not support
  weak dependencies

-------------------------------------------------------------------
Wed Apr 20 11:24:05 CEST 2011 - iartarisi@suse.cz

- reposync - parse and insert zypper code10 patches into the database

-------------------------------------------------------------------
Thu Apr 14 15:19:47 CEST 2011 - jrenner@suse.de

- Remove the channel APP handler (bnc#685078)
  (CVE-2009-0788, CVE-2010-1171)

-------------------------------------------------------------------
Fri Apr  1 12:09:01 CEST 2011 - mc@suse.de

- fix adding patches to a channel. Treat no epoch as the same as
  epoch is 0 (bnc#682846)

-------------------------------------------------------------------
Thu Mar 31 16:19:17 CEST 2011 - mc@suse.de

- fix a syntax error with old python versions

-------------------------------------------------------------------
Tue Mar 22 13:51:48 CET 2011 - iartarisi@suse.cz

- fixed bnc#673022 mirror timeout errors shouldn't cause tracebacks

-------------------------------------------------------------------
Thu Mar 17 10:58:24 CET 2011 - mc@suse.de

- check that path is not None

-------------------------------------------------------------------
Wed Mar 16 10:26:17 CET 2011 - iartarisi@suse.cz

- fixed bnc#679866 (downloading subscriptions fails when using integer
  credentials)

-------------------------------------------------------------------
Tue Mar  8 14:28:08 CET 2011 - iartarisi@suse.cz

- fixed bnc#644072 (password guessing vulnerability) with two commits
  from upstream

-------------------------------------------------------------------
Wed Feb 23 16:46:50 CET 2011 - ug@suse.de

- fixed virtual SUSE KVM machines in the webui (bnc#674344)

-------------------------------------------------------------------
Fri Feb 18 15:51:45 CET 2011 - mc@suse.de

- fix extract keyid from RPM header

-------------------------------------------------------------------
Thu Feb 17 16:02:25 CET 2011 - mc@suse.de

- do not remove not existing files

-------------------------------------------------------------------
Thu Feb 17 15:38:05 CET 2011 - mantel@suse.de

- fix debranding issues (bnc#672637)

-------------------------------------------------------------------
Tue Feb 15 10:14:55 CET 2011 - ug@suse.de

- typo fixed (indentation error bnc#671799)

-------------------------------------------------------------------
Mon Feb 14 17:22:39 CET 2011 - mc@suse.de

- expect not signed metadata with spacewalk-repo-sync if
  url is given on the commandline

-------------------------------------------------------------------
Sat Feb 12 16:54:53 CET 2011 - mc@suse.de

- send Mail if repo-sync failed

-------------------------------------------------------------------
Fri Feb 11 17:54:06 CET 2011 - jkupec@suse.cz

- correct strings in rhnException.py

-------------------------------------------------------------------
Fri Feb 11 11:47:57 CET 2011 - mc@suse.de

- catch exception primary not available and print nice message
  (bnc#671225)

-------------------------------------------------------------------
Thu Feb 10 18:15:23 CET 2011 - mc@suse.de

- remove org change again; fixed at another place

-------------------------------------------------------------------
Wed Feb  9 13:46:12 CET 2011 - jkupec@suse.cz

- removed unsupported satellite-sync from the
  spacewalk-backend-tools package (bnc #669610)

-------------------------------------------------------------------
Wed Feb  9 11:36:28 CET 2011 - mc@suse.de

- fix typo in sql statement

-------------------------------------------------------------------
Wed Feb  9 10:51:13 CET 2011 - mantel@suse.de

- some more renames of RHN to NCC (BNC#668824)

-------------------------------------------------------------------
Wed Feb  9 10:08:15 CET 2011 - mantel@suse.de

- change name of default organization (BNC#663983)

-------------------------------------------------------------------
Tue Feb  8 15:58:22 CET 2011 - mc@suse.de

- change mountpoint and prepended_dir (bnc#669558)

-------------------------------------------------------------------
Tue Feb  1 13:26:06 CET 2011 - mc@suse.de

- fix building on RH

-------------------------------------------------------------------
Mon Jan 31 18:14:57 CET 2011 - mc@suse.de

- call yum update_md with the option to get all updateinfos
  and not only the newest (bnc#668333)

-------------------------------------------------------------------
Sun Jan 30 15:26:01 CET 2011 - mc@suse.de

- backport upstrem fixes

-------------------------------------------------------------------
Tue Jan 25 16:19:49 CET 2011 - mc@suse.de

- fix checksum handling.

-------------------------------------------------------------------
Sat Jan 22 12:37:48 CET 2011 - mc@suse.de

- fix macros

-------------------------------------------------------------------
Mon Jan 17 12:25:39 CET 2011 - mc@suse.de

- change suseServer ostarget to a foreign key to suseOSTarget(id)

-------------------------------------------------------------------
Thu Jan 13 13:19:00 CET 2011 - mc@suse.de

- Sending and receiving suse product profile data during
  client registration.
- subscribe channels according to submitted suse product data

-------------------------------------------------------------------
Tue Jan 11 16:46:43 CET 2011 - mc@suse.de

- reposync: search for credentials and add them to the URL
- fix signature handling
- reposync: find checksums for packages in channels with
  org_id null

-------------------------------------------------------------------
Wed Dec 15 17:22:47 CET 2010 - mc@suse.de

- fix KeyError while syncing repos (bnc#657064)
- skip patch instead of abort if no checksum for a package
  was found

-------------------------------------------------------------------
Thu Sep 16 09:13:37 CEST 2010 - mantel@suse.de

- reflect rename of config files (/etc/rhn/default/rhn_server*conf)

-------------------------------------------------------------------
Wed Sep 15 09:10:44 CEST 2010 - mantel@suse.de

- Initial release of spacewalk-backend

-------------------------------------------------------------------<|MERGE_RESOLUTION|>--- conflicted
+++ resolved
@@ -1,8 +1,5 @@
-<<<<<<< HEAD
 - Fix wrong unicode characters issued by rpm (#4614).
-=======
 - Less strict package-list parsing in debPackage importlib
->>>>>>> 2c2d3827
 - implement more decompression algorithms for reposync (bsc#1196704)
 
 -------------------------------------------------------------------
