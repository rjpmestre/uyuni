--- conflicted
+++ resolved
@@ -1,11 +1,8 @@
-<<<<<<< HEAD
 - Added context manager usage for more files.
-=======
 - Fix the mgr-inter-sync not creating valid repository metadata when dealing 
   with empty channels (bsc#1207829)
 - Filter CLM modular packages using release strings (bsc#1207814)
 - fix repo sync for cloud payg connected repositories (bsc#1208772)
->>>>>>> e168ad8e
 - Fix issues with kickstart syncing on mirrorlist repositories
 - Do not sync .mirrorlist and other non needed files
 - reposync: catch local file not found urlgrabber error properly (bsc#1208288)
