<<<<<<< HEAD
- Add openEuler 22.03 support
=======
- support multiple gpgkey urls for a channel (bsc#1208540)
- make SUSE Addon GPG key available on all instance (bsc#1208540)
- Improve error handling in mgr_events.py (bsc#1208687)
>>>>>>> d050fdf9

-------------------------------------------------------------------
Tue Feb 21 14:10:36 CET 2023 - jgonzalez@suse.com

- version 4.4.6-1
  * get uptime with package profile update
  * Fix missing module when bootstraping transactional systems (bsc#1207792)
  * Install the reboot info beacon using a conf file instead of using pillars
  * add CPU sockets, threads and total number to standard CPU grains
  * Fix mgrnet custom module to be compatible with old Python 2.6 (bsc#1206979) (bsc#1206981)
  * Fix current limitation on Action Chains for SLE Micro
  * Support SLE Micro migration (bsc#1205011)
  * Add data for openSUSE Leap Micro 5.3 and openSUSE MicroOS bootstrapping

-------------------------------------------------------------------
Thu Jan 26 12:27:21 CET 2023 - jgonzalez@suse.com

- version 4.4.5-1
  * Prevent possible errors from "mgractionschains" module when there
    is no action chain to resume

-------------------------------------------------------------------
Mon Jan 23 08:30:18 CET 2023 - jgonzalez@suse.com

- version 4.4.4-1
  * Do not pass server grains to minions (bsc#1207087)
  * Reuse DB connection on compiling pillar with suma_minion
  * Do not use non-compatible unique filter in old jinja2 (bsc#1206979) (bsc#1206981)
  * Fix custom "mgrcompat.module_run" state module to work with Salt 3005.1
  * Add missing transactional_update.conf for SLE Micro
  * filter out libvirt engine events (bsc#1206146)
  * Improve _mgractionchains.conf logs
  * install SUSE Liberty v2 GPG key
  * Detect bootstrap repository path for SLE Micro
  * Fix reboot info beacon installation
  * Add state to properly configure the reboot action for transactional systems
  * enforce installation of the PTF GPG key package
  * Optimize the number of salt calls on minion startup (bsc#1203532)
  * Updated logrotate configuration (bsc#1206470)

-------------------------------------------------------------------
Wed Dec 14 14:15:05 CET 2022 - jgonzalez@suse.com

- version 4.4.3-1
  * Fix server error while bootstrapping SSH-managed Red Hat-like minion (bsc#1205890)
  * drop legacy way to prevent disabling local repos

-------------------------------------------------------------------
Fri Nov 18 15:13:42 CET 2022 - jgonzalez@suse.com

- version 4.4.2-1
  * Avoid installing recommended packages from assigned products (bsc#1204330)
  * Add beacon to check if a reboot is required in transactional systems
  * Manager reboot in transactional update action chain (bsc#1201476)
  * Fix kiwi inspect regexp to allow image names with "-" (bsc#1204541)
  * Use the actual sudo user home directory for salt ssh
    clients on bootstrap and clean up (bsc#1202093)
  * dnf repo definition does not support multiline gpgkeys
    (bsc#1204444)
  * remove forced refresh in channel state as gpg key trust is now
    handled in a different way (bsc#1204061)
  * import gpg keys directly to prevent using gpg-auto-import-keys
    on package operations (bsc#1203580)
  * Perform refresh with packages.pkgupdate state (bsc#1203884)

-------------------------------------------------------------------
Wed Sep 28 11:14:52 CEST 2022 - jgonzalez@suse.com

- version 4.4.1-1
  * Prevent possible tracebacks on reading postgres opts
    with suma_minion salt pillar extension module (bsc#1205255)
  * Fix mgrnet availability check
  * Remove dependence on Kiwi libraries
  * disable always the bootstrap repository also when
    "mgr_disable_local_repos" is set to False
  * Use mgrnet.dns_fqdns module to improve FQDN detection (bsc#1199726)
  * fix syntax error - remove trailing colon (bsc#1203049)
  * Add mgrnet salt module with mgrnet.dns_fqnd function implementation
    allowing to get all possible FQDNs from DNS (bsc#1199726)
  * Copy grains file with util.mgr_switch_to_venv_minion state apply
  * Remove the message 'rpm: command not found' on using Salt SSH
    with Debian based systems which has no Salt Bundle

-------------------------------------------------------------------
Wed Jul 27 14:17:08 CEST 2022 - jgonzalez@suse.com

- version 4.3.24-1
  * Fix issue bootstrap issue with Debian 9 because missing python3-contextvars (bsc#1201782)
  * Fix deploy of SLE Micro CA Certificate (bsc#1200276)
  * disable local repos before bootstrap and at highstate (bsc#1191925)
  * deploy GPG keys to the clients and define trust in channels (bsc#1199984)
  * Enable basic support for Ubuntu 22.04
  * Add port parameter to mgrutil.remove_ssh_known_host
  * Prevent possible tracebacks on calling module.run from mgrcompat
    by setting proper globals with using LazyLoader

-------------------------------------------------------------------
Tue Jun 21 18:39:32 CEST 2022 - jgonzalez@suse.com

- version 4.3.23-1
  * Fix bootstrapping for Ubuntu 18.04 with classic Salt package (bsc#1200707)
  * create CA certificate symlink on Proxies which might get lost due
    to de-installation of the ca package

-------------------------------------------------------------------
Wed Jun 01 11:48:26 CEST 2022 - jgonzalez@suse.com

- version 4.3.22-1
  * Use checksum function with reasonable RAM requirements (bsc#1200101)

-------------------------------------------------------------------
Wed Jun 01 10:03:00 CEST 2022 - jgonzalez@suse.com

- version 4.3.21-1
  * use RES bootstrap repo as a fallback for Red Hat
    downstream OS (bsc#1200087)

-------------------------------------------------------------------
Tue May 31 16:59:26 CEST 2022 - jgonzalez@suse.com

- version 4.3.20-1
  * Image checksum was missing type prefix (bsc#1199983)

-------------------------------------------------------------------
Mon May 30 14:59:57 CEST 2022 - jgonzalez@suse.com

- version 4.3.19-1
  * Fix missing checksum and add support for qcow2 images (bsc#1199983)

-------------------------------------------------------------------
Fri May 20 00:14:13 CEST 2022 - jgonzalez@suse.com

- version 4.3.18-1
  * Add support to packages.pkgremove to deal with duplicated pkg names (bsc#1198686)
  * do not install products and gpg keys when performing distupgrade
    dry-run (bsc#1199466)
  * remove unknown repository flags on EL

-------------------------------------------------------------------
Fri May 06 16:30:23 CEST 2022 - jgonzalez@suse.com

- version 4.3.17-1
  * Fix bootstrap repository URL resolution for Yum based clients
    with preflight script for Salt SSH

-------------------------------------------------------------------
Wed May 04 15:26:22 CEST 2022 - jgonzalez@suse.com

- version 4.3.16-1
  * Use recursive merge for legacy image pillars (bsc#1199157)
  * Fix log file name for legacy Kiwi (bsc#1199094)
  * Collect logs from docker.build
  * add packages.pkgupdate state (bsc#1197507)
  * Uninstall the products with no successors after migration

-------------------------------------------------------------------
Fri Apr 22 22:11:02 CEST 2022 - jgonzalez@suse.com

- version 4.3.15-1
  * Fix bootstrap repository path resolution for Oracle Linux

-------------------------------------------------------------------
Tue Apr 19 12:13:41 CEST 2022 - jgonzalez@suse.com

- version 4.3.14-1
  * Flush uyuni roster cache if the config has changed
  * Remove kiwi_info annotations, salt doesn't suppor them (bsc#1198480)
  * implement grains module for mgr_server to expose report database
    settings and more
  * Build bundle less images, adapt inspection of such images
    Part of saltboot containerization workflow
  * Handle salt bundle in set_proxy.sls
  * Accept non standard proxy SSH port

-------------------------------------------------------------------
Mon Apr 04 11:02:56 CEST 2022 - jgonzalez@suse.com

- version 4.3.13-1
  * Fix the improper condition for checking if the Salt Bundle
    was extracted with pre flight script

-------------------------------------------------------------------
Thu Mar 31 15:55:44 CEST 2022 - jgonzalez@suse.com

- version 4.3.12-1
  * Use _arch instead of _host_cpu macro to detect the arch
    of the Salt Bundle to be deployed (bsc#1197759)

-------------------------------------------------------------------
Thu Mar 31 12:22:55 CEST 2022 - jgonzalez@suse.com

- version 4.3.11-1
  * Use dpkg-deb to extract deb files instead of ar
    with salt ssh preflight on Debian based distros

-------------------------------------------------------------------
Fri Mar 11 16:49:07 CET 2022 - jgonzalez@suse.com

- version 4.3.10-1
  * Expose SSL certificate check to Salt runner

-------------------------------------------------------------------
Fri Mar 11 15:42:20 CET 2022 - jgonzalez@suse.com

- version 4.3.9-1
  * Fix possible traceback in uyuni roster if no ssh port in the DB
  * Virtualization fixes for python2
  * fixing how the return code is returned in mgrutil runner (bsc#1194909)
  * Use /var/lib/susemanager/formula_data if /srv/susemanager/formula_data is missing.
  * Avoid using lscpu -J option in grains (bsc#1195920)

-------------------------------------------------------------------
Mon Feb 21 22:48:33 CET 2022 - jgonzalez@suse.com

- version 4.3.8-1
  * Postgres exporter package was renamed

-------------------------------------------------------------------
Tue Feb 15 10:07:24 CET 2022 - jgonzalez@suse.com

- version 4.3.7-1
  * Improve `pkgset` beacon with using `salt.cache`
    to notify about the changes made while the minion was stopped
  * Add dnfnotify plugin support for pkgset beacon
  * Handle multiple Kiwi bundles (bsc#1194905)
  * fix deprecation warnings
  * Implement uyuni roster module for Salt
  * enforce correct minion configuration similar to bootstrapping
    (bsc#1192510)
  * Fix issues running mgr_events on Salt 3004

-------------------------------------------------------------------
Tue Jan 18 14:08:20 CET 2022 - jgonzalez@suse.com

- version 4.3.6-1
  * Remove cluster management feature
  * Fix dnf plugin path calculation when using Salt Bundle
  * Use global import for which_bin in sumautil module
  * Get the formula pillar data from the database
  * Use flat repositories format for Debian based systems
  * Add checking for libvirtd binary to grains.virt module
  * Fix errors on calling sed -E ... by force_restart_minion
    with action chains
  * Fix problem installing/removing packages using action chains
    in transactional systems
  * Add state for changing proxy
  * Enable basic support for Debian 11

-------------------------------------------------------------------
Fri Dec 03 12:33:13 CET 2021 - jgonzalez@suse.com

- version 4.3.5-1
  * fix openscap scan with tailoring options (bsc#1192321)
  * Align allow_vendor_change pillar name across SLS files
  * Use venv-salt-minion instead of salt for docker states
  * Fix libvirt engine config destination for Salt Bundle
  * Allow "mgr_force_venv_salt_minion" as pillar when bootstrapping
    in order to force venv-salt-minion installation

-------------------------------------------------------------------
Tue Nov 16 10:09:40 CET 2021 - jgonzalez@suse.com

- version 4.3.4-1
  * Implement using re-activation keys when bootstrapping
  * Add missing compressed_hash value from Kiwi inspect (bsc#1191702)

-------------------------------------------------------------------
Fri Nov 05 14:07:05 CET 2021 - jgonzalez@suse.com

- version 4.3.3-1
  * revert disable unaccessible local repos before bootstrapping (bsc#1186405)
  * Don't create skeleton /srv/salt/top.sls
  * Replace FileNotFoundError by python2-compatible OSError (bsc#1191139)
  * Run Prometheus JMX exporter as Java agent (bsc#1184617)
  * Fix virt_utils module python 2.6 compatibility (bsc#1191123)
  * Update proxy path on minion connection
  * deploy certificate on SLE Micro 5.1
  * Fix cpuinfo grain and virt_utils state python2 compatibility
    (bsc#1191139, bsc#1191123)
  * Fix pkgset beacon to work with salt-minion 2016.11.10 (bsc#1189260)
  * Add 'flush_cache' flag to 'ansible.playbooks' call (bsc#1190405)
  * Update kernel live patch version on minion startup (bsc#1190276)
  * Fix virt grain python2 compatibility
  * disable unaccessible local repos before bootstrapping (bsc#1186405)
  * Fix mgrcompat state module to work with Salt 3003 and 3004

-------------------------------------------------------------------
Fri Sep 17 12:17:49 CEST 2021 - jgonzalez@suse.com

- version 4.3.2-1
  * don't use libvirt API to get its version for the virt features grain
  * implement package locking for salt minions

-------------------------------------------------------------------
Mon Aug 09 11:11:17 CEST 2021 - jgonzalez@suse.com

- version 4.3.1-1
- Enable logrotate configuration for Salt SSH minion logs
- States and pkgset beacon modified for new salt bundle file placement
- Handle more ocsf2 setups in virt_utils module
- Add UEFI support for VM creation
- Add virt-tuner templates to VM creation
- Add missing symlinks to generate the "certs" state for
  SLE Micro 5.0 and openSUSE MicroOS minions (bsc#1188503)
- Remove systemid file on salt client cleanup
- Skip 'update-ca-certificates' run if the certs are updated automatically
- Fix parameters for 'runplaybook' state (bsc#1188395)
- Parameterised apache document root.
- Add support for bootstrapping Raspbian 9 and 10
- Add support for bootstrapping with salt bundle
- Add Rocky Linux 8 support
- Use lscpu to provide more CPU grains for all architectures
- Add findutils to Kiwi bootstrap packages
- Add support for Kiwi options
- Fix Salt scap state to use new 'xccdf_eval' function
- Fix deleting stopped virtual network (bsc#1186281)
- Handle virtual machines running on pacemaker cluster
- fix product detection for native RHEL products (bsc#1187397)
- when bootstrapping with ssh-push with tunnel use the port number
  for fetching GPG keys from the server (bsc#1187441)

-------------------------------------------------------------------
Thu Jun 10 13:46:47 CEST 2021 - jgonzalez@suse.com

- version 4.2.14-1
- exclude openSUSE Leap 15.3 from product installation (bsc#1186858)
- Accept GPG key in Amazon Linux 2 for res7tools channel (bsc#1187102)

-------------------------------------------------------------------
Thu Jun 03 13:56:59 CEST 2021 - jgonzalez@suse.com

- version 4.2.13-1
- Enable certificate deployment for Leap 15.3 clients which is needed for
  bootstrapping (bsc#1186765)

-------------------------------------------------------------------
Tue Jun 01 17:36:54 CEST 2021 - jgonzalez@suse.com

- version 4.2.12-1
- Do not assume Amazon bootstrap repo on RHEL and AlmaLinux instances (bsc#1186703)

-------------------------------------------------------------------
Mon May 24 12:42:03 CEST 2021 - jgonzalez@suse.com

- version 4.2.11-1
- fix installation of gnupg on Debian 10
- Fix deleting stopped virtual network (bsc#1186281)
- Do not install python2-salt on Salt 3002.2 Docker build hosts (bsc#1185506)
- Add support for 'disable_local_repos' salt minion config parameter
  (bsc#1185568)

-------------------------------------------------------------------
Mon May 10 17:46:51 CEST 2021 - jgonzalez@suse.com

- version 4.2.10-1
- fix product detection while bootstrapping RedHat like products (bsc#1185846)

-------------------------------------------------------------------
Wed May 05 16:44:00 CEST 2021 - jgonzalez@suse.com

- version 4.2.9-1
- Always create systemid file to indicate minion is managed by Uyuni
- Switch from GPLv2 to Apache 2.0.
- Add support of salt bundle to pkgset notify beacon
- Add automatic cookie file selection for pkgset beacon
- Ansible integration: new SLS files files to operate Ansible control node
- provide details when bootstrap query is missing 'status'
- add virtual network edit action

-------------------------------------------------------------------
Thu Apr 29 11:51:00 CEST 2021 - jgonzalez@suse.com

- version 4.2.8-1
- Do not assume AmazonLinux bootstrap repo for CentOS (bsc#1185421)

-------------------------------------------------------------------
Fri Apr 16 13:35:25 CEST 2021 - jgonzalez@suse.com

- version 4.2.7-1
- Fix insecure JMX configuration (bsc#1184617)
- Add support for notify beacon for Debian/Ubuntu systems
- Automatically start needed networks and storage pools when creating/starting a VM
- Avoid conflicts with running ioloop on mgr_events engine (bsc#1172711)
- Require new kiwi-systemdeps packages (bsc#1184271)
- keep salt-minion when it is installed to prevent update problems with
  dependend packages not available in the bootstrap repo (bsc#1183573)
- Add support for AlmaLinux 8
- Provide Custom Info as Pillar data
- Add support for Amazon Linux 2
- Add support for Alibaba Cloud Linux 2
- add allow vendor change option to pathing via salt
- Prevent useless package list refresh actions on zypper minions (bsc#1183661)
- Skip removed product classes with satellite-sync
- add grain for virt module features
- add virtual network creation action

-------------------------------------------------------------------
Fri Mar 05 15:45:18 CET 2021 - jgonzalez@suse.com

- version 4.2.6-1
- handle GPG keys when bootstrapping ssh minions (bsc#1181847)

-------------------------------------------------------------------
Thu Feb 25 12:12:31 CET 2021 - jgonzalez@suse.com

- version 4.2.5-1
- Ubuntu 18 has version of apt which does not correctly support
  auth.conf.d directory. Detect the working version and use this feature
  only when we have a higher version installed

-------------------------------------------------------------------
Wed Jan 27 13:11:15 CET 2021 - jgonzalez@suse.com

- version 4.2.4-1
- fix apt login for similar channel labels (bsc#1180803)
- Change behavior of mgrcompat wrapper after deprecation changes on Salt 3002
- Remove the virtpoller beacon
- Make autoinstallation provisoning compatible with GRUB and ELILO
  in addition to GRUB2 only (bsc#1164227)

-------------------------------------------------------------------
Thu Dec 03 13:58:41 CET 2020 - jgonzalez@suse.com

- version 4.2.3-1
- Added RHEL support.

-------------------------------------------------------------------
Wed Nov 25 12:32:54 CET 2020 - jgonzalez@suse.com

- version 4.2.2-1
- Fix: sync before start action chains (bsc#1177336)
- Revert: Sync state modules when starting action chain execution (bsc#1177336)
- Sync state modules when starting action chain execution (bsc#1177336)
- Handle group- and org-specific image pillars
- Remove hostname from /var/lib/salt/.ssh/known_hosts when deleting system (bsc#1176159)
- Fix grub2 autoinstall kernel path (bsc#1178060)
- use require in reboot trigger (bsc#1177767)
- add pillar option to get allowVendorChange option during dist upgrade
- Change VM creation state to handle installation from kernel, PXE or CDROM
- Fix action chain resuming when patches updating salt-minion don't cause service to be
  restarted (bsc#1144447)
- Make grub2 autoinstall kernel path relative to the boot partition root (bsc#1175876)
- Fix: do not break when pod status is empty (bsc#1161903)
- Move channel token information from sources.list to auth.conf on Debian 10 and Ubuntu 18 and newer
- Add support for activation keys on server configuration Salt modules
- ensure the yum/dnf plugins are enabled

-------------------------------------------------------------------
Fri Sep 18 12:29:55 CEST 2020 - jgonzalez@suse.com

- version 4.2.1-1
- Add uyuni-config-modules subpackage with Salt modules to configure
  Servers
- Fix the dnf plugin to add the token to the HTTP header (bsc#1175724)
- Fix reporting of missing products in product.all_installed (bsc#1165829)
- Fix: supply a dnf base when dealing w/repos (bsc#1172504)
- Fix: autorefresh in repos is zypper-only
- Add virtual network state change state to handle start, stop and delete
- Add virtual network state change state to handle start and stop
- Update package version to 4.2.0

-------------------------------------------------------------------
Thu Jul 23 13:41:10 CEST 2020 - jgonzalez@suse.com

- version 4.1.12-1
- fetch oracle-release when looking for RedHat Product Info (bsc#1173584)
- Force a refresh after deleting a virtual storage volume
- Prevent stuck Hardware Refresh actions on Salt 2016.11.10 based SSH minions (bsc#1173169)
- Require PyYAML version >= 5.1
- Log out of Docker registries after image build (bsc#1165572)
- Prevent "module.run" deprecation warnings by using custom mgrcompat module

-------------------------------------------------------------------
Wed Jul 01 16:13:07 CEST 2020 - jgonzalez@suse.com

- version 4.1.11-1
- Fix detection of CentOS systems to properly set bootstrap repo (bsc#1173556)
- Do not produce syntax error on custom ssh_agent Salt module when
  executing on Python 2 instance.

-------------------------------------------------------------------
Tue Jun 23 17:24:45 CEST 2020 - jgonzalez@suse.com

- version 4.1.10-1
- Remove VM disk type attribute
- Merge virtualization fragment into suma-minion pillar (bsc#1172962)

-------------------------------------------------------------------
Wed Jun 17 16:21:24 CEST 2020 - jgonzalez@suse.com

- version 4.1.9-1
- Add ssh_agent for CaaSP management

-------------------------------------------------------------------
Wed Jun 10 12:41:08 CEST 2020 - jgonzalez@suse.com

- version 4.1.8-1
- Avoid SSL certificate issue when bootstrapping OpenSUSE Leap 15.2 (bsc#1172712)
- Add Salt states for CaaSP cluster management
- Use minion fqdn instead of minion id as target in kiwi_collect_image
  runner. If fqdn is not present or is localhost, use minion ip as
  fallback (bsc#1170737)
- trust customer gpg key when metadata signing is enabled
- specify gpg key for RH systems in repo file (bsc#1172286)
- Implement CaaSP cluster upgrade procedure in cluster provider module.
- handle GPG check flags different for yum/dnf (bsc#1171859)
- Enable bootstrapping for Oracle Linux 6, 7 and 8
- Set YAML loader to fix deprecation warnings

-------------------------------------------------------------------
Wed May 20 11:06:24 CEST 2020 - jgonzalez@suse.com

- version 4.1.7-1
- Fix failing "Hardware Refresh" actions because wrong "instance_id" reported
  from minion due a captive portal on the network (bsc#1171491)
- Remove suseRegisterInfo package only if it's plain client (bsc#1171262)
- On Debian-like systems, install only required dependencies when installing salt
- Enable support for bootstrapping Ubuntu 20.04 LTS
- Pass image profile custom info values as Docker buildargs during image build
- Cluster Awareness: Introduce generic SLS files for Cluster Management
  and CaaSP Cluster Provider custom Salt module.
- Add virtual volume delete action
- Ubuntu no longer shows removed packages as installed (bsc#1171461)

-------------------------------------------------------------------
Mon Apr 13 09:37:50 CEST 2020 - jgonzalez@suse.com

- version 4.1.6-1
- Fix virt.deleted state dependency
- Make 'product' state module only available for minions with zypper >= 1.8.13 (bsc#1166699)
- Use saltutil states if available on the minion (bsc#1167556)
- Enable support for bootstrapping Astra Linux CE "Orel"
- remove key grains only when file and grain exists (bsc#1167237)
- Add virtual storage pool actions

-------------------------------------------------------------------
Thu Mar 19 12:17:47 CET 2020 - jgonzalez@suse.com

- version 4.1.5-1
- Enable support for bootstrapping Debian 9 and 10
- Adapt 'mgractionchains' module to work with Salt 3000

-------------------------------------------------------------------
Wed Mar 11 11:03:06 CET 2020 - jgonzalez@suse.com

- version 4.1.4-1
- cleanup key grains after usage
- Disable modularity failsafe mechanism for RHEL 8 repos (bsc#1164875)
- install dmidecode before HW profile update when missing
- Add mgr_start_event_grains.sls to update minion config
- Add 'product' custom state module to handle installation of
  SUSE products at client side (bsc#1157447)
- Support reading of pillar data for minions from multiple files (bsc#1158754)

-------------------------------------------------------------------
Mon Feb 17 12:56:29 CET 2020 - jgonzalez@suse.com

- version 4.1.3-1
- Do not workaround util.syncmodules for SSH minions (bsc#1162609)
- Force to run util.synccustomall when triggering action chains on SSH minions (bsc#1162683).
- Adapt sls file for pre-downloading in Ubuntu minions
- Add custom 'is_payg_instance' grain when instance is PAYG and not BYOS.

-------------------------------------------------------------------
Wed Jan 22 12:25:10 CET 2020 - jgonzalez@suse.com

- version 4.1.2-1
- Only install python2-salt on buildhosts if it is available
- sort formulas by execution order (bsc#1083326)
- split remove_traditional_stack into two parts. One for all systems and
  another for clients not being a Uyuni Server or Proxy (bsc#1121640)
- Change the order to check the version correctly for RES (bsc#1152795)
- Remove the virt-poller cache when applying Virtualization entitlement
- Force HTTP request timeout on public cloud grain (bsc#1157975)

-------------------------------------------------------------------
Wed Nov 27 17:08:25 CET 2019 - jgonzalez@suse.com

- version 4.1.1-1
- dockerhost: install python2 salt packages only when python2
  is available (bsc#1129627)
- Support license entry in kiwi image packages list
- Install yum plguin for only yum < 4 (bsc#1156173)
- Add self monitoring to Admin Monitoring UI (bsc#1143638)
- configure GPG keys and SSL Certificates for RHEL8 and ES8
- Always run Kiwi with empty cache (bsc#1155899)
- Do not show errors when polling internal metadata API (bsc#1155794)
- Avoid traceback error due lazy loading which_bin (bsc#1155794)
- Add missing "public_cloud" custom grain (bsc#1155656)
- Consider timeout value in salt remote script (bsc#1153181)
- Using new module path for which_bin to get rid of DeprecationWarning
- Fix: match `image_id` with newer k8s (bsc#1149741)
- Bump version to 4.1.0 (bsc#1154940)
- Always install latest available salt during bootstrap
- Create Kiwi cache dir if not present
- Require pmtools only for SLE11 i586 and x86_64 (bsc#1150314)
- do not break Servers registering to a Server
- Introduce dnf-susemanager-plugin for RHEL8 minions
- Provide custom grain to report "instance id" when running on Public Cloud instances
- enable Kiwi NG on SLE15
- disable legacy startup events for new minions
- implement provisioning for salt clients
- Bootstrapping RES6/RHEL6/SLE11 with TLS1.2 now shows error message. (bsc#1147126)
- Fix for issue with bootstrapping RES minions (bsc#1147126)
- dmidecode does not exist on ppc64le and s390x (bsc#1145119)
- update susemanager.conf to use adler32 for computing the server_id for new minions

-------------------------------------------------------------------
Wed Jul 31 17:42:04 CEST 2019 - jgonzalez@suse.com

- version 4.0.13-1
- Check for result of image rsync transfer to catch failures early (bsc#1104949)
- Force VM off before deleting it (bsc#1138127)
- Allow forcing off or resetting VMs
- Fix the indentation so that custom formulas can be read correctly (bsc#1136937)
- Make sure dmidecode is installed during bootstrap to ensure that hardware
  refresh works for all operating systems (bsc#1137952)
- Prevent stuck Actions when onboarding KVM host minions (bsc#1137888)
- Fix formula name encoding on Python 3 (bsc#1137533)
- Adapt tests for SUSE manager 4.0
- More thorougly disable the Salt mine in util.mgr_mine_config_clean_up (bsc#1135075)

-------------------------------------------------------------------
Wed May 15 15:35:23 CEST 2019 - jgonzalez@suse.com

- version 4.0.12-1
- SPEC cleanup
- Enabling certificate deployment for Leap 15.1 clients which is
  needed for bootstrapping
- States to enable/disable server monitoring
- Improve salt events processing performance (bsc#1125097)

-------------------------------------------------------------------
Mon Apr 22 12:23:43 CEST 2019 - jgonzalez@suse.com

- version 4.0.11-1
- Enable SLES11 OS Image Build Host
- Add support for Salt batch execution mode
- Do not configure Salt Mine in newly registered minions (bsc#1122837)
- use default 'master' branch in OSImage profile URL (bsc#1108218)
- Add Python linting makefile and PyLint configuration file

-------------------------------------------------------------------
Thu Apr 04 14:43:04 CEST 2019 - jgonzalez@suse.com

- version 4.0.10-1
- Update get_kernel_live_version module to support older Salt versions (bsc#1131490)

-------------------------------------------------------------------
Fri Mar 29 10:37:42 CET 2019 - jgonzalez@suse.com

- version 4.0.9-1
- Update get_kernel_live_version module to support SLES 15 live patches
- Support register minion using bootstrap repos for 18.04 and 16.04.

-------------------------------------------------------------------
Mon Mar 25 17:04:34 CET 2019 - jgonzalez@suse.com

- version 4.0.8-1
- Fix Salt error related to remove_traditional_stack when bootstrapping an Ubuntu
  minion (bsc#1128724)
- Adapt disablelocalrepos.sls syntax for Salt 2016.10 (rhel6, sle11) (bsc#1127706)
- Automatically trust SUSE GPG key for client tools channels on Ubuntu systems
- util.systeminfo sls has been added to perform different actions at minion startup(bsc#1122381)

-------------------------------------------------------------------
Sat Mar 02 00:16:05 CET 2019 - jgonzalez@suse.com

- version 4.0.7-1
- Add support for Ubuntu minions
- Add Ubuntu SSL-Cert SLS-Files

-------------------------------------------------------------------
Wed Feb 27 13:17:30 CET 2019 - jgonzalez@suse.com

- version 4.0.6-1
- Fix mgr_events to use current ioloop (bsc#1126280)
- add states for virtual machine actions
- Added option to read 'pkg_download_point_...' pillar values and use it in repo url

-------------------------------------------------------------------
Thu Jan 31 09:45:42 CET 2019 - jgonzalez@suse.com

- version 4.0.5-1
- prevent the pkgset beacon from firing during onboarding (bsc#1122896)
- Prevent excessive DEBUG logging from mgr_events engine

-------------------------------------------------------------------
Wed Jan 16 12:27:07 CET 2019 - jgonzalez@suse.com

- version 4.0.4-1
- Allow bootstrapping minions with a pending minion key being present (bsc#1119727)

-------------------------------------------------------------------
Mon Dec 17 14:46:00 CET 2018 - jgonzalez@suse.com

- version 4.0.3-1
- enhance bootstrap-repo urls for Centos and Opensuse
- use a Salt engine to process return results (bsc#1099988)

-------------------------------------------------------------------
Fri Oct 26 10:52:53 CEST 2018 - jgonzalez@suse.com

- version 4.0.2-1
- deploy SSL certificate during onboarding of openSUSE Leap 15.0 (bsc#1112163)
- install all available known kiwi boot descriptions
- Fix: Cleanup Kiwi cache in highstate (bsc#1109892)
- removed the ssl certificate verification while checking bootstrap repo URL (bsc#1095220)
- Removed the need for curl to be present at bootstrap phase (bsc#1095220)
- Migrate Python code to be Python 2/3 compatible
- Fix merging of image pillars
- Fix: delete old custom OS images pillar before generation (bsc#1105107)
- Generate OS image pillars via Java
- Store activation key in the Kiwi built image
- Implement the 2-phase registration of saltbooted minions (SUMA for Retail)

-------------------------------------------------------------------
Fri Aug 10 15:45:45 CEST 2018 - jgonzalez@suse.com

- version 4.0.1-1
- Bump version to 4.0.0 (bsc#1104034)
- Fix copyright for the package specfile (bsc#1103696)
- Feat: add OS Image building with Kiwi FATE#322959 FATE#323057 FATE#323056
- Use custom Salt capabilities to prevent breaking backward compatibility (bsc#1096514)
- Update profileupdate.sls to report all versions installed (bsc#1089526)
- Do not install 'python-salt' on container build hosts with older Salt versions
  (bsc#1097699)
- Fix bootstrap error when removing traditional stack (bsc#1096009)

-------------------------------------------------------------------
Wed May 23 09:03:37 CEST 2018 - jgonzalez@suse.com

- version 3.2.13-1
- Changes to mgractionchains module in order to support action chains on
  minions using ssh-push connection method.
- Fix migration from traditional stack to salt registration (bsc#1093825)

-------------------------------------------------------------------
Wed May 16 17:38:30 CEST 2018 - jgonzalez@suse.com

- version 3.2.12-1
- Fix external pillar formula "ifempty" and "namespace" handling
- Fix profileupdate sls to execute retrieval of kernel live patching info (bsc#1091052)
- Use recursive merge on form pillars
- install python2/3 salt flavours on buildhosts to generate a compatible
  thin for the dockerimage beeing build (bsc#1092161)
- docker.login requires a list as input (bsc#1092161)

-------------------------------------------------------------------
Mon May 07 15:31:50 CEST 2018 - jgonzalez@suse.com

- version 3.2.11-1
- fix hardware refresh when FQDN changes (bsc#1073267)
- Handle empty values. Do not pass optional fields to pillar in
  formulas if field is empty and no ifempty attr defined.
- Fixed processing of formulas with $scope: group
- Preserve order of formulas (bsc#1083326)

-------------------------------------------------------------------
Wed Apr 25 12:13:25 CEST 2018 - jgonzalez@suse.com

- version 3.2.10-1
- create bootstrap repo only if it exist in the server (bsc#1087840)

-------------------------------------------------------------------
Mon Apr 23 09:26:09 CEST 2018 - jgonzalez@suse.com

- version 3.2.9-1
- Enqueue states applied from 'mgractionchains' to avoid failures when
  other states are already running at that time (bsc#1090502)

-------------------------------------------------------------------
Wed Apr 04 12:14:25 CEST 2018 - jgonzalez@suse.com

- version 3.2.8-1
- Fix 'mgractionchains.resume' output when nothing to resume (bsc#1087401)

-------------------------------------------------------------------
Thu Mar 29 01:28:50 CEST 2018 - jgonzalez@suse.com

- version 3.2.7-1
- Do not execute sumautil.get_kernel_live_version when inspecting an image

-------------------------------------------------------------------
Mon Mar 26 09:15:31 CEST 2018 - jgonzalez@suse.com

- version 3.2.6-1
- Provide new Salt module and Reactor to handle Action Chains on Minions
- use dockermod with new salt and user repository/tag option for build
- adapt names for gpg keys which have been changed
- perform docker login before building and inspecting images (bsc#1085635)

-------------------------------------------------------------------
Mon Mar 05 09:09:19 CET 2018 - jgonzalez@suse.com

- version 3.2.5-1
- support SLE15 product family

-------------------------------------------------------------------
Wed Feb 28 10:15:38 CET 2018 - jgonzalez@suse.com

- version 3.2.4-1
- Remove SUSE Manager repositories when deleting salt minions
  (bsc#1079847)
- Fix master tops merging when running salt>=2018

-------------------------------------------------------------------
Mon Feb 05 12:53:28 CET 2018 - jgonzalez@suse.com

- version 3.2.3-1
- Allow scheduling the change of software channel changes as an
  action. The previous channels remain accessible to the registered
  system until the action is executed.

-------------------------------------------------------------------
Fri Feb 02 13:06:31 CET 2018 - jgonzalez@suse.com

- version 3.2.2-1
- compare osmajorrelease in jinja always as integer

-------------------------------------------------------------------
Wed Jan 17 13:31:27 CET 2018 - jgonzalez@suse.com

- version 3.2.1-1
- addition of parameters to package manipulation states to improve
  SUSE Manager performance
- python3 compatibility fixes in modules and states
- Fix cleanup state error when deleting ssh-push minion (bsc#1070161)
- Fix image inspect when entrypoint is used by overwriting it
  (bsc#1070782)

-------------------------------------------------------------------
Tue Dec 12 12:05:09 CET 2017 - jgonzalez@suse.com

- version 3.1.13-1
- fix Salt version detection for patches (bsc#1072350)

-------------------------------------------------------------------
Wed Nov 29 10:15:59 CET 2017 - jgonzalez@suse.com

- version 3.1.12-1
- Fix cleanup state error when deleting ssh-push minion (bsc#1070161)

-------------------------------------------------------------------
Tue Nov 28 15:18:20 CET 2017 - jgonzalez@suse.com

- version 3.1.11-1
- Added state templates for deploying/comparing config channels for Salt
- Fix failing certs state for Tumbleweed (bsc#970630)
- Fix deprecated SLS files to avoid deprecation warnings during highstate (bsc#1041993)
- Support xccdf 1.2 namespace in openscap result file (bsc#1059319)
- ensure correct ordering of patches (bsc#1059801)
- fix create empty top.sls with no-op (bsc#1053038)
- Enabling certificate deployment for Leap 42.3 clients which is
  needed for bootstrapping
- fix Salt version detection for patches (bsc#1072350)

-------------------------------------------------------------------
Thu Sep 14 11:41:56 CEST 2017 - mc@suse.de

- version 3.1.10-1
- Kubernetes runner implementation
- addition of parameters to package manipulation states to improve
  SUSE Manager performance

-------------------------------------------------------------------
Fri Jul 21 12:02:24 CEST 2017 - mc@suse.de

- version 3.1.9-1
- disable gpgcheck for bootstrap repo to work with new libzypp (bsc#1049670)
- Remove spacewalk:* repos when removing traditional stack (bsc#1024267)
- susemanager-sls: fix certs state for Tumbleweed (bsc970630)
- susemanager-sls: fix certs state for Leap 42.2 (bsc970630)
- Make sumautil.get_kernel_live_version accept any kgr output 'active: NUM'
  where NUM > 0 (bsc#1044074)

-------------------------------------------------------------------
Mon Jun 19 16:37:53 CEST 2017 - mc@suse.de

- version 3.1.8-1
- Avoids formula leaking on pillar data (bsc#1044236)

-------------------------------------------------------------------
Mon May 29 15:53:51 CEST 2017 - mc@suse.de

- version 3.1.7-1
- fix yum plugin when installing patches on RHEL6 (bsc#1039294)
- Remove suseRegisterInfo in a separate yum transaction so that
  it's not called by yum plugin (bsc#1038732)
- Refactoring formulas in suma_minion external pillar (bsc#1033825)
- configure mime also during bootstrapping
- add missing file name attr to yum plugin state
- Encode formula to str (bsc#1033825)
- update yum on RedHat like systems
- update basic packages when bootstrapping with salt
- use include instead of state.apply channels to fix salt-ssh issue
  (bsc#1036268)

-------------------------------------------------------------------
Wed May 03 15:55:46 CEST 2017 - michele.bologna@suse.com

- version 3.1.6-1
- Targeting patches instead of packages for non Zypper patch installation
- add certificate state for CAASP
- add certificate state for SLES for SAP (bsc#1031659)

-------------------------------------------------------------------
Mon Apr 03 14:47:46 CEST 2017 - mc@suse.de

- version 3.1.5-1
- patch application pre-download
- pre-download packages scheduled for install

-------------------------------------------------------------------
Fri Mar 31 09:48:52 CEST 2017 - mc@suse.de

- version 3.1.4-1
- Fix mainframesysinfo module to use /proc/sysinfo on SLES11
  (bsc#1025758)
- take care that container and images are removed after inspect
- add name to Bootstrap repo
- Pre-create empty top.sls with no-op (bsc#1017754)
- create a random container name
- Fix pkgset beacon (bsc#1029350)
- set minion own key owner to bootstrap ssh_push_sudo_user
- runner to generate ssh key and execute cmd via proxies
- change ssh bootstrap state to generate and auth keys for
  salt-ssh push with tunnel

-------------------------------------------------------------------
Tue Mar 07 14:55:32 CET 2017 - mc@suse.de

- version 3.1.3-1
- add xccdf result xslt
- move move_minion_uploaded_files runner
- call docker inspect for additional data
- remove the container after inspecting it
- do not call image profile automatically after build
- Add state for image profileupdate
- add SUSE Manager prefix to state ids

-------------------------------------------------------------------
Tue Feb 07 15:12:30 CET 2017 - michele.bologna@suse.com

- version 3.1.2-1
- Configure mine.update to submit a job return event (bsc#1022735)
- Disable spacewalksd and spacewalk-update-status when switching to salt
  registration (bsc#1020902)
- Fix timezone handling for rpm installtime (bsc#1017078)
- Push build images into registry
- Configure a Docker build host
- Salt version update

-------------------------------------------------------------------
Wed Jan 11 16:57:58 CET 2017 - michele.bologna@suse.com

- version 3.1.1-1
- Version bump to 3.1

-------------------------------------------------------------------
Fri Dec 16 12:14:52 CET 2016 - michele.bologna@suse.com

- version 0.1.18-1
- Rename 'master' pillar to 'mgr_server'
- Add tunneling to salt-ssh support
- Provide SUMA static pillar data for unregistered minions (bsc#1015122)
- implement fetching kernel live version as module (FATE#319519)
- Removing '/usr/share/susemanager/pillar' path
- Retreiving SUMA static pillar data from ext_pillar (bsc1010674)
- Bugfix: Prevent salt-master ERROR messages if formulas files are missing
  (bsc#1009004)
- fallback to major os release version for cert names (bsc#1009749)

-------------------------------------------------------------------
Mon Nov 07 11:37:52 CET 2016 - michele.bologna@suse.com

- version 0.1.17-1
- Sync custom modules,grains,beacons always before pkg and hw profileupdate
  (bsc#1004725)
- Write distupgrade state for SP migration via salt
- New location of the salt-ssh key/cert pair. The previous location wasn't
  writable by the salt user

-------------------------------------------------------------------
Thu Oct 13 12:50:28 CEST 2016 - mc@suse.de

- version 0.1.16-1
- Only normalize lists (bsc#1004456)
- Call normalize() before add_scsi_info() (bsc#1004456)

-------------------------------------------------------------------
Thu Oct 06 14:51:43 CEST 2016 - mc@suse.de

- version 0.1.15-1
- Fixed bug with numbers in FormulaForm and improved ext_pillar script
- Added formula directories and formulas.sls to setup script
- External pillar script now also includes formula pillars
- Rename symlinks according to changed 'os' grain for Expanded Support
- Adding certs states for RHEL minion based on SLES-ES
- Rename udevdb scsi info json key
- Add support for mapping mainframe sysinfo
- Implement isX86() in jinja more correctly
- Initial support for querying and saving DMI info
- Add support for mapping the devices
- Actually handle incoming hardware details
- Initial version of the hardware.profileupdate sls
- Added pkgset beacon support in susemanager yum plugin
- trust also RES GPG key on all RedHat minions
- trust GPG keys for SUSE Manager Tools channel on RES
- configure bootstrap repository for RES
- Always enable salt-minion service while bootstrapping (bsc#990202)
- CentOS cert state symlinks and fixes
- states for installing certificate on redhat minions
- pkg.list_products only on Suse
- yum plugin to add jwt token as http header
- Generate SLE 12 bootstrap repo path correctly (bsc#994578)
- Merging top.sls files in base env (bsc#986770)
- Watch files instead of require

-------------------------------------------------------------------
Mon Jul 18 14:23:32 CEST 2016 - jrenner@suse.com

- version 0.1.14-1
- Initial version of the boostrap sls file
- update trust store when multiple certs in one file are available on SLE11
- update ca certificates only when they have changed
- assume no pillar data if the yml file for the minion does not exist
  (bsc#980354)
- Add distributable pkgset beacon for RPM database notifications

-------------------------------------------------------------------
Tue May 24 16:04:20 CEST 2016 - kwalter@suse.com

- version 0.1.13-1
- require refresh channels before pkg states (bsc#975424)
- use pillar and static states to install/remove packages (bsc#975424)

-------------------------------------------------------------------
Tue Apr 12 17:15:01 CEST 2016 - mc@suse.de

- version 0.1.12-1
- Add external pillar minion data resolver (bsc#974853)
- Add readme about ext_pillars
- remove pillar top.sls (bsc#974853)

-------------------------------------------------------------------
Wed Apr 06 08:46:20 CEST 2016 - mc@suse.de

- version 0.1.11-1
- generate include only if group_ids not empty
- use state names in custom_groups (bsc#973452)
- rename pillar group_id to group_ids
- Fix generating blank repositories because hitting salt file list cache
  (bsc#971004)
- package pillar/top.sls (bsc#973569)
- pre require coreutils to create the cert symlink in post (bsc#972160)
- disable local repositories on registration (bnc#971788)

-------------------------------------------------------------------
Mon Mar 21 17:38:33 CET 2016 - mc@suse.de

- version 0.1.10-1
- remove unused ext_pillar
- ignore missing .sls to include in certs/init.sls
- ignore packages_{machine_id}.sls if it's missing
- ignore missing pillar files at minion level
- ignore missing sls or pillars in custom_XXX/init.sls
  (bnc#970461, bnc#970316)
- Include minion custom_<machine_id>.sls only if it exists (#bnc970461)
- Ignore missing org custom state (#bnc970461)
- refactor in python (#bnc970316) (#bnc970461)

-------------------------------------------------------------------
Wed Mar 09 11:29:45 CET 2016 - mc@suse.de

- version 0.1.9-1
- include org and groups separately in top.sls
- refresh pillar on remove from group
- initial suma groups external pillar

-------------------------------------------------------------------
Wed Mar 02 12:09:13 CET 2016 - mc@suse.de

- version 0.1.8-1
- rename tables

-------------------------------------------------------------------
Tue Jan 26 14:07:41 CET 2016 - mc@suse.de

- version 0.1.7-1
- cleanup python code according to PR review
- reworked sumautil network utils to be more pythonic
- remove commented code
- get network if modules, checkstyle cleanup
- get minion primary ips

-------------------------------------------------------------------
Sat Jan 16 11:38:17 CET 2016 - mc@suse.de

- version 0.1.6-1
- custom grain for total num of cpus

-------------------------------------------------------------------
Thu Jan 14 13:30:59 CET 2016 - mc@suse.de

- version 0.1.5-1
- Port client python HW handling to server side java
- CPU socket count: try also lscpu and dmidecode

-------------------------------------------------------------------
Tue Jan 05 15:55:57 CET 2016 - mc@suse.de

- version 0.1.4-1
- Fill General and DMI hw info on minion registration

-------------------------------------------------------------------
Wed Dec 16 11:28:21 CET 2015 - mc@suse.de

- version 0.1.3-1
- Add static sls for package management

-------------------------------------------------------------------
Mon Nov 30 11:15:47 CET 2015 - mc@suse.de

- version 0.1.2-1
- force link creation
- use osfullname instead of os
- Cover sles12 machines reporing os grain SUSE
- Add support for deploying certificates to SLES11 minions

-------------------------------------------------------------------
Tue Nov 17 09:35:38 CET 2015 - jrenner@suse.com

- version 0.1.1-1
- Initial package release<|MERGE_RESOLUTION|>--- conflicted
+++ resolved
@@ -1,10 +1,7 @@
-<<<<<<< HEAD
 - Add openEuler 22.03 support
-=======
 - support multiple gpgkey urls for a channel (bsc#1208540)
 - make SUSE Addon GPG key available on all instance (bsc#1208540)
 - Improve error handling in mgr_events.py (bsc#1208687)
->>>>>>> d050fdf9
 
 -------------------------------------------------------------------
 Tue Feb 21 14:10:36 CET 2023 - jgonzalez@suse.com
