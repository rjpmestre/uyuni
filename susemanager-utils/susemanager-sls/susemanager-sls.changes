<<<<<<< HEAD
- fix deprecation warnings
=======
- Implement uyuni roster module for Salt
- enforce correct minion configuration similar to bootstrapping
  (bsc#1192510)
- Fix issues running mgr_events on Salt 3004
>>>>>>> 137b7913

-------------------------------------------------------------------
Tue Jan 18 14:08:20 CET 2022 - jgonzalez@suse.com

- version 4.3.6-1
  * Remove cluster management feature
  * Fix dnf plugin path calculation when using Salt Bundle
  * Use global import for which_bin in sumautil module
  * Get the formula pillar data from the database
  * Use flat repositories format for Debian based systems
  * Add checking for libvirtd binary to grains.virt module
  * Fix errors on calling sed -E ... by force_restart_minion
    with action chains
  * Fix problem installing/removing packages using action chains
    in transactional systems
  * Add state for changing proxy
  * Enable basic support for Debian 11

-------------------------------------------------------------------
Fri Dec 03 12:33:13 CET 2021 - jgonzalez@suse.com

- version 4.3.5-1
  * fix openscap scan with tailoring options (bsc#1192321)
  * Align allow_vendor_change pillar name across SLS files
  * Use venv-salt-minion instead of salt for docker states
  * Fix libvirt engine config destination for Salt Bundle
  * Allow "mgr_force_venv_salt_minion" as pillar when bootstrapping
    in order to force venv-salt-minion installation

-------------------------------------------------------------------
Tue Nov 16 10:09:40 CET 2021 - jgonzalez@suse.com

- version 4.3.4-1
  * Implement using re-activation keys when bootstrapping
  * Add missing compressed_hash value from Kiwi inspect (bsc#1191702)

-------------------------------------------------------------------
Fri Nov 05 14:07:05 CET 2021 - jgonzalez@suse.com

- version 4.3.3-1
  * revert disable unaccessible local repos before bootstrapping (bsc#1186405)
  * Don't create skeleton /srv/salt/top.sls
  * Replace FileNotFoundError by python2-compatible OSError (bsc#1191139)
  * Run Prometheus JMX exporter as Java agent (bsc#1184617)
  * Fix virt_utils module python 2.6 compatibility (bsc#1191123)
  * Update proxy path on minion connection
  * deploy certificate on SLE Micro 5.1
  * Fix cpuinfo grain and virt_utils state python2 compatibility
    (bsc#1191139, bsc#1191123)
  * Fix pkgset beacon to work with salt-minion 2016.11.10 (bsc#1189260)
  * Add 'flush_cache' flag to 'ansible.playbooks' call (bsc#1190405)
  * Update kernel live patch version on minion startup (bsc#1190276)
  * Fix virt grain python2 compatibility
  * disable unaccessible local repos before bootstrapping (bsc#1186405)
  * Fix mgrcompat state module to work with Salt 3003 and 3004

-------------------------------------------------------------------
Fri Sep 17 12:17:49 CEST 2021 - jgonzalez@suse.com

- version 4.3.2-1
  * don't use libvirt API to get its version for the virt features grain
  * implement package locking for salt minions

-------------------------------------------------------------------
Mon Aug 09 11:11:17 CEST 2021 - jgonzalez@suse.com

- version 4.3.1-1
- Enable logrotate configuration for Salt SSH minion logs
- States and pkgset beacon modified for new salt bundle file placement
- Handle more ocsf2 setups in virt_utils module
- Add UEFI support for VM creation
- Add virt-tuner templates to VM creation
- Add missing symlinks to generate the "certs" state for
  SLE Micro 5.0 and openSUSE MicroOS minions (bsc#1188503)
- Remove systemid file on salt client cleanup
- Skip 'update-ca-certificates' run if the certs are updated automatically
- Fix parameters for 'runplaybook' state (bsc#1188395)
- Parameterised apache document root.
- Add support for bootstrapping Raspbian 9 and 10
- Add support for bootstrapping with salt bundle
- Add Rocky Linux 8 support
- Use lscpu to provide more CPU grains for all architectures
- Add findutils to Kiwi bootstrap packages
- Add support for Kiwi options
- Fix Salt scap state to use new 'xccdf_eval' function
- Fix deleting stopped virtual network (bsc#1186281)
- Handle virtual machines running on pacemaker cluster
- fix product detection for native RHEL products (bsc#1187397)
- when bootstrapping with ssh-push with tunnel use the port number
  for fetching GPG keys from the server (bsc#1187441)

-------------------------------------------------------------------
Thu Jun 10 13:46:47 CEST 2021 - jgonzalez@suse.com

- version 4.2.14-1
- exclude openSUSE Leap 15.3 from product installation (bsc#1186858)
- Accept GPG key in Amazon Linux 2 for res7tools channel (bsc#1187102)

-------------------------------------------------------------------
Thu Jun 03 13:56:59 CEST 2021 - jgonzalez@suse.com

- version 4.2.13-1
- Enable certificate deployment for Leap 15.3 clients which is needed for
  bootstrapping (bsc#1186765)

-------------------------------------------------------------------
Tue Jun 01 17:36:54 CEST 2021 - jgonzalez@suse.com

- version 4.2.12-1
- Do not assume Amazon bootstrap repo on RHEL and AlmaLinux instances (bsc#1186703)

-------------------------------------------------------------------
Mon May 24 12:42:03 CEST 2021 - jgonzalez@suse.com

- version 4.2.11-1
- fix installation of gnupg on Debian 10
- Fix deleting stopped virtual network (bsc#1186281)
- Do not install python2-salt on Salt 3002.2 Docker build hosts (bsc#1185506)
- Add support for 'disable_local_repos' salt minion config parameter
  (bsc#1185568)

-------------------------------------------------------------------
Mon May 10 17:46:51 CEST 2021 - jgonzalez@suse.com

- version 4.2.10-1
- fix product detection while bootstrapping RedHat like products (bsc#1185846)

-------------------------------------------------------------------
Wed May 05 16:44:00 CEST 2021 - jgonzalez@suse.com

- version 4.2.9-1
- Always create systemid file to indicate minion is managed by Uyuni
- Switch from GPLv2 to Apache 2.0.
- Add support of salt bundle to pkgset notify beacon
- Add automatic cookie file selection for pkgset beacon
- Ansible integration: new SLS files files to operate Ansible control node
- provide details when bootstrap query is missing 'status'
- add virtual network edit action

-------------------------------------------------------------------
Thu Apr 29 11:51:00 CEST 2021 - jgonzalez@suse.com

- version 4.2.8-1
- Do not assume AmazonLinux bootstrap repo for CentOS (bsc#1185421)

-------------------------------------------------------------------
Fri Apr 16 13:35:25 CEST 2021 - jgonzalez@suse.com

- version 4.2.7-1
- Fix insecure JMX configuration (bsc#1184617)
- Add support for notify beacon for Debian/Ubuntu systems
- Automatically start needed networks and storage pools when creating/starting a VM
- Avoid conflicts with running ioloop on mgr_events engine (bsc#1172711)
- Require new kiwi-systemdeps packages (bsc#1184271)
- keep salt-minion when it is installed to prevent update problems with
  dependend packages not available in the bootstrap repo (bsc#1183573)
- Add support for AlmaLinux 8
- Provide Custom Info as Pillar data
- Add support for Amazon Linux 2
- Add support for Alibaba Cloud Linux 2
- add allow vendor change option to pathing via salt
- Prevent useless package list refresh actions on zypper minions (bsc#1183661)
- Skip removed product classes with satellite-sync
- add grain for virt module features
- add virtual network creation action

-------------------------------------------------------------------
Fri Mar 05 15:45:18 CET 2021 - jgonzalez@suse.com

- version 4.2.6-1
- handle GPG keys when bootstrapping ssh minions (bsc#1181847)

-------------------------------------------------------------------
Thu Feb 25 12:12:31 CET 2021 - jgonzalez@suse.com

- version 4.2.5-1
- Ubuntu 18 has version of apt which does not correctly support
  auth.conf.d directory. Detect the working version and use this feature
  only when we have a higher version installed

-------------------------------------------------------------------
Wed Jan 27 13:11:15 CET 2021 - jgonzalez@suse.com

- version 4.2.4-1
- fix apt login for similar channel labels (bsc#1180803)
- Change behavior of mgrcompat wrapper after deprecation changes on Salt 3002
- Remove the virtpoller beacon
- Make autoinstallation provisoning compatible with GRUB and ELILO
  in addition to GRUB2 only (bsc#1164227)

-------------------------------------------------------------------
Thu Dec 03 13:58:41 CET 2020 - jgonzalez@suse.com

- version 4.2.3-1
- Added RHEL support.

-------------------------------------------------------------------
Wed Nov 25 12:32:54 CET 2020 - jgonzalez@suse.com

- version 4.2.2-1
- Fix: sync before start action chains (bsc#1177336)
- Revert: Sync state modules when starting action chain execution (bsc#1177336)
- Sync state modules when starting action chain execution (bsc#1177336)
- Handle group- and org-specific image pillars
- Remove hostname from /var/lib/salt/.ssh/known_hosts when deleting system (bsc#1176159)
- Fix grub2 autoinstall kernel path (bsc#1178060)
- use require in reboot trigger (bsc#1177767)
- add pillar option to get allowVendorChange option during dist upgrade
- Change VM creation state to handle installation from kernel, PXE or CDROM
- Fix action chain resuming when patches updating salt-minion don't cause service to be
  restarted (bsc#1144447)
- Make grub2 autoinstall kernel path relative to the boot partition root (bsc#1175876)
- Fix: do not break when pod status is empty (bsc#1161903)
- Move channel token information from sources.list to auth.conf on Debian 10 and Ubuntu 18 and newer
- Add support for activation keys on server configuration Salt modules
- ensure the yum/dnf plugins are enabled

-------------------------------------------------------------------
Fri Sep 18 12:29:55 CEST 2020 - jgonzalez@suse.com

- version 4.2.1-1
- Add uyuni-config-modules subpackage with Salt modules to configure
  Servers
- Fix the dnf plugin to add the token to the HTTP header (bsc#1175724)
- Fix reporting of missing products in product.all_installed (bsc#1165829)
- Fix: supply a dnf base when dealing w/repos (bsc#1172504)
- Fix: autorefresh in repos is zypper-only
- Add virtual network state change state to handle start, stop and delete
- Add virtual network state change state to handle start and stop
- Update package version to 4.2.0

-------------------------------------------------------------------
Thu Jul 23 13:41:10 CEST 2020 - jgonzalez@suse.com

- version 4.1.12-1
- fetch oracle-release when looking for RedHat Product Info (bsc#1173584)
- Force a refresh after deleting a virtual storage volume
- Prevent stuck Hardware Refresh actions on Salt 2016.11.10 based SSH minions (bsc#1173169)
- Require PyYAML version >= 5.1
- Log out of Docker registries after image build (bsc#1165572)
- Prevent "module.run" deprecation warnings by using custom mgrcompat module

-------------------------------------------------------------------
Wed Jul 01 16:13:07 CEST 2020 - jgonzalez@suse.com

- version 4.1.11-1
- Fix detection of CentOS systems to properly set bootstrap repo (bsc#1173556)
- Do not produce syntax error on custom ssh_agent Salt module when
  executing on Python 2 instance.

-------------------------------------------------------------------
Tue Jun 23 17:24:45 CEST 2020 - jgonzalez@suse.com

- version 4.1.10-1
- Remove VM disk type attribute
- Merge virtualization fragment into suma-minion pillar (bsc#1172962)

-------------------------------------------------------------------
Wed Jun 17 16:21:24 CEST 2020 - jgonzalez@suse.com

- version 4.1.9-1
- Add ssh_agent for CaaSP management

-------------------------------------------------------------------
Wed Jun 10 12:41:08 CEST 2020 - jgonzalez@suse.com

- version 4.1.8-1
- Avoid SSL certificate issue when bootstrapping OpenSUSE Leap 15.2 (bsc#1172712)
- Add Salt states for CaaSP cluster management
- Use minion fqdn instead of minion id as target in kiwi_collect_image
  runner. If fqdn is not present or is localhost, use minion ip as
  fallback (bsc#1170737)
- trust customer gpg key when metadata signing is enabled
- specify gpg key for RH systems in repo file (bsc#1172286)
- Implement CaaSP cluster upgrade procedure in cluster provider module.
- handle GPG check flags different for yum/dnf (bsc#1171859)
- Enable bootstrapping for Oracle Linux 6, 7 and 8
- Set YAML loader to fix deprecation warnings

-------------------------------------------------------------------
Wed May 20 11:06:24 CEST 2020 - jgonzalez@suse.com

- version 4.1.7-1
- Fix failing "Hardware Refresh" actions because wrong "instance_id" reported
  from minion due a captive portal on the network (bsc#1171491)
- Remove suseRegisterInfo package only if it's plain client (bsc#1171262)
- On Debian-like systems, install only required dependencies when installing salt
- Enable support for bootstrapping Ubuntu 20.04 LTS
- Pass image profile custom info values as Docker buildargs during image build
- Cluster Awareness: Introduce generic SLS files for Cluster Management
  and CaaSP Cluster Provider custom Salt module.
- Add virtual volume delete action
- Ubuntu no longer shows removed packages as installed (bsc#1171461)

-------------------------------------------------------------------
Mon Apr 13 09:37:50 CEST 2020 - jgonzalez@suse.com

- version 4.1.6-1
- Fix virt.deleted state dependency
- Make 'product' state module only available for minions with zypper >= 1.8.13 (bsc#1166699)
- Use saltutil states if available on the minion (bsc#1167556)
- Enable support for bootstrapping Astra Linux CE "Orel"
- remove key grains only when file and grain exists (bsc#1167237)
- Add virtual storage pool actions

-------------------------------------------------------------------
Thu Mar 19 12:17:47 CET 2020 - jgonzalez@suse.com

- version 4.1.5-1
- Enable support for bootstrapping Debian 9 and 10
- Adapt 'mgractionchains' module to work with Salt 3000

-------------------------------------------------------------------
Wed Mar 11 11:03:06 CET 2020 - jgonzalez@suse.com

- version 4.1.4-1
- cleanup key grains after usage
- Disable modularity failsafe mechanism for RHEL 8 repos (bsc#1164875)
- install dmidecode before HW profile update when missing
- Add mgr_start_event_grains.sls to update minion config
- Add 'product' custom state module to handle installation of
  SUSE products at client side (bsc#1157447)
- Support reading of pillar data for minions from multiple files (bsc#1158754)

-------------------------------------------------------------------
Mon Feb 17 12:56:29 CET 2020 - jgonzalez@suse.com

- version 4.1.3-1
- Do not workaround util.syncmodules for SSH minions (bsc#1162609)
- Force to run util.synccustomall when triggering action chains on SSH minions (bsc#1162683).
- Adapt sls file for pre-downloading in Ubuntu minions
- Add custom 'is_payg_instance' grain when instance is PAYG and not BYOS.

-------------------------------------------------------------------
Wed Jan 22 12:25:10 CET 2020 - jgonzalez@suse.com

- version 4.1.2-1
- Only install python2-salt on buildhosts if it is available
- sort formulas by execution order (bsc#1083326)
- split remove_traditional_stack into two parts. One for all systems and
  another for clients not being a Uyuni Server or Proxy (bsc#1121640)
- Change the order to check the version correctly for RES (bsc#1152795)
- Remove the virt-poller cache when applying Virtualization entitlement
- Force HTTP request timeout on public cloud grain (bsc#1157975)

-------------------------------------------------------------------
Wed Nov 27 17:08:25 CET 2019 - jgonzalez@suse.com

- version 4.1.1-1
- dockerhost: install python2 salt packages only when python2
  is available (bsc#1129627)
- Support license entry in kiwi image packages list
- Install yum plguin for only yum < 4 (bsc#1156173)
- Add self monitoring to Admin Monitoring UI (bsc#1143638)
- configure GPG keys and SSL Certificates for RHEL8 and ES8
- Always run Kiwi with empty cache (bsc#1155899)
- Do not show errors when polling internal metadata API (bsc#1155794)
- Avoid traceback error due lazy loading which_bin (bsc#1155794)
- Add missing "public_cloud" custom grain (bsc#1155656)
- Consider timeout value in salt remote script (bsc#1153181)
- Using new module path for which_bin to get rid of DeprecationWarning
- Fix: match `image_id` with newer k8s (bsc#1149741)
- Bump version to 4.1.0 (bsc#1154940)
- Always install latest available salt during bootstrap
- Create Kiwi cache dir if not present
- Require pmtools only for SLE11 i586 and x86_64 (bsc#1150314)
- do not break Servers registering to a Server
- Introduce dnf-susemanager-plugin for RHEL8 minions
- Provide custom grain to report "instance id" when running on Public Cloud instances
- enable Kiwi NG on SLE15
- disable legacy startup events for new minions
- implement provisioning for salt clients
- Bootstrapping RES6/RHEL6/SLE11 with TLS1.2 now shows error message. (bsc#1147126)
- Fix for issue with bootstrapping RES minions (bsc#1147126)
- dmidecode does not exist on ppc64le and s390x (bsc#1145119)
- update susemanager.conf to use adler32 for computing the server_id for new minions

-------------------------------------------------------------------
Wed Jul 31 17:42:04 CEST 2019 - jgonzalez@suse.com

- version 4.0.13-1
- Check for result of image rsync transfer to catch failures early (bsc#1104949)
- Force VM off before deleting it (bsc#1138127)
- Allow forcing off or resetting VMs
- Fix the indentation so that custom formulas can be read correctly (bsc#1136937)
- Make sure dmidecode is installed during bootstrap to ensure that hardware
  refresh works for all operating systems (bsc#1137952)
- Prevent stuck Actions when onboarding KVM host minions (bsc#1137888)
- Fix formula name encoding on Python 3 (bsc#1137533)
- Adapt tests for SUSE manager 4.0
- More thorougly disable the Salt mine in util.mgr_mine_config_clean_up (bsc#1135075)

-------------------------------------------------------------------
Wed May 15 15:35:23 CEST 2019 - jgonzalez@suse.com

- version 4.0.12-1
- SPEC cleanup
- Enabling certificate deployment for Leap 15.1 clients which is
  needed for bootstrapping
- States to enable/disable server monitoring
- Improve salt events processing performance (bsc#1125097)

-------------------------------------------------------------------
Mon Apr 22 12:23:43 CEST 2019 - jgonzalez@suse.com

- version 4.0.11-1
- Enable SLES11 OS Image Build Host
- Add support for Salt batch execution mode
- Do not configure Salt Mine in newly registered minions (bsc#1122837)
- use default 'master' branch in OSImage profile URL (bsc#1108218)
- Add Python linting makefile and PyLint configuration file

-------------------------------------------------------------------
Thu Apr 04 14:43:04 CEST 2019 - jgonzalez@suse.com

- version 4.0.10-1
- Update get_kernel_live_version module to support older Salt versions (bsc#1131490)

-------------------------------------------------------------------
Fri Mar 29 10:37:42 CET 2019 - jgonzalez@suse.com

- version 4.0.9-1
- Update get_kernel_live_version module to support SLES 15 live patches
- Support register minion using bootstrap repos for 18.04 and 16.04.

-------------------------------------------------------------------
Mon Mar 25 17:04:34 CET 2019 - jgonzalez@suse.com

- version 4.0.8-1
- Fix Salt error related to remove_traditional_stack when bootstrapping an Ubuntu
  minion (bsc#1128724)
- Adapt disablelocalrepos.sls syntax for Salt 2016.10 (rhel6, sle11) (bsc#1127706)
- Automatically trust SUSE GPG key for client tools channels on Ubuntu systems
- util.systeminfo sls has been added to perform different actions at minion startup(bsc#1122381)

-------------------------------------------------------------------
Sat Mar 02 00:16:05 CET 2019 - jgonzalez@suse.com

- version 4.0.7-1
- Add support for Ubuntu minions
- Add Ubuntu SSL-Cert SLS-Files

-------------------------------------------------------------------
Wed Feb 27 13:17:30 CET 2019 - jgonzalez@suse.com

- version 4.0.6-1
- Fix mgr_events to use current ioloop (bsc#1126280)
- add states for virtual machine actions
- Added option to read 'pkg_download_point_...' pillar values and use it in repo url

-------------------------------------------------------------------
Thu Jan 31 09:45:42 CET 2019 - jgonzalez@suse.com

- version 4.0.5-1
- prevent the pkgset beacon from firing during onboarding (bsc#1122896)
- Prevent excessive DEBUG logging from mgr_events engine

-------------------------------------------------------------------
Wed Jan 16 12:27:07 CET 2019 - jgonzalez@suse.com

- version 4.0.4-1
- Allow bootstrapping minions with a pending minion key being present (bsc#1119727)

-------------------------------------------------------------------
Mon Dec 17 14:46:00 CET 2018 - jgonzalez@suse.com

- version 4.0.3-1
- enhance bootstrap-repo urls for Centos and Opensuse
- use a Salt engine to process return results (bsc#1099988)

-------------------------------------------------------------------
Fri Oct 26 10:52:53 CEST 2018 - jgonzalez@suse.com

- version 4.0.2-1
- deploy SSL certificate during onboarding of openSUSE Leap 15.0 (bsc#1112163)
- install all available known kiwi boot descriptions
- Fix: Cleanup Kiwi cache in highstate (bsc#1109892)
- removed the ssl certificate verification while checking bootstrap repo URL (bsc#1095220)
- Removed the need for curl to be present at bootstrap phase (bsc#1095220)
- Migrate Python code to be Python 2/3 compatible
- Fix merging of image pillars
- Fix: delete old custom OS images pillar before generation (bsc#1105107)
- Generate OS image pillars via Java
- Store activation key in the Kiwi built image
- Implement the 2-phase registration of saltbooted minions (SUMA for Retail)

-------------------------------------------------------------------
Fri Aug 10 15:45:45 CEST 2018 - jgonzalez@suse.com

- version 4.0.1-1
- Bump version to 4.0.0 (bsc#1104034)
- Fix copyright for the package specfile (bsc#1103696)
- Feat: add OS Image building with Kiwi FATE#322959 FATE#323057 FATE#323056
- Use custom Salt capabilities to prevent breaking backward compatibility (bsc#1096514)
- Update profileupdate.sls to report all versions installed (bsc#1089526)
- Do not install 'python-salt' on container build hosts with older Salt versions
  (bsc#1097699)
- Fix bootstrap error when removing traditional stack (bsc#1096009)

-------------------------------------------------------------------
Wed May 23 09:03:37 CEST 2018 - jgonzalez@suse.com

- version 3.2.13-1
- Changes to mgractionchains module in order to support action chains on
  minions using ssh-push connection method.
- Fix migration from traditional stack to salt registration (bsc#1093825)

-------------------------------------------------------------------
Wed May 16 17:38:30 CEST 2018 - jgonzalez@suse.com

- version 3.2.12-1
- Fix external pillar formula "ifempty" and "namespace" handling
- Fix profileupdate sls to execute retrieval of kernel live patching info (bsc#1091052)
- Use recursive merge on form pillars
- install python2/3 salt flavours on buildhosts to generate a compatible
  thin for the dockerimage beeing build (bsc#1092161)
- docker.login requires a list as input (bsc#1092161)

-------------------------------------------------------------------
Mon May 07 15:31:50 CEST 2018 - jgonzalez@suse.com

- version 3.2.11-1
- fix hardware refresh when FQDN changes (bsc#1073267)
- Handle empty values. Do not pass optional fields to pillar in
  formulas if field is empty and no ifempty attr defined.
- Fixed processing of formulas with $scope: group
- Preserve order of formulas (bsc#1083326)

-------------------------------------------------------------------
Wed Apr 25 12:13:25 CEST 2018 - jgonzalez@suse.com

- version 3.2.10-1
- create bootstrap repo only if it exist in the server (bsc#1087840)

-------------------------------------------------------------------
Mon Apr 23 09:26:09 CEST 2018 - jgonzalez@suse.com

- version 3.2.9-1
- Enqueue states applied from 'mgractionchains' to avoid failures when
  other states are already running at that time (bsc#1090502)

-------------------------------------------------------------------
Wed Apr 04 12:14:25 CEST 2018 - jgonzalez@suse.com

- version 3.2.8-1
- Fix 'mgractionchains.resume' output when nothing to resume (bsc#1087401)

-------------------------------------------------------------------
Thu Mar 29 01:28:50 CEST 2018 - jgonzalez@suse.com

- version 3.2.7-1
- Do not execute sumautil.get_kernel_live_version when inspecting an image

-------------------------------------------------------------------
Mon Mar 26 09:15:31 CEST 2018 - jgonzalez@suse.com

- version 3.2.6-1
- Provide new Salt module and Reactor to handle Action Chains on Minions
- use dockermod with new salt and user repository/tag option for build
- adapt names for gpg keys which have been changed
- perform docker login before building and inspecting images (bsc#1085635)

-------------------------------------------------------------------
Mon Mar 05 09:09:19 CET 2018 - jgonzalez@suse.com

- version 3.2.5-1
- support SLE15 product family

-------------------------------------------------------------------
Wed Feb 28 10:15:38 CET 2018 - jgonzalez@suse.com

- version 3.2.4-1
- Remove SUSE Manager repositories when deleting salt minions
  (bsc#1079847)
- Fix master tops merging when running salt>=2018

-------------------------------------------------------------------
Mon Feb 05 12:53:28 CET 2018 - jgonzalez@suse.com

- version 3.2.3-1
- Allow scheduling the change of software channel changes as an
  action. The previous channels remain accessible to the registered
  system until the action is executed.

-------------------------------------------------------------------
Fri Feb 02 13:06:31 CET 2018 - jgonzalez@suse.com

- version 3.2.2-1
- compare osmajorrelease in jinja always as integer

-------------------------------------------------------------------
Wed Jan 17 13:31:27 CET 2018 - jgonzalez@suse.com

- version 3.2.1-1
- addition of parameters to package manipulation states to improve
  SUSE Manager performance
- python3 compatibility fixes in modules and states
- Fix cleanup state error when deleting ssh-push minion (bsc#1070161)
- Fix image inspect when entrypoint is used by overwriting it
  (bsc#1070782)

-------------------------------------------------------------------
Tue Dec 12 12:05:09 CET 2017 - jgonzalez@suse.com

- version 3.1.13-1
- fix Salt version detection for patches (bsc#1072350)

-------------------------------------------------------------------
Wed Nov 29 10:15:59 CET 2017 - jgonzalez@suse.com

- version 3.1.12-1
- Fix cleanup state error when deleting ssh-push minion (bsc#1070161)

-------------------------------------------------------------------
Tue Nov 28 15:18:20 CET 2017 - jgonzalez@suse.com

- version 3.1.11-1
- Added state templates for deploying/comparing config channels for Salt
- Fix failing certs state for Tumbleweed (bsc#970630)
- Fix deprecated SLS files to avoid deprecation warnings during highstate (bsc#1041993)
- Support xccdf 1.2 namespace in openscap result file (bsc#1059319)
- ensure correct ordering of patches (bsc#1059801)
- fix create empty top.sls with no-op (bsc#1053038)
- Enabling certificate deployment for Leap 42.3 clients which is
  needed for bootstrapping
- fix Salt version detection for patches (bsc#1072350)

-------------------------------------------------------------------
Thu Sep 14 11:41:56 CEST 2017 - mc@suse.de

- version 3.1.10-1
- Kubernetes runner implementation
- addition of parameters to package manipulation states to improve
  SUSE Manager performance

-------------------------------------------------------------------
Fri Jul 21 12:02:24 CEST 2017 - mc@suse.de

- version 3.1.9-1
- disable gpgcheck for bootstrap repo to work with new libzypp (bsc#1049670)
- Remove spacewalk:* repos when removing traditional stack (bsc#1024267)
- susemanager-sls: fix certs state for Tumbleweed (bsc970630)
- susemanager-sls: fix certs state for Leap 42.2 (bsc970630)
- Make sumautil.get_kernel_live_version accept any kgr output 'active: NUM'
  where NUM > 0 (bsc#1044074)

-------------------------------------------------------------------
Mon Jun 19 16:37:53 CEST 2017 - mc@suse.de

- version 3.1.8-1
- Avoids formula leaking on pillar data (bsc#1044236)

-------------------------------------------------------------------
Mon May 29 15:53:51 CEST 2017 - mc@suse.de

- version 3.1.7-1
- fix yum plugin when installing patches on RHEL6 (bsc#1039294)
- Remove suseRegisterInfo in a separate yum transaction so that
  it's not called by yum plugin (bsc#1038732)
- Refactoring formulas in suma_minion external pillar (bsc#1033825)
- configure mime also during bootstrapping
- add missing file name attr to yum plugin state
- Encode formula to str (bsc#1033825)
- update yum on RedHat like systems
- update basic packages when bootstrapping with salt
- use include instead of state.apply channels to fix salt-ssh issue
  (bsc#1036268)

-------------------------------------------------------------------
Wed May 03 15:55:46 CEST 2017 - michele.bologna@suse.com

- version 3.1.6-1
- Targeting patches instead of packages for non Zypper patch installation
- add certificate state for CAASP
- add certificate state for SLES for SAP (bsc#1031659)

-------------------------------------------------------------------
Mon Apr 03 14:47:46 CEST 2017 - mc@suse.de

- version 3.1.5-1
- patch application pre-download
- pre-download packages scheduled for install

-------------------------------------------------------------------
Fri Mar 31 09:48:52 CEST 2017 - mc@suse.de

- version 3.1.4-1
- Fix mainframesysinfo module to use /proc/sysinfo on SLES11
  (bsc#1025758)
- take care that container and images are removed after inspect
- add name to Bootstrap repo
- Pre-create empty top.sls with no-op (bsc#1017754)
- create a random container name
- Fix pkgset beacon (bsc#1029350)
- set minion own key owner to bootstrap ssh_push_sudo_user
- runner to generate ssh key and execute cmd via proxies
- change ssh bootstrap state to generate and auth keys for
  salt-ssh push with tunnel

-------------------------------------------------------------------
Tue Mar 07 14:55:32 CET 2017 - mc@suse.de

- version 3.1.3-1
- add xccdf result xslt
- move move_minion_uploaded_files runner
- call docker inspect for additional data
- remove the container after inspecting it
- do not call image profile automatically after build
- Add state for image profileupdate
- add SUSE Manager prefix to state ids

-------------------------------------------------------------------
Tue Feb 07 15:12:30 CET 2017 - michele.bologna@suse.com

- version 3.1.2-1
- Configure mine.update to submit a job return event (bsc#1022735)
- Disable spacewalksd and spacewalk-update-status when switching to salt
  registration (bsc#1020902)
- Fix timezone handling for rpm installtime (bsc#1017078)
- Push build images into registry
- Configure a Docker build host
- Salt version update

-------------------------------------------------------------------
Wed Jan 11 16:57:58 CET 2017 - michele.bologna@suse.com

- version 3.1.1-1
- Version bump to 3.1

-------------------------------------------------------------------
Fri Dec 16 12:14:52 CET 2016 - michele.bologna@suse.com

- version 0.1.18-1
- Rename 'master' pillar to 'mgr_server'
- Add tunneling to salt-ssh support
- Provide SUMA static pillar data for unregistered minions (bsc#1015122)
- implement fetching kernel live version as module (FATE#319519)
- Removing '/usr/share/susemanager/pillar' path
- Retreiving SUMA static pillar data from ext_pillar (bsc1010674)
- Bugfix: Prevent salt-master ERROR messages if formulas files are missing
  (bsc#1009004)
- fallback to major os release version for cert names (bsc#1009749)

-------------------------------------------------------------------
Mon Nov 07 11:37:52 CET 2016 - michele.bologna@suse.com

- version 0.1.17-1
- Sync custom modules,grains,beacons always before pkg and hw profileupdate
  (bsc#1004725)
- Write distupgrade state for SP migration via salt
- New location of the salt-ssh key/cert pair. The previous location wasn't
  writable by the salt user

-------------------------------------------------------------------
Thu Oct 13 12:50:28 CEST 2016 - mc@suse.de

- version 0.1.16-1
- Only normalize lists (bsc#1004456)
- Call normalize() before add_scsi_info() (bsc#1004456)

-------------------------------------------------------------------
Thu Oct 06 14:51:43 CEST 2016 - mc@suse.de

- version 0.1.15-1
- Fixed bug with numbers in FormulaForm and improved ext_pillar script
- Added formula directories and formulas.sls to setup script
- External pillar script now also includes formula pillars
- Rename symlinks according to changed 'os' grain for Expanded Support
- Adding certs states for RHEL minion based on SLES-ES
- Rename udevdb scsi info json key
- Add support for mapping mainframe sysinfo
- Implement isX86() in jinja more correctly
- Initial support for querying and saving DMI info
- Add support for mapping the devices
- Actually handle incoming hardware details
- Initial version of the hardware.profileupdate sls
- Added pkgset beacon support in susemanager yum plugin
- trust also RES GPG key on all RedHat minions
- trust GPG keys for SUSE Manager Tools channel on RES
- configure bootstrap repository for RES
- Always enable salt-minion service while bootstrapping (bsc#990202)
- CentOS cert state symlinks and fixes
- states for installing certificate on redhat minions
- pkg.list_products only on Suse
- yum plugin to add jwt token as http header
- Generate SLE 12 bootstrap repo path correctly (bsc#994578)
- Merging top.sls files in base env (bsc#986770)
- Watch files instead of require

-------------------------------------------------------------------
Mon Jul 18 14:23:32 CEST 2016 - jrenner@suse.com

- version 0.1.14-1
- Initial version of the boostrap sls file
- update trust store when multiple certs in one file are available on SLE11
- update ca certificates only when they have changed
- assume no pillar data if the yml file for the minion does not exist
  (bsc#980354)
- Add distributable pkgset beacon for RPM database notifications

-------------------------------------------------------------------
Tue May 24 16:04:20 CEST 2016 - kwalter@suse.com

- version 0.1.13-1
- require refresh channels before pkg states (bsc#975424)
- use pillar and static states to install/remove packages (bsc#975424)

-------------------------------------------------------------------
Tue Apr 12 17:15:01 CEST 2016 - mc@suse.de

- version 0.1.12-1
- Add external pillar minion data resolver (bsc#974853)
- Add readme about ext_pillars
- remove pillar top.sls (bsc#974853)

-------------------------------------------------------------------
Wed Apr 06 08:46:20 CEST 2016 - mc@suse.de

- version 0.1.11-1
- generate include only if group_ids not empty
- use state names in custom_groups (bsc#973452)
- rename pillar group_id to group_ids
- Fix generating blank repositories because hitting salt file list cache
  (bsc#971004)
- package pillar/top.sls (bsc#973569)
- pre require coreutils to create the cert symlink in post (bsc#972160)
- disable local repositories on registration (bnc#971788)

-------------------------------------------------------------------
Mon Mar 21 17:38:33 CET 2016 - mc@suse.de

- version 0.1.10-1
- remove unused ext_pillar
- ignore missing .sls to include in certs/init.sls
- ignore packages_{machine_id}.sls if it's missing
- ignore missing pillar files at minion level
- ignore missing sls or pillars in custom_XXX/init.sls
  (bnc#970461, bnc#970316)
- Include minion custom_<machine_id>.sls only if it exists (#bnc970461)
- Ignore missing org custom state (#bnc970461)
- refactor in python (#bnc970316) (#bnc970461)

-------------------------------------------------------------------
Wed Mar 09 11:29:45 CET 2016 - mc@suse.de

- version 0.1.9-1
- include org and groups separately in top.sls
- refresh pillar on remove from group
- initial suma groups external pillar

-------------------------------------------------------------------
Wed Mar 02 12:09:13 CET 2016 - mc@suse.de

- version 0.1.8-1
- rename tables

-------------------------------------------------------------------
Tue Jan 26 14:07:41 CET 2016 - mc@suse.de

- version 0.1.7-1
- cleanup python code according to PR review
- reworked sumautil network utils to be more pythonic
- remove commented code
- get network if modules, checkstyle cleanup
- get minion primary ips

-------------------------------------------------------------------
Sat Jan 16 11:38:17 CET 2016 - mc@suse.de

- version 0.1.6-1
- custom grain for total num of cpus

-------------------------------------------------------------------
Thu Jan 14 13:30:59 CET 2016 - mc@suse.de

- version 0.1.5-1
- Port client python HW handling to server side java
- CPU socket count: try also lscpu and dmidecode

-------------------------------------------------------------------
Tue Jan 05 15:55:57 CET 2016 - mc@suse.de

- version 0.1.4-1
- Fill General and DMI hw info on minion registration

-------------------------------------------------------------------
Wed Dec 16 11:28:21 CET 2015 - mc@suse.de

- version 0.1.3-1
- Add static sls for package management

-------------------------------------------------------------------
Mon Nov 30 11:15:47 CET 2015 - mc@suse.de

- version 0.1.2-1
- force link creation
- use osfullname instead of os
- Cover sles12 machines reporing os grain SUSE
- Add support for deploying certificates to SLES11 minions

-------------------------------------------------------------------
Tue Nov 17 09:35:38 CET 2015 - jrenner@suse.com

- version 0.1.1-1
- Initial package release<|MERGE_RESOLUTION|>--- conflicted
+++ resolved
@@ -1,11 +1,8 @@
-<<<<<<< HEAD
 - fix deprecation warnings
-=======
 - Implement uyuni roster module for Salt
 - enforce correct minion configuration similar to bootstrapping
   (bsc#1192510)
 - Fix issues running mgr_events on Salt 3004
->>>>>>> 137b7913
 
 -------------------------------------------------------------------
 Tue Jan 18 14:08:20 CET 2022 - jgonzalez@suse.com
