--- conflicted
+++ resolved
@@ -1,4 +1,3 @@
-<<<<<<< HEAD
 - Use /var/lib/susemanager/formula_data if /srv/susemanager/formula_data is missing.
 - Use global import for which_bin in sumautil module
 - Get the formula pillar data from the database
@@ -10,7 +9,6 @@
   in transactional systems
 - Add state for changing proxy
 - Enable basic support for Debian 11
-=======
 - Avoid using lscpu -J option in grains (bsc#1195920)
 
 -------------------------------------------------------------------
@@ -49,7 +47,6 @@
     in transactional systems
   * Add state for changing proxy
   * Enable basic support for Debian 11
->>>>>>> c51b872b
 
 -------------------------------------------------------------------
 Fri Dec 03 12:33:13 CET 2021 - jgonzalez@suse.com
