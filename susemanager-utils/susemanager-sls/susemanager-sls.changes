--- conflicted
+++ resolved
@@ -1,8 +1,5 @@
-<<<<<<< HEAD
 - Parameterised apache document root.
-=======
 - Add Rocky Linux 8 support
->>>>>>> a1adc1a9
 - Use lscpu to provide more CPU grains for all architectures
 - Add findutils to Kiwi bootstrap packages
 - Add support for Kiwi options
