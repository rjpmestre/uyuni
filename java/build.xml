<?xml version="1.0"?>

<!--
  Spacewalk build file, please indent 2 spaces. NO TABS!
-->
<project name="RHN" default="all" basedir=".">
<<<<<<< HEAD
  <property name="tomcat" value="tomcat6" />
  <available file="/usr/share/java/tomcat5" type="dir" property="tomcat" value="tomcat5" />
=======
  <property name="tomcat" value="tomcat5" />
  <available file="/usr/share/java/tomcat6" type="dir" property="tomcat" value="tomcat6" />
  <available file="/usr/share/java/tomcat" type="dir" property="tomcat" value="tomcat7" />
>>>>>>> 3856179a
  <echo message="Importing buildconf/build-props-${tomcat}.xml" />
  <import file="buildconf/build-props-${tomcat}.xml" />
  <import file="buildconf/build-props.xml" />
  <import file="buildconf/build-taskdefs.xml" />
  <import file="buildconf/build-utils.xml" />
  <import file="buildconf/build-webapp.xml" />

  <target name= "build-all" depends="clean, create-webapp-dir, all"/>

  <target name="prepare" depends="init-taskdefs">
        <mkdir dir="${build.dir}/src"/>
  </target>

  <target name="boot-deps" unless="installbuild">
    <mkdir dir="${boot.lib.dir}" />
    <jpackage-deps jars="${boot.jar.dependencies}" dir="${boot.lib.dir}" />
  </target>

  <!-- only runs if we are missing a jpackage dir; speeds builds -->
  <target name="link-jars" depends="test-deps,resolve" if="missing-deps">
    <mkdir dir="${build.lib.dir}" />
    <mkdir dir="${run.lib.dir}" />
    <mkdir dir="${run-external.lib.dir}" />
    <mkdir dir="${test.lib.dir}" />

    <echo message="Linking build jars"/>
    <jpackage-deps jars="${jasper-jars} ${tomcat-jars} ${jfreechart}" dir="${build.lib.dir}" />
    <link-jars ivyxml="${rhn-home}/ivy.xml" libdir="${lib.dir}"
               jars="${build.jar.dependencies}" dir="${build.lib.dir}" />
    <echo message="Linking test jars"/>
    <link-jars ivyxml="${rhn-home}/ivy.xml" libdir="${lib.dir}"
               jars="${test.jar.dependencies}" dir="${test.lib.dir}"/>
    <echo message="Linking run jars"/>
    <link-jars ivyxml="${rhn-home}/ivy.xml" libdir="${lib.dir}"
               jars="${run.jar.dependencies}" dir="${run-external.lib.dir}"/>
    <!--
         allows adding jar files for quick testing of tools
         that do not have RPMs yet.
     -->
    <mkdir dir="${rhn-home}/buildconf/tempjars" />
    <copy toDir="${build.lib.dir}" overwrite="true">
      <fileset dir="${rhn-home}/buildconf/tempjars">
          <include name="**/*.jar" />
          <include name="**/*.properties" />
      </fileset>
    </copy>
    <copy toDir="${run-external.lib.dir}" overwrite="true">
      <fileset dir="${rhn-home}/buildconf/tempjars">
          <include name="**/*.jar" />
          <include name="**/*.properties" />
      </fileset>
    </copy>
    </target>

  <!-- Generates Eclipse classpath   -->
  <target name="gen-eclipse" depends="link-jars"
          description = "Generates eclipse .classpath file">
      <exec executable="${basedir}/scripts/gen-eclipse.py"
        output="${basedir}/.classpath" >
        <arg value="${eclipse.lib.dirs}:${rhn-home}/buildconf/tempjars:${env.JAVA_HOME}/lib/tools.jar" />
    </exec>
  </target>

  <target name="missingstrings"
          description="prints out a report with untranslated strings.">
    <mkdir dir="${report.dir}" />
    <exec executable="${basedir}/scripts/missingstrings.sh"
          output="${report.dir}/missingstrings.txt"
          dir="${rhn-home}/scripts" />
  </target>

  <!-- see if any of the jpackage managed dirs are missing -->
  <target name="test-deps">
    <condition property="missing-deps">
      <not>
        <and>
          <available file="${build.lib.dir}" type="dir" />
          <available file="${run.lib.dir}" type="dir" />
          <available file="${test.lib.dir}" type="dir" />
        </and>
      </not>
    </condition>
  </target>

  <target name="coverage-report" depends="instrument" if="ccbuild">
    <!-- This is really stupid, but jcoverage can't deal with having code
         with different top-level directories, so we copy all code to a
         single root dir.  :-(  -->
    <mkdir dir="${build.dir}/src-copy" />
    <copy toDir="${build.dir}/src-copy">
      <fileset dir="code/src">
        <include name="**/*.java" />
        <exclude name="**/*Task.java" />
      </fileset>
    </copy>

    <emma enabled="true">
      <report sourcepath="${build.dir}/src-copy"
              sort="+block,+name,+method,+class"
              metrics="method:70,block:80,line:80,class:100">
        <infileset dir="${rhn-home}" includes="*.em, *.ec" />
        <!-- txt outfile="${report.dir}/emma.txt"
             depth="package"
             columns="class,method,block,line,name" / -->
        <html outfile="${report.dir}/emma.html"
              depth="method"
              columns="name,class,method,block,line" />
        <xml outfile="${report.dir}/emma.xml"
             depth="method"
             columns="name,class,method,block,line" />
      </report>
    </emma>

    <delete dir="${build.dir}/src-copy" />
  </target>

  <target name="comment-ratio-report">
    <mkdir dir="${report.dir}" />
    <exec executable="/bin/sh" dir="${src.dir}"
          output="${report.dir}/comment-ratio.txt" >
      <arg value="${rhn-home}/scripts/slocc.sh" />
      <arg value="-findopt" />
      <arg value="-name *.java" />
      <arg value="." />
    </exec>
  </target>

  <target name="init"
          depends="resolve,link-jars,init-taskdefs, set-default-config-dir">
    <tstamp />
  </target>

  <target name="all" depends="init,compile,pack"
          description="Compile and pack - no code generation in this step" />

  <target name="init-cc" depends="set-cc-config-dir,boot-deps,init-ivy">
    <property name="ccbuild" value="true" />
  </target>

  <target name="init-install" depends="set-default-config-dir">
    <property name="installbuild" value="true" />
  </target>

  <target name="cctarget"
          depends="init-cc,all,cc-test,test-report,coverage-report,comment-ratio-report,apidoc-jsp,jspcompile,javadoc"
          description="Target called by cruisecontrol process">
  </target>

  <target name="cc-test" depends ="set-cc-config-dir, test"/>

  <target name="set-default-config-dir">
    <property name="rhn.config.dir" value="/etc/rhn" />
  </target>

  <target name="set-cc-config-dir">
    <property name="rhn.config.dir"
              value="${rhn-home}/buildconf/builder/config/satellite" />
  </target>

  <target name="testdebug">
    <property name="debug"
              value="-Xdebug -Xrunjdwp:transport=dt_socket,server=y,suspend=y,address=5005"/>
    <antcall target="dotest" />
  </target>

  <target name="test">
    <property name="debug" value=""/>
    <antcall target="dotest"/>
  </target>

  <target name="dotest"
          description="Run the tests (use -Dtestsubsystem=&lt;subsystem&gt; or -Dtestcase=&lt;testcase&gt;)"
          depends="set-default-config-dir,compile-main,init-tests,invoke-tests-testcase,invoke-tests-subsystem,invoke-tests-all,cleanup-tests" >

    <fail if="junit_test_failure" message="One or more tests failed" />
  </target>

  <target name="run" description="runs a class with a main method" depends="compile">
    <java fork="true"
          classname="${classname}"
          failonerror="true" >
          <classpath>
            <pathelement path="${build.dir}/classes" />
            <path refid="alljars"/>
          </classpath>
    </java>
  </target>

  <target name="test-report" depends="init-tests"
          description="Pretty-print the results of a previous test run.">
    <junitreport todir="${testresults.dir}">
      <fileset dir="${testresults.dir}">
        <include name="TEST-*.xml"/>
        <exclude name="${testresults.exclude}"/>
      </fileset>
      <report format="frames" todir="${report.dir}/test-report"/>
    </junitreport>
  </target>

  <target name="create-local-repo" description="Create a local Ivy repo">
     <mkdir dir="${user.home}/.ivy/rhn/local/" />
  </target>

  <target name="clean-cache" description="Removes the Ivy jar cache">
     <delete dir="${lib.dir}" quiet="true" />
     <delete dir="${user.home}/.ivy/rhn/cache/" quiet="true" />
  </target>

  <target name="clean" description="Remove all build artifacts">
    <delete dir="${build.dir}" quiet="true"/>
    <delete>
      <fileset dir="${rhn-home}" includes="junit*.properties" />
    </delete>
    <delete>
      <fileset defaultexcludes="no" dir="${rhn-home}">
        <include name="**/*~" />
        <include name="velocity.log*" />
        <include name="coverage.ec" />
        <include name="coverage.em" />
      </fileset>
    </delete>
  </target>

  <target name="apidoc-singlepage" description="Generate the api for jsps" depends="init">
    <property name="doclet.class" value="SinglePageDoclet" />
    <property name="template.dir" value="singlepage" />
    <antcall target="apidoc" />
  </target>

  <target name="apidoc-jsp" description="Generate the api for jsps" depends="init">
    <property name="doclet.class" value="JSPDoclet" />
    <property name="template.dir" value="jsp" />
    <antcall target="apidoc" />
  </target>

  <target name="apidoc-list" description="Generate the api for jsps" depends="init">
    <property name="doclet.class" value="ListDoclet" />
    <property name="template.dir" value="list" />
    <antcall target="apidoc" />
  </target>

  <target name="apidoc-html" description="Generate the api for jsps" depends="init">
    <property name="doclet.class" value="HtmlDoclet" />
    <property name="template.dir" value="html" />
    <antcall target="apidoc" />
  </target>

  <target name="apidoc-docbook" description="Generate docbook xml from the API">
    <property name="doclet.class" value="DocBookDoclet" />
    <property name="template.dir" value="docbook" />
    <antcall target="apidoc" />
  </target>

  <target name="apidoc" description="Generate the api documentation" depends="init">
    <path id="javadocpath">
    <path refid="buildjars" />
      <pathelement location="build/classes" />
    </path>

    <mkdir dir="${report.dir}/apidocs" />
    <mkdir dir="${report.dir}/apidocs/${template.dir}/" />
    <mkdir dir="${report.dir}/apidocs/${template.dir}/handlers/" />
    <javadoc doclet="com.redhat.rhn.internal.doclet.${doclet.class}" docletpathref="javadocpath" classpathref="buildjars" sourcepath="code/src" additionalparam="-quiet">
      <fileset dir="code" >
        <include name="**/src/com/redhat/rhn/frontend/xmlrpc/**/*Handler.java" />
        <include name="**/src/com/redhat/rhn/frontend/xmlrpc/serializer/*Serializer.java" />
        <include name="**/src/com/redhat/rhn/domain/config/xmlrpc/serializer/*Serializer.java" />
      </fileset>
      <excludepackage name="**/*" />
    </javadoc>

  </target>

  <target name="enforce" description="Check actions" depends="init">
    <path id="javadocpath">
      <path refid="buildjars" />
      <pathelement location="build/classes" />
    </path>

    <javadoc doclet="com.redhat.rhn.internal.doclet.EnforcementDoclet" docletpathref="javadocpath" classpathref="buildjars" sourcepath="code/src" access="private" additionalparam="-quiet">
      <fileset dir="code" >
        <include  name="**/src/com/redhat/rhn/frontend/action/**/*.java" />
      </fileset>
      <excludepackage name="**/*" />
    </javadoc>
  </target>

  <target name="javadoc" description="Generate the java-doc" depends="init">
    <javadoc destdir="${report.dir}/javadoc" author="true" version="true"
             use="true" failonerror="true" classpathref="buildjars"
             stylesheetfile="${src.dir}/webapp/css/rhnjavadoc.css"
             breakiterator="yes" useexternalfile="true" maxmemory="128m" >
      <tag name="todo" scope="all" description="To do:" />
      <tag name="xmlrpc.param" scope="methods" enabled="false"/>
      <tag name="xmlrpc.returntype" scope="methods" enabled="false"/>
      <tag name="xmlrpc.namespace" scope="types" enabled="false"/>
      <tag name="xmlrpc.doc" scope="all" enabled="false"/>
      <tag name="xmlrpc.serializer" scope="methods" enabled="false"/>
      <fileset dir="code" >
        <include name="**/src/**/*.java" />
        <exclude name="**/test/**" />
        <exclude name="**/testing/*TestUtils.java" />
        <exclude name="**/testing/*Test.java" />
        <exclude name="**/internal/**" />
        <exclude name="**/playpen/**" />
      </fileset>
      <fileset dir="${build.dir}/src" >
        <include name="**/*.java" />
      </fileset>
    </javadoc>
    <echo message="javadoc finished."/>
    <copy file="${src.dir}/webapp/img/inherit.gif"
          tofile="${report.dir}/javadoc/resources/inherit.gif"
          overwrite="yes" />
  </target>

  <target name="javadoc-deploy" description="Locally deploy javadocs"
          depends="javadoc">
    <delete quiet="true">
      <fileset dir="${javadoc.deploydir}"
               includes="**/*.html"
               followsymlinks="false"/>
    </delete>
    <copy todir="${javadoc.deploydir}">
      <fileset dir="${report.dir}/javadoc"
               includes="**/*.html" />
    </copy>
  </target>

  <!-- We may want to break this down so that we can specify directories or
       classes to operate on.  But, hopefully our checkstyle report will
       generally be clean, so we may be able to always check all classes. -->
  <target name="checkstyle" depends="init,do-compile-main">
    <mkdir dir="${report.dir}" />
    <checkstyle config="buildconf/checkstyle.xml" failOnViolation="true" >
      <property key="javadoc.method.scope" value="public" />
      <property key="javadoc.type.scope" value="package" />
      <property key="javadoc.var.scope" value="package" />
      <property key="javadoc.lazy" value="${javadoc.lazy}" />
      <property key="checkstyle.cache.file" value="${checkstyle.cache.src}" />
      <fileset dir="code" >
        <include name="**/src/**/*.java" />
        <exclude name="**/test/*.java" />
        <exclude name="**/playpen/*.java" />
      </fileset>
      <classpath>
          <path refid="buildjars" />
          <pathelement path="${build.dir}/classes" />
      </classpath>
      <formatter type="plain" />
      <formatter type="xml" toFile="${report.dir}/checkstyle_report.xml" />
    </checkstyle>
    <checkstyle config="buildconf/checkstyle.xml" failOnViolation="true" >
      <property key="javadoc.method.scope" value="nothing" />
      <property key="javadoc.type.scope" value="nothing" />
      <property key="javadoc.var.scope" value="nothing" />
      <property key="javadoc.lazy" value="true" />
      <property key="checkstyle.cache.file" value="${checkstyle.cache.test}" />
      <fileset dir="code" >
        <include name="**/test/*.java" />
        <exclude name="**/playpen/*.java" />
      </fileset>
      <formatter type="plain" />
      <formatter type="xml" toFile="${report.dir}/checkstyle_report_test.xml" />
    </checkstyle>
    <antcall target="enforce" />
  </target>

  <target name="init-pack">
    <mkdir dir="${build.dir}/webapp" />
  </target>

  <target name="pack" depends="init,init-pack,pack-megajar,pack-testjar,pack-webapp"
          description="Create jars and copy descriptors" />

  <target name="pack-all"
          depends="init,init-pack,pack-megajar,pack-playpen,pack-webapp"
          description="Create jars and copy descriptors" />

  <target name="instrument" depends="init-taskdefs" if="ccbuild">
    <emma enabled="true">
      <instr outdir="${build.instrument.dir}" merge="no"
          instrpath="${build.dir}/classes" mode="fullcopy"
          outfile="${rhn-home}/coverage.em" >
        <filter excludes="*.internal.*" />
        <filter excludes="*.scripts.*" />
        <filter excludes="*Mock*" />
        <filter excludes="*Constants" />
        <filter excludes="*Exception" />
        <filter excludes="*.test.*" />
        <filter excludes="com.redhat.common.*" />
        <filter excludes="com.redhat.services.*" />
        <filter excludes="com.redhat.rhn.testing.*" />
      </instr>
    </emma>

    <copy toDir="${build.instrument.dir}/classes">
      <fileset dir="${build.dir}/classes">
        <include name="**/*.xml" />
      </fileset>
    </copy>
  </target>

  <!-- Anything below this line should not generally be run from the command

       line.  These are the tasks that actually implement the public tasks -->

  <!-- ============== Compile tasks ================== -->
  <target name="compile" depends="init, compile-main, compile-all"
          description="Compile source" />

  <target name="compile-playpen" depends="init,compile-main"
          description="Compile playpen source">
    <mkdir dir="${build.dir}/playpen/classes" />
    <javac destdir="${build.dir}/playpen/classes"
           optimize="off"
           debug="on"
           source="1.5"
           target="1.5"
           nowarn="on">
      <classpath>
          <path refid="buildjars" />
          <pathelement path="${build.dir}/classes" />
      </classpath>
      <src>
        <path location="code/playpen/src" />
      </src>
      <exclude name="**/test/*.java" />
    </javac>
    <copy toDir="${build.dir}/playpen/classes">
      <fileset dir="${src.dir}/playpen/src">
        <exclude name="**/*.java" />
      </fileset>
    </copy>
  </target>

  <target name="compile-internal" depends="link-jars"
          description="Compile build helpers">
    <mkdir dir="${build.dir}/classes" />
    <javac destdir="${build.dir}/classes"
           optimize="off"
           debug="on"
           deprecation="${deprecation}"
           nowarn="${nowarn}"
           srcdir="code/internal/src"
           source="1.5"
           target="1.5"
           classpathref="buildjars"
           includeantruntime="true" >
    </javac>
  </target>

  <target name="compile-main" depends="do-compile-main, setup-log4j"/>

  <target name="do-compile-main" depends="link-jars,prepare"
          description="Compile the main codebase" unless="installbuild">
    <mkdir dir="${build.dir}/classes" />
    <javac destdir="${build.dir}/classes"
           optimize="off"
           debug="on"
           source="1.5"
           target="1.5"
           deprecation="${deprecation}"
           nowarn="${nowarn}"
           encoding="utf-8"
           fork="yes"
           memoryMaximumSize="512m"
           classpathref="buildjars" >
      <src>
        <path location="${build.dir}/src" />
        <path location="code/src" />
        <path location="code/scripts/src" />
      </src>
    </javac>

    <copy toDir="${build.dir}/classes">
      <fileset dir="${src.dir}/src">
        <exclude name="**/*.java" />
        <exclude name="**/package.html" />
         <exclude name="**/log4j.properties" />
      </fileset>
    </copy>
  </target>

  <target name ="setup-log4j" >
    <property name="dest.log4j" location = "${build.dir}/classes/log4j.properties"/>
    <if>
      <available file="${custom.log4j}"/>
      <then>
        <copy tofile="${dest.log4j}" file="${custom.log4j}"/>
      </then>
      <else>
        <copy tofile="${dest.log4j}" file="${src.dir}/src/log4j.properties"/>
      </else>
    </if>
  </target>

  <target name="compile-all" depends="link-jars,prepare"
          description="compiles the main codebase without testcases"
          if="installbuild">
    <mkdir dir="${build.dir}/classes" />
    <javac destdir="${build.dir}/classes"
           optimize="off"
           debug="on"
           source="1.5"
           target="1.5"
           deprecation="${deprecation}"
           nowarn="${nowarn}"
           encoding="utf-8"
           fork="yes"
           memoryMaximumSize="256m"
           classpathref="alljars" >
      <src>
        <path location="${build.dir}/src" />
        <path location="code/src" />
        <path location="code/scripts/src" />
      </src>
    </javac>

    <copy toDir="${build.dir}/classes">
      <fileset dir="${src.dir}/src">
        <exclude name="**/*.java" />
        <exclude name="**/package.html" />
      </fileset>
    </copy>
  </target>

  <!-- =================== Testing ======================= -->
  <target name="setup-tests-cc" if="ccbuild">
    <property name="test.bin.dir" value="${build.instrument.dir}/classes" />
  </target>

  <target name="setup-tests" unless="ccbuild">
    <property name="test.bin.dir" value="${build.dir}/classes" />
  </target>

  <target name="init-tests" depends="instrument,setup-tests-cc,setup-tests">
    <property name="testresults.dir" value="${report.dir}/tests" />

    <path id="tests.buildpath" >
      <path location="${build.dir}/classes" />
      <path refid="alljars" />
    </path>

    <path id="tests.runpath" >
      <path location="${test.bin.dir}" />
      <path refid="testjars" />
      <path refid="alljars" />
      <path location="${src.dir}/webapp/" />
    </path>

    <mkdir dir="${testresults.dir}" />
  </target>

  <target name="check-testcase-name" if="testcase">
    <propertyregex property="valid.testcase"
                   input="${testcase}"
                   regexp="(.*)Test$"
                   select="\1"
                   casesensitive="true" />
  </target>

  <target name="check-testcase" depends="check-testcase-name" if="testcase"
      unless="valid.testcase">
    <fail message="Invalid testcase name: ${testcase}. Class name must look like .*Test"/>
  </target>

  <!-- ================= Invoke tests ==================== -->
  <target name="invoke-tests-testcase" depends="check-testcase" if="testcase">
    <property name="testcaseorsubsystem" value="true" />
    <run-junit include="**/test/${testcase}.class" banner="${testcase}"
        testbuilddir="${build.dir}/classes"
        classpathid="tests.runpath" reportdir="${testresults.dir}"
        debug="${debug}"/>
  </target>

  <target name="invoke-tests-subsystem" if="testsubsystem">
    <property name="testcaseorsubsystem" value="true" />
    <run-junit include="**/${testsubsystem}/**/test/*Test.class"
                banner="all tests in ${testsubsystem} subsystem"
                testbuilddir="${build.dir}/classes"
                classpathid="tests.runpath" reportdir="${testresults.dir}"
                debug="${debug}" />
  </target>

  <target name="invoke-tests-all" unless="testcaseorsubsystem">
    <antcall target="checkstyle" />
    <run-junit include="**/test/*Test.class"
               banner="all tests"
               testbuilddir="${build.dir}/classes"
               exclude="**/AuthenticationServiceTest.class"
               classpathid="tests.runpath"
               reportdir="${testresults.dir}"/>
  </target>

  <target name="cleanup-tests">
      <property file="${rhn.config.dir}/rhn.conf" prefix="rhn.db"/>
      <property file="/usr/share/rhn/config-defaults/rhn_hibernate.conf" prefix="rhn.db"/>
      <sql
        driver="${rhn.db.hibernate.connection.driver_class}"
        url="${rhn.db.hibernate.connection.url}"
        userid="${rhn.db.hibernate.connection.username}"
        password="${rhn.db.hibernate.connection.password}"
        classpathref="tests.runpath"
        ><![CDATA[
delete from rhnKickstartDefaults where KICKSTART_ID in (select id from rhnKsData where label like 'KS Data: %');
delete from rhnKsData where label like 'KS Data: %';
delete from rhnKickstartableTree where label like 'ks-ChannelLabel%';
delete from rhnServerProfile sc where exists (select 1 from rhnChannel where id = sc.base_channel and label like 'ChannelLabel%');
delete from rhnServerChannel sc where exists (select 1 from rhnChannel where id = sc.channel_id and label like 'ChannelLabel%');
delete from rhnChannel where label like 'ChannelLabel%';
]]></sql>
  </target>

  <target name="unwar-webapp" depends="pack" >
    <unjar src="${rhn.war}"
           dest="${build.dir}/webapp/rhnjava" />
  </target>

  <target name="jspcompile" depends="pack,unwar-webapp"
          description="precompile jsp's">
    <mkdir dir="${build.dir}/jsp-temp" />
    <mkdir dir="${build.dir}/apidoc-temp" />
    <mkdir dir="${build.dir}/webapp/rhnjava/WEB-INF/classes" />
    <jasper2
        validateXml="false"
        verbose="2"
        uriroot="${build.dir}/webapp/rhnjava"
        webXmlFragment="${build.dir}/webapp/generated_web.xml"
        outputDir="${build.dir}/jsp-temp" />
    <jasper2
        validateXml="false"
        verbose="2"
        uriroot="${prefix}${webapp-dir}/rhn"
        webXmlFragment="${build.dir}/webapp/generated_apidoc.xml"
        outputDir="${build.dir}/apidoc-temp" />
    <javac destdir="${build.dir}/webapp/rhnjava/WEB-INF/classes"
           debug="off" optimize="on"
           source="1.5"
           target="1.5"
           deprecation="${deprecation}"
           fork="yes"
           memoryMaximumSize="512m"
           classpathref="alljars">
       <src path="${build.dir}/jsp-temp"/>
       <src path="${build.dir}/apidoc-temp"/>
    </javac>
    <loadfile property="jspc.web.fragment"
              srcfile="${build.dir}/webapp/generated_web.xml" />
    <replace file="${build.dir}/webapp/rhnjava/WEB-INF/web.xml">
      <replacefilter token="&lt;!-- add precompiled jsp servlets --&gt;"
              value="${jspc.web.fragment}"/>
    </replace>
    <loadfile property="jspc.web.fragment.apidoc"
              srcfile="${build.dir}/webapp/generated_apidoc.xml" />
    <replace file="${build.dir}/webapp/rhnjava/WEB-INF/web.xml">
      <replacefilter token="&lt;!-- add generated apidoc --&gt;"
              value="${jspc.web.fragment.apidoc}"/>
    </replace>
    <delete file="${rhn.war}"/>
    <jar basedir="${build.dir}/webapp/rhnjava"
         destfile="${rhn.war}"
         excludes="**/*.java"/>
  </target>

  <!-- =================== Packaging Tasks ======================= -->
  <target name="megajar-init">
    <mkdir dir="${run.lib.dir}" />
  </target>

  <target name="pack-megajar" depends="megajar-init, compile">
    <delete file="${megajar.jar}" />
    <jar destfile="${megajar.jar}">
      <fileset dir="${build.dir}/classes">
        <!-- internal is not for publication; tlds go in META-INF;
             html go as javadoc elsewhere -->
        <exclude name="**/internal/**" />
        <exclude name="**/*.tld" />
        <exclude name="**/*.html" />
        <exclude name="**/test/" />
        <exclude name="**/*/testing/**" />
        <exclude name="**/log4j.properties" />
        <exclude name="**/*.conf" />
        <exclude name="**/*.conf.rpmsave" />
        <exclude name="**/StringResource*.xml"/>
      </fileset>
      <fileset dir="${build.dir}/classes">
        <include name="**/StringResource_en_US.xml"/>
      </fileset>
      <!-- ugh, we can't flatten this like we would with a <copy> tag
           or use a mapper, alas -->
      <metainf dir="${build.dir}/classes/com/redhat/rhn/frontend/taglibs">
        <include name="*.tld" />
      </metainf>
    </jar>
  </target>

  <target name="pack-testjar" depends="megajar-init, compile">
    <delete file="${testjar.jar}" />
    <jar destfile="${testjar.jar}">
      <fileset dir="${build.dir}/classes">
        <!-- internal is not for publication; tlds go in META-INF;
             html go as javadoc elsewhere -->
        <include name="**/test/*" />
        <include name="**/*/testing/**" />
      </fileset>

    </jar>
  </target>


  <target name="pack-playpen" depends="compile-playpen" />

  <target name="pack-webapp" depends="compile">
    <war destfile="${rhn.war}" webxml="${src.dir}/webapp/WEB-INF/web.xml">
      <fileset dir="${src.dir}/webapp">
        <exclude name="WEB-INF/web.xml"/>
        <exclude name="help/**" unless="includehelp"/>
      </fileset>
      <classes dir="${build.dir}/classes">
        <include name="log4j.properties" />
      </classes>
      <lib dir="${run.lib.dir}">
        <include name="rhn.jar"/>
        <include name="rhn-test.jar"/>
      </lib>
      <lib dir="${run-external.lib.dir}">
        <!-- Don't want the Oracle drivers which use JNI in the war. -->
        <exclude name="**/ojdbc*" />
        <exclude name="**/oracle-jdbc*" />
        <exclude name="**/servlet*" />
        <exclude name="**/jspapi*" />
        <exclude name="**/jasper5-compiler*" />
      </lib>
    </war>
  </target>

  <target name="gen-explain-plan" depends="compile-internal,init-taskdefs"
          description="Generate explain plans for the DataSource queries.">
    <mkdir dir="${report.dir}/explainplan" />
    <java fork="true"
          classname="com.redhat.rhn.scripts.ExplainPlanGenerator"
          failonerror="true" >
          <classpath>
              <pathelement path="${build.dir}/classes" />
              <path refid="alljars"/>
          </classpath>
          <arg value="${rhn.checkout.dir}" />
          <arg value="${report.dir}/explainplan/explain.txt" />
    </java>
  </target>

  <target name="init-playpen-tests" depends="init">
    <property name="playpen.build.dir" value="${build.dir}/playpen" />
    <property name="playpen.testclasses.dir" value="${playpen.build.dir}/classes" />
    <property name="playpen.testresults.dir" value="${report.dir}/playpen/tests" />

    <path id="playpen.tests.buildpath" >
      <path location="${playpen.build.dir}/classes" />
      <path refid="alljars" />
      <path location="${playpen.testclasses.dir}" />
    </path>

    <path id="playpen.tests.runpath" >
      <path location="${playpen.build.dir}/classes" />
      <path location="${playpen.testclasses.dir}" />
      <path location="${build.dir}/classes" />
      <path refid="testjars" />
      <path refid="alljars" />
    </path>

    <mkdir dir="${playpen.testclasses.dir}" />
    <mkdir dir="${playpen.testresults.dir}" />
  </target>

  <target name="compile-playpen-tests" depends="init-playpen-tests,compile-playpen"
          description="Compile playpen tests">
    <javac destdir="${playpen.testclasses.dir}"
           optimize="off"
           debug="on"
           nowarn="on"
           source="1.5"
           target="1.5"
           classpathref="playpen.tests.buildpath" >
      <src>
        <path location="code/playpen/src" />
      </src>
      <include name="**/test/*.java" />
    </javac>
    <copy toDir="${playpen.testclasses.dir}">
      <fileset dir="${src.dir}/playpen/src">
        <exclude name="**/*.java" />
      </fileset>
    </copy>
  </target>

  <target name="test-playpen"
          description="Run the tests (use -Dtestsubsystem=&lt;subsystem&gt; or -Dtestcase=&lt;testcase&gt;)"
          depends="compile-playpen,compile-playpen-tests,init-playpen-tests,invoke-playpen-testcase,invoke-playpen-subsystem,invoke-playpen-all" >
    <fail if="junit_test_failure" message="One or more tests failed" />
  </target>

  <!-- ================= Invoke tests ==================== -->
  <target name="invoke-playpen-testcase" depends="check-testcase" if="testcase">
    <property name="testcaseorsubsystem" value="true" />
    <run-junit include="**/test/${testcase}.class" banner="${testcase}"
       testbuilddir="${build.dir}/playpen/classes"
       classpathid="playpen.tests.runpath" reportdir="${playpen.testresults.dir}"/>
  </target>

  <target name="invoke-playpen-subsystem" if="testsubsystem">
    <property name="testcaseorsubsystem" value="true" />
    <run-junit include="**/${testsubsystem}/**/test/*Test.class" banner="all tests in ${testsubsystem} subsystem"
       testbuilddir="${build.dir}/playpen/classes"
       classpathid="playpen.tests.runpath" reportdir="${playpen.testresults.dir}"/>
  </target>

  <target name="invoke-playpen-all" unless="testcaseorsubsystem" >
    <run-junit include="**/test/*Test.class" banner="all tests"
       testbuilddir="${build.dir}/playpen/classes"
       classpathid="playpen.tests.runpath" reportdir="${playpen.testresults.dir}"/>
  </target>

  <target name="install-tomcat5">
       <property name="webapp-dir" value="/var/lib/tomcat5/webapps/" />
       <antcall target="install" />
  </target>

  <target name="install-tomcat6">
       <property name="webapp-dir" value="/var/lib/tomcat6/webapps/" />
       <echo message="${prefix}" />
       <echo message="${webapp-dir}" />
       <antcall target="install" />
  </target>

  <target name="install-tomcat7">
       <property name="webapp-dir" value="/var/lib/tomcat/webapps/" />
       <echo message="${prefix}" />
       <echo message="${webapp-dir}" />
       <antcall target="install" />
  </target>

  <target name="apidoc-install"
          depends="apidoc-jsp"
          description="Copies apidoc to the target directory">

    <delete dir="${prefix}${webapp-dir}/rhn" />
    <mkdir dir="${prefix}${webapp-dir}/rhn" />
    <mkdir dir="${prefix}${webapp-dir}/rhn/apidoc" />
    <mkdir dir="${prefix}${webapp-dir}/rhn/apidoc/handlers" />
    <!--
     - copy the apidocs to the right place
     -->
    <copy file="${build.dir}/reports/apidocs/jsp/index.jsp"
          toDir="${prefix}${webapp-dir}/rhn/apidoc"
          overwrite="true" />

    <copy file="${build.dir}/reports/apidocs/jsp/faqs.jsp"
          toDir="${prefix}${webapp-dir}/rhn/apidoc"
          overwrite="true" />

    <copy file="${build.dir}/reports/apidocs/jsp/scripts.jsp"
          toDir="${prefix}${webapp-dir}/rhn/apidoc"
          overwrite="true" />

    <copy toDir="${prefix}${webapp-dir}rhn/apidoc/handlers/">
        <fileset dir="${report.dir}/apidocs/jsp/handlers/" />
    </copy>
  </target>

  <target name="install"
          depends="init-install,init,compile-all,pack,apidoc-jsp,apidoc-install,jspcompile"
          description="Install the webapp to the directory specified by $prefix">
    <delete dir="${prefix}/usr/share/rhn/lib" />
    <mkdir dir="${prefix}/usr/share/rhn/lib" />
    <unjar src="${rhn.war}" dest="${prefix}${webapp-dir}/rhn" />

    <!--
     - copy the jar that contains our code to /usr/share/rhn/lib to be shared
     - with taskomatic and the webapp.
     -->
    <copy file="${prefix}${webapp-dir}/rhn/WEB-INF/lib/rhn.jar"
          toDir="${prefix}/usr/share/rhn/lib"
          overwrite="true"  />

    <!--
     - Delete ALL of the jars, including rhn.jar, from the webapp so that
     - they can be replaced with symlinks.
     -->
    <delete>
      <fileset dir="${prefix}${webapp-dir}/rhn/WEB-INF/lib" >
        <include name="*.jar" />
      </fileset>
    </delete>

    <!-- create symlinks for everything -->
    <jpackage-deps jars="${dist.jar.dependencies}"
        dir="${prefix}${webapp-dir}/rhn/WEB-INF/lib"/>
    <symlink link="${prefix}${webapp-dir}/rhn/WEB-INF/lib/rhn.jar"
             resource="/usr/share/rhn/lib/rhn.jar"
             failonerror="false"
             overwrite="true" />

    <mkdir dir="${rhn-home}/buildconf/tempjars" />
    <copy toDir="${prefix}${webapp-dir}/rhn/WEB-INF/lib" overwrite="true">
      <fileset dir="${rhn-home}/buildconf/tempjars">
        <include name="**/*.jar" />
      </fileset>
    </copy>

    <!--
      - delete the symlinks for the jars that break the webapp.  Basically
      - these are the oracle jars and the servlet jars
      -->
     <delete verbose="true">
       <fileset dir="${prefix}${webapp-dir}/rhn/WEB-INF/lib">
        <include name="**/ojdbc*" />
        <include name="**/oracle-jdbc*" />
        <include name="**/servlet*" />
        <include name="**/logdriver*" />
        <include name="**/jspapi*" />
        <include name="**/jasper5-compiler*" />
    </fileset>
    </delete>
  </target>

  <target name="make-eclipse-project" depends = "gen-eclipse"
          description="Configures this checkout as an eclipse project.">
    <copy toDir="${rhn-home}" overwrite="false">
      <fileset dir="${rhn-home}/conf/eclipse/">
        <include name=".project" />
        <!-- include name=".externalToolBuilders/*" /-->
      </fileset>
    </copy>
  </target>

  <target name="wtf"
          description="Use this target to help you diagnose development problems.">
      <echo message="Hi, this task helps you get out your frustration when" />
      <echo message="writing code.  Please feel free to bop your cubemate" />
      <echo message="in the head for some comic relief." />
  </target>

  <target name="resolve" depends="resolve-ivy,resolve-local" />

  <target name="resolve-local" if="installbuild">
    <mkdir dir="${build.lib.dir}" />
    <mkdir dir="${test.lib.dir}" />
    <mkdir dir="${run-external.lib.dir}" />
    <jpackage-deps jars="${install.build.jar.dependencies}"
                   dir="${build.lib.dir}" />
    <jpackage-deps jars="${install.run.jar.dependencies}"
                   dir="${run-external.lib.dir}"/>
    <mkdir dir="${rhn-home}/buildconf/tempjars" />                   
    <copy toDir="${build.lib.dir}" overwrite="true">
      <fileset dir="${rhn-home}/buildconf/tempjars">
          <include name="**/*.jar" />
          <include name="**/*.properties" />
      </fileset>
    </copy>
  </target>

  <target name="resolve-ivy" description="retrieve dependencies with ivy"
          depends="boot-deps,init-ivy" unless="installbuild">

    <!-- properties set here to show we are overriding default ivy values -->

    <!-- local directory -->
    <property name="ivy.default.ivy.user.dir" value="${user.home}/.ivy/rhn"/>
    <property name="ivy.local.default.artifact.pattern"
              value="[artifact]-[revision].[ext]" />
    <!-- public directory -->
    <property name="ivy.ivyrep.default.ivy.root" value="${ivyserver}/ivy/" />
    <property name="ivy.ivyrep.default.artifact.root"
              value="${ivyserver}/ivy/" />
    <property name="ivy.ivyrep.default.artifact.pattern"
              value="[artifact]-[revision].[ext]" />

    <ivy-retrieve/>
  </target>

</project><|MERGE_RESOLUTION|>--- conflicted
+++ resolved
@@ -4,14 +4,9 @@
   Spacewalk build file, please indent 2 spaces. NO TABS!
 -->
 <project name="RHN" default="all" basedir=".">
-<<<<<<< HEAD
   <property name="tomcat" value="tomcat6" />
   <available file="/usr/share/java/tomcat5" type="dir" property="tomcat" value="tomcat5" />
-=======
-  <property name="tomcat" value="tomcat5" />
-  <available file="/usr/share/java/tomcat6" type="dir" property="tomcat" value="tomcat6" />
   <available file="/usr/share/java/tomcat" type="dir" property="tomcat" value="tomcat7" />
->>>>>>> 3856179a
   <echo message="Importing buildconf/build-props-${tomcat}.xml" />
   <import file="buildconf/build-props-${tomcat}.xml" />
   <import file="buildconf/build-props.xml" />
