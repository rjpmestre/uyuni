<?xml version="1.0" encoding="UTF-8"?>
<!DOCTYPE book PUBLIC "-//OASIS//DTD DocBook XML V4.5//EN" "http://www.docbook.org/xml/4.5/docbookx.dtd">

<book lang="en">
  <title>SUSE Manager API Documentation</title>
  <bookinfo>
    <pubdate><?dbtimestamp?></pubdate>
<<<<<<< HEAD
    <productname>SUSE Manager</productname>
    <productnumber>2.1</productnumber>
    <bibliosource class="uri">http://www.suse.com/products/suse-manager</bibliosource>
=======
    <productname>Spacewalk</productname>
    <productnumber>2.2</productnumber>
    <bibliosource class="uri">https://github.com/spacewalkproject/spacewalk</bibliosource>
>>>>>>> f9683716
    <abstract>
      <para>
        Welcome to the SUSE Manager API. By using the included API calls, you can easily automate many of
        the tasks you perform everyday. All API calls are grouped by common functionality.
      </para>
    </abstract>
    <legalnotice>
    <title>Legal Notice</title>
    <para>Copyright (c) 2014 Red Hat, Inc.
      This software is licensed to you under the GNU General Public License, version 2 (GPLv2). There is
      NO WARRANTY for this software, express or implied, including the implied warranties of MERCHANTABILITY
      or FITNESS FOR A PARTICULAR PURPOSE. You should have received a copy of GPLv2 along with this software;
      if not, see http://www.gnu.org/licenses/old-licenses/gpl-2.0.txt.
    </para>
    <para>
      Red Hat trademarks are not licensed under GPLv2. No permission is granted to use or replicate Red Hat
      trademarks that are incorporated in this software or its documentation.
    </para>
    </legalnotice>
  </bookinfo>

  <xi:include href="scripts.xml" xmlns:xi="http://www.w3.org/2001/XInclude" />
  <xi:include href="faqs.xml" xmlns:xi="http://www.w3.org/2001/XInclude" /><|MERGE_RESOLUTION|>--- conflicted
+++ resolved
@@ -5,15 +5,9 @@
   <title>SUSE Manager API Documentation</title>
   <bookinfo>
     <pubdate><?dbtimestamp?></pubdate>
-<<<<<<< HEAD
     <productname>SUSE Manager</productname>
-    <productnumber>2.1</productnumber>
+    <productnumber>3.1</productnumber>
     <bibliosource class="uri">http://www.suse.com/products/suse-manager</bibliosource>
-=======
-    <productname>Spacewalk</productname>
-    <productnumber>2.2</productnumber>
-    <bibliosource class="uri">https://github.com/spacewalkproject/spacewalk</bibliosource>
->>>>>>> f9683716
     <abstract>
       <para>
         Welcome to the SUSE Manager API. By using the included API calls, you can easily automate many of
