--- conflicted
+++ resolved
@@ -69,13 +69,8 @@
   <property name="common.jar.dependencies"
       value="bcel cglib commons-beanutils commons-cli commons-codec
              commons-collections commons-digester commons-discovery
-<<<<<<< HEAD
-             commons-el commons-fileupload commons-io commons-lang commons-logging commons-validator hibernate3
+             commons-el commons-fileupload commons-io commons-lang commons-logging commons-validator ${hibernate}
              mailapi smtp jdom jmock jmock-cglib
-=======
-             commons-el commons-fileupload commons-io commons-lang commons-logging commons-validator ${hibernate}
-             mailapi smtp jdom jpam  jmock jmock-cglib
->>>>>>> 04d56a67
              log4j oro redstone-xmlrpc-client redstone-xmlrpc ${struts-jars} ${tomcat-jars}
              bcprov bcpg jcommon stringtree-json postgresql-jdbc
              ${jfreechart} taglibs-core logdriver quartz dwr slf4j-api slf4j-log4j12
@@ -125,13 +120,8 @@
   <property name="install.common.jar.dependencies"
       value="bcel cglib commons-beanutils commons-cli commons-codec 
              commons-collections commons-digester commons-discovery
-<<<<<<< HEAD
-             commons-el commons-fileupload commons-io commons-lang commons-logging commons-validator hibernate3
+             commons-el commons-fileupload commons-io commons-lang commons-logging commons-validator ${hibernate}
              ${tomcat-jars} javamail jdom jsch dwr
-=======
-             commons-el commons-fileupload commons-io commons-lang commons-logging commons-validator ${hibernate}
-             ${tomcat-jars} javamail jdom jpam dwr
->>>>>>> 04d56a67
              log4j oro redstone-xmlrpc-client redstone-xmlrpc ${struts-jars}
              jcommon stringtree-json postgresql-jdbc
              ${jfreechart} taglibs-core quartz
