<project name="build-props">
  <property name="rhn-home" location="." />

  <property environment="env" />

  <property file="${user.home}/.rhn.properties" />
  <property name="custom.log4j" location="${user.home}/.log4j.properties" />
  <property name="src.dir" location="${rhn-home}/code" />
  <property name="build.dir" location="${rhn-home}/build" />
  <property name="lib.dir" location="${rhn-home}/lib" />
  <property name="build.lib.dir" location="${build.dir}/build-lib" />

  <property name="run.lib.dir" location="${build.dir}/run-lib" />
  <property name="run-external.lib.dir" location="${build.dir}/run-lib/external" />
  <property name="test.lib.dir" location="${build.dir}/test-lib" />
  <property name="boot.lib.dir" location="${build.dir}/boot-lib" />
  <property name="report.dir" location="${build.dir}/reports" />
  <property name="javadoc.deploydir" location="/usr/share/javadoc/rhn-java" />
  <property name="build.instrument.dir" location="${build.dir}/instrumented" />

  <property name="eclipse.lib.dirs" location="${lib.dir}" />

  <property name="log4j.threshold" value="warn" />
  <property name="rhn.checkout.dir" value="" />
  <property name="halt-tests-on-failure" value="false" />
  <property name="checkstyle.header.file" value="${rhn-home}/buildconf/LICENSE.txt" />
  <property name="checkstyle.cache.src" value="${rhn-home}/build/checkstyle.cache.src" />
  <property name="checkstyle.cache.test" value="${rhn-home}/build/checkstyle.cache.test" />
  <property name="coverage.out.file" value="${rhn-home}/coverage.ec" />
  <property name="javadoc.lazy" value="false" />
  <property name="deprecation" value="off" />
  <property name="nowarn" value="!${deprecation}" />
  <property name="includehelp" value="true" />

  <!-- IVY Properties -->
  <property name="ivyserver" value="https://sherr.fedorapeople.org" />
  <property name="ivy.log.module.when.found" value="false"/>
  <property name="ivy.log.resolved.revision" value="false"/>
  <property name="ivy.dep.file" value="${rhn-home}/buildconf/ivy/ivy-suse.xml" />
  <property name="ivy.settings.file" value="${rhn-home}/buildconf/ivy/ivyconf.xml" />

  <!-- END IVY Properties -->

  <property name="rhn.war" value="${build.dir}/webapp/rhnjava.war"/>
  <property name="megajar.jar" value="${run.lib.dir}/rhn.jar" />
  <property name="testjar.jar" value="${run.lib.dir}/rhn-test.jar" />

  <property name="build.rhn.conf" value="${basedir}/conf/rhn/rhn.conf"/>
  <property name="build.webapp.conf" value="${basedir}/conf/httpd/webapp.conf"/>
  <property name="git.home" location="${basedir}/../"/>

  <!-- =================== jar dependencies ======================= -->
  <!--

  <condition property="asm" value="asm/asm" else="objectweb-asm/asm">
    <available file="/usr/share/java/asm/asm.jar" />
  </condition>

  -->

<<<<<<< HEAD
  <condition property="asm" value="objectweb-asm/asm" else="asm/asm">
    <available file="/usr/share/java/objectweb-asm/asm.jar" />
=======
  <condition property="commons-lang" value="commons-lang commons-lang3" else="commons-lang">
    <available file="/usr/share/java/commons-lang3.jar" />
  </condition>

  <condition property="hibernate-commons-annotations" value="hibernate/hibernate-commons-annotations" else="hibernate-commons-annotations/hibernate-commons-annotations">
    <available file="/usr/share/java/hibernate/hibernate-commons-annotations.jar" />
>>>>>>> ad775ab8
  </condition>

  <available file="/usr/share/java/hibernate/hibernate-commons-annotations.jar" type="file"
	  property="hibernate-commons-annotations" value="hibernate/hibernate-commons-annotations"/>
  <available file="/usr/share/java/hibernate-commons-annotations/hibernate-commons-annotations.jar" type="file"
	  property="hibernate-commons-annotations" value="hibernate-commons-annotations/hibernate-commons-annotations"/>
  <available file="/usr/share/java/hibernate-commons-annotations.jar" type="file"
	  property="hibernate-commons-annotations" value="hibernate-commons-annotations" />

  <condition property="commons-validator" value="apache-commons-validator" else="commons-validator">
    <available file="/usr/share/java/apache-commons-validator.jar" />
  </condition>

  <condition property="log4j-jars" value="log4j-1" else="log4j">
    <available file="/usr/share/java/log4j-1.jar" />
  </condition>

  <available file="/usr/share/java/ehcache.jar" type="file" property="ehcache" value="ehcache" />
  <available file="/usr/share/java/ehcache-core.jar" type="file" property="ehcache" value="ehcache-core" />

  <property name="hibernate3.2deps" value="hibernate3"/>

  <property name="hibernate3.6deps" value="hibernate3/hibernate-ehcache-3 hibernate3/hibernate-c3p0-3 hibernate3/hibernate-core-3 ${hibernate-commons-annotations} slf4j/api jboss-logging javassist slf4j/log4j12 ${ehcache} hibernate-jpa-2.0-api"/>

  <property name="hibernate5.2deps" value="hibernate-ehcache-5 hibernate-c3p0-5 hibernate-core-5 ${hibernate-commons-annotations} slf4j/api jboss-logging javassist slf4j/log4j12 ${ehcache} hibernate-jpa-2.1-api classmate statistics"/>

  <available file="/usr/share/java/hibernate3.jar" type="file" property="hibernate" value="${hibernate3.2deps}" />
  <available file="/usr/share/java/hibernate3/hibernate-core-3.jar" type="file" property="hibernate" value="${hibernate3.6deps}" />
  <available file="/usr/share/java/hibernate-core-5.jar" type="file" property="hibernate" value="${hibernate5.2deps}" />

  <condition property="jmock-jars"
                value="jmock jmock-cglib"
                 else="">
    <available file="/usr/share/java/jmock.jar" />
  </condition>

  <property name="boot.jar.dependencies" value="ivy" />

  <property name="common.jar.dependencies"
      value="bcel cglib commons-beanutils commons-cli commons-codec
             commons-collections commons-digester commons-discovery
<<<<<<< HEAD
             commons-el commons-fileupload commons-io commons-lang commons-logging ${commons-validator} ${hibernate}
             mailapi smtp jdom ${jmock-jars}
             log4j oro redstone-xmlrpc-client redstone-xmlrpc ${struts-jars} ${tomcat-jars}
=======
             commons-el commons-fileupload commons-io ${commons-lang} commons-logging ${commons-validator} ${hibernate}
             mailapi smtp jdom jpam ${jmock-jars}
             ${log4j-jars} oro redstone-xmlrpc-client redstone-xmlrpc ${struts-jars} ${tomcat-jars}
>>>>>>> ad775ab8
             bcprov bcpg jcommon stringtree-json postgresql-jdbc
             taglibs-core logdriver quartz dwr slf4j-api slf4j-log4j12
             concurrent velocity simple-core  mockobjects mockobjects-core mockobjects-jdk1.4-j2ee1.3 strutstest" />

  <!-- deps needed for testing, but required to build -->
  <property name="test.build.jar.dependencies"
      value="junit
             ${log4j-jars}
             regexp ${jmock-jars} postgresql-jdbc" />

  <property name="test.jar.dependencies"
      value="antlr checkstyle dom4j emma emma_ant jdom jta junit
             ${log4j-jars}
             regexp ${jmock-jars}
             postgresql-jdbc" />

  <condition property="ant-contrib.path" value="ant/ant-contrib" else="ant-contrib">
      <available file="/usr/share/java/ant/ant-contrib.jar"/>
  </condition>

  <property name="build.jar.dependencies"
      value="ant ant-junit ${ant-contrib.path} antlr  ${test.build.jar.dependencies}
      ${common.jar.dependencies} tanukiwrapper ${tomcat-jars} ${jasper-jars}
       concurrent xalan-j2" />

  <property name="run.jar.dependencies"
      value="antlr ${asm} cglib c3p0 commons-discovery dom4j jaf jta
             ojdbc14 sitemesh taglibs-standard xalan-j2 xerces-j2
             xml-commons-apis ${common.jar.dependencies}" />

  <!-- =================== RPM build, use jpackage syntax ======================= -->
  <!-- property name="install.test.jar.dependencies"
      value="antlr checkstyle dom4j emma emma_ant jdom jta junit
             ${log4j-jars} mockobjects mockobjects-core mockobjects-jdk1.4-j2ee1.3
             regexp ${jmock-jars} strutstest" / -->

  <!-- SUSE extra dependencies: build and runtime -->
  <property name="suse-common-jars" value="jade4j jose4j salt-netapi-client spark-core spark-template-jade httpclient httpcore" />

  <!-- SUSE extra dependencies: runtime only -->
  <property name="suse-runtime-jars" value="commons-jexl commons-lang3 concurrentlinkedhashmap-lru
      httpcore slf4j/api slf4j/log4j12" />

  <property name="install.build.jar.dependencies"
      value="ant ant/ant-junit ${ant-contrib.path} antlr ${jasper-jars} ${test.build.jar.dependencies}
      ${install.common.jar.dependencies} tanukiwrapper" />

  <property name="install.run.jar.dependencies"
      value="antlr ${asm} cglib c3p0 commons-discovery dom4j dwr jaf jta
             sitemesh taglibs-standard xalan-j2 xerces-j2
             xml-commons-apis ${install.common.jar.dependencies}" />

  <property name="install.common.jar.dependencies"
      value="bcel cglib commons-beanutils commons-cli commons-codec
             commons-collections commons-digester commons-discovery
<<<<<<< HEAD
             commons-el commons-fileupload commons-io commons-lang commons-logging ${commons-validator} ${hibernate}
             ${tomcat-jars} javamail jdom jsch dwr google-gson
             log4j oro redstone-xmlrpc-client redstone-xmlrpc ${struts-jars}
=======
             commons-el commons-fileupload commons-io ${commons-lang} commons-logging ${commons-validator} ${hibernate}
             ${tomcat-jars} javamail/javax.mail jdom jpam dwr
             ${log4j-jars} oro redstone-xmlrpc-client redstone-xmlrpc ${struts-jars}
>>>>>>> ad775ab8
             jcommon stringtree-json postgresql-jdbc
             taglibs-core quartz
             ${suse-common-jars}
             concurrent simple-core snakeyaml simple-xml susestudio-java-client" />

  <property name="dist.jar.dependencies"
      value="antlr ${asm} bcel c3p0 cglib
             commons-collections commons-beanutils commons-cli commons-codec
             commons-digester commons-discovery commons-el commons-fileupload commons-io
<<<<<<< HEAD
             commons-lang commons-logging
             ${commons-validator} concurrent dom4j google-gson ${hibernate} jta
             jaf ${jasper-jars} javamail jcommon jdom ${other-jars}
             ${tomcat-jars} log4j redstone-xmlrpc-client redstone-xmlrpc
             oro quartz stringtree-json sitemesh ${struts-jars} taglibs-core
             taglibs-standard tanukiwrapper postgresql-jdbc snakeyaml simple-xml susestudio-java-client
             ${suse-common-jars} ${suse-runtime-jars}
	     xalan-j2 xerces-j2 xml-commons-apis simple-core ${ehcache}" />
=======
             ${commons-lang} commons-logging
             ${commons-validator} concurrent dom4j ${hibernate} jta
             ${jasper-jars} javamail/javax.mail jcommon jdom ${other-jars}
             ${tomcat-jars} jpam ${log4j-jars} redstone-xmlrpc-client redstone-xmlrpc
             oro ${oscache} quartz stringtree-json sitemesh ${struts-jars} ${taglibs}
             tanukiwrapper postgresql-jdbc simple-xml susestudio-java-client
             xalan-j2 xerces-j2 xml-commons-apis simple-core" />

  <property name="taskomatic.jar.dependencies"
      value="${dist.jar.dependencies} commons-dbcp commons-pool mchange-commons" />
>>>>>>> ad775ab8

  <path id="bootjars">
    <fileset dir="${boot.lib.dir}" includes="*.jar" />
  </path>

  <path id="testjars">
    <fileset dir="${test.lib.dir}" includes="*.jar" />
  </path>

  <path id="runjars">
    <fileset dir="${run.lib.dir}" includes="**/*.jar" />
  </path>

  <path id="buildjars">
    <path refid="testjars" />
    <fileset dir="${build.lib.dir}">
      <include name="*.jar" />
    </fileset>
        <pathelement location="${build.dir}/classes/"/>
  </path>

  <path id="alljars">
    <path refid="buildjars" />
    <path refid="runjars" />
  </path>

  <!-- =================== Deployment Properties ======================= -->
  <!-- Used for war deployment -->
  <property name="catalina.hostname" value="localhost" />
  <property name="catalina.port"     value="8080" />
  <property name="catalina.username" value="rhndev" />
  <property name="catalina.password" value="spacewalk" />
  <property name="rhnapp"            value="rhn" />
  <!-- Used for local dir deployment -->
  <property name="webapp.basedir"    value="${rhn-home}" />
  <property name="webapp.name"       value="rhnwebapp" />
  <property name="webapp.dir"        value="${webapp.basedir}/${webapp.name}" />

</project><|MERGE_RESOLUTION|>--- conflicted
+++ resolved
@@ -58,17 +58,8 @@
 
   -->
 
-<<<<<<< HEAD
   <condition property="asm" value="objectweb-asm/asm" else="asm/asm">
     <available file="/usr/share/java/objectweb-asm/asm.jar" />
-=======
-  <condition property="commons-lang" value="commons-lang commons-lang3" else="commons-lang">
-    <available file="/usr/share/java/commons-lang3.jar" />
-  </condition>
-
-  <condition property="hibernate-commons-annotations" value="hibernate/hibernate-commons-annotations" else="hibernate-commons-annotations/hibernate-commons-annotations">
-    <available file="/usr/share/java/hibernate/hibernate-commons-annotations.jar" />
->>>>>>> ad775ab8
   </condition>
 
   <available file="/usr/share/java/hibernate/hibernate-commons-annotations.jar" type="file"
@@ -110,15 +101,9 @@
   <property name="common.jar.dependencies"
       value="bcel cglib commons-beanutils commons-cli commons-codec
              commons-collections commons-digester commons-discovery
-<<<<<<< HEAD
-             commons-el commons-fileupload commons-io commons-lang commons-logging ${commons-validator} ${hibernate}
+             commons-el commons-fileupload commons-io ${commons-lang} commons-logging ${commons-validator} ${hibernate}
              mailapi smtp jdom ${jmock-jars}
              log4j oro redstone-xmlrpc-client redstone-xmlrpc ${struts-jars} ${tomcat-jars}
-=======
-             commons-el commons-fileupload commons-io ${commons-lang} commons-logging ${commons-validator} ${hibernate}
-             mailapi smtp jdom jpam ${jmock-jars}
-             ${log4j-jars} oro redstone-xmlrpc-client redstone-xmlrpc ${struts-jars} ${tomcat-jars}
->>>>>>> ad775ab8
              bcprov bcpg jcommon stringtree-json postgresql-jdbc
              taglibs-core logdriver quartz dwr slf4j-api slf4j-log4j12
              concurrent velocity simple-core  mockobjects mockobjects-core mockobjects-jdk1.4-j2ee1.3 strutstest" />
@@ -174,15 +159,9 @@
   <property name="install.common.jar.dependencies"
       value="bcel cglib commons-beanutils commons-cli commons-codec
              commons-collections commons-digester commons-discovery
-<<<<<<< HEAD
-             commons-el commons-fileupload commons-io commons-lang commons-logging ${commons-validator} ${hibernate}
+             commons-el commons-fileupload commons-io ${commons-lang} commons-logging ${commons-validator} ${hibernate}
              ${tomcat-jars} javamail jdom jsch dwr google-gson
              log4j oro redstone-xmlrpc-client redstone-xmlrpc ${struts-jars}
-=======
-             commons-el commons-fileupload commons-io ${commons-lang} commons-logging ${commons-validator} ${hibernate}
-             ${tomcat-jars} javamail/javax.mail jdom jpam dwr
-             ${log4j-jars} oro redstone-xmlrpc-client redstone-xmlrpc ${struts-jars}
->>>>>>> ad775ab8
              jcommon stringtree-json postgresql-jdbc
              taglibs-core quartz
              ${suse-common-jars}
@@ -192,8 +171,7 @@
       value="antlr ${asm} bcel c3p0 cglib
              commons-collections commons-beanutils commons-cli commons-codec
              commons-digester commons-discovery commons-el commons-fileupload commons-io
-<<<<<<< HEAD
-             commons-lang commons-logging
+             ${commons-lang} commons-logging
              ${commons-validator} concurrent dom4j google-gson ${hibernate} jta
              jaf ${jasper-jars} javamail jcommon jdom ${other-jars}
              ${tomcat-jars} log4j redstone-xmlrpc-client redstone-xmlrpc
@@ -201,18 +179,6 @@
              taglibs-standard tanukiwrapper postgresql-jdbc snakeyaml simple-xml susestudio-java-client
              ${suse-common-jars} ${suse-runtime-jars}
 	     xalan-j2 xerces-j2 xml-commons-apis simple-core ${ehcache}" />
-=======
-             ${commons-lang} commons-logging
-             ${commons-validator} concurrent dom4j ${hibernate} jta
-             ${jasper-jars} javamail/javax.mail jcommon jdom ${other-jars}
-             ${tomcat-jars} jpam ${log4j-jars} redstone-xmlrpc-client redstone-xmlrpc
-             oro ${oscache} quartz stringtree-json sitemesh ${struts-jars} ${taglibs}
-             tanukiwrapper postgresql-jdbc simple-xml susestudio-java-client
-             xalan-j2 xerces-j2 xml-commons-apis simple-core" />
-
-  <property name="taskomatic.jar.dependencies"
-      value="${dist.jar.dependencies} commons-dbcp commons-pool mchange-commons" />
->>>>>>> ad775ab8
 
   <path id="bootjars">
     <fileset dir="${boot.lib.dir}" includes="*.jar" />
