--- conflicted
+++ resolved
@@ -386,42 +386,11 @@
                 name="com.redhat.rhn.domain.action.rhnpackage.PackageVerifyAction"
                 discriminator-value="33" lazy="true">
             </subclass>
-<<<<<<< HEAD
             <subclass
                 name="com.redhat.rhn.domain.action.rhnpackage.PackageLockAction"
                 discriminator-value="502" lazy="true">
             </subclass>
-            <subclass
-                name="com.redhat.rhn.domain.action.solaris.SolarisPackageInstallAction"
-                discriminator-value="24" lazy="true">
-            </subclass>
-            <subclass
-                name="com.redhat.rhn.domain.action.solaris.SolarisPackageRemoveAction"
-                discriminator-value="25" lazy="true">
-            </subclass>
-            <subclass
-                name="com.redhat.rhn.domain.action.solaris.SolarisPackagePatchInstallAction"
-                discriminator-value="26" lazy="true">
-            </subclass>
-            <subclass
-                name="com.redhat.rhn.domain.action.solaris.SolarisPackagePatchRemoveAction"
-                discriminator-value="27" lazy="true">
-            </subclass>
-            <subclass
-                name="com.redhat.rhn.domain.action.solaris.SolarisPackagePatchClusterInstallAction"
-                discriminator-value="28" lazy="true">
-            </subclass>
-            <subclass
-                name="com.redhat.rhn.domain.action.solaris.SolarisPackagePatchClusterRemoveAction"
-                discriminator-value="29" lazy="true">
-            </subclass>
-            <subclass
-                name="com.redhat.rhn.domain.action.solaris.SolarisPackageRefreshListAction"
-                discriminator-value="31" lazy="true">
-            </subclass>
-=======
-
->>>>>>> ae95d6d5
+
 
         </subclass>
 
