--- conflicted
+++ resolved
@@ -323,17 +323,12 @@
                     StringUtil.addPath(getAbsolutePath(), "/ppc/ppc64/initrd.img")};
         }
         else if (this.installType.isSUSE()) {
-<<<<<<< HEAD
             String archName = this.getChannel().getChannelArch().getName();
             if (archName.equals("IA-32")) {
                 archName = "i386";
             }
-            return StringUtil.addPath(getAbsolutePath(), "/boot/" +
-                archName + "/loader/initrd");
-=======
             return new String[] {StringUtil.addPath(getAbsolutePath(), "/boot/" +
-                this.getChannel().getChannelArch().getName() + "/loader/initrd")};
->>>>>>> 6f93a5de
+                archName + "/loader/initrd")};
         }
         else {
             return new String[] {
