--- conflicted
+++ resolved
@@ -16,10 +16,7 @@
 
 import com.redhat.rhn.common.hibernate.HibernateFactory;
 import com.redhat.rhn.domain.org.Org;
-<<<<<<< HEAD
-=======
-
->>>>>>> 18d28843
+
 import org.apache.log4j.Logger;
 import org.hibernate.Session;
 
@@ -321,7 +318,6 @@
                 "VirtualInstanceState.findByLabel").setString("label", "unknown")
                 .uniqueResult();
     }
-<<<<<<< HEAD
 
     /**
      * Returns a VirtualInstance with given uuid
@@ -346,6 +342,4 @@
                 .setParameter("hostId", hostId)
             .uniqueResult();
     }
-=======
->>>>>>> 18d28843
 }