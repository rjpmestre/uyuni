/**
 * Copyright (c) 2009--2012 Red Hat, Inc.
 *
 * This software is licensed to you under the GNU General Public License,
 * version 2 (GPLv2). There is NO WARRANTY for this software, express or
 * implied, including the implied warranties of MERCHANTABILITY or FITNESS
 * FOR A PARTICULAR PURPOSE. You should have received a copy of GPLv2
 * along with this software; if not, see
 * http://www.gnu.org/licenses/old-licenses/gpl-2.0.txt.
 *
 * Red Hat trademarks are not licensed under GPLv2. No permission is
 * granted to use or replicate Red Hat trademarks that are incorporated
 * in this software or its documentation.
 */
package com.redhat.rhn.domain.server;

import com.redhat.rhn.common.conf.Config;
import com.redhat.rhn.common.conf.ConfigDefaults;
import com.redhat.rhn.domain.BaseDomainHelper;
import com.redhat.rhn.domain.Identifiable;
import com.redhat.rhn.domain.channel.Channel;
import com.redhat.rhn.domain.common.ProvisionState;
import com.redhat.rhn.domain.config.ConfigChannel;
import com.redhat.rhn.domain.config.ConfigChannelListProcessor;
import com.redhat.rhn.domain.config.ConfigChannelType;
import com.redhat.rhn.domain.config.ConfigurationFactory;
import com.redhat.rhn.domain.entitlement.Entitlement;
import com.redhat.rhn.domain.entitlement.VirtualizationEntitlement;
import com.redhat.rhn.domain.org.CustomDataKey;
import com.redhat.rhn.domain.org.Org;
import com.redhat.rhn.domain.org.OrgFactory;
import com.redhat.rhn.domain.product.SUSEProductFactory;
import com.redhat.rhn.domain.product.SUSEProductSet;
import com.redhat.rhn.domain.user.User;
import com.redhat.rhn.manager.configuration.ConfigurationManager;
import com.redhat.rhn.manager.entitlement.EntitlementManager;
import com.redhat.rhn.manager.kickstart.cobbler.CobblerXMLRPCHelper;
import com.redhat.rhn.manager.system.SystemManager;

import org.apache.commons.lang.StringUtils;
import org.apache.commons.lang.builder.EqualsBuilder;
import org.apache.commons.lang.builder.HashCodeBuilder;
import org.apache.commons.lang.builder.ToStringBuilder;
import org.apache.commons.lang.builder.ToStringStyle;
import org.apache.log4j.Logger;
import org.cobbler.CobblerConnection;
import org.cobbler.SystemRecord;

import java.net.IDN;
import java.sql.Timestamp;
import java.util.ArrayList;
import java.util.Collection;
import java.util.Collections;
import java.util.Date;
import java.util.HashSet;
import java.util.Iterator;
import java.util.List;
import java.util.Set;

/**
 * Server - Class representation of the table rhnServer.
 *
 * @version $Rev$
 */
public class Server extends BaseDomainHelper implements Identifiable {

    /**
     * Logger for this class
     */
    private static Logger log = Logger.getLogger(Server.class);

    private Boolean ignoreEntitlementsForMigration;

    private Long id;
    private Org org;
    private String digitalServerId;
    private String os;
    private String release;
    private String name;
    private String description;
    private String info;
    private String secret;
    private User creator;
    private String autoDeliver;
    private String autoUpdate;
    private String runningKernel;
    private Long lastBoot;
    private ServerArch serverArch;
    private ProvisionState provisionState;
    private Date channelsChanged;
    private Date created;
    private String cobblerId;
    private Set<Device> devices;
    private ServerInfo serverInfo;
    private CPU cpu;
    private ServerLock lock;
    private ServerUuid serverUuid;
    private Set<Note> notes;
    private Set<Network> networks;
    private Ram ram;
    private Dmi dmi;
    private NetworkInterface primaryInterface;
    private Set<NetworkInterface> networkInterfaces;
    private Set<CustomDataValue> customDataValues;
    private Set<Channel> channels;
    private List<ConfigChannel> configChannels = new ArrayList<ConfigChannel>();
    private Set<ConfigChannel> localChannels = new HashSet<ConfigChannel>();
    private Location serverLocation;
    private Set<VirtualInstance> guests = new HashSet<VirtualInstance>();
    private VirtualInstance virtualInstance;
    private PushClient pushClient;
    private final ConfigChannelListProcessor configListProc =
        new ConfigChannelListProcessor();
    private Set<ServerHistoryEvent> history;
    private Set<InstalledPackage> packages;
    private ProxyInfo proxyInfo;
    private Set<? extends ServerGroup> groups;
    private Set<Capability> capabilities;
    private CrashCount crashCount;
    private Set<Crash> crashes;

    public static final String VALID_CNAMES = "valid_cnames_";

    /**
     * @return Returns the capabilities.
     */
    public Set<Capability> getCapabilities() {
        return capabilities;
    }



    /**
     * @param capabilitiesIn The capabilities to set.
     */
    public void setCapabilities(Set<Capability> capabilitiesIn) {
        capabilities = capabilitiesIn;
    }


    /**
     * @return Returns the groups.
     */
    protected Set<? extends ServerGroup> getGroups() {
        return groups;
    }


    /**
     * @param groupsIn The groups to set.
     */
    protected void setGroups(Set<? extends ServerGroup> groupsIn) {
        groups = groupsIn;
    }

    /**
     * @return the proxyInfo
     */
    public ProxyInfo getProxyInfo() {
        return proxyInfo;
    }

    /**
     * the proxy information to set
     * @param proxy the proxyInfo to set
     */
    public void setProxyInfo(ProxyInfo proxy) {
        this.proxyInfo = proxy;
    }

    /**
     * Retrieves the local override channel associated with this system.
     * @return the Local Override Channel or create one if none exists
     */
    public ConfigChannel getLocalOverride() {
        return  findLocal(ConfigChannelType.local());
    }

    /**
     * Retrieves the local override channel associated with this system.
     * @return the Local Override Channel or NULL if there's none created yet
     */
    public ConfigChannel getLocalOverrideNoCreate() {
        ensureConfigManageable();
        ConfigChannel channel = null;
        for (Iterator<ConfigChannel> itr = localChannels.iterator(); itr
                .hasNext();) {
            ConfigChannel ch = itr.next();
            if (ch.getConfigChannelType().equals(ConfigChannelType.local())) {
                channel = ch;
                break;
            }
        }
        return channel;
    }

    /**
     *
     * @param ch Override channel to set
     */
    public void setLocalOverride(ConfigChannel ch) {
        setLocalType(ch, ConfigChannelType.local());
    }

    private void setLocalType(ConfigChannel channel,
            ConfigChannelType cct) {

        ConfigChannel ch =  findLocal(cct);
        if (ch != null) {
            localChannels.remove(ch);
        }
        localChannels.add(channel);
    }

    protected void setLocalChannels(Set<ConfigChannel> chls) {
        localChannels = chls;
    }

    protected Set<ConfigChannel> getLocalChannels() {
        return localChannels;
    }

    /**
     * Used for retrieving Local/Sandbox override channels since the process is
     *  exacly the same. Creates the channel if it does not exist.
     * @param cct Config Channel type .. (local or sandbox)
     * @return Config channel associated with the given type
     */
    private ConfigChannel findLocal(ConfigChannelType cct) {

        assert localChannels.size() <= 2 : "More than two local override  channels" +
                "Associated with this server." +
                "There should be NO more than Two" +
                " Override Channels associated";
        ensureConfigManageable();
        for (Iterator<ConfigChannel> itr = localChannels.iterator(); itr
                .hasNext();) {
            ConfigChannel ch = itr.next();
            ConfigChannelType  item = ch.getConfigChannelType();
            if (cct.equals(item)) {
                return ch;
            }
        }

        //We automatically create local config channels, so
        //if we didn't find one, we just haven't created it yet.
        ConfigChannel channel = ConfigurationFactory.createNewLocalChannel(this, cct);

        //TODO: Adding the new channel to the set of local channels should
        //happen in the createNewLocalChannel method.  However, the way things
        //are currently set up, I have to work with the member variable, because using
        //accessors and mutators would create an infinite loop.  Fix this setup.
        localChannels.add(channel);
        setLocalChannels(localChannels);
        return channel;
    }

    /**
     * Retrieves the sandbox override channel associated with this system.
     * @return the Sandbox Override Channel or create one if none exists
     */
    public ConfigChannel getSandboxOverride() {
        return findLocal(ConfigChannelType.sandbox());
    }

    /**
     * Retrieves the sandbox override channel associated with this system.
     * @return the Sandbox Override Channel or NULL if there's none created yet
     */
    public ConfigChannel getSandboxOverrideNoCreate() {
        ensureConfigManageable();
        ConfigChannel channel = null;
        for (Iterator<ConfigChannel> itr = localChannels.iterator(); itr
                .hasNext();) {
            ConfigChannel ch = itr.next();
            if (ch.getConfigChannelType().equals(ConfigChannelType.sandbox())) {
                channel = ch;
                break;
            }
        }
        return channel;
    }

    /**
     *
     * @param ch sets the sandbox override channel
     */
    public void setSandboxOverride(ConfigChannel ch) {
        setLocalType(ch, ConfigChannelType.sandbox());
    }

    /**
     * ONLY TO BE USED FOR/BY HIBERNATE
     * @param configChannelsIn The configChannels to set.
     */
    protected void setConfigChannelsHibernate(
            List<ConfigChannel> configChannelsIn) {
        configChannels = configChannelsIn;
        for (Iterator<ConfigChannel> itr = configChannels.iterator(); itr
                .hasNext();) {
            if (itr.next() == null) {
                itr.remove();
            }
        }
    }

    /**
     * ONLY TO BE USED FOR/BY HIBERNATE
     *
     * @return List of config channels
     */
    protected List<ConfigChannel> getConfigChannelsHibernate() {
        return configChannels;
    }

    /**
     * @return Returns the ServerConfigChannels mappings currently available
     * to the server based on it's entitlements.
     */
    public List <ConfigChannel> getConfigChannels() {
        ensureConfigManageable();
        return getConfigChannelsHibernate();
    }

    /**
     * @return Returns the number of configuration channels associated with
     * the server.
     */
    public int getConfigChannelCount() {
        return getConfigChannelsHibernate().size();
    }

    private void ensureConfigManageable() {
        if (!getIgnoreEntitlementsForMigration()) {
            ConfigurationManager.getInstance().ensureConfigManageable(this);
        }
    }

    /**
     * subscribes a channel to a system, giving it the
     * highest value for the  position (or the lowest priority)
     * @param cc The config channel to subscribe to
     */
    public void subscribe(ConfigChannel cc) {
        configListProc.add(getConfigChannels(), cc);
    }
    /**
     * subscribes a channel to a system at the given position
     * @param cc the channel to subscribe
     * @param position the positon/ranking of the channel in the system list,
     *                  must be > 0
     */
    public void subscribeAt(ConfigChannel cc, int position) {
        configListProc.add(getConfigChannels(), cc, position);
    }

    /**
     * @param cc the ConfigChannel to unsubscribe
     * @return returns true if the remove operation succeeded
     */
    public boolean unsubscribe(ConfigChannel cc) {
        return configListProc.remove(getConfigChannels(), cc);
    }

    /**
     * Protected constructor
     */
    protected Server() {
        devices = new HashSet<Device>();
        notes = new HashSet<Note>();
        networks = new HashSet<Network>();
        networkInterfaces = new HashSet<NetworkInterface>();
        customDataValues = new HashSet<CustomDataValue>();

        ignoreEntitlementsForMigration = Boolean.FALSE;
    }

    /**
     * @return Returns the serverInfo.
     */
    public ServerInfo getServerInfo() {
        return serverInfo;
    }
    /**
     * @param serverInfoIn The serverInfo to set.
     */
    public void setServerInfo(ServerInfo serverInfoIn) {
        this.serverInfo = serverInfoIn;
    }
    /**
     * Gets the last checkin date for this server
     * @return last checkin date
     */
    public Date getLastCheckin() {
        return serverInfo.getCheckin();
    }
    /**
     * Gets the number of times this server has checked in
     * @return number of times this server has checked in.
     */
    public Long getCheckinCount() {
        return serverInfo.getCheckinCounter();
    }
    /**
     * Getter for id
     *
     * @return Long to get
     */
    public Long getId() {
        return this.id;
    }

    /**
     * Setter for id
     *
     * @param idIn to set
     */
    public void setId(Long idIn) {
        this.id = idIn;
    }

    /**
     * @return Returns the org.
     */
    public Org getOrg() {
        return org;
    }

    /**
     * @param o The org to set.
     */
    public void setOrg(Org o) {
        this.org = o;
    }

    /**
     * Getter for digitalServerId
     *
     * @return String to get
     */
    public String getDigitalServerId() {
        return this.digitalServerId;
    }

    /**
     * Setter for digitalServerId
     *
     * @param digitalServerIdIn to set
     */
    public void setDigitalServerId(String digitalServerIdIn) {
        this.digitalServerId = digitalServerIdIn;
    }

    /**
     * Getter for os
     *
     * @return String to get
     */
    public String getOs() {
        return this.os;
    }

    /**
     * Setter for os
     *
     * @param osIn to set
     */
    public void setOs(String osIn) {
        this.os = osIn;
    }

    /**
     * Getter for release
     *
     * @return String to get
     */
    public String getRelease() {
        return this.release;
    }

    /**
     * Setter for release
     *
     * @param releaseIn to set
     */
    public void setRelease(String releaseIn) {
        this.release = releaseIn;
    }

    /**
     * Getter for name
     *
     * @return String to get
     */
    public String getName() {
        return this.name;
    }

    /**
     * Setter for name
     *
     * @param nameIn to set
     */
    public void setName(String nameIn) {
        this.name = nameIn;
    }

    /**
     * Getter for description
     *
     * @return String to get
     */
    public String getDescription() {
        return this.description;
    }

    /**
     * Setter for description
     *
     * @param descriptionIn to set
     */
    public void setDescription(String descriptionIn) {
        this.description = descriptionIn;
    }

    /**
     * Getter for info
     *
     * @return String to get
     */
    public String getInfo() {
        return this.info;
    }

    /**
     * Setter for info
     *
     * @param infoIn to set
     */
    public void setInfo(String infoIn) {
        this.info = infoIn;
    }

    /**
     * Getter for secret
     *
     * @return String to get
     */
    public String getSecret() {
        return this.secret;
    }

    /**
     * Setter for secret
     *
     * @param secretIn to set
     */
    public void setSecret(String secretIn) {
        this.secret = secretIn;
    }

    /**
     * @return Returns the creator.
     */
    public User getCreator() {
        return creator;
    }

    /**
     * @param c The creator to set.
     */
    public void setCreator(User c) {
        this.creator = c;
    }

    /**
     * Getter for autoDeliver
     *
     * @return String to get
     */
    public String getAutoDeliver() {
        return this.autoDeliver;
    }

    /**
     * Setter for autoDeliver
     *
     * @param autoDeliverIn to set
     */
    public void setAutoDeliver(String autoDeliverIn) {
        this.autoDeliver = autoDeliverIn;
    }

    /**
     * Getter for autoUpdate
     *
     * @return String to get
     */
    public String getAutoUpdate() {
        return this.autoUpdate;
    }

    /**
     * Setter for autoUpdate
     *
     * @param autoUpdateIn to set
     */
    public void setAutoUpdate(String autoUpdateIn) {
        this.autoUpdate = autoUpdateIn;
    }

    /**
     * Getter for runningKernel
     *
     * @return String to get
     */
    public String getRunningKernel() {
        return this.runningKernel;
    }

    /**
     * Setter for runningKernel
     *
     * @param runningKernelIn to set
     */
    public void setRunningKernel(String runningKernelIn) {
        this.runningKernel = runningKernelIn;
    }

    /**
     * Getter for lastBoot
     *
     * @return Long to get
     */
    public Long getLastBoot() {
        return this.lastBoot;
    }

    /**
     * Getter for lastBoot as a date
     *
     * @return lastBoot time as a Date object
     */
    public Date getLastBootAsDate() {
        return new Date(this.lastBoot.longValue() * 1000);
    }

    /**
     * Setter for lastBoot
     *
     * @param lastBootIn to set
     */
    public void setLastBoot(Long lastBootIn) {
        this.lastBoot = lastBootIn;
    }

    /**
     * @return Returns the serverArch.
     */
    public ServerArch getServerArch() {
        return serverArch;
    }

    /**
     * @param s The serverArch to set.
     */
    public void setServerArch(ServerArch s) {
        this.serverArch = s;
    }

    /**
     * @return Returns the provisionState.
     */
    public ProvisionState getProvisionState() {
        return provisionState;
    }

    /**
     * @param p The provisionState to set.
     */
    public void setProvisionState(ProvisionState p) {
        this.provisionState = p;
    }

    /**
     * Getter for channelsChanged
     *
     * @return Date to get
     */
    public Date getChannelsChanged() {
        return this.channelsChanged;
    }

    /**
     * Setter for channelsChanged
     *
     * @param channelsChangedIn to set
     */
    public void setChannelsChanged(Date channelsChangedIn) {
        this.channelsChanged = channelsChangedIn;
    }

    /**
     * The set of ServerGroup(s) that this Server is a member of
     * @return Returns the serverGroups.
     */
    public List<EntitlementServerGroup> getEntitledGroups() {
        return ServerGroupFactory.listEntitlementGroups(this);
    }

    /**
     * The set of ServerGroup(s) that this Server is a member of
     * @return Returns the serverGroups.
     */
    public List<ManagedServerGroup> getManagedGroups() {
        return ServerGroupFactory.listManagedGroups(this);
    }

    /**
     * Returns the set of devices attached to this server.
     * @return Returns the list of devices attached to this server.
     */
    public Set<Device> getDevices() {
        return devices;
    }
    /**
     * Sets the set of devices.
     * @param devicesIn The devices to set.
     */
    protected void setDevices(Set<Device> devicesIn) {
        devices = devicesIn;
    }

    /**
     * Get the Device with the given description (i.e. eth0)
     * @param dev the device name (i.e. sda)
     * @return the Device, otherwise null
     */
    public Device getDevice(String dev) {
        for (Device d : getDevices()) {
            if ((d.getDevice() != null) && (d.getDevice().equals(dev))) {
                return d;
            }
        }
        return null;
    }

    /**
     * Adds a device to the list of devices for this server.
     * @param device Device to add
     */
    public void addDevice(Device device) {
        device.setServer(this);
        devices.add(device);
    }

    /**
     * @return Returns the notes.
     */
    public Set<Note> getNotes() {
        return notes;
    }

    /**
     * @param n The notes to set.
     */
    public void setNotes(Set<Note> n) {
        this.notes = n;
    }

    /**
     * Adds a note to the notes set
     * @param note The note to add
     */
    public void addNote(Note note) {
        note.setServer(this);
        notes.add(note);
    }

    /**
     * Adds a note to the notes set.
     * @param user The user creating the note
     * @param subject The subject for the note
     * @param body The body for the note
     */
    public void addNote(User user, String subject, String body) {
        Note note = new Note();
        note.setCreator(user);
        note.setSubject(subject);
        note.setNote(body);
        note.setCreated(new Date());

        addNote(note);
    }

    /**
     * @return Returns the networks
     */
    public Set<Network> getNetworks() {
        return networks;
    }

    /**
     * Sets the set of networks
     * @param n The networks to set
     */
    public void setNetworks(Set<Network> n) {
        this.networks = n;
    }

    /**
     * Adds a network to the set of networks for this server.
     * @param network The network to add.
     */
    public void addNetwork(Network network) {
        network.setServer(this);
        networks.add(network);
    }

    /**
     * Get the primary ip address for this server
     * @return Returns the primary ip for this server
     */
    public String getIpAddress() {
        Network n = findPrimaryNetwork();
        if (n != null) {
            log.debug("Found a Network: " + n.getIpaddr());
            return n.getIpaddr();
        }
        NetworkInterface ni = findPrimaryNetworkInterface();
        if (ni != null) {
            log.debug("Found a NetworkInterface: " + ni.getIpaddr());
            return ni.getIpaddr();
        }
        return null;
    }

    /**
     * Get the primary ipv6 address for this server
     * @return Returns the primary ip for this server
     */
    public String getIp6Address() {
        Network n = findPrimaryIpv6Network();
        if (n != null) {
            log.debug("Found a Network: " + n.getIp6addr());
            return n.getIp6addr();
        }
        return null;
    }


    /**
     * Return the NetworkInterface which Spacewalk is guessing is
     * the primary.  Order of preference:
     *
     * eth0, eth0*, eth1, eth1*, after that its first match that is
     * not 127.0.0.1
     *
     * @return NetworkInterface in order of preference: eth0, eth0*,
     * eth1, eth1*, after that its first match that is not 127.0.0.1
     */
    public NetworkInterface findPrimaryNetworkInterface() {
        primaryInterface = lookupForPrimaryInterface();
        if (primaryInterface != null) {
            return primaryInterface;
        }
        if (!networkInterfaces.isEmpty()) {
            Iterator<NetworkInterface> i = networkInterfaces.iterator();
            // First pass look for names
            NetworkInterface ni = null;

            ni = findActiveIfaceWithName("eth0", false);
            if (ni != null) {
                primaryInterface = ni;
                return ni;
            }
            ni = findActiveIfaceWithName("eth0", true);
            if (ni != null) {
                primaryInterface = ni;
                return ni;
            }
            ni = findActiveIfaceWithName("eth1", false);
            if (ni != null) {
                primaryInterface = ni;
                return ni;
            }
            ni = findActiveIfaceWithName("eth1", true);
            if (ni != null) {
                primaryInterface = ni;
                return ni;
            }
            // Second pass look for localhost
            i = networkInterfaces.iterator();
            while (i.hasNext()) {
                NetworkInterface n = i.next();
                String addr = n.getIpaddr();
                if (addr != null &&
                        !addr.equals("127.0.0.1")) {
                    log.debug("Found NetworkInterface !localhost");
                    primaryInterface = n;
                    return n;
                }
                for (ServerNetAddress6 ad6 : n.getIPv6Addresses()) {
                    if (ad6 != null && !ad6.getAddress().equals("::1")) {
                        log.debug("Found NetworkInterface !localhost");
                        primaryInterface = n;
                        return n;
                    }
                }
            }
            // If we didnt match any of the above criteria
            // just give up and return the 1st one.
            log.debug("just returning 1st network interface");
            primaryInterface = networkInterfaces.iterator().next();
            return primaryInterface;
        }
        primaryInterface = null;
        return null;
    }

    private NetworkInterface findActiveIfaceWithName(String pattern, boolean startsWith) {
        if (networkInterfaces.isEmpty()) {
            return null;
        }
        for (Iterator<NetworkInterface> i = networkInterfaces.iterator(); i
                .hasNext();) {
            NetworkInterface ni = i.next();
            if (ni.isDisabled()) {
                continue;
            }
            if (startsWith) {
                if (ni.getName().startsWith(pattern)) {
                    log.debug("Found " + pattern + "*");
                    return ni;
                }
            }
            else {
                if (ni.getName().equals(pattern)) {
                    log.debug("Found " + pattern);
                    return ni;
                }
            }
        }
        return null;
    }

    // Sometimes java really annoys me
    private Network findPrimaryNetwork() {
        if (!networks.isEmpty()) {
            Iterator<Network> i = networks.iterator();
            while (i.hasNext()) {
                Network n = i.next();
                String addr = n.getIpaddr();
                if (addr != null &&
                        !addr.equals("127.0.0.1")) {
                    log.debug("returning Network that is !localhost");
                    return n;
                }
            }
            log.debug("giving up, returning 1st Network");
            return networks.iterator().next();
        }
        return null;
    }

    private Network findPrimaryIpv6Network() {
        if (!networks.isEmpty()) {
            Iterator<Network> i = networks.iterator();
            while (i.hasNext()) {
                Network n = i.next();
                String addr = n.getIp6addr();
                if (addr != null &&
                        !addr.equals("::1")) {
                    log.debug("returning Network that is !localhost");
                    return n;
                }
            }
            log.debug("giving up, returning 1st Network");
            return networks.iterator().next();
        }
        return null;
    }

    /**
     * Get the primary MAC/hardware address for this server
     * @return Returns the primary MAC/hardware for this server
     */
    public String getHardwareAddress() {
        NetworkInterface network = findPrimaryNetworkInterface();
        if (network != null) {
            return network.getHwaddr();
        }
        return null;
    }

    /**
     * Get the primary hostname for this server
     * @return Returns the primary hostname for this server
     */
    public String getHostname() {
        if (!networks.isEmpty()) {
            Network net = networks.iterator().next();
            return net.getHostname();
        }
        return null;
    }

    /**
     * Get the hostname aliases for this server
     * @return Returns the hostname aliases for this server
     */
    public List<String> getCnames() {
        List<String> result = new ArrayList<String>();
        List<String> proxyCnames = Config.get().getList(
                VALID_CNAMES +
                serverInfo.getId().toString());
        if (!proxyCnames.isEmpty()) {
            result.addAll(proxyCnames);
        }
        return result;
    }

    /**
     * Get the primary hostname for this server
     * If hostname is IDN, it is decoded from Pune encoding
     * @return Returns the primary hostname for this server
     */
    public String getDecodedHostname() {
        String hostname = getHostname();
        return (hostname == null) ? null : IDN.toUnicode(hostname);
    }

    /**
     * Get the hostname aliases (cname records) for this server
     * If hostname is IDN, it is decoded from Pune encoding
     * @return Returns the primary hostname for this server
     */
    public List<String> getDecodedCnames() {
        List<String> result = new ArrayList<String>();
        for (String hostname : getCnames()) {
            result.add(IDN.toUnicode(hostname));
        }
        return result;
    }

    /**
     * @return Returns the networkInterfaces.
     */
    public Set<NetworkInterface> getNetworkInterfaces() {
        return networkInterfaces;
    }

    /**
     * @param n The networkInterfaces to set.
     */
    public void setNetworkInterfaces(Set<NetworkInterface> n) {
        this.networkInterfaces = n;
    }

    /**
     * Adds a network interface to the set of network interfaces
     * for this server.
     * @param netIn The NetworkInterface to add
     */
    public void addNetworkInterface(NetworkInterface netIn) {
        netIn.setServer(this);
        networkInterfaces.add(netIn);
    }

    /**
     * Returns the total amount of ram for this server.
     * @return the total amount of ram for this server.
     */
    public long getRam() {
        if (ram == null) {
            return 0;
        }
        return ram.getRam();
    }

    /**
     * Convenience method for formatting the Ram as a String value.
     * @return String of RAM.
     */
    public String getRamString() {
        return new Long(getRam()).toString();
    }

    /**
     * the total amount of ram for this server.
     * @param ramIn The ram to set.
     */
    public void setRam(long ramIn) {
        initializeRam();
        ram.setRam(ramIn);
    }

    /**
     * Returns the  amount of swap for this server.
     * @return the  amount of swap for this server.
     */
    public long getSwap() {
        if (ram == null) {
            return 0;
        }
        return ram.getSwap();
    }

    /**
     * the amount of swap for this server.
     * @param swapIn the amount of swap for this server.
     */
    public void setSwap(long swapIn) {
        initializeRam();
        ram.setSwap(swapIn);
    }

    /**
     * @return Returns the cpu.
     */
    public CPU getCpu() {
        return cpu;
    }

    /**
     * @param cpuIn The cpu to set.
     */
    public void setCpu(CPU cpuIn) {
        this.cpu = cpuIn;
    }

    /**
     * @return Returns the dmi.
     */
    public Dmi getDmi() {
        return dmi;
    }

    /**
     * @param dmiIn The dmi to set.
     */
    public void setDmi(Dmi dmiIn) {
        dmi = dmiIn;
    }

    /**
     * @return Returns the serverLocation associated with the server.
     */
    public Location getLocation() {
        return serverLocation;
    }

    /**
     * @param locationIn Location to associate with the server.
     */
    public void setLocation(Location locationIn) {
        serverLocation = locationIn;
    }

    private void initializeRam() {
        if (ram == null) {
            ram = new Ram();
            ram.setServer(this);
        }
    }

    /**
     * @return Returns the customDataValues.
     */
    public Set<CustomDataValue> getCustomDataValues() {
        return customDataValues;
    }

    /**
     * @param customDataValuesIn The customDataValues to set.
     */
    public void setCustomDataValues(Set<CustomDataValue> customDataValuesIn) {
        this.customDataValues = customDataValuesIn;
    }

    /**
     * Adds a custom data value to the set of custom data values
     * for this server.
     * @param value The CustomDataValue to add
     */
    public void addCustomDataValue(CustomDataValue value) {
        value.setServer(this);
        customDataValues.add(value);
    }

    /**
     * Adds a custom data value to the set of custom data values
     * @param key The CustomDataKey for this value
     * @param value The value to set
     * @param user The user doing the setting
     */
    public void addCustomDataValue(CustomDataKey key, String value, User user) {
        // Check for null key values.
        if (key == null || key.getLabel() == null) {
            throw new
            UndefinedCustomDataKeyException("CustomDataKey can not be null.");
        }

        // Make sure this org has this particular CustomDataKey defined
        if (!org.hasCustomDataKey(key.getLabel())) {
            throw new
            UndefinedCustomDataKeyException("CustomDataKey: " + key.getLabel() +
                    " is not defined for this org.");
        }

        // get the CustomDataValue
        CustomDataValue customValue = getCustomDataValue(key);

        // does the server already have this key defined?
        if (customValue != null) {
            // update the value
            customValue.setValue(value);
            // update last modifier
            customValue.setLastModifier(user);
        }
        // server doesn't have this key defined
        else {
            // create a new CustomDataValue object
            customValue = new CustomDataValue();
            customValue.setCreator(user);
            customValue.setKey(key);
            customValue.setValue(value);
        }
        // add customValue to customDataValues set
        addCustomDataValue(customValue);
    }

    /**
     * Adds a custom data value to the set of custom data values
     * @param keyLabel The label for the CustomDataKey for this value
     * @param value The value to set
     * @param user The user doing the setting
     */
    public void addCustomDataValue(String keyLabel, String value, User user) {
        // look up CustomDataKey by keyLabel
        CustomDataKey key = OrgFactory.lookupKeyByLabelAndOrg(keyLabel, user.getOrg());
        addCustomDataValue(key, value, user);
    }

    /**
     * Retrieves a specific CustomDataValue from the customDataValues set
     * @param key The Key for the value you're looking up
     * @return Returns a CustomDataValue if it exists for this server. null otherwise.
     */
    public CustomDataValue getCustomDataValue(CustomDataKey key) {
        return ServerFactory.getCustomDataValue(key, this);
    }

    /**
     * Returns the set of Channels this Server is subscribed to.
     * @return the set of Channels this Server is subscribed to.
     */
    public Set<Channel> getChannels() {
        return channels;
    }

    protected void setChannels(Set<Channel> chans) {
        channels = chans;
    }

    /**
     * Adds the given channel to this Server.
     * @param c Channel to be added.
     */
    public void addChannel(Channel c) {
        channels.add(c);
    }

    /**
     * Returns the base channel for this server or null if not set.
     * @return Returns the base channel for this server or null if not set.
     */
    public Channel getBaseChannel() {
        /*
         * The base channel for a given server is designated in the database by
         * parent_channel == null. Since the number of channels for a given server is
         * relatively small, loop through the channels set and look for one without a
         * parentChannel instead of going back to the db.
         */
        for (Iterator<Channel> itr = channels.iterator(); itr.hasNext();) {
            Channel channel = itr.next();
            if (channel.getParentChannel() == null) {
                // This is the base channel
                return channel;
            }
        }
        // Either we have no channels or all channels have a parent_channel. In either
        // case, the base channel cannot be determined for this server.
        return null;
    }

    /**
     * Checks to see if this server is Solaris
     * @return Returns true if System is Solaris.
     */
    public boolean isSolaris() {
        return this.getServerArch().getArchType().getLabel().equals("sysv-solaris");
    }

    /**
     * Returns true if this is a satellite server.
     * @return true if this is a satellite server.
     */
    public boolean isSatellite() {
        return false;
    }

    /**
     * Returns true if this is a proxy server.
     * @return true if this is a proxy server.
     */
    public boolean isProxy() {
        return getProxyInfo() != null;
    }

    /**
     * Returns true if the server has the given Entitlement.
     * @param entitlement Entitlement to verify.
     * @return true if the server has the given Entitlement.
     */
    public boolean hasEntitlement(Entitlement entitlement) {
        List<?> grps = getEntitledGroups();
        for (Iterator<?> itr = grps.iterator(); itr.hasNext();) {
            ServerGroup g = (ServerGroup) itr.next();

            // The server's group type can be null if the user has created some
            // custom server groups.  If so, we won't check it against the
            // given entitlement.

            ServerGroupType groupType = g.getGroupType();
            if (groupType.getLabel().equals(entitlement.getLabel())) {
                return true;
            }
        }

        return false;
    }

    /**
     * Give a set of the entitlements a server has.
     * This is entirely based on the server groups, but server
     * groups also contain user defined groups.
     * @return a set of Entitlement objects
     */
    public Set<Entitlement> getEntitlements() {
        Set<Entitlement> entitlements = new HashSet<Entitlement>();

        Iterator<EntitlementServerGroup> i = getEntitledGroups().iterator();
        while (i.hasNext()) {
            ServerGroup grp = i.next();
            entitlements.add(EntitlementManager.getByName(
                    grp.getGroupType().getLabel()));
        }
        return entitlements;
    }

    /**
     * Base entitlement for the Server.
     * @return Entitlement that is the base entitlement for the server
     */
    public Entitlement getBaseEntitlement() {
        Entitlement baseEntitlement = null;
        Iterator<EntitlementServerGroup> i = getEntitledGroups().iterator();

        while (i.hasNext() && baseEntitlement == null) {
            ServerGroupType sgt = (i.next()).getGroupType();

            if (sgt.isBase()) {
                baseEntitlement = EntitlementManager.getByName(sgt.getLabel());
            }
        }

        return baseEntitlement;
    }

    /**
     * Base entitlement for the Server.
     * @param baseIn to update to
     */
    public void setBaseEntitlement(Entitlement baseIn) {
        ServerGroupType verify = ServerFactory.
                lookupServerGroupTypeByLabel(baseIn.getLabel());
        if (!verify.isBase()) {
            throw new IllegalArgumentException("baseIn is not a base entitlement");
        }

        Entitlement baseEntitlement = this.getBaseEntitlement();
        if (baseEntitlement != null && baseIn.equals(baseEntitlement)) {
            // noop if there is no change
            return;
        }
        if (baseEntitlement != null) {
            this.getEntitlements().remove(baseEntitlement);
            SystemManager.removeServerEntitlement(this.getId(), baseEntitlement);
        }

        SystemManager.entitleServer(this, baseIn);
    }

    /**
     * Set of add-on entitlements for the Server.
     * @return Set of entitlements that are add-on entitlements for the server
     */
    public Set<Entitlement> getAddOnEntitlements() {
        Set<Entitlement> s = new HashSet<Entitlement>();

        Iterator<?> i = getEntitledGroups().iterator();

        while (i.hasNext()) {
            ServerGroupType sgt = ((ServerGroup) i.next()).getGroupType();

            if (!sgt.isBase()) {
                s.add(EntitlementManager.getByName(sgt.getLabel()));
            }
        }

        return s;
    }

    /**
     * Returns a comma-delimted list of add-on entitlements with their human readable
     * labels.
     *
     * @return A comma-delimted list of add-on entitlements with their human readable
     * labels.
     */
    public String getAddOnEntitlementsAsText() {
        Set<?> addOnEntitlements = getAddOnEntitlements();
        Iterator<?> iterator = addOnEntitlements.iterator();
        StringBuffer buffer = new StringBuffer();
        Entitlement entitlement = null;

        while (iterator.hasNext()) {
            entitlement = (Entitlement)iterator.next();
            buffer.append(entitlement.getHumanReadableLabel()).append(", ");
        }

        if (!addOnEntitlements.isEmpty()) {
            buffer.delete(buffer.length() - 2, buffer.length());
        }

        return buffer.toString();
    }

    /**
     * Return <code>true</code> if this is a virtual host, <code>false</code> otherwise.
     * If this is a host system, {@link #getVirtualInstance()} will always be <code>null
     * </code> since we are not supporting/implementing guests of guest in the RHN 500
     * release.
     *
     * @return true if the system is a virtual host
     */
    public boolean isVirtualHost() {
        return (VirtualInstanceFactory.getInstance().listByHostId(org, id).size() > 0) ||
                hasVirtualizationEntitlement();
    }

    /**
     * Return <code>true</code> if this a guest system, <code>false</code> otherwise. If
     * this system is a guest, {@link #getVirtualInstance()} will be non-<code>null</code>.
     *
     * @return <code>true</code> if this a guest system, <code>false</code> otherwise.
     */
    public boolean isVirtualGuest() {
        return getVirtualInstance() != null;
    }

    /**
     * Return <code>true</code> if this system has virtualization entitlements,
     * <code>false</code> otherwise.
     * @return <code>true</code> if this system has virtualization entitlements,
     *      <code>false</code> otherwise.
     */
    public boolean hasVirtualizationEntitlement() {
        return hasEntitlement(EntitlementManager.VIRTUALIZATION) ||
                hasEntitlement(EntitlementManager.VIRTUALIZATION_PLATFORM);
    }

    /**
     *
     * @return the virtual guests
     */
    private Set<VirtualInstance> getVirtualGuests() {
        return guests;
    }

    private void setVirtualGuests(Set<VirtualInstance> virtualGuests) {
        this.guests = virtualGuests;
    }

    /**
     * Returns a read-only collection of VirtualInstance objects.
     * @return A read-only collection of VirtualInstance objects.
     */
    public Collection<VirtualInstance> getGuests() {
        Set<VirtualInstance> retval = new HashSet<VirtualInstance>();
        for (VirtualInstance vi : getVirtualGuests()) {
            // Filter out the hosts that sometimes show up in this table.
            // Hosts have no UUID defined.
            if (vi.getUuid() != null) {
                retval.add(vi);
            }
        }
        return Collections.unmodifiableCollection(retval);
    }

    /**
     *
     * @param guest the guest to add
     */
    public void addGuest(VirtualInstance guest) {
        guest.setHostSystem(this);
        guests.add(guest);
    }

    /**
     * Removes the virtual instance guest from this server. If the guest is registered,
     * then the guest server will be deleted from the virtual instance.
     *
     * @param guest The virtual instance to delete
     *
     * @return <code>true</code> if the guest is deleted, <code>false</code> otherwise.
     */
    public boolean deleteGuest(VirtualInstance guest) {
        if (canDeleteGuest(guest)) {
            guest.deleteGuestSystem();
            return removeGuest(guest);
        }
        return false;
    }

    private boolean canDeleteGuest(VirtualInstance guest) {
        for (VirtualInstance g : getGuests()) {
            if (g.getId().equals(guest.getId())) {
                return true;
            }
        }
        return false;
    }

    /**
     * Remove the association between a guest and this server, but do not delete the
     * guest server.
     *
     * @param guest Guest to remove from this server.
     * @return <code>true</code> if the guest is deleted, <code>false</code> otherwise.
     */
    public boolean removeGuest(VirtualInstance guest) {
        boolean deleted = false;
        for (Iterator<VirtualInstance> it = guests.iterator(); it.hasNext();) {
            VirtualInstance g = it.next();
            if (g.getId().equals(guest.getId())) {
                guest.setHostSystem(null);

                it.remove();
                deleted = true;
                break;
            }
        }

        return deleted;
    }


    /**
     * Return the virtual instance that owns this server when the server is a virtual guest.
     *
     * @return The virtual instance that owns this server when the server is a virtual
     * guest. If the server is not a guest, the method returns <code>null</code>.
     */
    public VirtualInstance getVirtualInstance() {
        return virtualInstance;
    }

    /**
     * Sets the owning virtual instance for this server, which effectively makes this a
     * guest system.
     *
     * @param instance The owning virtual instance
     */
    // Note that while the relationship between guest and virtual instance needs to be
    // bi-directional, we want to manage the relationship (add/delete) from the virtual
    // instance since it is the owner/parent. Hence, the reason for package visibility on
    // this method.
    void setVirtualInstance(VirtualInstance instance) {
        virtualInstance = instance;
    }

    /**
     * {@inheritDoc}
     */
    @Override
    public boolean equals(final Object other) {
        if (other == null || !(other instanceof Server)) {
            return false;
        }
        Server castOther = (Server) other;

        return new EqualsBuilder().append(os, castOther.getOs())
                .append(release, castOther.getRelease())
                .append(name, castOther.getName())
                .append(description, castOther.getDescription())
                .append(info, castOther.getInfo())
                .append(secret, castOther.getSecret())
                .append(autoDeliver, castOther.getAutoDeliver())
                .append(autoUpdate, castOther.getAutoUpdate())
                .append(runningKernel, castOther.getRunningKernel())
                .append(lastBoot, castOther.getLastBoot())
                .append(channelsChanged, castOther.getChannelsChanged())
                .append(getProxyInfo(), castOther.getProxyInfo())
                .isEquals();
    }

    /**
     * {@inheritDoc}
     */
    @Override
    public int hashCode() {
        return new HashCodeBuilder().append(id).append(digitalServerId).append(os)
                .append(release).append(name).append(description)
                .append(info).append(secret).append(autoDeliver)
                .append(autoUpdate).append(runningKernel)
                .append(lastBoot).append(channelsChanged).
                append(getProxyInfo())
                .toHashCode();
    }

    /**
     * {@inheritDoc}
     */
    @Override
    public String toString() {
        return new ToStringBuilder(this, ToStringStyle.DEFAULT_STYLE).append(
                "id", id).append("org", org).append("name", name).append(
                        "description", description).toString();
    }

    /**
     * @return Returns the created.
     */
    @Override
    public Date getCreated() {
        return created;
    }

    /**
     * @param createdIn The created to set.
     */
    @Override
    public void setCreated(Date createdIn) {
        this.created = createdIn;
    }

    /**
     * @return Returns the lock.
     */
    public ServerLock getLock() {
        return lock;
    }

    /**
     * @param lockIn The lock to set.
     */
    public void setLock(ServerLock lockIn) {
        this.lock = lockIn;
    }

    /**
     * @return Returns the uuid.
     */
    public ServerUuid getServerUuid() {
        return this.serverUuid;
    }

    /**
     * @param serverUuidIn The uuid to set.
     */
    public void setServerUuid(ServerUuid serverUuidIn) {
        this.serverUuid = serverUuidIn;
    }

    /**
     * Business method to check if the system is considered 'inactive'
     * @return boolean if it hasn't checked in recently.
     */
    public boolean isInactive() {
        Date lastCheckin = this.getLastCheckin();
        long millisInDay = (1000 * 60 * 60 * 24);
        long threshold = Config.get().getInt(ConfigDefaults.SYSTEM_CHECKIN_THRESHOLD, 1);
        Date yesterday = new Timestamp(System.currentTimeMillis() -
                (millisInDay * threshold));
        return lastCheckin.before(yesterday);
    }


    /**
     * Get the Set of Child Channel objects associated with this server.  This
     * is just a convenience method.  Basically the channels associated with this
     * server that are not base channels.
     *
     * @return Set of Child Channels.  null of none found.
     */
    public Set<Channel> getChildChannels() {
        // Make sure we return NULL if none are found
        if (this.getChannels() != null) {
            Set<Channel> retval = new HashSet<Channel>();
            for (Channel c : this.getChannels()) {
                // add non base channels (children)
                // to return set.
                if (!c.isBaseChannel()) {
                    retval.add(c);
                }
            }
            if (retval.size() == 0) {
                return new HashSet<Channel>();
            }
            return retval;
        }
        return new HashSet<Channel>();
    }

    /**
     * @return The push client for this server.
     */
    public PushClient getPushClient() {
        return pushClient;
    }

    /**
     * @param pushClientIn The push client to be used for this server.
     */
    public void setPushClient(PushClient pushClientIn) {
        this.pushClient = pushClientIn;
    }

    /**
     * Simple check to see if the Server is subscribed to the passed in channel already.
     * @param channelIn to check
     * @return boolean true false if subbed or not.
     */
    public boolean isSubscribed(Channel channelIn) {
        Set<Channel> childChannels = this.channels;
        if (childChannels != null) {
            return childChannels.contains(channelIn);
        }
        return false;
    }

    /**
     * Check to see if the passed in entitlement can be applied to this server.
     * @param entIn to check
     * @return boolean if its compatible with this server.
     */
    public boolean isEntitlementAllowed(Entitlement entIn) {
        // Check virt entitlements.
        if (this.isVirtualGuest()) {
            if (entIn instanceof VirtualizationEntitlement) {
                return false;
            }
        }
        return true;
    }

    /**
     * Get the Set of valid addon Entitlements for this server.
     *
     * @return Set of valid addon Entitlement instances for this server
     */
    public Set<Entitlement> getValidAddonEntitlementsForServer() {
        Set<Entitlement> retval = new HashSet<Entitlement>();
        Iterator<?> i = this.getOrg().getValidAddOnEntitlementsForOrg()
                .iterator();
        while (i.hasNext()) {
            Entitlement ent = (Entitlement) i.next();
            if (this.isEntitlementAllowed(ent)) {
                retval.add(ent);
            }
        }
        return retval;

    }
    /**
     * An adapter method that transforms a Server into a HostAndGuestCountView.
     *
     * @return A HostAndGuestCountView from which the Server was transformed
     */
    public HostAndGuestCountView asHostAndGuestCountView() {
        return new HostAndGuestCountView(getId(), getName(), getGuests().size());

    }

    /**
     * @return this list of history events for this server
     */
    public Set<ServerHistoryEvent> getHistory() {
        return history;
    }

    /**
     * Set the history events for this server
     * @param historyIn the List of history events
     */
    public void setHistory(Set<ServerHistoryEvent> historyIn) {
        this.history = historyIn;
    }

    /**
     * @return Returns the packages.
     */
    public Set<InstalledPackage> getPackages() {
        return packages;
    }


    /**
     * @param packagesIn The packages to set.
     */
    public void setPackages(Set<InstalledPackage> packagesIn) {
        this.packages = packagesIn;
    }

    /**
     * @return Returns the cobblerId.
     */
    public String getCobblerId() {
        return cobblerId;
    }

    /**
     * @param cobblerIdIn The cobblerId to set.
     */
    public void setCobblerId(String cobblerIdIn) {
        this.cobblerId = cobblerIdIn;
    }

    /**
     * @return Returns the ignoreEntitlementsForMigration.
     */
    public Boolean getIgnoreEntitlementsForMigration() {
        return ignoreEntitlementsForMigration;
    }

    /**
     * This method should ONLY be used for system migrations, hence the long method name.
     *
     * This method will set a local flag (i.e. not Hibernate-related) that if set will
     * result in skipping entitlement checking on various methods.
     *
     * @param ignoreIn  Set to true to override entitlement sestings.
     */
    public void setIgnoreEntitlementsForMigration(Boolean ignoreIn) {
        this.ignoreEntitlementsForMigration = ignoreIn;
    }

    /**
     * Get the NetworkInteface with the given name (i.e. eth0)
     * @param ifName the interface name (i.e. eth0)
     * @return the NetworkInterface, otherwise null
     */
    public NetworkInterface getNetworkInterface(String ifName) {
        for (NetworkInterface nic : getNetworkInterfaces()) {
            if (nic.getName().equals(ifName)) {
                return nic;
            }
        }
        return null;
    }

    /**
     * Returns the cobbler object associated to
     * to this server.
     * @param user the user object needed for connection,
     *              enter null if you want to use the
     *              automated connection as provided by
     *              taskomatic.
     * @return the SystemRecord associated to this server
     */
    public SystemRecord getCobblerObject(User user) {
        if (StringUtils.isBlank(getCobblerId())) {
            return null;
        }
        CobblerConnection con;
        if (user == null) {
            con = CobblerXMLRPCHelper.getAutomatedConnection();
        }
        else {
            con = CobblerXMLRPCHelper.getConnection(user);
        }
        return SystemRecord.lookupById(con, getCobblerId());
    }

    /**
     * @return Return application crashes.
     */
    public CrashCount getCrashCount() {
        return crashCount;
    }

    /**
     * @param crashIn Set application crashes.
     */
    public void setCrashCount(CrashCount crashIn) {
        crashCount = crashIn;
    }

    /**
     * @return primaryInterface Primary network interface
     */
    public NetworkInterface getPrimaryInterface() {
        return primaryInterface;
    }

    /**
     * @param primaryInterfaceIn Primary network interface to be set
     */
    public void setPrimaryInterface(NetworkInterface primaryInterfaceIn) {
        primaryInterface = primaryInterfaceIn;
        Iterator<NetworkInterface> i = networkInterfaces.iterator();
        while (i.hasNext()) {
            NetworkInterface n = i.next();
            n.setPrimary(null);
        }
        SystemManager.storeServer(this);
        primaryInterface.setPrimary("Y");
        if (networks.size() == 1) {
            Network n = networks.iterator().next();
            n.setIpaddr(primaryInterface.getIpaddr());
            n.setIp6addr(primaryInterface.getGlobalIpv6Addr());
        }
    }

    /**
     * @param interfaceName name of the interface
     */
    public void setPrimaryInterfaceWithName(String interfaceName) {
        setPrimaryInterface(findActiveIfaceWithName(interfaceName, false));
    }

    private NetworkInterface lookupForPrimaryInterface() {
        for (NetworkInterface n : networkInterfaces) {
            if (n.getPrimary() != null && n.getPrimary().equals("Y")) {
                return n;
            }
        }
        return null;
    }

    /**
     * @return active Set of active interaces without lo
     */
    public Set <NetworkInterface> getActiveNetworkInterfaces() {
        Set <NetworkInterface> active = new HashSet();
        for (NetworkInterface n : networkInterfaces) {
            if (!n.isDisabled()) {
                active.add(n);
            }
        }
        return active;
    }

    /**
     * @return Returns the crashes.
     */
    public Set<Crash> getCrashes() {
        return crashes;
    }

    /**
<<<<<<< HEAD
     * Return the installed products or null in case of no products found.
     * @return installed products
     */
    public SUSEProductSet getInstalledProducts() {
        SUSEProductSet result = SUSEProductFactory.getInstalledProducts(this);
        if (result.isEmpty()) {
            return null;
        }
        else {
            return result;
        }
    }

=======
     * @param c The crashes to set.
     */
    public void setCrashes(Set<Crash> c) {
        this.crashes = c;
    }
>>>>>>> 599a0176
}<|MERGE_RESOLUTION|>--- conflicted
+++ resolved
@@ -1909,6 +1909,20 @@
     }
 
     /**
+     * Return the installed products or null in case of no products found.
+     * @return installed products
+     */
+    public SUSEProductSet getInstalledProducts() {
+        SUSEProductSet result = SUSEProductFactory.getInstalledProducts(this);
+        if (result.isEmpty()) {
+            return null;
+        }
+        else {
+            return result;
+        }
+    }
+
+    /**
      * @return primaryInterface Primary network interface
      */
     public NetworkInterface getPrimaryInterface() {
@@ -1971,25 +1985,9 @@
     }
 
     /**
-<<<<<<< HEAD
-     * Return the installed products or null in case of no products found.
-     * @return installed products
-     */
-    public SUSEProductSet getInstalledProducts() {
-        SUSEProductSet result = SUSEProductFactory.getInstalledProducts(this);
-        if (result.isEmpty()) {
-            return null;
-        }
-        else {
-            return result;
-        }
-    }
-
-=======
      * @param c The crashes to set.
      */
     public void setCrashes(Set<Crash> c) {
         this.crashes = c;
     }
->>>>>>> 599a0176
 }