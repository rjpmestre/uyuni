/**
 * Copyright (c) 2009--2012 Red Hat, Inc.
 *
 * This software is licensed to you under the GNU General Public License,
 * version 2 (GPLv2). There is NO WARRANTY for this software, express or
 * implied, including the implied warranties of MERCHANTABILITY or FITNESS
 * FOR A PARTICULAR PURPOSE. You should have received a copy of GPLv2
 * along with this software; if not, see
 * http://www.gnu.org/licenses/old-licenses/gpl-2.0.txt.
 *
 * Red Hat trademarks are not licensed under GPLv2. No permission is
 * granted to use or replicate Red Hat trademarks that are incorporated
 * in this software or its documentation.
 */
package com.redhat.rhn.frontend.dto;

import com.redhat.rhn.common.localization.LocalizationService;

import org.apache.commons.lang.StringUtils;
import org.apache.commons.lang.builder.ToStringBuilder;

import java.io.Serializable;
import java.text.ParseException;
import java.text.SimpleDateFormat;
import java.util.Date;
import java.util.Iterator;
import java.util.List;

/**
 * Simple DTO for transfering data from the DB to the UI through datasource.
 *
 * @version $Rev: 1743 $
 */
public class SystemOverview extends BaseDto implements Serializable  {

    private Long id;
    private Long channelId;
    private Long securityErrata = 0L;
    private Long bugErrata = 0L;
    private Long enhancementErrata = 0L;
    private Long outdatedPackages;
    private Long configFilesWithDifferences;
    private String serverName;
    private Long serverAdmins;
    private Long groupCount;
    private Date modified;
    private String channelLabels;
    private Long historyCount;
    private Long lastCheckinDaysAgo;
    private Long pendingUpdates;
    private String info;
    private String creatorName;
    private String os;
    private String release;
    private String serverArchName;
    private Date lastCheckin;
    private Date created;
    private Long locked;
    private String monitoringStatus;
    private String name;
    private List status;
    private List actionId;
    private boolean rhnSatellite;
    private boolean rhnProxy;
    private List entitlement;
    private List serverGroupTypeId;
    private List entitlementPermanent;
    private List entitlementIsBase;
    private boolean selectable;
    private String statusDisplay;
    private String lastCheckinString;
    private boolean isVirtualHost;
    private boolean isVirtualGuest;
    private Long extraPkgCount;
    private Long foreignPackagesCount;
    private static final  String NONE_VALUE = "(none)";
    private Long crashCount;


    /**
     * @return Returns the statusDisplay.
     */
    public String getStatusDisplay() {
        return statusDisplay;
    }
    /**
     * @param statusDisplayIn The statusDisplay to set.
     */
    public void setStatusDisplay(String statusDisplayIn) {
        this.statusDisplay = statusDisplayIn;
    }
    /**
     * @return Returns the isRhnProxy.
     */
    public boolean isRhnProxy() {
        return rhnProxy;
    }
    /**
     * @param serverId The server id, null if not a proxy
     */
    public void setIsRhnProxy(Long serverId) {
        this.rhnProxy = (serverId != null);
    }
    /**
     * @return Returns the isRhnSatellite.
     */
    public boolean isRhnSatellite() {
        return rhnSatellite;
    }
    /**
     * @param serverId The server id, null if not a satellite
     */
    public void setIsRhnSatellite(Long serverId) {
        this.rhnSatellite = (serverId != null);
    }
    /**
     * @return Returns the bugErrata.
     */
    public Long getBugErrata() {
        return bugErrata;
    }
    /**
     * @param bugErrataIn The bugErrata to set.
     */
    public void setBugErrata(Long bugErrataIn) {
        this.bugErrata = bugErrataIn;
    }
    /**
     * @return ReturnsIn the channelLabels.
     */
    public String getChannelLabels() {
        if (StringUtils.isBlank(channelLabels) ||  channelLabels.equals(NONE_VALUE)) {
            return LocalizationService.getInstance().getMessage("none.message");
        }
        return channelLabels;
    }
    /**
     * @param channelLabelsIn The channelLabels to set.
     */
    public void setChannelLabels(String channelLabelsIn) {
        this.channelLabels = channelLabelsIn;
    }
    /**
     * @return Returns the enhancementErrata.
     */
    public Long getEnhancementErrata() {
        return enhancementErrata;
    }
    /**
     * @param enhancementErrataIn The enhancementErrata to set.
     */
    public void setEnhancementErrata(Long enhancementErrataIn) {
        this.enhancementErrata = enhancementErrataIn;
    }
    /**
     * @return Returns the groupCount.
     */
    public Long getGroupCount() {
        return groupCount;
    }
    /**
     * @param groupCountIn The groupCount to set.
     */
    public void setGroupCount(Long groupCountIn) {
        this.groupCount = groupCountIn;
    }
    /**
     * @return Returns the historyCount.
     */
    public Long getHistoryCount() {
        return historyCount;
    }
    /**
     * @param historyCountIn The historyCount to set.
     */
    public void setHistoryCount(Long historyCountIn) {
        this.historyCount = historyCountIn;
    }
    /**
     * @return Returns the id for the base software channel.
     */
    public Long getChannelId() {
        return channelId;
    }
    /**
     * @param channelIdIn The base software channel id to set.
     */
    public void setChannelId(Long channelIdIn) {
        this.channelId = channelIdIn;
    }
    /**
     * @return Returns the id.
     */
    @Override
    public Long getId() {
        return id;
    }
    /**
     * @param idIn The id to set.
     */
    public void setId(Long idIn) {
        this.id = idIn;
    }

    /**
     * @return Returns Date of the lastCheckin
     */
    public Date getLastCheckinDate() {
        return lastCheckin;
    }

    /**
     * @return Returns string that represents the lastCheckin time
     */
    public String getLastCheckinString() {
        return lastCheckinString;
    }

    /**
     * @param stringIn string to set the lastCheckinString to
     */

    public void setLastCheckinString(String stringIn) {
        this.lastCheckinString = stringIn;
    }
    /**
     * @return Returns the lastCheckin.
     */
    public String getLastCheckin() {
        return LocalizationService.getInstance().formatDate(lastCheckin);
    }
    /**
     * @param lastCheckinIn The lastCheckin to set.
     */
    public void setLastCheckin(String lastCheckinIn) {
        if (lastCheckinIn == null) {
            this.lastCheckin = null;
        }
        else {
            try {
                this.lastCheckin = new SimpleDateFormat(
                        LocalizationService.RHN_DB_DATEFORMAT).parse(lastCheckinIn);
            }
            catch (ParseException e) {
                throw new IllegalArgumentException("lastCheckin must be of the: [" +
                        LocalizationService.RHN_DB_DATEFORMAT + "] it was: " +
                        lastCheckinIn);
            }
        }
    }

    /**
     * @return Returns the lastCheckinDaysAgo.
     */
    public Long getLastCheckinDaysAgo() {
        return lastCheckinDaysAgo;
    }
    /**
     * @param lastCheckinDaysAgoIn The lastCheckinDaysAgo to set.
     */
    public void setLastCheckinDaysAgo(Long lastCheckinDaysAgoIn) {
        this.lastCheckinDaysAgo = lastCheckinDaysAgoIn;
    }
    /**
     * @return Returns the locked.
     */
    public Long getLocked() {
        return locked;
    }
    /**
     * This overloaded method is for PostgreSQL compatibility reasons.
     * @param lockedIn The locked to set.
     */
    public void setLocked(Integer lockedIn) {
        setLocked(new Long(lockedIn));
    }
    /**
     * @param lockedIn The locked to set.
     */
    public void setLocked(Long lockedIn) {
        this.locked = lockedIn;
    }
    /**
     * @return Returns the modified.
     */
    public Date getModified() {
        return modified;
    }
    /**
     * @param modifiedIn The modified to set.
     */
    public void setModified(Date modifiedIn) {
        this.modified = modifiedIn;
    }
    /**
     * @return Returns the os.
     */
    public String getOs() {
        return os;
    }
    /**
     * @param osIn The os to set.
     */
    public void setOs(String osIn) {
        this.os = osIn;
    }
    /**
     * @return Returns the outdatedPackages.
     */
    public Long getOutdatedPackages() {
        return outdatedPackages;
    }
    /**
     * @param outdatedPackagesIn The outdatedPackages to set.
     */
    public void setOutdatedPackages(Long outdatedPackagesIn) {
        this.outdatedPackages = outdatedPackagesIn;
    }
    /**
     * @return Returns the configFilesWithDifferences.
     */
    public Long getConfigFilesWithDifferences() {
        if (configFilesWithDifferences == null) {
            return 0L;
        }
        return configFilesWithDifferences;
    }
    /**
     * @param configFilesWithDifferencesIn The configFilesWithDifferences to set.
     */
    public void setConfigFilesWithDifferences(Long configFilesWithDifferencesIn) {
        this.configFilesWithDifferences = configFilesWithDifferencesIn;
    }
    /**
     * @return Returns the pendingUpdates.
     */
    public Long getPendingUpdates() {
        return pendingUpdates;
    }
    /**
     * @param pendingUpdatesIn The pendingUpdates to set.
     */
    public void setPendingUpdates(Long pendingUpdatesIn) {
        this.pendingUpdates = pendingUpdatesIn;
    }
    /**
     * @return Returns the release.
     */
    public String getRelease() {
        return release;
    }
    /**
     * @param releaseIn The release to set.
     */
    public void setRelease(String releaseIn) {
        this.release = releaseIn;
    }
    /**
     * @return Returns the securityErrata.
     */
    public Long getSecurityErrata() {
        return securityErrata;
    }
    /**
     * @param securityErrataIn The securityErrata to set.
     */
    public void setSecurityErrata(Long securityErrataIn) {
        this.securityErrata = securityErrataIn;
    }
    /**
     * @return Returns the serverAdmins.
     */
    public Long getServerAdmins() {
        return serverAdmins;
    }
    /**
     * @param serverAdminsIn The serverAdmins to set.
     */
    public void setServerAdmins(Long serverAdminsIn) {
        this.serverAdmins = serverAdminsIn;
    }
    /**
     * @return Returns the serverArchName.
     */
    public String getServerArchName() {
        return serverArchName;
    }
    /**
     * @param serverArchNameIn The serverArchName to set.
     */
    public void setServerArchName(String serverArchNameIn) {
        this.serverArchName = serverArchNameIn;
    }
    /**
     * @return Returns the serverName.
     */
    public String getServerName() {
        return serverName;
    }
    /**
     * @param serverNameIn The serverName to set.
     */
    public void setServerName(String serverNameIn) {
        this.serverName = serverNameIn;
    }
    /**
     * @return Returns the monitoringStatus.
     */
    public String getMonitoringStatus() {
        return monitoringStatus;
    }
    /**
     * @param statIn The monitoringStatus to set.
     */
    public void setMonitoringStatus(String statIn) {
        this.monitoringStatus = statIn;
    }
    /**
     * @return Returns the name.
     */
    public String getName() {
        return name;
    }
    /**
     * @param nameIn The name to set.
     */
    public void setName(String nameIn) {
        this.name = nameIn;
    }
    /**
     * @return Returns the actionId.
     */
    public List getActionId() {
        return actionId;
    }
    /**
     * @param actionIdIn The actionId to set.
     */
    public void setActionId(List actionIdIn) {
        this.actionId = actionIdIn;
    }
    /**
     * @return Returns the status.
     */
    public List getStatus() {
        return status;
    }
    /**
     * @param statusIn The status to set.
     */
    public void setStatus(List statusIn) {
        this.status = statusIn;
    }
    /**
     * Returns the most applicable status with its action id
     * Completed supercedes Picked Up which supercedes Queued which supercedes Failed
     * @return An array with the first index as status and second index as actionId
     */
    public Object[] getCurrentStatusAndActionId() {
        Object[] results = new Object[2];
        if (status == null) {
            results[0] = null;
            results[1] = null;
        }
        else if (status.contains("Completed")) {
            results[0] = status.get(status.indexOf("Completed"));
            results[1] = actionId.get(status.indexOf("Completed"));
        }
        else if (status.contains("Picked Up")) {
            results[0] = status.get(status.indexOf("Picked Up"));
            results[1] = actionId.get(status.indexOf("Picked Up"));
        }
        else if (status.contains("Queued")) {
            results[0] = status.get(status.indexOf("Queued"));
            results[1] = actionId.get(status.indexOf("Queued"));
        }
        else {
            results[0] = status.get(status.indexOf("Failed"));
            results[1] = actionId.get(status.indexOf("Failed"));
        }
        return results;
    }

    /**
     * This is now for display only - the data goes into entitlement
     *
     * @return Returns the entitlementLevel.
     */
    public String getEntitlementLevel() {
        // Get the entitlements for this row. If not null, loop through and get
        // localized versions of the labels and make into a comma-delimited list
        LocalizationService ls = LocalizationService.getInstance();
        List ent = getEntitlement();
        if (ent != null) {
            Iterator i = ent.iterator();
            // Get the first entitlement
            StringBuffer retval = new StringBuffer();
            retval.append(ls.getMessage((String) i.next()));
            //Loop through and append the rest
            while (i.hasNext()) {
                retval.append(ls.getMessage("list delimiter") +
                        ls.getMessage((String) i.next()));
            }
            // Save the list as entitlementLevel
            return retval.toString();
        }
        return ls.getMessage("unentitled");
    }
    /**
     * Display only..
     * @return Returns the base entitlement
     */
    public String getBaseEntitlementLevel() {
        // Get the entitlements for this row. If not null, loop through and get
        // localized versions of the labels and make into a comma-delimited list
        LocalizationService ls = LocalizationService.getInstance();
        List ent = getEntitlement();
        if (ent != null && ent.size() > 0) {
            return ls.getMessage((String) ent.get(0));
        }
        return ls.getMessage("unentitled");
    }

    /**
     * Display only..
     * @return Returns the add-on entitlements
     */
    public String getAddOnEntitlementLevel() {
        // Get the entitlements for this row. If not null, loop through and get
        // localized versions of the labels and make into a comma-delimited list
        LocalizationService ls = LocalizationService.getInstance();
        List ent = getEntitlement();

        if (ent == null || ent.size() < 2) {
            return ls.getMessage("unentitled");
        }

        String msg = ls.getMessage((String) ent.get(1));

        for (int i = 2; i < ent.size(); i++) {
            msg = msg +
                    ls.getMessage("list delimiter") +
                    ls.getMessage((String) ent.get(i));
        }
        return msg;
    }

    /**
     * @return Returns the entitlement.
     */
    public List getEntitlement() {
        return entitlement;
    }
    /**
     * @param entitlementIn The entitlement to set.
     */
    public void setEntitlement(List entitlementIn) {
        this.entitlement = entitlementIn;
    }

    /**
     * @return Returns the serverGroupTypeId.
     */
    public List getServerGroupTypeId() {
        return serverGroupTypeId;
    }
    /**
     * @param serverGroupTypeIdIn The serverGroupTypeId to set.
     */
    public void setServerGroupTypeId(List serverGroupTypeIdIn) {
        this.serverGroupTypeId = serverGroupTypeIdIn;
    }

    /**
     * @return Returns the entitlementPermanent.
     */
    public List getEntitlementPermanent() {
        return entitlementPermanent;
    }
    /**
     * @param entitlementPermanentIn The entitlementPermanent to set.
     */
    public void setEntitlementPermanent(List entitlementPermanentIn) {
        this.entitlementPermanent = entitlementPermanentIn;
    }

    /**
     * @return Returns the entitlementIsBase.
     */
    public List getEntitlementIsBase() {
        return entitlementIsBase;
    }
    /**
     * @param entitlementIsBaseIn The entitlementIsBase to set.
     */
    public void setEntitlementIsBase(List entitlementIsBaseIn) {
        this.entitlementIsBase = entitlementIsBaseIn;
    }

    /**
     * For compatibility reasons with PostgreSQL we accept also Integer.
     *
     * @param selectableIn Whether a server is selectable one if selectable,
     * null if not selectable
     */
    public void setSelectable(Integer selectableIn) {
        selectable = (selectableIn != null);
    }

    /**
     * @param selectableIn Whether a server is selectable one if selectable,
     * null if not selectable
     */
    public void setSelectable(Long selectableIn) {
        selectable = (selectableIn != null);
    }

    /**
     * Tells whether a system is selectable for the SSM
     * All management and provisioning entitled servers are true
     * They are false otherwise
     * @return whether the current system is UI selectable
     */
    @Override
    public boolean isSelectable() {
        return selectable;
    }

    /**
     * {@inheritDoc}
     */
    @Override
    public String toString() {
        return new ToStringBuilder(this).append("id", id).append("serverName",
                serverName).toString();
    }

    /**
     * Creates a string to represent how long the system has been inactive.
     * The unit it is in depends on how many hours is has been inactive
     */
    public void setInactivityString() {

        LocalizationService ls = LocalizationService.getInstance();
        StringBuffer buffer = new StringBuffer();

        if (lastCheckinDaysAgo.compareTo(new Long(1)) < 0) {
            buffer.append(lastCheckinDaysAgo * new Long(24));
            ls.getMessage("filter-form.jspf.hours");
        }
        else if (lastCheckinDaysAgo.compareTo(new Long(7)) < 0) {
            buffer.append(lastCheckinDaysAgo.longValue());
            ls.getMessage("filter-form.jspf.days");
        }
        else if (lastCheckinDaysAgo.compareTo(new Long(7)) >= 0) {
            buffer.append(lastCheckinDaysAgo.longValue() / 7);
            ls.getMessage("filter-form.jspf.weeks");
        }

        lastCheckinString = buffer.toString();
    }

    /**
     * @return Returns the info.
     */
    public String getInfo() {
        return info;
    }
    /**
     * @param infoIn The info to set.
     */
    public void setInfo(String infoIn) {
        this.info = infoIn;
    }
    /**
     * @return Returns the nameOfUserWhoRegisteredSystem.
     */
    public String getCreatorName() {
        return creatorName;
    }
    /**
     * @param creatorNameIn The name to set of user who registered system.
     */
    public void setCreatorName(String creatorNameIn) {
        this.creatorName = creatorNameIn;
    }
    /**
     * @return Returns the created.
     */
    public Date getCreated() {
        return created;
    }

    /**
     * @param createdIn The created to set.
     */
    public void setCreated(Date createdIn) {
        this.created = createdIn;
    }

    /**
     * @return Returns a boolean, 1 if system is a virtual host, 0 if not
     */
    public boolean getVirtualHost() {
        return this.isVirtualHost;
    }

    /**
     * @return Returns a boolean, 1 if system is a virtual guest, 0 if not
     */
    public boolean getVirtualGuest() {
        return this.isVirtualGuest;
    }

    /**
     * @param host Value is true if the system is a virtual host, false if the
     *  system is not a virtual host. Sets isVirtualHost to true or false.
     */
    public void setVirtualHost(Object host) {
        isVirtualHost = (host != null);
    }

    /**
     * @param guest Value is true if the system is a virtual guest, false if the
     * system is not a virtual guest. Sets isVirtualGuest to true or false.
     */
    public void setVirtualGuest(Object guest) {
        isVirtualGuest = (guest != null);
    }

    /**
     * @return Returns the totalErrataCount.
     */
    public Long getTotalErrataCount() {
        return enhancementErrata + securityErrata + bugErrata;
    }

    /**
     * Sets a number of extra packages in the system.
     * @param packagesCount extra packages to set
     */
    public void setExtraPkgCount(Long packagesCount) {
        this.extraPkgCount = packagesCount;
    }

    /**
     * @return Retuns the extraPkgCount
     */
    public Long getExtraPkgCount() {
        return this.extraPkgCount;
    }

    /**
<<<<<<< HEAD
     * Sets a number of foreign packages in the system.
     * @param packagesCount
     */
    public void setForeignPackagesCount(Long packagesCount) {
        this.foreignPackagesCount = packagesCount;
    }

    /**
     * @return Returns the number of foreign packages in the system.
     */
    public Long getForeignPackagesCount() {
        return this.foreignPackagesCount;
=======
     * Sets a number of crashes on the system.
     * @param crashCountIn crash count to set
     */
    public void setCrashCount(Long crashCountIn) {
        this.crashCount = crashCountIn;
    }

    /**
     * @return Retunrs the crashCount
     */
    public Long getCrashCount() {
        return this.crashCount;
>>>>>>> a32d9629
    }
}<|MERGE_RESOLUTION|>--- conflicted
+++ resolved
@@ -751,7 +751,21 @@
     }
 
     /**
-<<<<<<< HEAD
+     * Sets a number of crashes on the system.
+     * @param crashCountIn crash count to set
+     */
+    public void setCrashCount(Long crashCountIn) {
+        this.crashCount = crashCountIn;
+    }
+
+    /**
+     * @return Retunrs the crashCount
+     */
+    public Long getCrashCount() {
+        return this.crashCount;
+    }
+
+    /**
      * Sets a number of foreign packages in the system.
      * @param packagesCount
      */
@@ -764,19 +778,6 @@
      */
     public Long getForeignPackagesCount() {
         return this.foreignPackagesCount;
-=======
-     * Sets a number of crashes on the system.
-     * @param crashCountIn crash count to set
-     */
-    public void setCrashCount(Long crashCountIn) {
-        this.crashCount = crashCountIn;
-    }
-
-    /**
-     * @return Retunrs the crashCount
-     */
-    public Long getCrashCount() {
-        return this.crashCount;
->>>>>>> a32d9629
-    }
+    }
+
 }