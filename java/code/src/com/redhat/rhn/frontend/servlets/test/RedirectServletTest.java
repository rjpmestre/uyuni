/**
 * Copyright (c) 2009--2010 Red Hat, Inc.
 *
 * This software is licensed to you under the GNU General Public License,
 * version 2 (GPLv2). There is NO WARRANTY for this software, express or
 * implied, including the implied warranties of MERCHANTABILITY or FITNESS
 * FOR A PARTICULAR PURPOSE. You should have received a copy of GPLv2
 * along with this software; if not, see
 * http://www.gnu.org/licenses/old-licenses/gpl-2.0.txt.
 *
 * Red Hat trademarks are not licensed under GPLv2. No permission is
 * granted to use or replicate Red Hat trademarks that are incorporated
 * in this software or its documentation.
 */
package com.redhat.rhn.frontend.servlets.test;

import com.redhat.rhn.frontend.security.RedirectServlet;

import org.jmock.Expectations;
import org.jmock.integration.junit3.MockObjectTestCase;

import java.io.IOException;
import java.net.URLEncoder;

import javax.servlet.ServletException;
import javax.servlet.http.HttpServletRequest;
import javax.servlet.http.HttpServletResponse;

/**
 * RedirectServletTest
 * @version $Rev$
 */
public class RedirectServletTest extends MockObjectTestCase {

    private class RedirectServletStub extends RedirectServlet {
        public void doGet(HttpServletRequest request, HttpServletResponse response)
            throws ServletException, IOException {

            super.doGet(request, response);
        }
    }

    private HttpServletRequest mockRequest;
    private HttpServletResponse mockResponse;

    private RedirectServletStub redirect;

    private String serverName;
    private String requestURI;
    private String redirectURI;

    protected void setUp() throws Exception {
        super.setUp();

        redirect = new RedirectServletStub();

        mockRequest = mock(HttpServletRequest.class);
        mockResponse = mock(HttpServletResponse.class);

        requestURI = "/rhn/Redirect/rhn/systems/Overview.do";
        redirectURI = "/rhn/systems/Overview.do";
        serverName = "somehost.redhat.com";

        context().checking(new Expectations() { {
            allowing(mockRequest).getServerName();
            will(returnValue(serverName));
            allowing(mockRequest).getScheme();
            will(returnValue("https"));
            allowing(mockRequest).getRequestURI();
            will(returnValue(redirectURI));
            allowing(mockRequest).getRequestURL();
            will(returnValue(new StringBuffer("https://" + serverName + requestURI)));
        } });
    }

    private HttpServletRequest getRequest() {
        return mockRequest;
    }

    private HttpServletResponse getResponse() {
        return mockResponse;
    }

    public final void testDoGet() throws Exception {
        context().checking(new Expectations() { {
           oneOf(mockResponse).sendRedirect("https://" + serverName + redirectURI);
           allowing(mockRequest).getQueryString();
           will(returnValue(null));
        } });

        redirect.doGet(getRequest(), getResponse());
    }

    public final void testDoGetWithQueryString() throws Exception {
<<<<<<< HEAD
        String queryString = encode("myparam") + "=" + encode("neo is the one!");
=======
        final String queryString = encode("myparam") + "=" + encode("neo is the one!");
>>>>>>> 32c8168c

        context().checking(new Expectations() { {
                allowing(mockRequest).getQueryString();
                will(returnValue(queryString));
                oneOf(mockResponse).sendRedirect(
                        "https://" + serverName + redirectURI + "?" + queryString);
        } });

        redirect.doGet(getRequest(), getResponse());
    }

    private String encode(String string) throws Exception {
        return URLEncoder.encode(string, "UTF-8");
    }
}<|MERGE_RESOLUTION|>--- conflicted
+++ resolved
@@ -92,11 +92,7 @@
     }
 
     public final void testDoGetWithQueryString() throws Exception {
-<<<<<<< HEAD
-        String queryString = encode("myparam") + "=" + encode("neo is the one!");
-=======
         final String queryString = encode("myparam") + "=" + encode("neo is the one!");
->>>>>>> 32c8168c
 
         context().checking(new Expectations() { {
                 allowing(mockRequest).getQueryString();
