/**
 * Copyright (c) 2009--2012 Red Hat, Inc.
 *
 * This software is licensed to you under the GNU General Public License,
 * version 2 (GPLv2). There is NO WARRANTY for this software, express or
 * implied, including the implied warranties of MERCHANTABILITY or FITNESS
 * FOR A PARTICULAR PURPOSE. You should have received a copy of GPLv2
 * along with this software; if not, see
 * http://www.gnu.org/licenses/old-licenses/gpl-2.0.txt.
 *
 * Red Hat trademarks are not licensed under GPLv2. No permission is
 * granted to use or replicate Red Hat trademarks that are incorporated
 * in this software or its documentation.
 */
package com.redhat.rhn.frontend.struts.test;

import javax.servlet.http.HttpServletRequest;

<<<<<<< HEAD
=======
import org.jmock.MockObjectTestCase;

import com.redhat.rhn.domain.common.LoggingFactory;
>>>>>>> 10b238dd
import com.redhat.rhn.frontend.action.test.LoginActionTest;
import com.redhat.rhn.frontend.struts.RequestContext;
import com.redhat.rhn.testing.RhnJmockBaseTestCase;
import com.redhat.rhn.testing.RhnMockHttpServletRequest;
import com.redhat.rhn.testing.TestCaseHelper;

/**
 * RequestContextTest
 *
 * @version $Rev$
 */
public class RequestContextTest extends RhnJmockBaseTestCase {

    /**
     * @throws Exception if an error occurs
     */
    public final void testGetLoggedInUser() throws Exception {
        // Messing with users means we have to set up for auditing nowadays
        try {
            LoggingFactory.clearLogId();
        }
        catch (Exception se) {
            TestCaseHelper.tearDownHelper();
            LoggingFactory.clearLogId();
        }
        LoginActionTest ltest = new LoginActionTest();
        HttpServletRequest request = ltest.loginUserIntoSessionTest();
        RequestContext requestContext = new RequestContext(request);
        assertNotNull(requestContext.getLoggedInUser());
    }

    /**
     * Tests the pagination: First.
    */
    /*public void testProcessPaginationFirst() {
        MockHttpServletRequest request =
            new MockHttpServletRequest();
        request.setupAddParameter("First", "1");
        request.setupAddParameter("first_lower", "1");
        RequestContext requestContext = new RequestContext(request);
        String rc = requestContext.processPagination();
        assertEquals("1", rc);
    }*/

    /**
     * Tests the pagination: Prev.
     */
    /*public void testProcessPaginationPrev() {
        MockHttpServletRequest request =
            new MockHttpServletRequest();
        request.setupAddParameter("First", (String) null);
        request.setupAddParameter("Prev", "1");
        request.setupAddParameter("prev_lower", "10");
        RequestContext requestContext = new RequestContext(request);
        String rc = requestContext.processPagination();
        assertEquals("10", rc);
    }*/

    /**
     * Tests the pagination: Last.
     */
    /*public void testProcessPaginationLast() {
        MockHttpServletRequest request =
            new MockHttpServletRequest();
        request.setupAddParameter("First", (String)null);
        request.setupAddParameter("Prev", (String)null);
        request.setupAddParameter("Next", (String)null);
        request.setupAddParameter("Last", "1");
        request.setupAddParameter("last_lower", "30");
        RequestContext requestContext = new RequestContext(request);
        String rc = requestContext.processPagination();
        assertEquals("30", rc);
    }*/

    /**
     * Tests the pagination: Next.
     */
    /*public void testProcessPaginationNext() {
        MockHttpServletRequest request =
            new MockHttpServletRequest();
        request.setupAddParameter("First", (String)null);
        request.setupAddParameter("Prev", (String)null);
        request.setupAddParameter("Next", "1");
        request.setupAddParameter("next_lower", "20");
        RequestContext requestContext = new RequestContext(request);
        String rc = requestContext.processPagination();
        assertEquals("20", rc);
    }*/

    /**
     * @throws Exception if an error occurs
     */
    public void testbuildPageLink() throws Exception {
        RhnMockHttpServletRequest request = new RhnMockHttpServletRequest();
        request.setupAddParameter("someparam", "value");
        request.setupQueryString("otherparam=foo&barparam=beer");
        request.addAttribute("requestedUri", "http://localhost/rhn/somePage.do");

        RequestContext requestContext = new RequestContext(request);

        String url = requestContext.buildPageLink("someparam", "value");
        assertEquals("http://localhost/rhn/somePage.do?" +
                "someparam=value&otherparam=foo&barparam=beer", url);
        request.setupQueryString("otherparam=foo&barparam=beer&someparam=value");
        url = requestContext.buildPageLink("someparam", "zzzzz");

        assertEquals("http://localhost/rhn/somePage.do?" +
                "barparam=beer&otherparam=foo&someparam=zzzzz", url);
    }

}<|MERGE_RESOLUTION|>--- conflicted
+++ resolved
@@ -16,15 +16,11 @@
 
 import javax.servlet.http.HttpServletRequest;
 
-<<<<<<< HEAD
-=======
 import org.jmock.MockObjectTestCase;
 
 import com.redhat.rhn.domain.common.LoggingFactory;
->>>>>>> 10b238dd
 import com.redhat.rhn.frontend.action.test.LoginActionTest;
 import com.redhat.rhn.frontend.struts.RequestContext;
-import com.redhat.rhn.testing.RhnJmockBaseTestCase;
 import com.redhat.rhn.testing.RhnMockHttpServletRequest;
 import com.redhat.rhn.testing.TestCaseHelper;
 
@@ -33,7 +29,15 @@
  *
  * @version $Rev$
  */
-public class RequestContextTest extends RhnJmockBaseTestCase {
+public class RequestContextTest extends MockObjectTestCase {
+
+    /**
+     *
+     * @param name Name of the TestCase
+     */
+    public RequestContextTest(String name) {
+        super(name);
+    }
 
     /**
      * @throws Exception if an error occurs
@@ -128,8 +132,11 @@
         request.setupQueryString("otherparam=foo&barparam=beer&someparam=value");
         url = requestContext.buildPageLink("someparam", "zzzzz");
 
+        // we really can't guarantee the order of a map, so let's hope this
+        // works long term. Thankfully in most cases we don't care about
+        // the parameters order.
         assertEquals("http://localhost/rhn/somePage.do?" +
-                "barparam=beer&otherparam=foo&someparam=zzzzz", url);
+                "otherparam=foo&barparam=beer&someparam=zzzzz", url);
     }
 
 }