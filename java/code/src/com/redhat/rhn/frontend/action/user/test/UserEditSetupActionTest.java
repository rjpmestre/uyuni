--- conflicted
+++ resolved
@@ -65,12 +65,8 @@
             // verify the dyna form got the right values we expected.
             sah.getForm().verify();
 
-<<<<<<< HEAD
-            assertEquals(sah.getUser().getLastLoggedIn(), sah.getRequest().getAttribute("lastLoggedIn"));
-=======
             assertEquals(sah.getUser().getLastLoggedIn(),
                     sah.getRequest().getAttribute("lastLoggedIn"));
->>>>>>> 4f1c3dcf
             // Verify some more intensive stuff
             assertNotNull(sah.getRequest().getAttribute("adminRoles"));
             assertNotNull(sah.getRequest().getAttribute("regularRoles"));
