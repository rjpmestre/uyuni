/**
 * Copyright (c) 2014--2015 Red Hat, Inc.
 *
 * This software is licensed to you under the GNU General Public License,
 * version 2 (GPLv2). There is NO WARRANTY for this software, express or
 * implied, including the implied warranties of MERCHANTABILITY or FITNESS
 * FOR A PARTICULAR PURPOSE. You should have received a copy of GPLv2
 * along with this software; if not, see
 * http://www.gnu.org/licenses/old-licenses/gpl-2.0.txt.
 *
 * Red Hat trademarks are not licensed under GPLv2. No permission is
 * granted to use or replicate Red Hat trademarks that are incorporated
 * in this software or its documentation.
 */
package com.redhat.rhn.frontend.action.systems.sdc;

<<<<<<< HEAD
import java.util.HashMap;
import java.util.List;
import java.util.Map;
import javax.servlet.http.HttpServletRequest;
import javax.servlet.http.HttpServletResponse;

import org.apache.struts.action.ActionForm;
import org.apache.struts.action.ActionForward;
import org.apache.struts.action.ActionMapping;

=======
>>>>>>> cab683c4
import com.redhat.rhn.common.db.datasource.DataResult;
import com.redhat.rhn.domain.rhnset.RhnSet;
import com.redhat.rhn.domain.server.Server;
import com.redhat.rhn.domain.user.User;
import com.redhat.rhn.frontend.action.systems.BaseSystemsAction;
import com.redhat.rhn.frontend.dto.SystemOverview;
import com.redhat.rhn.frontend.listview.PageControl;
import com.redhat.rhn.frontend.struts.RequestContext;
import com.redhat.rhn.frontend.struts.RhnHelper;
import com.redhat.rhn.frontend.struts.RhnListSetHelper;
import com.redhat.rhn.frontend.taglibs.list.ListTagHelper;
import com.redhat.rhn.frontend.taglibs.list.TagHelper;
import com.redhat.rhn.manager.system.SystemManager;

import org.apache.struts.action.ActionForm;
import org.apache.struts.action.ActionForward;
import org.apache.struts.action.ActionMapping;

import javax.servlet.http.HttpServletRequest;
import javax.servlet.http.HttpServletResponse;

/**
 * ProxyClientsAction
 * @version $Rev$
 */
<<<<<<< HEAD
public class ProxyClientsAction extends RhnAction implements Listable<SystemOverview> {
    private static final String ACCESS_MAP = "accessMap";
=======
public class ProxyClientsAction extends BaseSystemsAction {
>>>>>>> cab683c4

    private Server server;

    /** {@inheritDoc} */
    @Override
    public ActionForward execute(ActionMapping mapping, ActionForm formIn,
            HttpServletRequest request, HttpServletResponse response) {
        RequestContext requestContext = new RequestContext(request);
        User user = requestContext.getCurrentUser();
        server = requestContext.lookupAndBindServer();
        Long sid = server.getId();
        SystemManager.ensureAvailableToUser(user, sid);
        if (server.isProxy()) {
            request.setAttribute("version",
                    server.getProxyInfo().getVersion().getVersion());
<<<<<<< HEAD
        }

        ListHelper helper = new ListHelper(this, request);
        helper.setListName("systemList");
        helper.setDataSetName(RequestContext.PAGE_LIST);
        helper.execute();

        return mapping.findForward(RhnHelper.DEFAULT_FORWARD);
    }

    /**
     * Get the list of client systems
     * @param context the request context
     * @return the list of client systems
     */
    public List<SystemOverview> getResult(RequestContext context) {
        Long sid = context.getRequiredParam(RequestContext.SID);
        DataResult<SystemOverview> clients = SystemManager.listClientsThroughProxy(sid);
        clients.elaborate();

        setAccessMap(context, clients);
        return clients;
    }

    private void setAccessMap(RequestContext context, List<SystemOverview> systems) {
        Map<Long, Boolean> accessMap = new HashMap<>();
        User user = context.getCurrentUser();

        for (SystemOverview sys : systems) {
            if (SystemManager.isAvailableToUser(user, sys.getId())) {
                accessMap.put(sys.getId(), true);
            }
        }

        context.getRequest().setAttribute(ACCESS_MAP, accessMap);
    }
=======
            DataResult<SystemOverview> result = getDataResult(user, null, formIn);
            if (result.isEmpty()) {
                request.setAttribute(SHOW_NO_SYSTEMS, Boolean.TRUE);
            }
            RhnSet set = getSetDecl().get(user);

            RhnListSetHelper helper = new RhnListSetHelper(request);
            if (ListTagHelper.getListAction("systemList", request) != null) {
                helper.execute(set, "systemList", result);
            }
            if (!set.isEmpty()) {
                helper.syncSelections(set, result);
                ListTagHelper.setSelectedAmount("systemList", set.size(), request);
            }
            ListTagHelper.bindSetDeclTo("systemList", getSetDecl(), request);
            request.setAttribute(RequestContext.PAGE_LIST, result);
            request.setAttribute(ListTagHelper.PARENT_URL, request.getRequestURI());
            TagHelper.bindElaboratorTo("systemList", result.getElaborator(), request);
        }
        return mapping.findForward(RhnHelper.DEFAULT_FORWARD);
    }

    @Override
    protected DataResult<SystemOverview> getDataResult(User user, PageControl pc,
            ActionForm formIn) {
        DataResult<SystemOverview> systems;
        systems = SystemManager.listClientsThroughProxy(server.getId());
        systems.elaborate();
        return systems;
    }
>>>>>>> cab683c4
}<|MERGE_RESOLUTION|>--- conflicted
+++ resolved
@@ -14,19 +14,6 @@
  */
 package com.redhat.rhn.frontend.action.systems.sdc;
 
-<<<<<<< HEAD
-import java.util.HashMap;
-import java.util.List;
-import java.util.Map;
-import javax.servlet.http.HttpServletRequest;
-import javax.servlet.http.HttpServletResponse;
-
-import org.apache.struts.action.ActionForm;
-import org.apache.struts.action.ActionForward;
-import org.apache.struts.action.ActionMapping;
-
-=======
->>>>>>> cab683c4
 import com.redhat.rhn.common.db.datasource.DataResult;
 import com.redhat.rhn.domain.rhnset.RhnSet;
 import com.redhat.rhn.domain.server.Server;
@@ -52,12 +39,7 @@
  * ProxyClientsAction
  * @version $Rev$
  */
-<<<<<<< HEAD
-public class ProxyClientsAction extends RhnAction implements Listable<SystemOverview> {
-    private static final String ACCESS_MAP = "accessMap";
-=======
 public class ProxyClientsAction extends BaseSystemsAction {
->>>>>>> cab683c4
 
     private Server server;
 
@@ -73,44 +55,6 @@
         if (server.isProxy()) {
             request.setAttribute("version",
                     server.getProxyInfo().getVersion().getVersion());
-<<<<<<< HEAD
-        }
-
-        ListHelper helper = new ListHelper(this, request);
-        helper.setListName("systemList");
-        helper.setDataSetName(RequestContext.PAGE_LIST);
-        helper.execute();
-
-        return mapping.findForward(RhnHelper.DEFAULT_FORWARD);
-    }
-
-    /**
-     * Get the list of client systems
-     * @param context the request context
-     * @return the list of client systems
-     */
-    public List<SystemOverview> getResult(RequestContext context) {
-        Long sid = context.getRequiredParam(RequestContext.SID);
-        DataResult<SystemOverview> clients = SystemManager.listClientsThroughProxy(sid);
-        clients.elaborate();
-
-        setAccessMap(context, clients);
-        return clients;
-    }
-
-    private void setAccessMap(RequestContext context, List<SystemOverview> systems) {
-        Map<Long, Boolean> accessMap = new HashMap<>();
-        User user = context.getCurrentUser();
-
-        for (SystemOverview sys : systems) {
-            if (SystemManager.isAvailableToUser(user, sys.getId())) {
-                accessMap.put(sys.getId(), true);
-            }
-        }
-
-        context.getRequest().setAttribute(ACCESS_MAP, accessMap);
-    }
-=======
             DataResult<SystemOverview> result = getDataResult(user, null, formIn);
             if (result.isEmpty()) {
                 request.setAttribute(SHOW_NO_SYSTEMS, Boolean.TRUE);
@@ -141,5 +85,4 @@
         systems.elaborate();
         return systems;
     }
->>>>>>> cab683c4
 }