/**
 * Copyright (c) 2009--2012 Red Hat, Inc.
 *
 * This software is licensed to you under the GNU General Public License,
 * version 2 (GPLv2). There is NO WARRANTY for this software, express or
 * implied, including the implied warranties of MERCHANTABILITY or FITNESS
 * FOR A PARTICULAR PURPOSE. You should have received a copy of GPLv2
 * along with this software; if not, see
 * http://www.gnu.org/licenses/old-licenses/gpl-2.0.txt.
 *
 * Red Hat trademarks are not licensed under GPLv2. No permission is
 * granted to use or replicate Red Hat trademarks that are incorporated
 * in this software or its documentation.
 */
package com.redhat.rhn.frontend.action.multiorg;

import java.util.ArrayList;
import java.util.Iterator;
import java.util.List;
import java.util.Map;
import java.util.Set;

import javax.servlet.http.HttpServletRequest;
import javax.servlet.http.HttpServletResponse;

import org.apache.struts.action.ActionForm;
import org.apache.struts.action.ActionForward;
import org.apache.struts.action.ActionMapping;

import com.redhat.rhn.common.db.datasource.DataResult;
import com.redhat.rhn.domain.channel.Channel;
import com.redhat.rhn.domain.channel.ChannelFactory;
import com.redhat.rhn.domain.org.Org;
import com.redhat.rhn.domain.org.OrgFactory;
import com.redhat.rhn.domain.rhnset.RhnSet;
import com.redhat.rhn.domain.server.Server;
import com.redhat.rhn.domain.server.ServerFactory;
import com.redhat.rhn.domain.user.User;
import com.redhat.rhn.domain.user.UserFactory;
import com.redhat.rhn.frontend.dto.OrgTrust;
import com.redhat.rhn.frontend.struts.RequestContext;
import com.redhat.rhn.frontend.struts.RhnAction;
import com.redhat.rhn.frontend.struts.RhnHelper;
import com.redhat.rhn.frontend.struts.RhnListSetHelper;
import com.redhat.rhn.frontend.struts.StrutsDelegate;
import com.redhat.rhn.frontend.taglibs.list.ListTagHelper;
import com.redhat.rhn.manager.rhnset.RhnSetDecl;
import com.redhat.rhn.manager.rhnset.RhnSetManager;
import com.redhat.rhn.manager.system.SystemManager;

/**
 * Abstract POST action class that provides for setup->confirm->commit
 * lifecycle.  This should probably be added as a <i>real</i> class and
 * promoted for general use as I suspect that many other pages using the rhn
 * list tag need to work the same way.
 * @version $Rev$
 */
abstract class FormDispatcher extends RhnAction {

    static final String AFFECTED_SYSTEMS = "affectedSystems";

    /**
     * ${@inheritDoc}
     */
    @Override
    public ActionForward execute(
            ActionMapping mapping,
            ActionForm form,
            HttpServletRequest request,
            HttpServletResponse response) throws Exception {

        RequestContext context = new RequestContext(request);

        if (context.hasParam(RequestContext.DISPATCH)) {
            return commitAction(mapping, form, request, response);
        }
        if (context.hasParam(RequestContext.CONFIRM)) {
            return confirmAction(mapping, form, request, response);
        }
        if (context.hasParam(AFFECTED_SYSTEMS)) {
            return affectedSystemsAction(mapping, form, request, response);
        }
        return setupAction(mapping, form, request, response);
    }

    protected abstract ActionForward setupAction(
            ActionMapping mapping,
            ActionForm form,
            HttpServletRequest request,
            HttpServletResponse response) throws Exception;

    protected abstract ActionForward confirmAction(
            ActionMapping mapping,
            ActionForm form,
            HttpServletRequest request,
            HttpServletResponse response) throws Exception;

    protected abstract ActionForward commitAction(
            ActionMapping mapping,
            ActionForm form,
            HttpServletRequest request,
            HttpServletResponse response) throws Exception;

    protected abstract ActionForward affectedSystemsAction(
            ActionMapping mapping,
            ActionForm form,
            HttpServletRequest request,
            HttpServletResponse response) throws Exception;
}

/**
 * UserListSetupAction
 * @version $Rev: 101893 $
 */
public class TrustAction extends FormDispatcher {

    private static final String LIST_NAME = "trustedOrgs";
    private static final String DATA_SET = RequestContext.PAGE_LIST;
    private static final RhnSetDecl RHNSET = RhnSetDecl.MULTIORG_TRUST_LIST;

    /**
     * ${@inheritDoc}
     */
    @Override
    protected ActionForward setupAction(
        ActionMapping mapping,
        ActionForm form,
        HttpServletRequest request,
        HttpServletResponse response) throws Exception {

        RequestContext context = new RequestContext(request);
        RhnListSetHelper helper = new RhnListSetHelper(request);
        User user = context.getCurrentUser();
        RhnSet set = RHNSET.get(user);
        Long oid = context.getParamAsLong(RequestContext.ORG_ID);
        Org theOrg = OrgFactory.lookupById(oid);
        List<OrgTrust> dataSet = getOrgs(theOrg);

        if (!context.isSubmitted()) {
            set.clear();
            for (OrgTrust t : dataSet) {
                if (theOrg.getTrustedOrgs().contains(t.getOrg())) {
                    set.addElement(t.getId());
                }
            }
            RhnSetManager.store(set);
        }

        if (ListTagHelper.getListAction(LIST_NAME, request) != null) {
            helper.execute(set, LIST_NAME, dataSet);
        }
        if (!set.isEmpty()) {
            helper.syncSelections(set, dataSet);
            ListTagHelper.setSelectedAmount(LIST_NAME, set.size(), request);
        }

        request.setAttribute("org", theOrg);
        request.setAttribute(DATA_SET, dataSet);
        request.setAttribute(
            ListTagHelper.PARENT_URL,
            request.getRequestURI() + "?oid=" + oid);

        ListTagHelper.bindSetDeclTo(LIST_NAME, RHNSET, request);
        return mapping.findForward(RhnHelper.DEFAULT_FORWARD);
    }

    private List<OrgTrust> getOrgs(Org theOrg) {
        List<OrgTrust> list = new ArrayList<OrgTrust>();
        for (Org org : OrgFactory.lookupAllOrgs()) {
            if (!org.equals(theOrg)) {
                list.add(new OrgTrust(org));
            }
        }
        return list;
    }

    private List<Org> getAdded(Org theOrg, RhnSet set) {
        List<Org> list = new ArrayList<Org>();
        Set<Org> myTrusted = theOrg.getTrustedOrgs();
        for (OrgTrust trust : getOrgs(theOrg)) {
            if (set.contains(trust.getId().longValue()) &&
                !myTrusted.contains(trust.getOrg())) {
                list.add(trust.getOrg());
            }
        }
        return list;
    }

    private List<Org> getRemoved(Org theOrg, RhnSet set) {
        List<Org> list = new ArrayList<Org>();
        Set<Org> myTrusted = theOrg.getTrustedOrgs();
        for (OrgTrust trust : getOrgs(theOrg)) {
            if (myTrusted.contains(trust.getOrg()) &&
                 !set.contains(trust.getId().longValue())) {
                    list.add(trust.getOrg());
            }
        }
        return list;
    }

<<<<<<< HEAD
=======
    @Override
>>>>>>> 4f1c3dcf
    protected ActionForward confirmAction(
            ActionMapping mapping,
            ActionForm form,
            HttpServletRequest request,
            HttpServletResponse response) throws Exception {

        RequestContext context = new RequestContext(request);
        RhnListSetHelper helper = new RhnListSetHelper(request);
        User user = context.getCurrentUser();
        RhnSet set = RHNSET.get(user);
        Long oid = context.getParamAsLong(RequestContext.ORG_ID);
        Org theOrg = OrgFactory.lookupById(oid);
        helper.updateSet(set, LIST_NAME);
        List<OrgTrust> removed = new ArrayList<OrgTrust>();
        for (Org org : getRemoved(theOrg, set)) {
            DataResult<Map<String, Object>> dr =
                SystemManager.subscribedInOrgTrust(theOrg.getId(), org.getId());
            if (dr.size() == 0) {
                continue;
            }
            OrgTrust trust = new OrgTrust(org);
            for (Map<String, Object> m : dr) {
                Long sid = (Long)m.get("id");
                trust.getSubscribed().add(sid);
            }
            removed.add(trust);
        }
        if (removed.size() == 0) {
            return commitAction(mapping, form, request, response);
        }
        request.setAttribute("org", theOrg);
        request.setAttribute("removed", removed);
        request.setAttribute(
                ListTagHelper.PARENT_URL,
                request.getRequestURI() + "?oid=" + oid);
        return mapping.findForward(RhnHelper.CONFIRM_FORWARD);
    }

    @Override
    @SuppressWarnings("unchecked")
    protected ActionForward commitAction(
            ActionMapping mapping,
            ActionForm form,
            HttpServletRequest request,
            HttpServletResponse response) throws Exception {

        RequestContext context = new RequestContext(request);
        RhnListSetHelper helper = new RhnListSetHelper(request);
        User user = context.getCurrentUser();
        RhnSet set = RHNSET.get(user);
        Long oid = context.getParamAsLong(RequestContext.ORG_ID);
        Org theOrg = OrgFactory.lookupById(oid);
        helper.updateSet(set, LIST_NAME);

        for (Org added : getAdded(theOrg, set)) {
            theOrg.addTrust(added);
        }

        User orgUser = UserFactory.findRandomOrgAdmin(theOrg);
        for (Org removed : getRemoved(theOrg, set)) {
            UserFactory.findRandomOrgAdmin(removed);
            DataResult<Map<String, Object>> dr =
                SystemManager.subscribedInOrgTrust(theOrg.getId(), removed.getId());

            for (Map<String, Object> item : dr) {
                Long sid = (Long)item.get("id");
                Server s = ServerFactory.lookupById(sid);
                Long cid = (Long)item.get("cid");
                Channel channel = ChannelFactory.lookupById(cid);
                if (channel.getParentChannel() == null) {
                    // unsubscribe children first if subscribed
                    List<Channel> children = channel
                            .getAccessibleChildrenFor(orgUser);
                    Iterator<Channel> i = children.iterator();
                    while (i.hasNext()) {
                        Channel child = i.next();
                        if (s.isSubscribed(child)) {
                            // unsubscribe server from child channel
                            child.getTrustedOrgs().remove(theOrg);
                            ChannelFactory.save(child);
                            s = SystemManager.
                            unsubscribeServerFromChannel(s, child);
                        }
                    }
                }
                ChannelFactory.save(channel);
                SystemManager.unsubscribeServerFromChannel(orgUser, sid, cid);
            }
            theOrg.removeTrust(removed);
        }

        OrgFactory.save(theOrg);
        createSuccessMessage(request, "org.trust.updated", theOrg.getName());
        StrutsDelegate strutsDelegate = getStrutsDelegate();
        makeParamMap(request);
        Map<String, Object> params = makeParamMap(request);
        params.put("oid", theOrg.getId());
        ActionForward success = mapping.findForward("success");
        return strutsDelegate.forwardParams(success, params);
    }

<<<<<<< HEAD
=======
    @Override
>>>>>>> 4f1c3dcf
    protected ActionForward affectedSystemsAction(
            ActionMapping mapping,
            ActionForm form,
            HttpServletRequest request,
            HttpServletResponse response) throws Exception {

        Long userorg =
            Long.valueOf(request.getParameter(RequestContext.ORG_ID));
        Org usrOrg = OrgFactory.lookupById(userorg);
        String[] strings = request.getParameterValues("oid");
        Long[] oid = { Long.valueOf(strings[0]), Long.valueOf(strings[1]) };
        Org orgA = OrgFactory.lookupById(Long.valueOf(oid[0]));
        Org orgB = OrgFactory.lookupById(Long.valueOf(oid[1]));
        request.setAttribute("orgA", orgA);
        request.setAttribute("orgB", orgB);
        DataResult<Map<String, Object>> dr =
                SystemManager.subscribedInOrgTrust(oid[0], oid[1]);
        List<Map<String, Object>> sysA = new ArrayList<Map<String, Object>>();
        List<Map<String, Object>> sysB = new ArrayList<Map<String, Object>>();
        for (Map<String, Object> m : dr) {
            long orgId = (Long)m.get("org_id");
            if (orgId == oid[0]) {
                sysA.add(m);
            }
            else {
                sysB.add(m);
            }
        }
        request.setAttribute("usrOrg", usrOrg);
        request.setAttribute("sysA", sysA);
        request.setAttribute("sysB", sysB);
        request.setAttribute(
                ListTagHelper.PARENT_URL,
                request.getRequestURI() + "?oid=" + orgA);
        return mapping.findForward("affectedsystems");
    }
}
<|MERGE_RESOLUTION|>--- conflicted
+++ resolved
@@ -198,10 +198,7 @@
         return list;
     }
 
-<<<<<<< HEAD
-=======
-    @Override
->>>>>>> 4f1c3dcf
+    @Override
     protected ActionForward confirmAction(
             ActionMapping mapping,
             ActionForm form,
@@ -303,10 +300,7 @@
         return strutsDelegate.forwardParams(success, params);
     }
 
-<<<<<<< HEAD
-=======
-    @Override
->>>>>>> 4f1c3dcf
+    @Override
     protected ActionForward affectedSystemsAction(
             ActionMapping mapping,
             ActionForm form,
