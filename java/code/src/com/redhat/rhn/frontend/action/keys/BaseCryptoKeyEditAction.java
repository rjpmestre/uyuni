--- conflicted
+++ resolved
@@ -95,24 +95,12 @@
                     this, form);
 
             String contents = strutsDelegate.getFormFileString(form, CONTENTS);
-<<<<<<< HEAD
-            String contentFileName = strutsDelegate.getFormFileName(form, CONTENTS);
-            if (StringUtils.isEmpty(contentFileName)) {
-                if (cmd.getCryptoKey().getKey() == null) {
-                        strutsDelegate.addError(
-                            "configmanager.filedetails.path.empty", errors);
-                }
-            }
-            else if (StringUtils.isEmpty(contents)) {
-                        strutsDelegate.addError("crypto.key.nokey", errors);
-=======
             if (StringUtils.isEmpty(contents)) {
                 contents = StringUtil.nullIfEmpty((String) form
                         .get(CONTENTS_EDIT));
             }
             if (contents == null) {
                 strutsDelegate.addError("crypto.key.nokey", errors);
->>>>>>> 4f1c3dcf
             }
             if (!errors.isEmpty()) {
                 strutsDelegate.saveMessages(request, errors);
