/**
 * Copyright (c) 2009--2012 Red Hat, Inc.
 *
 * This software is licensed to you under the GNU General Public License,
 * version 2 (GPLv2). There is NO WARRANTY for this software, express or
 * implied, including the implied warranties of MERCHANTABILITY or FITNESS
 * FOR A PARTICULAR PURPOSE. You should have received a copy of GPLv2
 * along with this software; if not, see
 * http://www.gnu.org/licenses/old-licenses/gpl-2.0.txt.
 *
 * Red Hat trademarks are not licensed under GPLv2. No permission is
 * granted to use or replicate Red Hat trademarks that are incorporated
 * in this software or its documentation.
 */
package com.redhat.rhn.frontend.action.systems.sdc;

import com.redhat.rhn.common.conf.ConfigDefaults;
import com.redhat.rhn.common.db.datasource.DataResult;
import com.redhat.rhn.common.localization.LocalizationService;
import com.redhat.rhn.domain.action.Action;
import com.redhat.rhn.domain.action.ActionFactory;
import com.redhat.rhn.domain.server.Server;
import com.redhat.rhn.domain.user.User;
import com.redhat.rhn.domain.user.UserServerPreferenceId;
import com.redhat.rhn.frontend.dto.monitoring.ServerProbeComparator;
import com.redhat.rhn.frontend.struts.RequestContext;
import com.redhat.rhn.frontend.struts.RhnAction;
import com.redhat.rhn.frontend.struts.RhnHelper;
import com.redhat.rhn.manager.action.ActionManager;
import com.redhat.rhn.manager.entitlement.EntitlementManager;
import com.redhat.rhn.manager.monitoring.MonitoringManager;
import com.redhat.rhn.manager.rhnpackage.PackageManager;
import com.redhat.rhn.manager.system.SystemManager;
import com.redhat.rhn.manager.user.UserManager;

import org.apache.struts.action.ActionForm;
import org.apache.struts.action.ActionForward;
import org.apache.struts.action.ActionMapping;

import java.util.ArrayList;
import java.util.Arrays;
import java.util.Date;
import java.util.HashMap;
import java.util.Iterator;
import java.util.List;
import java.util.Map;

import javax.servlet.http.HttpServletRequest;
import javax.servlet.http.HttpServletResponse;

/**
 * SystemOverviewAction
 * @version $Rev$
 */
public class SystemOverviewAction extends RhnAction {

    public static final String[] SERVER_PREFERENCES = {UserServerPreferenceId
                                                       .INCLUDE_IN_DAILY_SUMMARY,
                                                       UserServerPreferenceId
                                                       .RECEIVE_NOTIFICATIONS};

    /** {@inheritDoc} */
    @Override
    public ActionForward execute(ActionMapping mapping, ActionForm form,
            HttpServletRequest request, HttpServletResponse response) {
        RequestContext rctx = new RequestContext(request);
        Long sid = rctx.getRequiredParam("sid");
        User user = rctx.getLoggedInUser();
        Server s  = SystemManager.lookupByIdAndUser(sid, user);

        /* Here we htmlify the description stored in the database such that end line's
         * are represented correctly
         */
        String description = null;

        if (s.getDescription() != null) {
            description = new String(s.getDescription()).replaceAll("\\n", "<br/>");
        }

        // System Channels
        Map baseChannel = new HashMap();
        List childChannels = new ArrayList();
        DataResult channelList = SystemManager.systemChannelSubscriptions(sid);

        for (Iterator i = channelList.iterator(); i.hasNext();) {
            Map ch = (HashMap) i.next();

            if (s.getBaseChannel() != null &&
                ch.get("id").equals(s.getBaseChannel().getId())) {
                baseChannel.put("id", ch.get("id"));
                baseChannel.put("name", ch.get("name"));
                baseChannel.put("is_fve", ch.get("is_fve"));
            }
            else {
                childChannels.add(ch);
            }
        }

        // Errata Counts
        int criticalErrataCount = SystemManager.countCriticalErrataForSystem(user, sid);
        int nonCriticalErrataCount =
            SystemManager.countNoncriticalErrataForSystem(user, sid);


        // Upgradable Packages
        int upgradablePackagesCount = PackageManager.countUpgradable(sid);

        boolean hasUpdates =
            criticalErrataCount + nonCriticalErrataCount + upgradablePackagesCount > 0;

        // Reboot needed after certain types of updates
        boolean rebootRequired = SystemManager.requiresReboot(user, sid);

        // Monitoring
        processRequestForMonitoring(user, s, request);

        if (!processLock(user, s, rctx)) {
            request.setAttribute("serverLock", s.getLock());
        }

        processPing(user, s, rctx);
        proccessSatApplet(user, s, rctx);

        SdcHelper.ssmCheck(request, sid, user);

        request.setAttribute("rebootRequired", Boolean.valueOf(rebootRequired));
        request.setAttribute("unentitled", Boolean.valueOf(s.getEntitlements().isEmpty()));
        request.setAttribute("systemInactive", Boolean.valueOf(s.isInactive()));
        request.setAttribute("documentation", ConfigDefaults.get().isDocAvailable());
        request.setAttribute("criticalErrataCount", criticalErrataCount);
        request.setAttribute("nonCriticalErrataCount", nonCriticalErrataCount);
        request.setAttribute("upgradablePackagesCount", upgradablePackagesCount);
        request.setAttribute("hasUpdates", hasUpdates);
        request.setAttribute("baseChannel", baseChannel);
        request.setAttribute("childChannels", childChannels);
        request.setAttribute("description", description);
        request.setAttribute("installedProducts", s.getInstalledProducts());
        request.setAttribute("prefs", findUserServerPreferences(user, s));
        request.setAttribute("system", s);
        request.setAttribute("hasLocation",
                !(s.getLocation() == null || s.getLocation().isEmpty()));
<<<<<<< HEAD
=======
        request.setAttribute("activationKey", SystemManager.getActivationKeys(s));
>>>>>>> 4869bc83
        return mapping.findForward(RhnHelper.DEFAULT_FORWARD);
    }

    protected List findUserServerPreferences(User user, Server s) {
        List serverPreferenceList = new ArrayList();

        if (user.getEmailNotify() == 0) {
            serverPreferenceList.add("sdc.details.overview.notifications.disabled");

            return serverPreferenceList;
        }

        for (int j = 0; j < SERVER_PREFERENCES.length; ++j) {
            if (UserManager.lookupUserServerPreferenceValue(user,
                                                            s,
                                                            SERVER_PREFERENCES[j])) {
                serverPreferenceList.add(SERVER_PREFERENCES[j]);
            }
        }

        return serverPreferenceList;
    }

    protected void processRequestForMonitoring(User user,
                                               Server s,
                                               HttpServletRequest request) {
        if (s.hasEntitlement(EntitlementManager.MONITORING)) {
            DataResult dr = MonitoringManager.getInstance()
                            .probesForSystemWithAlerts(user, s, null);

            if (!dr.isEmpty()) {
                request.setAttribute("probeListEmpty", Boolean.FALSE);
                dr = sortProbes(dr);
                request.setAttribute("probeList", dr);
            }
            else {
                request.setAttribute("probeListEmpty", Boolean.TRUE);
            }
        }
        else {
            request.setAttribute("probeListEmpty", Boolean.TRUE);
        }
    }

    protected DataResult sortProbes(DataResult dr) {
        Object[] probes = dr.toArray();
        if (probes != null && probes.length > 0) {
            Arrays.sort(probes, new ServerProbeComparator());
            return new DataResult(Arrays.asList(probes));
        }
        return dr;
    }

    /**
     * @return true if the server was unlocked, false otherwise
     */
    protected boolean processLock(User user, Server s, RequestContext rctx) {
        Long lockValue = rctx.getParamAsLong("lock");
        LocalizationService ls = LocalizationService.getInstance();

        if (lockValue != null) {

            if (lockValue.longValue() == 1) {
                if (s.getLock() == null) {
                    SystemManager.lockServer(user,
                                             s,
                                             ls.getMessage
                                             ("sdc.details.overview.lock.reason"));

                    createSuccessMessage(rctx.getRequest(),
                                         "sdc.details.overview.locked.alert",
                                         s.getName());
                }
            }
            else if (lockValue.longValue() == 0) {
                if (s.getLock() != null) {

                    SystemManager.unlockServer(user, s);
                    createSuccessMessage(rctx.getRequest(),
                            "sdc.details.overview.unlocked.alert",
                            s.getName());

                    return true;
                }
            }
        }

        return false;
    }

    protected void processPing(User user, Server s, RequestContext rctx) {
        Long pingValue = rctx.getParamAsLong("ping");

        if (pingValue != null && pingValue.longValue() == 1) {
            s.getPushClient().setLastPingTime(new Date(System.currentTimeMillis()));
            s.getPushClient().setNextActionTime(null);
            SystemManager.storeServer(s);
            createSuccessMessage(rctx.getRequest(),
                    "sdc.details.overview.osa.status.pinged",
                    s.getName());
        }

    }

    protected void proccessSatApplet(User user, Server s, RequestContext rctx) {
        Long appValue = rctx.getParamAsLong("applet");

        if (appValue != null && appValue.longValue() == 1) {
            Action a = ActionManager.createBaseAction(user,
                                                      s,
                                                      ActionFactory
                                                      .TYPE_RHN_APPLET_USE_SATELLITE);
            ActionManager.storeAction(a);
            createSuccessMessage(rctx.getRequest(),
                                 "sdc.details.overview.applet.scheduled",
                                 "/network/systems/details/history/event.pxt?sid=" +
                                 s.getId() +
                                 "&hid=" +
                                 a.getId());
        }
    }
}<|MERGE_RESOLUTION|>--- conflicted
+++ resolved
@@ -139,10 +139,7 @@
         request.setAttribute("system", s);
         request.setAttribute("hasLocation",
                 !(s.getLocation() == null || s.getLocation().isEmpty()));
-<<<<<<< HEAD
-=======
         request.setAttribute("activationKey", SystemManager.getActivationKeys(s));
->>>>>>> 4869bc83
         return mapping.findForward(RhnHelper.DEFAULT_FORWARD);
     }
 
