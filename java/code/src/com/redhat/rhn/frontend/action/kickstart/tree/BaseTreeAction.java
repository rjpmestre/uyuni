--- conflicted
+++ resolved
@@ -35,10 +35,6 @@
 import java.util.List;
 import java.net.InetAddress;
 import java.net.UnknownHostException;
-
-import javax.servlet.http.HttpServletRequest;
-
-import javax.servlet.http.HttpServletRequest;
 
 import javax.servlet.http.HttpServletRequest;
 
@@ -116,13 +112,8 @@
         bte.setInstallType(type);
 
         if (type.isSUSE()) {
-<<<<<<< HEAD
             String kopts = form.getString(KERNEL_OPTS);
             if (!kopts.contains("install=")) {
-=======
-            String kopts = form.getString(POST_KERNEL_OPTS);
-            if (kopts.contains("install=")) {
->>>>>>> 5211022d
                 kopts = kopts + " install=http://" + request.getLocalName() +
                     "/ks/dist/" + form.getString(LABEL);
             }
