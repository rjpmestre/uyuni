--- conflicted
+++ resolved
@@ -366,11 +366,7 @@
             }
 
             // Send data
-<<<<<<< HEAD
-            URL url = new URL("http://localhost:25151/cobbler_api");
-=======
             URL url = new URL(ConfigDefaults.get().getCobblerServerUrl() + "/cobbler_api");
->>>>>>> 4869bc83
             URLConnection conn = url.openConnection();
             conn.setDoOutput(true);
             OutputStreamWriter wr = new OutputStreamWriter(conn.getOutputStream());
