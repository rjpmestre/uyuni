--- conflicted
+++ resolved
@@ -113,10 +113,6 @@
     public static final String BOND_INTERFACE = "bondInterface";
     public static final String BOND_SLAVE_INTERFACES = "bondSlaveInterfaces";
     public static final String HIDDEN_BOND_SLAVE_INTERFACES = "hiddenBondSlaveInterfaces";
-<<<<<<< HEAD
-    public static final String BOND_OPTIONS = "bondOptions";
-    public static final String CREATE_BOND_VALUE = "bonding";
-=======
     public static final String BOND_STATIC = "bondStatic";
     public static final String BOND_IP_ADDRESS = "bondAddress";
     public static final String BOND_NETMASK = "bondNetmask";
@@ -124,7 +120,6 @@
     public static final String BOND_OPTIONS = "bondOptions";
     public static final String CREATE_BOND_VALUE = "bonding";
     public static final String STATIC_BOND_VALUE = "true";
->>>>>>> 4869bc83
     public static final String DONT_CREATE_BOND_VALUE = "none";
     /**
      * {@inheritDoc}
@@ -220,7 +215,6 @@
         Server server = cmd.getServer();
         List<NetworkInterface> nics = new LinkedList<NetworkInterface>
         (server.getNetworkInterfaces());
-<<<<<<< HEAD
 
         if (nics.isEmpty()) {
             return;
@@ -239,12 +233,25 @@
             form.set(BOND_TYPE, DONT_CREATE_BOND_VALUE);
         }
 
-        if (StringUtils.isBlank(form.getString(BOND_INTERFACE))) {
-            for (NetworkInterface nic : nics) {
-                if (nic.isBond()) {
-                    form.set(BOND_INTERFACE, nic.getName());
-                    break;
-                }
+        NetworkInterface oldBond = null;
+        for (NetworkInterface nic : nics) {
+            if (nic.isBond()) {
+                oldBond = nic;
+                break;
+            }
+        }
+
+        if (oldBond != null) {
+            if (StringUtils.isBlank(form.getString(BOND_INTERFACE))) {
+                form.set(BOND_INTERFACE, oldBond.getName());
+            }
+
+            if (StringUtils.isBlank(form.getString(BOND_IP_ADDRESS))) {
+                form.set(BOND_IP_ADDRESS, oldBond.getIpaddr());
+            }
+
+            if (StringUtils.isBlank(form.getString(BOND_NETMASK))) {
+                form.set(BOND_NETMASK, oldBond.getNetmask());
             }
         }
 
@@ -281,86 +288,6 @@
         return strings;
     }
 
-    private void setupNetworkInfo(DynaActionForm form, RequestContext context,
-            KickstartScheduleCommand cmd) {
-        Server server = cmd.getServer();
-        List<NetworkInterface> nics = new LinkedList<NetworkInterface>(
-                server.getNetworkInterfaces());
-=======
->>>>>>> 4869bc83
-
-        if (nics.isEmpty()) {
-            return;
-        }
-
-        for (Iterator<NetworkInterface> itr = nics.iterator(); itr.hasNext();) {
-            NetworkInterface nic = itr.next();
-            if ("127.0.0.1".equals(nic.getIpaddr())) {
-                itr.remove();
-            }
-        }
-
-        context.getRequest().setAttribute(ALL_NETWORK_INTERFACES, nics);
-
-        if (StringUtils.isBlank(form.getString(BOND_TYPE))) {
-            form.set(BOND_TYPE, DONT_CREATE_BOND_VALUE);
-        }
-
-        NetworkInterface oldBond = null;
-        for (NetworkInterface nic : nics) {
-            if (nic.isBond()) {
-                oldBond = nic;
-                break;
-            }
-        }
-
-        if (oldBond != null) {
-            if (StringUtils.isBlank(form.getString(BOND_INTERFACE))) {
-                form.set(BOND_INTERFACE, oldBond.getName());
-            }
-
-            if (StringUtils.isBlank(form.getString(BOND_IP_ADDRESS))) {
-                form.set(BOND_IP_ADDRESS, oldBond.getIpaddr());
-            }
-
-            if (StringUtils.isBlank(form.getString(BOND_NETMASK))) {
-                form.set(BOND_NETMASK, oldBond.getNetmask());
-            }
-        }
-
-        String[] slaves = (String[]) form.get(BOND_SLAVE_INTERFACES);
-        if (slaves == null || slaves.length == 0) {
-            List<String> slavesList = new ArrayList<String>();
-            // if there is a bonded interface on the system
-            if (!StringUtils.isBlank(form.getString(BOND_INTERFACE))) {
-                for (NetworkInterface nic : nics) {
-                    // if the nic does not have an IP address it is probably a
-                    // slave to the bond, add it to the default selected list
-                    if (StringUtils.isBlank(nic.getIpaddr())) {
-                        slavesList.add(nic.getName());
-                    }
-                }
-            }
-
-            form.set(BOND_SLAVE_INTERFACES,
-                    convertToStringArray(slavesList.toArray()));
-        }
-    }
-
-    /*
-     * Throwing an error when casting from Object[] to String [], so let's do it
-     * manually
-     */
-    private String[] convertToStringArray(Object[] objects) {
-        String[] strings = new String[objects.length];
-        int i = 0;
-        for (Object object : objects) {
-            strings[i] = (String) object;
-            i++;
-        }
-        return strings;
-    }
-
     private List<NetworkInterface> getPublicNetworkInterfaces(
             Server server) {
         List<NetworkInterface> nics = new LinkedList<NetworkInterface>(
@@ -373,8 +300,6 @@
             }
         }
 
-<<<<<<< HEAD
-=======
         return nics;
     }
 
@@ -387,7 +312,6 @@
             return;
         }
 
->>>>>>> 4869bc83
         context.getRequest().setAttribute(NETWORK_INTERFACES, nics);
 
         if (StringUtils.isBlank(form.getString(NETWORK_INTERFACE))) {
@@ -650,8 +574,6 @@
                 tmp.add(slave);
             }
             cmd.setBondSlaveInterfaces(tmp);
-<<<<<<< HEAD
-=======
             if (STATIC_BOND_VALUE.equals(form.getString(BOND_STATIC))) {
                 cmd.setBondDhcp(false);
                 cmd.setBondAddress(form.getString(BOND_IP_ADDRESS));
@@ -661,7 +583,6 @@
             else {
                 cmd.setBondDhcp(true);
             }
->>>>>>> 4869bc83
         }
 
         if (form.getString(USE_IPV6_GATEWAY).equals("1")) {
@@ -834,25 +755,13 @@
         }
 
         String[] slaves = (String[]) form.get(BOND_SLAVE_INTERFACES);
-<<<<<<< HEAD
-=======
         ActionErrors errors = new ActionErrors();
->>>>>>> 4869bc83
 
         // if we are trying to create a bond but have not specified a name or at
         // least one slave interface
         if (form.getString(BOND_TYPE).equals(CREATE_BOND_VALUE) &&
                 (StringUtils.isBlank(form.getString(BOND_INTERFACE)) ||
                         slaves.length < 1 || StringUtils.isBlank(slaves[0]))) {
-<<<<<<< HEAD
-            ActionErrors errors = new ActionErrors();
-            errors.add(ActionMessages.GLOBAL_MESSAGE, new ActionMessage(
-                    "kickstart.bond.not.defined.jsp"));
-            addErrors(ctx.getRequest(), errors);
-            return false;
-        }
-
-=======
             errors.add(ActionMessages.GLOBAL_MESSAGE, new ActionMessage(
                     "kickstart.bond.not.defined.jsp"));
         }
@@ -902,7 +811,6 @@
             addErrors(ctx.getRequest(), errors);
             return false;
         }
->>>>>>> 4869bc83
         return true;
     }
 
