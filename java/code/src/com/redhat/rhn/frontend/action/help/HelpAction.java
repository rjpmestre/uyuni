/**
 * Copyright (c) 2009--2010 Red Hat, Inc.
 *
 * This software is licensed to you under the GNU General Public License,
 * version 2 (GPLv2). There is NO WARRANTY for this software, express or
 * implied, including the implied warranties of MERCHANTABILITY or FITNESS
 * FOR A PARTICULAR PURPOSE. You should have received a copy of GPLv2
 * along with this software; if not, see
 * http://www.gnu.org/licenses/old-licenses/gpl-2.0.txt.
 *
 * Red Hat trademarks are not licensed under GPLv2. No permission is
 * granted to use or replicate Red Hat trademarks that are incorporated
 * in this software or its documentation.
 */
package com.redhat.rhn.frontend.action.help;

import com.redhat.rhn.common.conf.Config;
import com.redhat.rhn.common.conf.ConfigDefaults;
import com.redhat.rhn.domain.user.User;
import com.redhat.rhn.frontend.struts.RequestContext;
import com.redhat.rhn.frontend.struts.RhnAction;

import org.apache.struts.action.ActionForm;
import org.apache.struts.action.ActionForward;
import org.apache.struts.action.ActionMapping;

import javax.servlet.http.HttpServletRequest;
import javax.servlet.http.HttpServletResponse;


/**
 * HelpAction extends RhnAction
 * @version $Rev: 1 $
 */
public class HelpAction extends RhnAction {

    /** {@inheritDoc} */
    public ActionForward execute(ActionMapping mapping,
                                  ActionForm formIn,
                                  HttpServletRequest request,
                                  HttpServletResponse response) {

        RequestContext requestContext = new RequestContext(request);
        User user = requestContext.getLoggedInUser();

        String doc = Config.get().getString(ConfigDefaults.DOC_REFERENCE_GUIDE);
        if (doc != null && doc.trim().length() > 0) {
            request.setAttribute("reference_guide", doc);
        }

        doc = Config.get().getString(ConfigDefaults.DOC_INSTALL_GUIDE);
        if (doc != null && doc.trim().length() > 0) {
            request.setAttribute("install_guide", doc);
        }
/*
 *       doc = Config.get().getString(ConfigDefaults.DOC_PROXY_GUIDE);
 *       if (doc != null && doc.trim().length() > 0) {
 *           request.setAttribute("proxy_guide", doc);
 *       }
 */
        doc = Config.get().getString(ConfigDefaults.DOC_CLIENT_CONFIG_GUIDE);
        if (doc != null && doc.trim().length() > 0) {
            request.setAttribute("client_config_guide", doc);
        }
/*
 *       doc = Config.get().getString(ConfigDefaults.DOC_CHANNEL_MGMT_GUIDE);
 *       if (doc != null && doc.trim().length() > 0) {
 *           request.setAttribute("channel_mgmt_guide", doc);
 *       }
 */
        doc = Config.get().getString(ConfigDefaults.DOC_RELEASE_NOTES);
        if (doc != null && doc.trim().length() > 0) {
            request.setAttribute("release_notes", doc);
        }
<<<<<<< HEAD
/*
 *       doc = Config.get().getString(ConfigDefaults.DOC_PROXY_RELEASE_NOTES);
 *       if (doc != null && doc.trim().length() > 0) {
 *           request.setAttribute("proxy_release_notes", doc);
 *       }
 */
=======

>>>>>>> 400df68c
        return mapping.findForward("default");
    }
}<|MERGE_RESOLUTION|>--- conflicted
+++ resolved
@@ -72,16 +72,7 @@
         if (doc != null && doc.trim().length() > 0) {
             request.setAttribute("release_notes", doc);
         }
-<<<<<<< HEAD
-/*
- *       doc = Config.get().getString(ConfigDefaults.DOC_PROXY_RELEASE_NOTES);
- *       if (doc != null && doc.trim().length() > 0) {
- *           request.setAttribute("proxy_release_notes", doc);
- *       }
- */
-=======
 
->>>>>>> 400df68c
         return mapping.findForward("default");
     }
 }