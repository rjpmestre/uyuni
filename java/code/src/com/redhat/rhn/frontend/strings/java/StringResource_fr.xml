<?xml version="1.0" encoding="utf-8"?>
<xliff xmlns="urn:oasis:names:tc:xliff:document:1.1" xmlns:xyz="urn:appInfo:Items" xmlns:xsi="http://www.w3.org/2001/XMLSchema-instance" xsi:schemaLocation="urn:oasis:names:tc:xliff:document:1.1 http://www.oasis-open.org/committees/xliff/documents/xliff-core-1.1.xsd" version="1.1">
  <file source-language="en" datatype="plaintext" original="" target-language="fr">
    <body>
      <trans-unit id="0">
        <source>0</source>
        <context-group name="ctx">
          <context context-type="sourcefile">Navigation menu</context>
        </context-group>
        <target>0</target>
      </trans-unit>
      <trans-unit id="1">
        <source>1</source>
        <context-group name="ctx">
          <context context-type="sourcefile">Navigation Menu</context>
        </context-group>
        <target>1</target>
      </trans-unit>
      <trans-unit id="2.0.0">
        <source>2.0.0</source>
        <context-group name="ctx">
          <context context-type="sourcefile">Navigation Menu</context>
        </context-group>
        <target>2.0.0</target>
      </trans-unit>
      <trans-unit id="2.0.1">
        <source>2.0.1</source>
        <context-group name="ctx">
          <context context-type="sourcefile">Navigation Menu</context>
        </context-group>
        <target>2.0.1</target>
      </trans-unit>
      <trans-unit id="2">
        <source>2</source>
        <context-group name="ctx">
          <context context-type="sourcefile">Navigation Menu</context>
        </context-group>
        <target>2</target>
      </trans-unit>
      <trans-unit id="2.4.0">
        <source>2.4.0</source>
        <context-group name="ctx">
          <context context-type="sourcefile">Navigation Menu</context>
        </context-group>
        <target>2.4.0</target>
      </trans-unit>
      <trans-unit id="2.5.0">
        <source>2.5.0</source>
        <context-group name="ctx">
          <context context-type="sourcefile">Navigation Menu</context>
        </context-group>
        <target>2.5.0</target>
      </trans-unit>
      <trans-unit id="2.6.0">
        <source>2.6.0</source>
        <context-group name="ctx">
          <context context-type="sourcefile">Navigation Menu</context>
        </context-group>
        <target>2.6.0</target>
      </trans-unit>
      <trans-unit id="2.7.0">
        <source>2.7.0</source>
        <context-group name="ctx">
          <context context-type="sourcefile">Navigation Menu</context>
        </context-group>
        <target>2.7.0</target>
      </trans-unit>
      <trans-unit id="2.8.0">
        <source>2.8.0</source>
        <context-group name="ctx">
          <context context-type="sourcefile">Navigation Menu</context>
        </context-group>
        <target>2.8.0</target>
      </trans-unit>
      <trans-unit id="2.9.0">
        <source>2.9.0</source>
        <context-group name="ctx">
          <context context-type="sourcefile">Navigation Menu</context>
        </context-group>
        <target>2.9.0</target>
      </trans-unit>
      <trans-unit id="3.0.0">
        <source>3.0.0</source>
        <context-group name="ctx">
          <context context-type="sourcefile">Navigation Menu</context>
        </context-group>
        <target>3.0.0</target>
      </trans-unit>
      <trans-unit id="3.1.0">
        <source>3.1.0</source>
        <context-group name="ctx">
          <context context-type="sourcefile">Navigation Menu</context>
        </context-group>
        <target>3.1.0</target>
      </trans-unit>
      <trans-unit id="3.1.5">
        <source>3.1.5</source>
        <context-group name="ctx">
          <context context-type="sourcefile">Navigation Menu</context>
        </context-group>
        <target>3.1.5</target>
      </trans-unit>
      <trans-unit id="3.2.0">
        <source>3.2.0</source>
        <context-group name="ctx">
          <context context-type="sourcefile">Navigation Menu</context>
        </context-group>
        <target>3.2.0</target>
      </trans-unit>
      <trans-unit id="3.3.0">
        <source>3.3.0</source>
        <context-group name="ctx">
          <context context-type="sourcefile">Navigation Menu</context>
        </context-group>
        <target>3.3.0</target>
      </trans-unit>
      <trans-unit id="3">
        <source>3</source>
        <context-group name="ctx">
          <context context-type="sourcefile">Navigation Menu</context>
        </context-group>
        <target>3</target>
      </trans-unit>
      <trans-unit id="3.4.0">
        <source>3.4.0</source>
        <context-group name="ctx">
          <context context-type="sourcefile">Navigation Menu</context>
        </context-group>
        <target>3.4.0</target>
      </trans-unit>
      <trans-unit id="3.5.0">
        <source>3.5.0</source>
        <context-group name="ctx">
          <context context-type="sourcefile">Navigation Menu</context>
        </context-group>
        <target>3.5.0</target>
      </trans-unit>
      <trans-unit id="3.6.0">
        <source>3.6.0</source>
        <context-group name="ctx">
          <context context-type="sourcefile">Navigation Menu</context>
        </context-group>
        <target>3.6.0</target>
      </trans-unit>
      <trans-unit id="3.6.5">
        <source>3.6.5</source>
        <context-group name="ctx">
          <context context-type="sourcefile">Navigation Menu</context>
        </context-group>
        <target>3.6.5</target>
      </trans-unit>
      <trans-unit id="3.7.0">
        <source>3.7.0</source>
        <context-group name="ctx">
          <context context-type="sourcefile">Navigation Menu</context>
        </context-group>
        <target>3.7.0</target>
      </trans-unit>
      <trans-unit id="4">
        <source>4</source>
        <context-group name="ctx">
          <context context-type="sourcefile">Navigation Menu</context>
        </context-group>
        <target>4</target>
      </trans-unit>
      <trans-unit id="4.0.0">
        <source>4.0.0</source>
        <context-group name="ctx">
          <context context-type="sourcefile">Navigation Menu</context>
        </context-group>
        <target>4.0.0</target>
      </trans-unit>
      <trans-unit id="5">
        <source>5</source>
        <context-group name="ctx">
          <context context-type="sourcefile">Navigation Menu</context>
        </context-group>
        <target>5</target>
      </trans-unit>
      <trans-unit id="6">
        <source>6</source>
        <context-group name="ctx">
          <context context-type="sourcefile">Navigation Menu</context>
        </context-group>
        <target>6</target>
      </trans-unit>
      <trans-unit id="7">
        <source>7</source>
        <context-group name="ctx">
          <context context-type="sourcefile">Navigation Menu</context>
        </context-group>
        <target>7</target>
      </trans-unit>
      <trans-unit id="8">
        <source>8</source>
        <context-group name="ctx">
          <context context-type="sourcefile">Navigation Menu</context>
        </context-group>
        <target>8</target>
      </trans-unit>
      <trans-unit id="9">
        <source>9</source>
        <context-group name="ctx">
          <context context-type="sourcefile">Navigation Menu</context>
        </context-group>
        <target>9</target>
      </trans-unit>
      <group>
        <context-group name="ctx">
          <context context-type="sourcefile">General Stuff</context>
        </context-group>
        <trans-unit id="yes">
          <source>Yes</source>
          <target>Oui</target>
        </trans-unit>
        <trans-unit id="no">
          <source>No</source>
          <target>Non</target>
        </trans-unit>
        <trans-unit id="Enabled">
          <source>Enabled</source>
          <target>Activé</target>
        </trans-unit>
        <trans-unit id="Disabled">
          <source>Disabled</source>
          <target>Désactivé</target>
        </trans-unit>
        <trans-unit id="Tip">
          <source>Tip</source>
          <target>Astuce</target>
        </trans-unit>
        <trans-unit id="Note">
          <source>Note</source>
          <target>Remarque</target>
        </trans-unit>
        <trans-unit id="Warning">
          <source>Warning</source>
          <target>Avertissement</target>
        </trans-unit>
        <trans-unit id="Custom">
          <source>Custom</source>
          <target>Personnalisation</target>
        </trans-unit>
        <trans-unit id="Examples">
          <source>Examples</source>
          <target>Exemples</target>
        </trans-unit>
        <trans-unit id="none specified">
          <source>none specified</source>
          <target>aucune spécifiée</target>
        </trans-unit>
      </group>
      <trans-unit id="About Spacewalk">
        <source>About</source>
        <context-group name="ctx">
          <context context-type="sourcefile">Navigation Menu</context>
        </context-group>
        <target>À propos</target>
      </trans-unit>
      <trans-unit id="Account">
        <source>Account</source>
        <context-group name="ctx">
          <context context-type="sourcefile">Navigation Menu</context>
        </context-group>
        <target>Compte</target>
      </trans-unit>
      <trans-unit id="Account Deactivation">
        <source>Account Deactivation</source>
        <context-group name="ctx">
          <context context-type="sourcefile">Navigation Menu</context>
        </context-group>
        <target>Désactivation de compte</target>
      </trans-unit>
      <trans-unit id="Activation Keys">
        <source>Activation Keys</source>
        <context-group name="ctx">
          <context context-type="sourcefile">Navigation Menu</context>
        </context-group>
        <target>Clés d'activation</target>
      </trans-unit>
      <trans-unit id="Addresses">
        <source>Addresses</source>
        <context-group name="ctx">
          <context context-type="sourcefile">Navigation Menu</context>
        </context-group>
        <target>Adresses</target>
      </trans-unit>
      <trans-unit id="address type B">
        <source>Billing Address</source>
        <context-group name="ctx">
          <context context-type="sourcefile">/rhn/users/Addresses</context>
        </context-group>
        <target>Adresse de facturation</target>
      </trans-unit>
      <trans-unit id="address type M">
        <source>Mailing Address</source>
        <context-group name="ctx">
          <context context-type="sourcefile">/rhn/users/Addresses</context>
        </context-group>
        <target>Adresse postale</target>
      </trans-unit>
      <trans-unit id="address type S">
        <source>Shipping Address</source>
        <context-group name="ctx">
          <context context-type="sourcefile">/rhn/users/Addresses</context>
        </context-group>
        <target>Adresse de livraison</target>
      </trans-unit>
      <trans-unit id="address not filled in">
        <source>Address not filled in</source>
        <context-group name="ctx">
          <context context-type="sourcefile">/rhn/users/Addresses</context>
        </context-group>
        <target>Adresse non saisie</target>
      </trans-unit>
      <trans-unit id="Fill in this address">
        <source>Fill in this address</source>
        <context-group name="ctx">
          <context context-type="sourcefile">/rhn/users/Addresses</context>
        </context-group>
        <target>Saisir cette adresse</target>
      </trans-unit>
      <trans-unit id="Advanced Search">
        <source>Advanced Search</source>
        <context-group name="ctx">
          <context context-type="sourcefile">Navigation Menu</context>
        </context-group>
        <target>Recherche avancée</target>
      </trans-unit>
      <trans-unit id="Affected Systems">
        <source>Affected Systems</source>
        <context-group name="ctx">
          <context context-type="sourcefile">Errata Details Navigation Tabs</context>
        </context-group>
        <target>Systèmes affectés</target>
      </trans-unit>
      <trans-unit id="All">
        <source>All</source>
        <context-group name="ctx">
          <context context-type="sourcefile">Navigation Menu</context>
        </context-group>
        <target>Tous</target>
      </trans-unit>
      <trans-unit id="url">
        <source>url</source>
        <target>url</target>
      </trans-unit>
      <trans-unit id="alphabet">
        <source>A B C D E F G H I J K L M N O P Q R S T U V W X Y Z</source>
        <context-group name="ctx">
          <context context-type="sourcefile">On List pages with an alpha filter bar.
                                        Used to generate the list of links based on
                                        the alphabet.
          </context>
        </context-group>
        <target>A B C D E F G H I J K L M N O P Q R S T U V W X Y Z</target>
      </trans-unit>
      <trans-unit id="API">
        <source>API</source>
        <context-group name="ctx">
          <context context-type="sourcefile">Navigation Menu</context>
        </context-group>
        <target>API</target>
      </trans-unit>
      <trans-unit id="FAQs">
        <source>FAQs</source>
        <context-group name="ctx">
          <context context-type="sourcefile">Navigation Menu</context>
        </context-group>
        <target>FAQ</target>
      </trans-unit>
      <trans-unit id="Sample Scripts">
        <source>Sample Scripts</source>
        <context-group name="ctx">
          <context context-type="sourcefile">Navigation Menu</context>
        </context-group>
        <target>Exemples de scripts</target>
      </trans-unit>
      <trans-unit id="Archived Actions">
        <source>Archived Actions</source>
        <context-group name="ctx">
          <context context-type="sourcefile">Navigation Menu</context>
        </context-group>
        <target>Actions archivées</target>
      </trans-unit>
      <trans-unit id="Action Chains">
        <source>Action Chains</source>
        <context-group name="ctx">
          <context context-type="sourcefile">Navigation Menu</context>
        </context-group>
        <target>Chaînes d'actions</target>
      </trans-unit>
      <trans-unit id="cant have spaces">
        <source>do spaces work?</source>
        <context-group name="ctx">
          <context context-type="sourcefile">Test message - ignore</context>
        </context-group>
        <target>Est-ce que les espaces fonctionnent?</target>
      </trans-unit>
      <trans-unit id="list delimiter">
        <source>, </source>
        <context-group name="ctx">
          <context context-type="sourcefile">Anywhere a list of words is delimited</context>
        </context-group>
        <target>, </target>
      </trans-unit>
      <trans-unit id="Change Email">
        <source>Change Email</source>
        <context-group name="ctx">
          <context context-type="sourcefile">Navigation Menu</context>
        </context-group>
        <target>Changer d'adresse électronique</target>
      </trans-unit>
      <trans-unit id="frontend.actions.channels.manager.create">
        <source>Create Software Channel</source>
        <context-group name="ctx">
          <context context-type="sourcefile">/rhn/channels/manage/Edit.do</context>
        </context-group>
        <target>Créer les canaux logiciels</target>
      </trans-unit>
      <trans-unit id="Audit">
        <source>Audit</source>
        <context-group name="ctx">
          <context context-type="sourcefile">Navigation Menu</context>
        </context-group>
        <target>Audit</target>
      </trans-unit>
      <trans-unit id="OpenSCAP">
        <source>OpenSCAP</source>
        <context-group name="ctx">
          <context context-type="sourcefile">Navigation Menu</context>
        </context-group>
        <target>OpenSCAP</target>
      </trans-unit>
      <trans-unit id="All Scans">
        <source>All Scans</source>
        <context-group name="ctx">
          <context context-type="sourcefile">Navigation Menu</context>
        </context-group>
        <target>Tous les scans</target>
      </trans-unit>
      <trans-unit id="XCCDF Diff">
        <source>XCCDF Diff</source>
        <context-group name="ctx">
          <context context-type="sourcefile">Navigation Menu</context>
        </context-group>
        <target>Diff XCCDF</target>
      </trans-unit>
      <trans-unit id="audit.nav.logreview">
        <source>Log Review</source>
        <context-group name="ctx">
          <context context-type="sourcefile">Navigation Menu</context>
        </context-group>
        <target>Révision du journal</target>
      </trans-unit>
      <trans-unit id="Channel Management">
        <source>Channel Management</source>
        <context-group name="ctx">
          <context context-type="sourcefile">Navigation Menu</context>
        </context-group>
        <target>Gestion de canaux</target>
      </trans-unit>
      <trans-unit id="Channel Permissions">
        <source>Channel Permissions</source>
        <context-group name="ctx">
          <context context-type="sourcefile">Navigation Menu</context>
        </context-group>
        <target>Permissions de canaux</target>
      </trans-unit>
      <trans-unit id="Channels">
        <source>Channels</source>
        <context-group name="ctx">
          <context context-type="sourcefile">Navigation Menu</context>
        </context-group>
        <target>Canaux</target>
      </trans-unit>
      <trans-unit id="Client Configuration">
        <source>Client Configuration</source>
        <context-group name="ctx">
          <context context-type="sourcefile">Navigation Menu</context>
        </context-group>
        <target>Configuration du client</target>
      </trans-unit>
      <trans-unit id="User Guide">
        <source>User Guide</source>
        <context-group name="ctx">
          <context context-type="sourcefile">Navigation Menu</context>
        </context-group>
        <target>Guide de l'utilisateur</target>
      </trans-unit>
      <trans-unit id="Getting Started Guide">
        <source>Getting Started Guide</source>
        <context-group name="ctx">
          <context context-type="sourcefile">Navigation Menu</context>
        </context-group>
        <target>Guide de démarrage</target>
      </trans-unit>
      <trans-unit id="Clone Errata">
        <source>Clone Errata</source>
        <context-group name="ctx">
          <context context-type="sourcefile">Navigation Menu</context>
        </context-group>
        <target>Cloner des errata</target>
      </trans-unit>
      <trans-unit id="Completed Actions">
        <source>Completed Actions</source>
        <context-group name="ctx">
          <context context-type="sourcefile">Navigation Menu</context>
        </context-group>
        <target>Actions terminées</target>
      </trans-unit>
      <trans-unit id="Config Channels">
        <source>Config Channels</source>
        <context-group name="ctx">
          <context context-type="sourcefile">Navigation Menu</context>
        </context-group>
        <target>Canaux de configuration</target>
      </trans-unit>
      <trans-unit id="Create Account">
        <source>Create Account</source>
        <context-group name="ctx">
          <context context-type="sourcefile">Navigation Menu</context>
        </context-group>
        <target>Créer un compte</target>
      </trans-unit>
      <trans-unit id="Custom System Info">
        <source>Custom System Info</source>
        <context-group name="ctx">
          <context context-type="sourcefile">Navigation Menu</context>
        </context-group>
        <target>Informations système personnalisé</target>
      </trans-unit>
      <trans-unit id="date">
        <source>Date</source>
        <context-group name="ctx">
          <context context-type="sourcefile">Traceback Emails</context>
        </context-group>
        <target>Date</target>
      </trans-unit>
      <trans-unit id="Details">
        <source>Details</source>
        <context-group name="ctx">
          <context context-type="sourcefile">Navigation Menu</context>
        </context-group>
        <target>Détails</target>
      </trans-unit>
      <trans-unit id="digits">
        <source>0 1 2 3 4 5 6 7 8 9</source>
        <context-group name="ctx">
          <context context-type="sourcefile">On List pages with an alpha filter bar.
                                        Used to generate the list of links based on
                                        the set of digits.</context>
        </context-group>
        <target>0 1 2 3 4 5 6 7 8 9</target>
      </trans-unit>
      <trans-unit id="Distributions">
        <source>Distributions</source>
        <context-group name="ctx">
          <context context-type="sourcefile">Navigation Menu</context>
        </context-group>
        <target>Distributions</target>
      </trans-unit>
      <trans-unit id="Edit this address">
        <source>Edit this address</source>
        <context-group name="ctx">
          <context context-type="sourcefile">/rhn/users/Addresses</context>
        </context-group>
        <target>Modifier cette adresse</target>
      </trans-unit>
      <trans-unit id="Errata">
        <source>Errata</source>
        <context-group name="ctx">
          <context context-type="sourcefile">Navigation Menu</context>
        </context-group>
        <target>Errata</target>
      </trans-unit>
      <trans-unit id="exception">
        <source>Exception</source>
        <context-group name="ctx">
          <context context-type="sourcefile">NOT USED</context>
        </context-group>
        <target>Exception</target>
      </trans-unit>
      <trans-unit id="Failed Actions">
        <source>Failed Actions</source>
        <context-group name="ctx">
          <context context-type="sourcefile">Navigation Menu</context>
        </context-group>
        <target>Actions échouées</target>
      </trans-unit>
      <trans-unit id="FAQ">
        <source>FAQ</source>
        <context-group name="ctx">
          <context context-type="sourcefile">Navigation Menu</context>
        </context-group>
        <target>FAQ</target>
      </trans-unit>
      <trans-unit id="fax">
        <source>Fax</source>
        <context-group name="ctx">
          <context context-type="sourcefile">Navigation Menu</context>
        </context-group>
        <target>Fax</target>
      </trans-unit>
      <trans-unit id="File Preservation">
        <source>File Preservation</source>
        <context-group name="ctx">
          <context context-type="sourcefile">Navigation Menu</context>
        </context-group>
        <target>Conservation de fichiers</target>
      </trans-unit>
      <trans-unit id="Go">
        <source>Go</source>
        <context-group name="ctx">
          <context context-type="sourcefile">Used in filters as the "do it" button</context>
        </context-group>
        <target>Go</target>
      </trans-unit>
      <trans-unit id="GPG and SSL Keys">
        <source>GPG and SSL Keys</source>
        <context-group name="ctx">
          <context context-type="sourcefile">Navigation Menu</context>
        </context-group>
        <target>Clés GPG et SSL</target>
      </trans-unit>
      <trans-unit id="Help">
        <source>Help</source>
        <context-group name="ctx">
          <context context-type="sourcefile">Navigation Menu</context>
        </context-group>
        <target>Aide</target>
      </trans-unit>
      <trans-unit id="Inactive">
        <source>Inactive</source>
        <context-group name="ctx">
          <context context-type="sourcefile">Navigation Menu</context>
        </context-group>
        <target>Inactifs</target>
      </trans-unit>
      <trans-unit id="Active">
        <source>Active</source>
        <context-group name="ctx">
          <context context-type="sourcefile">Navigation Menu</context>
        </context-group>
        <target>Active</target>
      </trans-unit>
      <trans-unit id="IP Ranges">
        <source>IP Ranges</source>
        <context-group name="ctx">
          <context context-type="sourcefile">Navigation Menu</context>
        </context-group>
        <target>Gammes d'IP</target>
      </trans-unit>
      <trans-unit id="Kickstart">
        <source>Kickstart</source>
        <context-group name="ctx">
          <context context-type="sourcefile">Navigation Menu</context>
        </context-group>
        <target>Kickstart</target>
      </trans-unit>
      <trans-unit id="Power Management">
        <source>Power Management</source>
        <context-group name="ctx">
          <context context-type="sourcefile">Navigation Menu</context>
        </context-group>
        <target>Gestion de l'alimentation</target>
      </trans-unit>
      <trans-unit id="Lookup Login/Password">
        <source>Lookup Login/Password</source>
        <context-group name="ctx">
          <context context-type="sourcefile">Navigation Menu</context>
        </context-group>
        <target>Consultation de login / mot de passe</target>
      </trans-unit>
      <trans-unit id="Manage Errata">
        <source>Manage Errata</source>
        <context-group name="ctx">
          <context context-type="sourcefile">Navigation Menu</context>
        </context-group>
        <target>Gérer les errata</target>
      </trans-unit>
      <trans-unit id="Management">
        <source>Management</source>
        <context-group name="ctx">
          <context context-type="sourcefile">Navigation Menu</context>
        </context-group>
        <target>Gestion</target>
      </trans-unit>
      <trans-unit id="Manage Software Channels">
        <source>Manage Software Channels</source>
        <context-group name="ctx">
          <context context-type="sourcefile">Navigation Menu</context>
        </context-group>
        <target>Gérer les canaux logiciels</target>
      </trans-unit>
      <trans-unit id="Manage Software Packages">
        <source>Manage Software Packages</source>
        <context-group name="ctx">
          <context context-type="sourcefile">Navigation Menu</context>
        </context-group>
        <target>Gérer les paquetages logiciels</target>
      </trans-unit>
      <trans-unit id="Manage Repositories">
        <source>Manage Repositories</source>
        <context-group name="ctx">
          <context context-type="sourcefile">Navigation Menu</context>
        </context-group>
        <target>Gérer les référentiels</target>
      </trans-unit>
      <trans-unit id="Distribution Channel Mapping">
        <source>Distribution Channel Mapping</source>
        <context-group name="ctx">
          <context context-type="sourcefile">Navigation Menu</context>
        </context-group>
        <target>Mappage du canal de distribution</target>
      </trans-unit>
      <trans-unit id="Monitoring">
        <source>Monitoring</source>
        <context-group name="ctx">
          <context context-type="sourcefile">Navigation Menu</context>
        </context-group>
        <target>Monitoring</target>
      </trans-unit>
      <trans-unit id="name">
        <source>name</source>
        <context-group name="ctx">
          <context context-type="sourcefile">NOT USED</context>
        </context-group>
        <target>nom</target>
      </trans-unit>
      <trans-unit id="arch">
        <source>architecture</source>
        <context-group name="ctx">
          <context context-type="sourcefile">NOT USED</context>
        </context-group>
        <target>architecture</target>
      </trans-unit>
      <trans-unit id="system.evr">
        <source>this system</source>
        <context-group name="ctx">
          <context context-type="sourcefile">NOT USED</context>
        </context-group>
        <target>ce système</target>
      </trans-unit>
      <trans-unit id="other.evr">
        <source>profile</source>
        <context-group name="ctx">
          <context context-type="sourcefile">NOT USED</context>
        </context-group>
        <target>profil</target>
      </trans-unit>
      <trans-unit id="comparison">
        <source>difference</source>
        <context-group name="ctx">
          <context context-type="sourcefile">NOT USED</context>
        </context-group>
        <target>différence</target>
      </trans-unit>
      <trans-unit id="Notification Methods">
        <source>Notification Methods</source>
        <context-group name="ctx">
          <context context-type="sourcefile">Navigation Menu</context>
        </context-group>
        <target>Méthodes de notification</target>
      </trans-unit>
      <trans-unit id="Notification">
        <source>Notification</source>
        <context-group name="ctx">
          <context context-type="sourcefile">Navigation Menu</context>
        </context-group>
        <target>Notification</target>
      </trans-unit>
      <trans-unit id="Out of Date">
        <source>Out of Date</source>
        <context-group name="ctx">
          <context context-type="sourcefile">Navigation Menu</context>
        </context-group>
        <target>Expirés</target>
      </trans-unit>
      <trans-unit id="Overview">
        <source>Overview</source>
        <context-group name="ctx">
          <context context-type="sourcefile">Navigation Menu</context>
        </context-group>
        <target>Aperçu</target>
      </trans-unit>
      <trans-unit id="Migrate">
        <source>Migrate</source>
        <context-group name="ctx">
          <context context-type="sourcefile">Navigation Menu</context>
        </context-group>
        <target>Migre</target>
      </trans-unit>
      <trans-unit id="Packages">
        <source>Packages</source>
        <context-group name="ctx">
          <context context-type="sourcefile">Errata Details Navigation Tabs</context>
        </context-group>
        <target>Paquetages</target>
      </trans-unit>
      <trans-unit id="Package Search">
        <source>Package Search</source>
        <context-group name="ctx">
          <context context-type="sourcefile">Navigation Menu</context>
        </context-group>
        <target>Recherche de paquetages</target>
      </trans-unit>
      <trans-unit id="Pending Actions">
        <source>Pending Actions</source>
        <context-group name="ctx">
          <context context-type="sourcefile">Navigation Menu</context>
        </context-group>
        <target>Actions en attente</target>
      </trans-unit>
      <trans-unit id="Preferences">
        <source>Preferences</source>
        <context-group name="ctx">
          <context context-type="sourcefile">Navigation Menu</context>
        </context-group>
        <target>Préférences</target>
      </trans-unit>
      <trans-unit id="Locale Preferences">
        <source>Locale Preferences</source>
        <context-group name="ctx">
          <context context-type="sourcefile">Navigation Menu</context>
        </context-group>
        <target>Préférences locales</target>
      </trans-unit>
      <trans-unit id="Profiles">
        <source>Profiles</source>
        <context-group name="ctx">
          <context context-type="sourcefile">Navigation Menu</context>
        </context-group>
        <target>Profils</target>
      </trans-unit>
      <trans-unit id="Proxy Guide">
        <source>Proxy Guide</source>
        <context-group name="ctx">
          <context context-type="sourcefile">Navigation Menu</context>
        </context-group>
        <target>Guide du Proxy</target>
      </trans-unit>
      <trans-unit id="Proxy">
        <source>Proxy</source>
        <context-group name="ctx">
          <context context-type="sourcefile">Navigation Menu</context>
        </context-group>
        <target>Proxy</target>
      </trans-unit>
      <trans-unit id="Proxy Release Notes">
        <source>Proxy Release Notes</source>
        <context-group name="ctx">
          <context context-type="sourcefile">Navigation Menu</context>
        </context-group>
        <target>Notes de mise à jour du Proxy</target>
      </trans-unit>
      <trans-unit id="Published">
        <source>Published</source>
        <context-group name="ctx">
          <context context-type="sourcefile">Navigation Menu</context>
        </context-group>
        <target>Publiés</target>
      </trans-unit>
      <trans-unit id="Subscription Management">
        <source>Subscription Management</source>
        <context-group name="ctx">
          <context context-type="sourcefile">Navigation Menu</context>
        </context-group>
        <target>Gestion des abonnements</target>
      </trans-unit>
      <trans-unit id="Organization Trusts">
        <source>Organization Trusts</source>
        <context-group name="ctx">
          <context context-type="sourcefile">Navigation Menu</context>
        </context-group>
        <target>Confiances de l'organisation</target>
      </trans-unit>
      <trans-unit id="Quota">
        <source>Quota</source>
        <context-group name="ctx">
          <context context-type="sourcefile">Navigation Menu</context>
        </context-group>
        <target>Quota</target>
      </trans-unit>
      <trans-unit id="Reference Guide">
        <source>Reference Guide</source>
        <context-group name="ctx">
          <context context-type="sourcefile">Navigation Menu</context>
        </context-group>
        <target>Guide de référence</target>
      </trans-unit>
      <trans-unit id="Release Notes">
        <source>Release Notes</source>
        <context-group name="ctx">
          <context context-type="sourcefile">Navigation Menu</context>
        </context-group>
        <target>Notes de mise à jour</target>
      </trans-unit>
      <trans-unit id="Relevant">
        <source>Relevant</source>
        <context-group name="ctx">
          <context context-type="sourcefile">Navigation Menu</context>
        </context-group>
        <target>Appropriés</target>
      </trans-unit>
      <trans-unit id="Reviews">
        <source>Reviews</source>
        <context-group name="ctx">
          <context context-type="sourcefile">Navigation Menu</context>
        </context-group>
        <target>Révisions</target>
      </trans-unit>
      <trans-unit id="request">
        <source>Request</source>
        <context-group name="ctx">
          <context context-type="sourcefile">Traceback Email Notifications</context>
        </context-group>
        <target>Requête</target>
      </trans-unit>
      <trans-unit id="Schedule">
        <source>Schedule</source>
        <context-group name="ctx">
          <context context-type="sourcefile">Navigation Menu</context>
        </context-group>
        <target>Programmation</target>
      </trans-unit>
      <trans-unit id="Scout Config Push">
        <source>Scout Config Push</source>
        <context-group name="ctx">
          <context context-type="sourcefile">Navigation Menu</context>
        </context-group>
        <target>Scout Config Push</target>
      </trans-unit>
      <trans-unit id="Search">
        <source>Search</source>
        <context-group name="ctx">
          <context context-type="sourcefile">Navigation Menu</context>
        </context-group>
        <target>Rechercher</target>
      </trans-unit>
      <trans-unit id="Sessions">
        <source>Sessions</source>
        <context-group name="ctx">
          <context context-type="sourcefile">Navigation Menu</context>
        </context-group>
        <target>Sessions</target>
      </trans-unit>
      <trans-unit id="Sign In">
        <source>Sign In</source>
        <context-group name="ctx">
          <context context-type="sourcefile">Navigation Menu</context>
        </context-group>
        <target>Se connecter</target>
      </trans-unit>
      <trans-unit id="Create First User">
        <source>Create First User</source>
        <context-group name="ctx">
          <context context-type="sourcefile">Navigation Menu</context>
        </context-group>
        <target>Créer un premier utilisateur</target>
      </trans-unit>
      <trans-unit id="Software Channels">
        <source>Software Channels</source>
        <context-group name="ctx">
          <context context-type="sourcefile">Navigation Menu</context>
        </context-group>
        <target>Canaux logiciels</target>
      </trans-unit>
      <trans-unit id="Software Crashes">
        <source>Software Crashes</source>
        <context-group name="ctx">
          <context context-type="sourcefile">Navigation Menu</context>
        </context-group>
        <target>Incidents logiciel</target>
      </trans-unit>
      <trans-unit id="Status">
        <source>Status</source>
        <context-group name="ctx">
          <context context-type="sourcefile">Navigation Menu</context>
        </context-group>
        <target>Statut</target>
      </trans-unit>
      <trans-unit id="Stored Profiles">
        <source>Stored Profiles</source>
        <context-group name="ctx">
          <context context-type="sourcefile">Navigation Menu</context>
        </context-group>
        <target>Profils stockés</target>
      </trans-unit>
      <trans-unit id="Subscription">
        <source>Subscription</source>
        <context-group name="ctx">
          <context context-type="sourcefile">Navigation Menu</context>
        </context-group>
        <target>Abonnement</target>
      </trans-unit>
      <trans-unit id="System Entitlements">
        <source>System Entitlements</source>
        <context-group name="ctx">
          <context context-type="sourcefile">Navigation Menu</context>
        </context-group>
        <target>Droits d'accès des systèmes</target>
      </trans-unit>
      <trans-unit id="System Groups">
        <source>System Groups</source>
        <context-group name="ctx">
          <context context-type="sourcefile">Navigation Menu</context>
        </context-group>
        <target>Groupes de systèmes</target>
      </trans-unit>
      <trans-unit id="System Set Manager">
        <source>System Set Manager</source>
        <context-group name="ctx">
          <context context-type="sourcefile">Navigation Menu</context>
        </context-group>
        <target>Gestionnaire d'ensembles de systèmes</target>
      </trans-unit>
      <trans-unit id="Systems">
        <source>Systems</source>
        <context-group name="ctx">
          <context context-type="sourcefile">Navigation Menu</context>
        </context-group>
        <target>Systèmes</target>
      </trans-unit>
      <trans-unit id="Task Schedules">
        <source>Task Schedules</source>
        <context-group name="ctx">
          <context context-type="sourcefile">Navigation Menu</context>
        </context-group>
        <target>Planifications des tâches</target>
      </trans-unit>
      <trans-unit id="Task Engine Status">
        <source>Task Engine Status</source>
        <context-group name="ctx">
          <context context-type="sourcefile">Navigation Menu</context>
        </context-group>
        <target>Statut du moteur de tâches</target>
      </trans-unit>
      <trans-unit id="Show Tomcat Logs">
        <source>Show Tomcat Logs</source>
        <context-group name="ctx">
          <context context-type="sourcefile">Navigation Menu</context>
        </context-group>
        <target>Afficher les logs de Tomcat</target>
      </trans-unit>
      <trans-unit id="testMessage">
        <source>this is a test of the emergency broadcast</source>
        <context-group name="ctx">
          <context context-type="sourcefile">Test Message - ignore</context>
        </context-group>
        <target>ceci est un test d'une diffusion en urgence</target>
      </trans-unit>
      <trans-unit id="testMessage.oneparam">
        <source>this is a test of the {0}</source>
        <context-group name="ctx">
          <context context-type="sourcefile">Test Message - ignore</context>
        </context-group>
        <target>ceci est un test de {0}</target>
      </trans-unit>
      <trans-unit id="testMessage.html">
        <source>&lt;p&gt;You do not have enough entitlements for &lt;strong&gt; &lt;a href="http://www.redhat.com"&gt;{0} systems&lt;/a&gt;&lt;/strong&gt;.&lt;/p&gt;</source>
        <context-group name="ctx">
          <context context-type="sourcefile">Test Message - ignore</context>
        </context-group>
        <target>&lt;p&gt;Vous n'avez pas suffisamment de droits d'accès pour &lt;strong&gt; &lt;a href=&quot;http://www.redhat.com&quot;&gt;{0} systèmes&lt;/a&gt;&lt;/strong&gt;.&lt;/p&gt;</target>
      </trans-unit>
      <trans-unit id="traceback message header">
        <source>The following exception occurred while executing this request:</source>
        <context-group name="ctx">
          <context context-type="sourcefile">Traceback Email Notifications</context>
        </context-group>
        <target>L'exception suivante s'est produite lors de l'exécution de cette requête :</target>
      </trans-unit>
      <trans-unit id="Ungrouped">
        <source>Ungrouped</source>
        <context-group name="ctx">
          <context context-type="sourcefile">Navigation Menu</context>
        </context-group>
        <target>Sans groupe</target>
      </trans-unit>
      <trans-unit id="Unix Release Notes">
        <source>Unix Release Notes</source>
        <context-group name="ctx">
          <context context-type="sourcefile">Navigation Menu</context>
        </context-group>
        <target>Notes de mise à jour d'Unix</target>
      </trans-unit>
      <trans-unit id="Unpublished">
        <source>Unpublished</source>
        <context-group name="ctx">
          <context context-type="sourcefile">Navigation Menu</context>
        </context-group>
        <target>Non publiés</target>
      </trans-unit>
      <trans-unit id="Unentitled">
        <source>Unentitled</source>
        <context-group name="ctx">
          <context context-type="sourcefile">rhn/systems/SystemList</context>
          <context context-type="sourcefile">
            Shown in the Entitlements column of system lists if the
            system has no entitlements.
          </context>
        </context-group>
        <target>Sans droit</target>
      </trans-unit>
      <trans-unit id="User List">
        <source>User List</source>
        <context-group name="ctx">
          <context context-type="sourcefile">Navigation Menu</context>
        </context-group>
        <target>Liste d'utilisateurs</target>
      </trans-unit>
      <trans-unit id="user prefix Dr.">
        <source>Dr.</source>
        <context-group name="ctx">
          <context context-type="sourcefile">/rhn/users/CreateUser</context>
        </context-group>
        <target>Dr.</target>
      </trans-unit>
      <trans-unit id="user prefix Hr.">
        <source>Hr.</source>
        <context-group name="ctx">
          <context context-type="sourcefile">/rhn/users/CreateUser</context>
        </context-group>
        <target>Hr.</target>
      </trans-unit>
      <trans-unit id="user prefix Miss">
        <source>Miss</source>
        <context-group name="ctx">
          <context context-type="sourcefile">/rhn/users/CreateUser</context>
        </context-group>
        <target>Mlle</target>
      </trans-unit>
      <trans-unit id="user prefix Mr.">
        <source>Mr.</source>
        <context-group name="ctx">
          <context context-type="sourcefile">/rhn/users/CreateUser</context>
        </context-group>
        <target>M.</target>
      </trans-unit>
      <trans-unit id="user prefix Mrs.">
        <source>Mrs.</source>
        <context-group name="ctx">
          <context context-type="sourcefile">/rhn/users/CreateUser</context>
        </context-group>
        <target>Mme.</target>
      </trans-unit>
      <trans-unit id="user prefix Ms.">
        <source>Ms.</source>
        <context-group name="ctx">
          <context context-type="sourcefile">/rhn/users/CreateUser</context>
        </context-group>
        <target>Mme.</target>
      </trans-unit>
      <trans-unit id="user prefix Sr.">
        <source>Sr.</source>
        <context-group name="ctx">
          <context context-type="sourcefile">/rhn/users/CreateUser</context>
        </context-group>
        <target>Sr.</target>
      </trans-unit>
      <trans-unit id="user prefix  ">
        <source> </source>
        <context-group name="ctx">
          <context context-type="sourcefile">/rhn/users/CreateUser</context>
        </context-group>
        <target> </target>
      </trans-unit>
      <trans-unit id="user.delete">
        <source>Deleted user &lt;strong&gt;{0}&lt;/strong&gt;.</source>
        <context-group name="ctx">
          <context context-type="sourcefile">/rhn/users/DeleteUser</context>
          <context context-type="paramnotes">Deleted user ssprocket.</context>
        </context-group>
        <target>Utilisateur &lt;strong&gt;{0}&lt;/strong&gt; supprimé.</target>
      </trans-unit>
      <trans-unit id="user.disable">
        <source>Deactivated user &lt;strong&gt;{0}&lt;/strong&gt;.</source>
        <context-group name="ctx">
          <context context-type="sourcefile">/rhn/users/DisableUser</context>
          <context context-type="paramnotes">Deactivated user ssprocket.</context>
        </context-group>
        <target>Utilisateur &lt;strong&gt;{0}&lt;/strong&gt; désactivé.</target>
      </trans-unit>
      <trans-unit id="account.disabled">
        <source>Your account has been deactivated.</source>
        <context-group name="ctx">
          <context context-type="sourcefile">Login or Logout</context>
        </context-group>
        <target>Votre compte a été désactivé.</target>
      </trans-unit>
      <trans-unit id="account.user.disabled">
        <source>Account {0} has been deactivated.</source>
        <context-group name="ctx">
          <context context-type="sourcefile">Login or Logout</context>
        </context-group>
        <target>Le compte {0} a été désactivé.</target>
      </trans-unit>
      <trans-unit id="user.enable">
        <source>Reactivated user &lt;strong&gt;{0}&lt;/strong&gt;.</source>
        <context-group name="ctx">
          <context context-type="sourcefile">/rhn/users/DisableUser</context>
          <context context-type="paramnotes">Deactivated user ssprocket.</context>
        </context-group>
        <target>Utilisateur &lt;strong&gt;{0}&lt;/strong&gt; réactivé.</target>
      </trans-unit>
      <trans-unit id="user.deleteself">
        <source>You may not delete yourself.</source>
        <context-group name="ctx">
          <context context-type="sourcefile">/rhn/users/CreateUser</context>
        </context-group>
        <target>Vous ne pouvez pas vous supprimer.</target>
      </trans-unit>
      <trans-unit id="user.satadmin.remove">
        <source>Removed Satellite Administrator role from {0}</source>
        <context-group name="ctx">
          <context context-type="sourcefile">/rhn/admin/multiorg/Users</context>
        </context-group>
        <target>Rôle d'administrateur du Satellite retiré de {0}</target>
      </trans-unit>
      <trans-unit id="user.satadmin.add">
        <source>Added Satellite Administrator role to {0}</source>
        <context-group name="ctx">
          <context context-type="sourcefile">/rhn/admin/multiorg/Users</context>
        </context-group>
        <target>Rôle d'administrateur du Satellite ajouté à {0}</target>
      </trans-unit>
      <trans-unit id="user.deleteadmin">
        <source>You cannot delete another organization administrator. Please remove the 'Organization Administrator' role from this user before attempting to delete their account</source>
        <context-group name="ctx">
          <context context-type="sourcefile">/rhn/users/CreateUser</context>
        </context-group>
        <target>Vous ne pouvez pas supprimer un autre administrateur
d'organisation. Supprimez le rôle &quot;Administrateur d'organisation&quot; de cet
utilisateur avant de supprimer son compte.</target>
      </trans-unit>
      <trans-unit id="user.cannot.delete.last.sat.admin">
        <source>Cannot delete the last remaining satellite administrator.</source>
        <context-group name="ctx">
          <context context-type="sourcefile">/rhn/users/DeleteUser</context>
        </context-group>
        <target>Impossible d'effacer le dernier adminisrateur de satellite.</target>
      </trans-unit>
      <trans-unit id="Users">
        <source>Users</source>
        <context-group name="ctx">
          <context context-type="sourcefile">Navigation Menu</context>
        </context-group>
        <target>Utilisateurs</target>
      </trans-unit>
      <trans-unit id="user info">
        <source>User Information</source>
        <context-group name="ctx">
          <context context-type="sourcefile">Traceback Email Notifications</context>
        </context-group>
        <target>Informations d'utilisateurs</target>
      </trans-unit>
      <trans-unit id="user">
        <source>User</source>
        <context-group name="ctx">
          <context context-type="sourcefile">/rhn/users/Addresses</context>
          <context context-type="sourcefile">Navigation Menu</context>
        </context-group>
        <target>Utilisateur</target>
      </trans-unit>
      <trans-unit id="value">
        <source>value</source>
        <context-group name="ctx">
          <context context-type="sourcefile">NOT USED</context>
        </context-group>
        <target>valeur</target>
      </trans-unit>
      <trans-unit id="web traceback subject">
        <source>WEB TRACEBACK from </source>
        <context-group name="ctx">
          <context context-type="sourcefile">Traceback Email Notifications</context>
        </context-group>
        <target>TRACEBACK WEB de</target>
      </trans-unit>
      <trans-unit id="taskomatic notif subject">
        <source>RHN TASKOMATIC NOTIFICATION</source>
        <context-group name="ctx">
          <context context-type="sourcefile">Traceback Email Notifications</context>
        </context-group>
        <target>NOTIFICATION RHN TASKOMATIC</target>
      </trans-unit>
      <trans-unit id="Your Account">
        <source>Your Account</source>
        <context-group name="ctx">
          <context context-type="sourcefile">Navigation Menu</context>
        </context-group>
        <target>Votre compte</target>
      </trans-unit>
      <trans-unit id="Your Preferences">
        <source>Your Preferences</source>
        <context-group name="ctx">
          <context context-type="sourcefile">Navigation Menu</context>
        </context-group>
        <target>Vos préférences</target>
      </trans-unit>
      <trans-unit id="Your Organization">
        <source>Your Organization</source>
        <context-group name="ctx">
          <context context-type="sourcefile">Navigation Menu</context>
        </context-group>
      </trans-unit>
      <trans-unit id="Organization Applicants">
        <source>Organization Applicants</source>
        <context-group name="ctx">
          <context context-type="sourcefile">/rhn/users/UserDetails</context>
        </context-group>
        <target>Candidats de l'organisation</target>
      </trans-unit>
      <trans-unit id="Activation Key Administrators">
        <source>Activation Key Administrators</source>
        <context-group name="ctx">
          <context context-type="sourcefile">/rhn/users/UserDetails</context>
        </context-group>
        <target>Administrateurs de clés d'activation</target>
      </trans-unit>
      <trans-unit id="Channel Administrators">
        <source>Channel Administrators</source>
        <context-group name="ctx">
          <context context-type="sourcefile">/rhn/users/UserDetails</context>
        </context-group>
        <target>Administrateurs de canaux</target>
      </trans-unit>
      <trans-unit id="Organization Administrators">
        <source>Organization Administrators</source>
        <context-group name="ctx">
          <context context-type="sourcefile">/rhn/users/UserDetails</context>
        </context-group>
        <target>Administrateurs d'organisations</target>
      </trans-unit>
      <trans-unit id="Satellite Administrators">
        <source>@@PRODUCT_NAME@@ Administrators</source>
        <context-group name="ctx">
          <context context-type="sourcefile">/rhn/users/UserDetails</context>
        </context-group>
        <target>Administrateurs @@PRODUCT_NAME@@</target>
      </trans-unit>
      <trans-unit id="System Group Administrators">
        <source>System Group Administrators</source>
        <context-group name="ctx">
          <context context-type="sourcefile">/rhn/users/UserDetails</context>
        </context-group>
        <target>Administrateurs de groupes de systèmes</target>
      </trans-unit>
      <trans-unit id="for Org">
        <source> for Org </source>
        <context-group name="ctx">
          <context context-type="sourcefile">NOT USED</context>
        </context-group>
        <target> pour Org </target>
      </trans-unit>
      <trans-unit id="username">
        <source>Username</source>
        <context-group name="ctx">
          <context context-type="sourcefile">/rhn/users/CreateUser</context>
        </context-group>
        <target>Nom d'utilisateur</target>
      </trans-unit>
      <trans-unit id="password">
        <source>Password</source>
        <context-group name="ctx">
          <context context-type="sourcefile">/rhn/users/CreateUser</context>
        </context-group>
        <target>Mot de passe</target>
      </trans-unit>
      <trans-unit id="desiredlogin">
        <source>Desired Login</source>
        <context-group name="ctx">
          <context context-type="sourcefile">/rhn/users/CreateUser</context>
        </context-group>
        <target>Login désiré</target>
      </trans-unit>
      <trans-unit id="desiredpass">
        <source>Desired Password</source>
        <context-group name="ctx">
          <context context-type="sourcefile">/rhn/users/CreateUser</context>
        </context-group>
        <target>Mot de passe désiré</target>
      </trans-unit>
      <trans-unit id="confirmpass">
        <source>Confirm Password</source>
        <context-group name="ctx">
          <context context-type="sourcefile">/rhn/users/CreateUser</context>
        </context-group>
        <target>Confirmer le mot de passe</target>
      </trans-unit>
      <trans-unit id="error.invalid_login">
        <source>Either the password or username is incorrect.</source>
        <context-group name="ctx">
          <context context-type="sourcefile">/rhn/Login</context>
        </context-group>
        <target>Soit le mot de passe, soit le nom d'utilisateur est incorrect.</target>
      </trans-unit>
      <trans-unit id="error.user_readonly">
        <source>This user has read only API access. WebUI login is denied.</source>
        <context-group name="ctx">
          <context context-type="sourcefile">/rhn/Login</context>
        </context-group>
        <target>Cet utilisateur a lu l'accès API uniquement. La connexion WebUI a été refusée.</target>
      </trans-unit>
      <trans-unit id="error.org_already_taken">
        <source>That organization name is already taken; please choose another.</source>
        <context-group name="ctx">
          <context context-type="sourcefile">/admin/multiorg/OrgCreate</context>
        </context-group>
        <target>Ce nom d'organisation est déjà utilisé ; veuillez en choisir un autre.</target>
      </trans-unit>
      <trans-unit id="error.login_already_taken">
        <source>That username is already taken; please choose another.</source>
        <context-group name="ctx">
          <context context-type="sourcefile">/users/CreateUser</context>
        </context-group>
        <target>Ce nom d'utilisateur est déjà utilisé ; veuillez en choisir un autre.</target>
      </trans-unit>
      <trans-unit id="error.same_email">
        <source>You must specify a different email</source>
        <context-group name="ctx">
          <context context-type="sourcefile">/rhn/users/ChangeEmail</context>
        </context-group>
        <target>Vous devez spécifier une autre adresse électronique.</target>
      </trans-unit>
      <trans-unit id="error.maxemail">
        <source>The email address is too long. Please enter a shorter email address and try again.</source>
        <context-group name="ctx">
          <context context-type="sourcefile">/rhn/users/CreateUser</context>
        </context-group>
        <target>L'email est trop long. Veuillez saisir une adresse email plus courte et essayer à nouveau.</target>
      </trans-unit>
      <trans-unit id="error.addr_invalid">
        <source>Entered email address is not valid</source>
        <context-group name="ctx">
          <context context-type="sourcefile">/rhn/users/ChangeEmail</context>
          <context context-type="sourcefile">/rhn/admin/config/GeneralConfig</context>
          <context context-type="sourcefile">com.redhat.rhn.frontend.action.monitoring.notification.AbstractFilterEditAction</context>
        </context-group>
        <target>L'adresse électronique saisie n'est pas valide</target>
      </trans-unit>
      <trans-unit id="error.proxy_invalid">
        <source>HTTP proxy needs to be specified as host:port.</source>
        <context-group name="ctx">
          <context context-type="sourcefile">/rhn/admin/config/GeneralConfig</context>
        </context-group>
        <target>Le proxy HTTP doit être spécifié en tant que host:port.</target>
      </trans-unit>
      <trans-unit id="/rhn/">
        <source>That username is already taken; please choose another.</source>
        <context-group name="ctx">
          <context context-type="sourcefile">/newlogin/CreatePersonal</context>
          <context context-type="sourcefile">/newlogin/CreateCorporate</context>
        </context-group>
        <target>Ce nom d'utilisateur est déjà utilisé ; veuillez en choisir un autre.</target>
      </trans-unit>
      <trans-unit id="error.minlogin">
        <source>Logins must be no shorter than {0} characters.</source>
        <context-group name="ctx">
          <context context-type="sourcefile">/rhn/users/CreateUser</context>
          <context context-type="paramnotes">Logins must be no shorter than 5 characters.</context>
        </context-group>
        <target>Les identifiants ne peuvent pas avoir moins de {0} caractères.</target>
      </trans-unit>
      <trans-unit id="error.maxlogin">
        <source>The desired login you requested is too long. Please enter a shorter desired login and try again.</source>
        <context-group name="ctx">
          <context context-type="sourcefile">/rhn/users/CreateUser</context>
        </context-group>
        <target>L'identifiant que vous souhaitez est trop long. Saisissez un identifiant plus court et essayez à nouveau.</target>
      </trans-unit>
      <trans-unit id="error.minpassword">
        <source>Passwords must be at least {0} characters.</source>
        <context-group name="ctx">
          <context context-type="sourcefile">/rhn/users/CreateUser</context>
          <context context-type="paramnotes">Passwords must be no shorter than 5 characters.</context>
        </context-group>
        <target>Les mots de passe doivent avoir au moins {0} caractères.</target>
      </trans-unit>
      <trans-unit id="error.invalidpasswordcharacters">
        <source>Password contains tab or newline characters.</source>
        <context-group name="ctx">
          <context context-type="sourcefile">/rhn/users/CreateUser</context>
        </context-group>
        <target>Le mot de passe contient des caractères de tabulation ou de saut de ligne.</target>
      </trans-unit>
      <trans-unit id="error.maxpassword">
        <source>Passwords cannot be more than {0} characters.</source>
        <context-group name="ctx">
          <context context-type="sourcefile">/rhn/users/CreateUser</context>
        </context-group>
        <target>Le mot de passe que vous souhaitez est trop long. Saisissez un mot de passe plus court et essayez à nouveau.</target>
      </trans-unit>
      <trans-unit id="error.password_mismatch">
        <source>Passwords do not match.</source>
        <context-group name="ctx">
          <context context-type="sourcefile">/rhn/admin/config/GeneralConfig</context>
          <context context-type="sourcefile">/rhn/users/CreateUser</context>
          <context context-type="sourcefile">/rhn/users/UserDetailsSubmit</context>
        </context-group>
        <target>Les mots de passe ne correspondent pas.</target>
      </trans-unit>
      <trans-unit id="error.user_invalid_prefix">
        <source>Invalid prefix [{0}]. Must be one of {1}.</source>
        <context-group name="ctx">
          <context context-type="sourcefile">/rhn/users/CreateUser</context>
        </context-group>
        <target>Préfixe invalide [{0}]. Doit être l'un de {1}.</target>
      </trans-unit>
      <trans-unit id="error.readonly_org_admin">
        <source>At least one Organization Administrator with regular access must remain in {0} organization.</source>
        <context-group name="ctx">
          <context context-type="sourcefile">/rhn/users/UserDetailsSubmit</context>
        </context-group>
        <target>Il doit y avoir au moins un Administrateur d'Organisation avec un accès régulier dans l'organisation {0}.</target>
      </trans-unit>
      <trans-unit id="error.readonly_sat_admin">
        <source>At least one @@PRODUCT_NAME@@ Administrator must remain with regular access.</source>
        <context-group name="ctx">
          <context context-type="sourcefile">/rhn/users/UserDetailsSubmit</context>
        </context-group>
        <target>Il doit y avoir au moins un Administrateur @@PRODUCT_NAME@@ avec un accès régulier.</target>
      </trans-unit>
      <trans-unit id="login">
        <source>Desired Login</source>
        <context-group name="ctx">
          <context context-type="sourcefile">/rhn/newlogin/CreateUserSubmit</context>
        </context-group>
        <target>Login désiré</target>
      </trans-unit>
      <trans-unit id="desiredPassword">
        <source>Desired Password</source>
        <context-group name="ctx">
          <context context-type="sourcefile">NOT USED</context>
        </context-group>
        <target>Mot de passe désiré</target>
      </trans-unit>
      <trans-unit id="passwordConfirm">
        <source>Confirm Password</source>
        <context-group name="ctx">
          <context context-type="sourcefile">/rhn/newlogin/CreateUserSubmit</context>
        </context-group>
        <target>Confirmer le mot de passe</target>
      </trans-unit>
      <trans-unit id="confirm">
        <source>Confirm</source>
        <context-group name="ctx">
          <context context-type="sourcefile">NOT USED</context>
        </context-group>
        <target>Confirmer</target>
      </trans-unit>
      <trans-unit id="firstNames">
        <source>First Name</source>
        <context-group name="ctx">
          <context context-type="sourcefile">/rhn/newlogin/CreateUserSubmit</context>
        </context-group>
        <target>Prénom</target>
      </trans-unit>
      <trans-unit id="lastName">
        <source>Last Name</source>
        <context-group name="ctx">
          <context context-type="sourcefile">/rhn/newlogin/CreateUserSubmit</context>
        </context-group>
        <target>Nom</target>
      </trans-unit>
      <trans-unit id="email">
        <source>Email</source>
        <context-group name="ctx">
          <context context-type="sourcefile">/rhn/newlogin/CreateUserSubmit</context>
        </context-group>
        <target>Adresse électronique</target>
      </trans-unit>
      <trans-unit id="company">
        <source>Company</source>
        <context-group name="ctx">
          <context context-type="sourcefile">/rhn/newlogin/CreateUserSubmit</context>
        </context-group>
        <target>Société</target>
      </trans-unit>
      <trans-unit id="desiredpassword">
        <source>Desired Password</source>
        <context-group name="ctx">
          <context context-type="sourcefile">/rhn/newlogin/CreateUserSubmit</context>
        </context-group>
        <target>Mot de passe désiré</target>
      </trans-unit>
      <trans-unit id="desiredpasswordConfirm">
        <source>Confirm Password</source>
        <context-group name="ctx">
          <context context-type="sourcefile">/rhn/newlogin/CreateUserSubmit</context>
        </context-group>
        <target>Confirmer le mot de passe</target>
      </trans-unit>
      <trans-unit id="address1">
        <source>Street Address</source>
        <context-group name="ctx">
          <context context-type="sourcefile">/rhn/account/EditAddress</context>
          <context context-type="sourcefile">/rhn/systems/details/Edit</context>
        </context-group>
        <target>Adresse</target>
      </trans-unit>
      <trans-unit id="address2">
        <source>Street Address</source>
        <context-group name="ctx">
          <context context-type="sourcefile">/rhn/systems/details/Edit</context>
        </context-group>
        <target>Adresse</target>
      </trans-unit>
      <trans-unit id="city">
        <source>City</source>
        <context-group name="ctx">
          <context context-type="sourcefile">/rhn/account/EditAddress</context>
          <context context-type="sourcefile">/rhn/systems/details/Edit</context>
        </context-group>
        <target>Ville</target>
      </trans-unit>
      <trans-unit id="state">
        <source>State/Province</source>
        <context-group name="ctx">
          <context context-type="sourcefile">/rhn/account/EditAddress</context>
          <context context-type="sourcefile">/rhn/systems/details/Edit</context>
        </context-group>
        <target>Département</target>
      </trans-unit>
      <trans-unit id="country">
        <source>Country</source>
        <context-group name="ctx">
          <context context-type="sourcefile">/rhn/account/EditAddress</context>
          <context context-type="sourcefile">/rhn/systems/details/Edit</context>
        </context-group>
        <target>Pays</target>
      </trans-unit>
      <trans-unit id="building">
        <source>Building</source>
        <context-group name="ctx">
          <context context-type="sourcefile">/rhn/systems/details/Edit</context>
        </context-group>
        <target>Bâtiment</target>
      </trans-unit>
      <trans-unit id="room">
        <source>Room</source>
        <context-group name="ctx">
          <context context-type="sourcefile">/rhn/systems/details/Edit</context>
        </context-group>
        <target>Chambre</target>
      </trans-unit>
      <trans-unit id="rack">
        <source>Rack</source>
        <context-group name="ctx">
          <context context-type="sourcefile">/rhn/systems/details/Edit</context>
        </context-group>
        <target>Rack</target>
      </trans-unit>
      <trans-unit id="system_name">
        <source>System Name</source>
        <context-group name="ctx">
          <context context-type="sourcefile">/rhn/systems/details/Edit</context>
        </context-group>
        <target>Le nom du système</target>
      </trans-unit>
      <trans-unit id="zip">
        <source>Zip / Postal Code</source>
        <context-group name="ctx">
          <context context-type="sourcefile">/rhn/account/EditAddress</context>
        </context-group>
        <target>Le code postal</target>
      </trans-unit>
      <trans-unit id="phone">
        <source>Phone</source>
        <context-group name="ctx">
          <context context-type="sourcefile">/rhn/account/EditAddress</context>
        </context-group>
        <target>Téléphone</target>
      </trans-unit>
      <trans-unit id="edit.note.subjecttoolong">
        <source>Subject too long (80 character maximum)</source>
        <context-group name="ctx">
          <context context-type="sourcefile">/rhn/systems/details/EditNote</context>
        </context-group>
        <target>Le sujet trop long (80 caractères maximum)</target>
      </trans-unit>
      <trans-unit id="edit.note.subjecttooshort">
        <source>Subject must not be empty</source>
        <context-group name="ctx">
          <context context-type="sourcefile">/rhn/systems/details/EditNote</context>
        </context-group>
        <target>Le sujet ne doit pas être vide</target>
      </trans-unit>
      <trans-unit id="edit.note.notetoolong">
        <source>Note details must be 4000 characters or less</source>
        <context-group name="ctx">
          <context context-type="sourcefile">/rhn/systems/details/EditNote</context>
        </context-group>
        <target>Les détails de la note doivent faire 4000 caractères ou moins</target>
      </trans-unit>
      <trans-unit id="sid">
        <source>System ID</source>
        <context-group name="ctx">
          <context context-type="sourcefile">/rhn/systems/details/SystemMigrate</context>
        </context-group>
        <target>ID de système</target>
      </trans-unit>
      <trans-unit id="to_org">
        <source>Destination Organization</source>
        <context-group name="ctx">
          <context context-type="sourcefile">/rhn/systems/details/SystemMigrate</context>
        </context-group>
        <target>Organisation de destination</target>
      </trans-unit>
      <trans-unit id="params">
        <source>Command-line Arguments</source>
        <context-group name="ctx">
          <context context-type="sourcefile">/rhn/systems/details/audit/ScheduleXccdf.do</context>
        </context-group>
        <target>Arguments de ligne de commande</target>
      </trans-unit>
      <trans-unit id="path">
        <source>Path to XCCDF document</source>
        <context-group name="ctx">
          <context context-type="sourcefile">/rhn/systems/details/audit/ScheduleXccdf.do</context>
        </context-group>
        <target>Chemin vers le document XCCDF</target>
      </trans-unit>
      <group>
        <context-group name="ctx">
          <context context-type="sourcefile">/rhn/audit/scap/Diff.do</context>
        </context-group>
        <trans-unit id="first">
          <source>First Scan Id</source>
          <target>Premier ID de scan</target>
        </trans-unit>
        <trans-unit id="second">
          <source>Second Scan Id</source>
          <target>Second ID de scan</target>
        </trans-unit>
      </group>
      <trans-unit id="message.perms_updated">
        <source>Permissions Updated</source>
        <context-group name="ctx">
          <context context-type="sourcefile">/rhn/users/AssignedSystemGroups</context>
        </context-group>
        <target>Permissions mises à jour</target>
      </trans-unit>
      <trans-unit id="message.refeshScheduled">
        <source>You have successfully scheduled a hardware profile refresh for {0}.</source>
        <context-group name="ctx">
          <context context-type="sourcefile">/rhn/users/AssignedSystemGroups</context>
        </context-group>
        <target>You avez programmé avec succès une actualisation de profil de matériel pour {0}.</target>
      </trans-unit>
      <trans-unit id="message.interfaceSet">
        <source>Primary network interface set to &lt;strong&gt;{0}&lt;/strong&gt;.</source>
        <context-group name="ctx">
          <context context-type="sourcefile">NOT USED</context>
        </context-group>
        <target>Interface réseau principale définie sur &lt;strong&gt;{0}&lt;/strong&gt;.</target>
      </trans-unit>
      <trans-unit id="prefix">
        <source>Prefix</source>
        <context-group name="ctx">
          <context context-type="sourcefile">/rhn/newlogin/CreateUserSubmit</context>
        </context-group>
        <target>Préfixe</target>
      </trans-unit>
      <trans-unit id="position">
        <source>Position</source>
        <context-group name="ctx">
          <context context-type="sourcefile">NOT USED</context>
        </context-group>
        <target>Le poste</target>
      </trans-unit>
      <trans-unit id="usertype">
        <source>User Type</source>
        <context-group name="ctx">
          <context context-type="sourcefile">NOT USED</context>
        </context-group>
        <target>Le type d'utilisateur</target>
      </trans-unit>
      <trans-unit id="created">
        <source>Created</source>
        <context-group name="ctx">
          <context context-type="sourcefile">/rhn/account/UserDetails</context>
        </context-group>
        <target>Créé le</target>
      </trans-unit>
      <trans-unit id="last_sign_in">
        <source>Last Sign In</source>
        <context-group name="ctx">
          <context context-type="sourcefile">NOT USED</context>
        </context-group>
        <target>Dernière connexion</target>
      </trans-unit>
      <trans-unit id="address_record">
        <source>Address Record:</source>
        <context-group name="ctx">
          <context context-type="sourcefile">NOT USED</context>
        </context-group>
        <target>Enregistrement d'adresse :</target>
      </trans-unit>
      <trans-unit id="message.defaultSystemGroups">
        <source>Default system groups updated for &lt;strong&gt;{0}&lt;/strong&gt;</source>
        <context-group name="ctx">
          <context context-type="sourcefile">/rhn/users/AssignedSystemGroups</context>
          <context context-type="paramnotes">
            Default system groups updated for zbeeblebrox
          </context>
        </context-group>
        <target>Les groupes de systèmes par défaut ont été mis à jour pour &lt;strong&gt;{0}&lt;/strong&gt;</target>
      </trans-unit>
      <trans-unit id="message.preferencesModified">
        <source>Preferences modified</source>
        <context-group name="ctx">
          <context context-type="sourcefile">/rhn/account/UserPreferences</context>
        </context-group>
        <target>Préférences modifiées</target>
      </trans-unit>
      <trans-unit id="message.addressChanged">
        <source>Address changed</source>
        <context-group name="ctx">
          <context context-type="sourcefile">/rhn/account/EditAddress</context>
        </context-group>
        <target>Adresse changée</target>
      </trans-unit>
      <trans-unit id="message.userInfoUpdated">
        <source>User information updated</source>
        <context-group name="ctx">
          <context context-type="sourcefile">/rhn/users/UserDetails</context>
        </context-group>
        <target>Informations de l'utilisateur mises à jour</target>
      </trans-unit>
      <trans-unit id="no user loggedin">
        <source>No User logged in.</source>
        <context-group name="ctx">
          <context context-type="sourcefile">Traceback Email Notifications</context>
        </context-group>
        <target>L'utilisateur n'est pas connecté.</target>
      </trans-unit>
      <trans-unit id="headers">
        <source>Headers</source>
        <context-group name="ctx">
          <context context-type="sourcefile">Traceback Email Notifications</context>
        </context-group>
        <target>En-têtes</target>
      </trans-unit>
      <trans-unit id="form variables">
        <source>Form Variables</source>
        <context-group name="ctx">
          <context context-type="sourcefile">Traceback Email Notifications</context>
        </context-group>
        <target>Variables de formulaire</target>
      </trans-unit>
      <trans-unit id="message.userCreated">
        <source>Account &lt;strong&gt;{0}&lt;/strong&gt; created.</source>
        <context-group name="ctx">
          <context context-type="sourcefile">/rhn/newlogin/CreateUserSubmit</context>
          <context context-type="paramnotes">
            Account adent created.
          </context>
        </context-group>
        <target>Compte &lt;strong&gt;{0}&lt;/strong&gt; créé.</target>
      </trans-unit>
      <trans-unit id="message.filterby">
        <source>Filter by {0}: </source>
        <context-group name="ctx">
          <context context-type="sourcefile">NOT USED</context>
        </context-group>
        <target>Filtrer par {0} : </target>
      </trans-unit>
      <trans-unit id="message.filterby.multiple">
        <source>Filter by: </source>
        <context-group name="ctx">
          <context context-type="sourcefile">NOT USED</context>
        </context-group>
        <target>Filtrer par : </target>
      </trans-unit>
      <trans-unit id="message.range">
        <source>{0} - {1} of {2}</source>
        <context-group name="ctx">
          <context context-type="sourcefile">on any listview page with a set.  1 - 5 of 120</context>
        </context-group>
        <target>{0} - {1} de {2}</target>
      </trans-unit>
      <trans-unit id="message.range.withtypedescription">
        <source>&lt;span&gt;{0}&lt;/span&gt; - &lt;span&gt;{1}&lt;/span&gt; of &lt;span&gt;{2}&lt;/span&gt;
{3} displayed</source>
        <context-group name="ctx">
          <context context-type="sourcefile">on any listview page with a set.  1 - 5 of 120</context>
        </context-group>
        <target>&lt;span&gt;{0}&lt;/span&gt; - &lt;span&gt;{1}&lt;/span&gt; sur &lt;span&gt;{2}&lt;/span&gt;
{3} affiché(s)</target>
      </trans-unit>
      <trans-unit id="message.numselected">
        <source>({0} selected)</source>
        <context-group name="ctx">
          <context context-type="sourcefile">on any listview page with a set</context>
          <context context-type="paramnotes">
            (10 selected)
          </context>
        </context-group>
        <target>({0} sélectionné)</target>
      </trans-unit>
      <trans-unit id="message.items.per.page">
        <source>{0} items per page</source>
        <context-group name="ctx">
          <context context-type="sourcefile">on any listview page with a set</context>
        </context-group>
        <target>{0} éléments par page</target>
      </trans-unit>
      <trans-unit id="message.userCreatedIntoOrg">
        <source>Account &lt;strong&gt;{0}&lt;/strong&gt; created, login information sent to &lt;strong&gt;{1}&lt;/strong&gt;</source>
        <context-group name="ctx">
          <context context-type="sourcefile">/rhn/newlogin/CreateUserSubmit</context>
          <context context-type="paramnotes">
            Account adent created, username and password sent to adent@redhat.com
          </context>
        </context-group>
        <target>Compte &lt;strong&gt;{0}&lt;/strong&gt; créé, informations de login envoyées à &lt;strong&gt;{1}&lt;/strong&gt;</target>
      </trans-unit>
      <trans-unit id="show.all">
        <source>Show All</source>
        <context-group name="ctx">
          <context context-type="sourcefile">on any listview page with a set.  1 - 5 of 120</context>
        </context-group>
        <target>Tout afficher</target>
      </trans-unit>
      <trans-unit id="hide.all">
        <source>Hide All</source>
        <context-group name="ctx">
          <context context-type="sourcefile">on any listview page with a set.  1 - 5 of 120</context>
        </context-group>
        <target>Tout cacher</target>
      </trans-unit>
      <trans-unit id="bad-class">
        <source>Class does not implement AclHandler: {0}</source>
        <context-group name="ctx">
          <context context-type="sourcefile">Logfile error message</context>
        </context-group>
        <target>La classe n'implémente pas le gestionnaire d'Acl : {0}</target>
      </trans-unit>
      <trans-unit id="bad-signature">
        <source>Bad ACL handler method [{0}]. ACL handler methods must have the following signature (may be static or non-static), with no declared exceptions: public aclXXXX(Object, String[])</source>
        <context-group name="ctx">
          <context context-type="sourcefile">Logfile error message</context>
        </context-group>
        <target>Mauvaise méthode de gestionnaire d'ACL [{0}]. Les méthodes gestionnaire d'ACL doivent posséder la signature suivante (qui peut être statique ou non), avec aucune exception déclarée : public aclXXXX(Object, String[])</target>
      </trans-unit>
      <trans-unit id="bad-syntax">
        <source>Could not parse ACL statement: "{0}"</source>
        <context-group name="ctx">
          <context context-type="sourcefile">Logfile error message</context>
        </context-group>
        <target>Impossible d'analyser l'instruction ACL : &quot;{0}&quot;</target>
      </trans-unit>
      <trans-unit id="bad-handler">
        <source>Could not find ACL handler {0} in statement: "{1}". Available ACL handlers: {2}</source>
        <context-group name="ctx">
          <context context-type="sourcefile">Logfile error message</context>
        </context-group>
        <target>Impossible de trouver le gestionnaire d'ACL {0} dans l'instruction : &quot;{1}&quot;. Gestionnaires d'ACL disponibles : {2}</target>
      </trans-unit>
      <trans-unit id="invocation-target-exception">
        <source>IllegalInvocationException calling {0} ("{1}"): {2}</source>
        <context-group name="ctx">
          <context context-type="sourcefile">Logfile error message</context>
        </context-group>
        <target>IllegalInvocationException appelant {0} (&quot;{1}&quot;) : {2}</target>
      </trans-unit>
      <trans-unit id="no notes">
        <source>(none)</source>
        <context-group name="ctx">
          <context context-type="sourcefile">/rhn/schedule/ActionDetails.do</context>
        </context-group>
        <target>(aucun)</target>
      </trans-unit>
      <trans-unit id="packages.refresh_list">
        <source>Package List Refresh</source>
        <context-group name="ctx">
          <context context-type="sourcefile">/rhn/schedule/ActionDetails.do</context>
        </context-group>
        <target>Rafraîchissement de la liste de paquetages</target>
      </trans-unit>
      <trans-unit id="hardware.refresh_list">
        <source>Hardware List Refresh</source>
        <context-group name="ctx">
          <context context-type="sourcefile">/rhn/schedule/ActionDetails.do</context>
        </context-group>
        <target>Rafraîchissement de la liste matérielle</target>
      </trans-unit>
      <trans-unit id="packages.update">
        <source>Package Install</source>
        <context-group name="ctx">
          <context context-type="sourcefile">/rhn/schedule/ActionDetails.do</context>
        </context-group>
        <target>Installation de paquetages</target>
      </trans-unit>
      <trans-unit id="packages.remove">
        <source>Package Removal</source>
        <context-group name="ctx">
          <context context-type="sourcefile">/rhn/schedule/ActionDetails.do</context>
        </context-group>
        <target>Suppression de paquetages</target>
      </trans-unit>
      <trans-unit id="errata.update">
        <source>Errata Update</source>
        <context-group name="ctx">
          <context context-type="sourcefile">/rhn/schedule/ActionDetails.do</context>
        </context-group>
        <target>Mise à jour d'errata</target>
      </trans-unit>
      <trans-unit id="scap.xccdf_eval">
        <source>OpenSCAP xccdf scanning</source>
        <context-group name="ctx">
          <context context-type="sourcefile">/rhn/schedule/ActionDetails.do</context>
        </context-group>
        <target>Scanner xccdf OpenSCAP</target>
      </trans-unit>
      <trans-unit id="up2date_config.get">
        <source>Get server up2date config</source>
        <context-group name="ctx">
          <context context-type="sourcefile">/rhn/schedule/ActionDetails.do</context>
        </context-group>
        <target>Obtenir la configuration up2date du serveur</target>
      </trans-unit>
      <trans-unit id="up2date_config.update">
        <source>Update server up2date config</source>
        <context-group name="ctx">
          <context context-type="sourcefile">/rhn/schedule/ActionDetails.do</context>
        </context-group>
        <target>Mettre à jour la configuration up2date du serveur</target>
      </trans-unit>
      <trans-unit id="packages.delta">
        <source>Package installation and removal in one RPM transaction</source>
        <context-group name="ctx">
          <context context-type="sourcefile">/rhn/schedule/ActionDetails.do</context>
        </context-group>
        <target>Installation et suppression de paquetages en une transaction RPM</target>
      </trans-unit>
      <trans-unit id="reboot.reboot">
        <source>System reboot</source>
        <context-group name="ctx">
          <context context-type="sourcefile">/rhn/schedule/ActionDetails.do</context>
        </context-group>
        <target>Redémarrage du système</target>
      </trans-unit>
      <trans-unit id="clientcert.update_client_cert">
        <source>Update of system certificate</source>
        <context-group name="ctx">
          <context context-type="sourcefile">/rhn/schedule/ActionDetails.do</context>
        </context-group>
        <target>Mise à jour du certificat système</target>
      </trans-unit>
      <trans-unit id="rollback.config">
        <source>Enable or Disable RPM Transaction Rollback</source>
        <context-group name="ctx">
          <context context-type="sourcefile">/rhn/schedule/ActionDetails.do</context>
        </context-group>
        <target>Activer ou désactiver le rollback de transactions RPM</target>
      </trans-unit>
      <trans-unit id="rollback.listTransactions">
        <source>Refresh server-side transaction list</source>
        <context-group name="ctx">
          <context context-type="sourcefile">/rhn/schedule/ActionDetails.do</context>
        </context-group>
        <target>Rafraîchir la liste de transactions côté serveur</target>
      </trans-unit>
      <trans-unit id="packages.autoupdate">
        <source>Automatic package installation</source>
        <context-group name="ctx">
          <context context-type="sourcefile">/rhn/schedule/ActionDetails.do</context>
        </context-group>
        <target>Installation automatique de paquetages</target>
      </trans-unit>
      <trans-unit id="packages.runTransaction">
        <source>Package Synchronization</source>
        <context-group name="ctx">
          <context context-type="sourcefile">/rhn/schedule/ActionDetails.do</context>
        </context-group>
        <target>Synchronisation de paquetages</target>
      </trans-unit>
      <trans-unit id="config.import.success">
        <source>{0} files &lt;a href="{1}"&gt;scheduled&lt;/a&gt; for upload.</source>
        <context-group name="ctx">
          <context context-type="sourcefile">/rhn/systems/details/configuration/addfiles/ImportFileConfirm.do</context>
        </context-group>
        <target>{0} fichiers sont &lt;a href=&quot;{1}&quot;&gt;programmés&lt;/a&gt; pour le téléchargement.</target>
      </trans-unit>
      <trans-unit id="configfiles.upload">
        <source>Import config file data from system</source>
        <context-group name="ctx">
          <context context-type="sourcefile">/rhn/schedule/ActionDetails.do</context>
        </context-group>
        <target>Importer les données de fichiers de configuration du système</target>
      </trans-unit>
      <trans-unit id="configfiles.deploy">
        <source>Deploy config files to system</source>
        <context-group name="ctx">
          <context context-type="sourcefile">/rhn/schedule/ActionDetails.do</context>
        </context-group>
        <target>Déployer les fichiers de configuration sur le système</target>
      </trans-unit>
      <trans-unit id="configfiles.verify">
        <source>Verify deployed config files</source>
        <context-group name="ctx">
          <context context-type="sourcefile">/rhn/schedule/ActionDetails.do</context>
        </context-group>
        <target>Vérifier les fichiers de configuration déployés</target>
      </trans-unit>
      <trans-unit id="configfiles.diff">
        <source>Show differences between profiled config files and deployed config files</source>
        <context-group name="ctx">
          <context context-type="sourcefile">/rhn/schedule/ActionDetails.do</context>
        </context-group>
        <target>Afficher les différences entre les fichiers de configuration de profil et les fichiers de configuration déployés</target>
      </trans-unit>
      <trans-unit id="config.actionnote">
        <source>&lt;a href="{0}"&gt;Revision {1}&lt;/a&gt; of {2} from &lt;a href="{3}"&gt;{4}&lt;/a&gt;</source>
        <context-group name="ctx">
          <context context-type="sourcefile">/rhn/schedule/ActionDetails.do</context>
          <context context-type="paramnotes">Revision 5 of /etc/foo from My Config Channel</context>
        </context-group>
        <target>&lt;a href=&quot;{0}&quot;&gt;Version {1}&lt;/a&gt; de {2} à partir &lt;a href=&quot;{3}&quot;&gt;{4}&lt;/a&gt;</target>
      </trans-unit>
      <trans-unit id="config.upload.onechannel">
        <source>Destination Configuration Channel: {0}</source>
        <context-group name="ctx">
          <context context-type="sourcefile">/rhn/schedule/ActionDetails.do</context>
          <context context-type="paramnotes">Destination Configuration Channel: sandbox for postmaster.devel</context>
        </context-group>
        <target>Destination du canal de configuration : {0}</target>
      </trans-unit>
      <trans-unit id="config.upload.channels">
        <source>Destination Configuration Channels:</source>
        <context-group name="ctx">
          <context context-type="sourcefile">/rhn/schedule/ActionDetails.do</context>
        </context-group>
        <target>Destination des canaux de configuration :</target>
      </trans-unit>
      <trans-unit id="config.upload.filenames">
        <source>Files for Upload:</source>
        <context-group name="ctx">
          <context context-type="sourcefile">/rhn/schedule/ActionDetails.do</context>
        </context-group>
        <target>Fichiers pour le téléchargement :</target>
      </trans-unit>
      <trans-unit id="kickstart.invalidchannel.message">
        <source>The following packages are not available in any of the channels associated to this kickstart profile: {0}. In order for all kickstart functionality to work correctly, these packages should be present in at least one channel associated to this profile.</source>
        <context-group name="ctx">
          <context context-type="sourcefile">Kickstart Profile Details pages.</context>
        </context-group>
        <target>Les paquetages suivants ne sont pas disponibles dans les canaux associés à ce profil kickstart : {0}. Afin que toutes fonctionnalités de kickstart fonctionnent correctement, les paquetages suivants devraient se trouver dans au moins un canal associé au profil.</target>
      </trans-unit>
      <trans-unit id="kickstart.invalidchannel.satmessage">
        <source>&lt;div style="text-align: left;"&gt;
&lt;p&gt;To resolve this issue, please check the following things:&lt;/p&gt;
&lt;ul&gt;
&lt;li&gt;
Is the 'rhn-tools' child software channel for this kickstart profile's base
channel available to your organization? If it is not, you will need to request
entitlements for the 'rhn-tools' software channel from your @@PRODUCT_NAME@@ administrator.
&lt;/li&gt;
&lt;li&gt;
Make sure that the 'rhn-tools' child channel for this kickstart profile's base
channel is available to your @@PRODUCT_NAME@@. If it is not, please contact your
satellite administrator and request a satellite-sync for the rhn-tools channel
and try again.
&lt;/li&gt;
&lt;li&gt;
Make sure the rhn-kickstart* packages corresponding to this kickstart are
available in the kickstart's base channel's 'rhn-tools' channel. If not, you
will need to make them available for this kickstart profile to function properly.
&lt;/li&gt;
&lt;li&gt;
Are the packages listed above available in this kickstart's base channel? If not, you will need to make them
available for this kickstart profile to function properly.
&lt;/li&gt;
&lt;/ul&gt;
&lt;/div&gt;
</source>
        <context-group name="ctx">
          <context context-type="sourcefile">Kickstart Profile Details pages.</context>
        </context-group>
        <target>&lt; div style = \ &quot;aligner le texte : gauche; &quot; &gt;
 &lt;p&gt;pour résoudre ce problème, vérifiez les points suivants :&lt;/p&gt;
 &lt;ul&gt;
 &lt;li&gt;
Est-ce que le canal de logiciel 'rhn-tools' enfant pour le canal de base
 de ce profil kickstart est disponible pour votre organisation ? Si ce n'est pas le cas,
vous devrez faire une demande de droits pour le canal de logiciel 'rhn-tools' à votre administrateur produit @@PRODUCT_NAME@@.
&lt;/li&gt;
 &lt;li&gt;
Vérifiez que le canal d'enfant 'rhn-tools' pour canal de base
de ce profil kickstart est disponible pour votre produit @@PRODUCT_NAME@@. Si ce n'est pas le cas,
veuillez contacter l'administrateur du satellite et demander un satellite-sync pour le canal rhn-outils
et essayez à nouveau.
&lt;/li&gt;
&lt;li&gt;
Vérifiez que les paquetages rhn - kickstart * correspondant à ce kickstart sont
disponibles dans le canal 'rhn-tools' du canal de base du kikstart. Si non,
vous devrez les rendre disponibles pour que ce profil kickstart fonctionne correctement.
&lt;/li&gt;
&lt;li&gt;
 Est-ce que les paquetages répertoriés ci-dessus sont disponibles dans la canal de base de ce kickstart ? Si non, vous devrez les rendre
disponibles pour que ce profil kickstart puisse fonctionner correctement.
&lt;/li&gt;
&lt;/ul&gt;
&lt;/div&gt;
</target>
      </trans-unit>
      <trans-unit id="kickstart.initiate">
        <source>Initiate a kickstart</source>
        <context-group name="ctx">
          <context context-type="sourcefile">/rhn/schedule/ActionDetails.do</context>
        </context-group>
        <target>Lancer un kickstart</target>
      </trans-unit>
      <trans-unit id="kickstart_guest.initiate">
        <source>Initiate a kickstart of a guest system</source>
        <context-group name="ctx">
          <context context-type="sourcefile">/rhn/schedule/ActionDetails.do</context>
        </context-group>
        <target>Lancer un kickstart pour un système invité</target>
      </trans-unit>
      <trans-unit id="kickstart.schedule_sync">
        <source>Schedule a package sync for kickstarts</source>
        <context-group name="ctx">
          <context context-type="sourcefile">/rhn/schedule/ActionDetails.do</context>
        </context-group>
        <target>Programmer une synchronisation de paquetages pour les kickstarts</target>
      </trans-unit>
      <trans-unit id="kickstart.error.invalidlabel">
        <source>Your selected kickstart label is invalid, it must be at least {0} characters and only contain the following characters : A-Z, a-z, 0-9, _, - </source>
        <context-group name="ctx">
          <context context-type="sourcefile">/rhn/kickstart/KickstartDetailsEdit</context>
        </context-group>
        <target>L'étiquette kickstart que vous avez sélectionnée est invalide, elle doit avoir au moins {0} caractères et contenir uniquement les caractères suivants : A-Z, a-z, 0-9, _, - </target>
      </trans-unit>
      <trans-unit id="kickstart.error.labelexists">
        <source>Kickstart label already exists: '{0}'. Please choose a unique kickstart label.</source>
        <context-group name="ctx">
          <context context-type="sourcefile">/rhn/kickstart/KickstartDetailsEdit</context>
        </context-group>
        <target>L'étiquette kickstart existe déjà : « {0} ». Choisissez une étiquette unique.</target>
      </trans-unit>
      <trans-unit id="kickstart.details.success">
        <source>Kickstart details successfully updated.</source>
        <context-group name="ctx">
          <context context-type="sourcefile">/rhn/kickstart/KickstartDetailsEdit</context>
        </context-group>
        <target>Les informations kickstart ont bien été mises à jour.</target>
      </trans-unit>
      <trans-unit id="kickstart.details.duplicatefile">
        <source>Please specify only file contents or a file to upload but not both.</source>
        <context-group name="ctx">
          <context context-type="sourcefile">/rhn/kickstart/KickstartDetailsEdit</context>
        </context-group>
      </trans-unit>
      <trans-unit id="kickstart.details.nolabel">
        <source>Kickstart profile label is required.</source>
        <context-group name="ctx">
          <context context-type="sourcefile">/rhn/kickstart/KickstartDetailsEdit</context>
        </context-group>
        <target>L'étiquette du profil kickstart est requise.</target>
      </trans-unit>
      <trans-unit id="kickstart.delete.success">
        <source>Kickstart was deleted successfully.</source>
        <context-group name="ctx">
          <context context-type="sourcefile">/rhn/kickstart/KickstartDeleteSubmit</context>
        </context-group>
        <target>Le kickstart a bien été supprimé.</target>
      </trans-unit>
      <trans-unit id="kickstart.options.success">
        <source>Kickstart advanced options successfully updated.</source>
        <context-group name="ctx">
          <context context-type="sourcefile">/rhn/kickstart/KickstartOptionsEdit</context>
        </context-group>
        <target>Les options avancées de kickstart ont bien été mises à jour.</target>
      </trans-unit>
      <trans-unit id="kickstart.options.url.note">
        <source>&lt;strong&gt;NOTE:&lt;/strong&gt; Default @@PRODUCT_NAME@@ kickstart URLs are stored with just the file path, allowing @@PRODUCT_NAME@@ to know when to dynamically adjust the hostname in the URL rendered in the kickstart file. (for proxies, etc) You may customize this value by changing it to a fully qualified URL, which will appear in the kickstart file as is.</source>
        <context-group name="ctx">
          <context context-type="sourcefile">/rhn/kickstart/KickstartOptionsEdit</context>
        </context-group>
        <target>&lt;strong&gt;REMARQUE :&lt;/strong&gt; Par défaut, les URL de kickstart de @@PRODUCT_NAME@@ ne sont stockées qu'avec le chemin du fichier, permettant à @@PRODUCT_NAME@@ de savoir quand dynamiquement ajuster le nom d'hôte dans les URL rendues dans le fichier kickstart. (Pour les proxies, etc.) Vous pouvez personnaliser cette valeur en la changeant en URL qualifiée, ce qui apparaîtra dans le fichier kickstart.</target>
      </trans-unit>
      <trans-unit id="kickstart.options.rootpw.note">
        <source>&lt;strong&gt;NOTE:&lt;/strong&gt; You may set a password hashed with any algorithm (that this operating system supports) in this field. The hash algorithm in the &lt;strong&gt;auth&lt;/strong&gt; option will affect future passwords created, you may want it to be the same as the agorithm used here. If you enter a plaintext password you must select &lt;strong&gt;Encrypt&lt;/strong&gt; above to encrypt it, if you don't you will be unable to login when the kickstart is finished.</source>
        <context-group name="ctx">
          <context context-type="sourcefile">/rhn/kickstart/KickstartOptionsEdit</context>
        </context-group>
        <target>&lt;strong&gt;REMARQUE :&lt;/strong&gt; Vous pouvez définir un mot de passe crypté avec un algorithme (pris en charge par ce système d'exploitation) dans ce champ. L'algorithme crypté dans l'option &lt;strong&gt;auth&lt;/strong&gt; affectera les prochains mots de passe créés. Il est préférable qu'il soit identique à l'algorithme utilisé ici. Si vous saisissez un mot de passe en texte brut, vous devez sélectionner &lt;strong&gt;Encoder&lt;/strong&gt; si vous souhaitez pouvoir vous connecter à la fin du démarrage.</target>
      </trans-unit>
      <trans-unit id="kickstart.iprange_add.success">
        <source>Successfully added IP Range to Kickstart Profile {0}</source>
        <context-group name="ctx">
          <context context-type="sourcefile">/rhn/kickstart/KickstartIpRangeEdit</context>
        </context-group>
        <target>La gamme d'IP a bien été ajoutée au profil Kickstart {0}</target>
      </trans-unit>
      <trans-unit id="kickstart.iprange_conflict.failure">
        <source>Error: The IP range you entered conflicts with another IP range. Please choose a different IP range.</source>
        <context-group name="ctx">
          <context context-type="sourcefile">/rhn/kickstart/KickstartIpRangeEdit</context>
        </context-group>
        <target>Erreur : La gamme d'IP que vous avez saisie entre en conflit avec une autre gamme d'IP. Veuillez choisir une gamme d'IP différente.</target>
      </trans-unit>
      <trans-unit id="kickstart.iprange_validate.failure">
        <source>Error: IP range values must be between 0 and 255. Please check IP range you just entered and try again.</source>
        <context-group name="ctx">
          <context context-type="sourcefile">/rhn/kickstart/KickstartIpRangeEdit</context>
        </context-group>
        <target>Erreur : Les valeurs de la gamme d'IP doivent se trouver entre 0 et 255. Vérifiez la gamme d'IP que vous venez de saisir et essayez à nouveau.</target>
      </trans-unit>
      <trans-unit id="kickstart.iprange_delete.success">
        <source>Successfully deleted IP Range from Kickstart Profile {0}</source>
        <context-group name="ctx">
          <context context-type="sourcefile">/rhn/kickstart/KickstartIpRangeEdit</context>
        </context-group>
        <target>La gamme d'IP a bien été supprimée du profil Kickstart {0}</target>
      </trans-unit>
      <trans-unit id="kickstart.iprange_delete.failure">
        <source>There was an error deleting the IP Range from Kickstart Profile {0}. Please try again.</source>
        <context-group name="ctx">
          <context context-type="sourcefile">/rhn/kickstart/KickstartIpRangeEdit</context>
        </context-group>
        <target>Une erreur s'est produite lors de la suppression de la gamme d'IP du profil Kickstart {0}. Essayez à nouveau.</target>
      </trans-unit>
      <trans-unit id="cobblersnippet.update.success">
        <source>Kickstart snippet &lt;strong&gt;{0}&lt;/strong&gt; updated successfully.</source>
        <context-group name="ctx">
          <context context-type="sourcefile">/rhn/kickstart/cobbler/CobblerSnippetCreate</context>
        </context-group>
        <target>Le kickstart snippet &lt;strong&gt;{0}&lt;/strong&gt; a bien été mis à jour.</target>
      </trans-unit>
      <trans-unit id="cobblersnippet.create.success">
        <source>Kickstart snippet &lt;strong&gt;{0}&lt;/strong&gt; created successfully.</source>
        <context-group name="ctx">
          <context context-type="sourcefile">/rhn/keys/CryptoKeyDelete</context>
        </context-group>
        <target>Le kickstart snippet &lt;strong&gt;{0}&lt;/strong&gt; a bien été créé.</target>
      </trans-unit>
      <trans-unit id="cobblersnippet.delete.success">
        <source>Kickstart snippet &lt;strong&gt;{0}&lt;/strong&gt; deleted successfully.</source>
        <context-group name="ctx">
          <context context-type="sourcefile">/rhn/keys/CryptoKeyDelete</context>
        </context-group>
        <target>Le kickstart snippet &lt;strong&gt;{0}&lt;/strong&gt; a bien été supprimé.</target>
      </trans-unit>
      <trans-unit id="cobbler.snippet.couldnotdelete.message">
        <source>An error occurred when attempting to delete the snippet &lt;strong&gt;{0}&lt;/strong&gt;.</source>
        <context-group name="ctx">
          <context context-type="sourcefile">Kickstart snippet Delete Confirm pages.</context>
        </context-group>
        <target>Une erreur s'est produite lors de la tentative de suppression de ce snippet &lt;strong&gt;{0}&lt;/strong&gt;.</target>
      </trans-unit>
      <trans-unit id="cobbler.snippet.rename-error">
        <source>An error occurred when attempting to rename the snippet &lt;strong&gt;{0}&lt;/strong&gt; to &lt;strong&gt;{1}&lt;/strong&gt;.</source>
        <context-group name="ctx">
          <context context-type="sourcefile">Kickstart Profile Details pages.</context>
        </context-group>
        <target>Une erreur s'est produite lors de la tentative de renommer le snippet &lt;strong&gt;{0}&lt;/strong&gt; en &lt;strong&gt;{1}&lt;/strong&gt;.</target>
      </trans-unit>
      <trans-unit id="cobbler.snippet.filenameexists.message">
        <source>Kickstart snippet with the name &lt;strong&gt;{0}&lt;/strong&gt; already exists.</source>
        <context-group name="ctx">
          <context context-type="sourcefile">Kickstart Profile Details pages.</context>
        </context-group>
        <target>Un snippet kickstart du nom &lt;strong&gt;{0}&lt;/strong&gt; existe déjà.</target>
      </trans-unit>
      <trans-unit id="cobbler.snippet.invalidfilename.message">
        <source>The requested kickstart snippet filename is not valid. The kickstart snippet file name cannot contain slash (/), quote ("), ampersand (&amp;), or begin with a period(.)</source>
        <context-group name="ctx">
          <context context-type="sourcefile">Kickstart Profile Details pages.</context>
        </context-group>
      </trans-unit>
      <trans-unit id="cobbler.snippet.invalidfilename.details">
        <source>Delete or rename the offending snippet from {0}</source>
        <context-group name="ctx">
          <context context-type="sourcefile">Kickstart Snippet Details pages.</context>
        </context-group>
        <target>supprimer ou renommer le snippet responsable de {0}</target>
      </trans-unit>
      <trans-unit id="toolbar.delete.snippets">
        <source>delete snippet</source>
        <context-group name="ctx">
          <context context-type="sourcefile">/rhn/kickstart/cobbler/CobblerSnippetEdit</context>
        </context-group>
        <target>supprimer le snippet</target>
      </trans-unit>
      <trans-unit id="kickstart.iprange.url">
        <source>New systems can be kickstarted based upon their ip address by appending &lt;code&gt;{0}&lt;/code&gt; to the kernel parameters for a kickstart install.</source>
        <context-group name="ctx">
          <context context-type="sourcefile">/rhn/kickstart/KickstartIpRangeEdit</context>
        </context-group>
        <target>De nouveaux systèmes peuvent être installés avec kickstart selon leur adresse ip en ajoutant &lt;code&gt;{0}&lt;/code&gt; aux paramètres du noyau pour une installation kickstart.</target>
      </trans-unit>
      <trans-unit id="kickstart.partition.success">
        <source>Kickstart profile options updated successfully.</source>
        <context-group name="ctx">
          <context context-type="sourcefile">/rhn/kickstart/KickstartPartitionEdit</context>
        </context-group>
        <target>Les options du profil kickstart ont bien été mises à jour.</target>
      </trans-unit>
      <trans-unit id="kickstart.edit.pkgs.updated">
        <source>Kickstart profile package groups updated successfully.</source>
        <context-group name="ctx">
          <context context-type="sourcefile">/rhn/kickstart/KickstartPackagesEdit.do</context>
        </context-group>
        <target>Les groupes de paquetages du profil kickstart ont bien été mis à jour.</target>
      </trans-unit>
      <trans-unit id="activation.schedule_pkg_install">
        <source>Schedule a package install for activation key</source>
        <context-group name="ctx">
          <context context-type="sourcefile">/rhn/schedule/ActionDetails.do</context>
        </context-group>
        <target>Programmer une installation de paquetages pour les clés d'activation</target>
      </trans-unit>
      <trans-unit id="activation.schedule_deploy">
        <source>Schedule a config deploy for activation key</source>
        <context-group name="ctx">
          <context context-type="sourcefile">/rhn/schedule/ActionDetails.do</context>
        </context-group>
        <target>Programmer un déploiement de configuration pour les clés d'activation</target>
      </trans-unit>
      <trans-unit id="configfiles.mtime_upload">
        <source>Upload config file data based upon mtime to server</source>
        <context-group name="ctx">
          <context context-type="sourcefile">/rhn/schedule/ActionDetails.do</context>
        </context-group>
        <target>Télécharger les données de fichiers de configuration selon la variable mtime sur le serveur</target>
      </trans-unit>
      <trans-unit id="solarispkgs.install">
        <source>Solaris Package Install</source>
        <context-group name="ctx">
          <context context-type="sourcefile">/rhn/schedule/ActionDetails.do</context>
        </context-group>
        <target>Installation de paquetages Solaris</target>
      </trans-unit>
      <trans-unit id="solarispkgs.remove">
        <source>Solaris Package Removal</source>
        <context-group name="ctx">
          <context context-type="sourcefile">/rhn/schedule/ActionDetails.do</context>
        </context-group>
        <target>Suppression de paquetages Solaris</target>
      </trans-unit>
      <trans-unit id="solarispkgs.patchInstall">
        <source>Solaris Patch Install</source>
        <context-group name="ctx">
          <context context-type="sourcefile">/rhn/schedule/ActionDetails.do</context>
        </context-group>
        <target>Installation de correctifs Solaris</target>
      </trans-unit>
      <trans-unit id="solarispkgs.patchRemove">
        <source>Solaris Patch Removal</source>
        <context-group name="ctx">
          <context context-type="sourcefile">/rhn/schedule/ActionDetails.do</context>
        </context-group>
        <target>Suppression de correctifs Solaris</target>
      </trans-unit>
      <trans-unit id="solarispkgs.patchClusterInstall">
        <source>Solaris Patch Cluster Install</source>
        <context-group name="ctx">
          <context context-type="sourcefile">/rhn/schedule/ActionDetails.do</context>
        </context-group>
        <target>Installation de clusters de correctifs Solaris</target>
      </trans-unit>
      <trans-unit id="solarispkgs.patchClusterRemove">
        <source>Solaris Patch Cluster Removal</source>
        <context-group name="ctx">
          <context context-type="sourcefile">/rhn/schedule/ActionDetails.do</context>
        </context-group>
        <target>Suppression de clusters de correctifs Solaris</target>
      </trans-unit>
      <trans-unit id="script.run">
        <source>Run an arbitrary script</source>
        <context-group name="ctx">
          <context context-type="sourcefile">/rhn/schedule/ActionDetails.do</context>
        </context-group>
        <target>Exécuter un script arbitraire</target>
      </trans-unit>
      <trans-unit id="solarispkgs.refresh_list">
        <source>Solaris Package List Refresh</source>
        <context-group name="ctx">
          <context context-type="sourcefile">/rhn/schedule/ActionDetails.do</context>
        </context-group>
        <target>Rafraîchir la liste de paquetages Solaris</target>
      </trans-unit>
      <trans-unit id="rhnsd.configure">
        <source>@@PRODUCT_NAME@@ Daemon Configuration</source>
        <context-group name="ctx">
          <context context-type="sourcefile">/rhn/schedule/ActionDetails.do</context>
        </context-group>
        <target>Configuration du démon @@PRODUCT_NAME@@</target>
      </trans-unit>
      <trans-unit id="packages.verify">
        <source>Verify deployed packages</source>
        <context-group name="ctx">
          <context context-type="sourcefile">/rhn/schedule/ActionDetails.do</context>
        </context-group>
        <target>Vérifier les paquetages déployés</target>
      </trans-unit>
      <trans-unit id="rhn_applet.use_satellite">
        <source>Allows for rhn-applet use with an @@PRODUCT_NAME@@</source>
        <context-group name="ctx">
          <context context-type="sourcefile">/rhn/schedule/ActionDetails.do</context>
        </context-group>
        <target>Permet l'utilisation de rhn-applet avec un @@PRODUCT_NAME@@ </target>
      </trans-unit>
      <trans-unit id="rollback.rollback">
        <source>Rollback a transaction</source>
        <context-group name="ctx">
          <context context-type="sourcefile">/rhn/schedule/ActionDetails.do</context>
        </context-group>
        <target>Effectuer un rollback pour une transaction</target>
      </trans-unit>
      <trans-unit id="action.failedlink">
        <source>&lt;a href="/rhn/schedule/FailedSystems.do?aid={0}"&gt;&lt;strong&gt;{1} system&lt;/a&gt;&lt;/strong&gt; failed to complete this action.&lt;br/&gt;&lt;br/&gt;</source>
        <context-group name="ctx">
          <context context-type="sourcefile">rhn/schedule/ActionDetails.do</context>
          <context context-type="paramnotes">
            1 system failed to complete this action.
          </context>
        </context-group>
        <target>&lt;a href=&quot;/rhn/schedule/FailedSystems.do?aid={0}&quot;&gt;&lt;strong&gt;{1} système&lt;/a&gt;&lt;/strong&gt; n'a pas réussi à terminer cette action.&lt;br/&gt;&lt;br/&gt;</target>
      </trans-unit>
      <trans-unit id="action.failedlink.plural">
        <source>&lt;a href="/rhn/schedule/FailedSystems.do?aid={0}"&gt;&lt;strong&gt;{1} systems&lt;/a&gt;&lt;/strong&gt; failed to complete this action.&lt;br/&gt;&lt;br/&gt;</source>
        <context-group name="ctx">
          <context context-type="sourcefile">NOT USED</context>
          <context context-type="paramnotes">
            2 systems failed to complete this action.
          </context>
        </context-group>
        <target>&lt;a href=&quot;/rhn/schedule/FailedSystems.do?aid={0}&quot;&gt;&lt;strong&gt;{1} systèmes&lt;/a&gt;&lt;/strong&gt; n'ont pas réussi à terminer cette action.&lt;br/&gt;&lt;br/&gt;</target>
      </trans-unit>
      <trans-unit id="action.completelink">
        <source>&lt;a href="/rhn/schedule/CompletedSystems.do?aid={0}"&gt;&lt;strong&gt;{1} system&lt;/a&gt;&lt;/strong&gt; successfully completed this action.&lt;br/&gt;&lt;br/&gt;</source>
        <context-group name="ctx">
          <context context-type="sourcefile">rhn/schedule/ActionDetails.do</context>
          <context context-type="paramnotes">
            1 system successfully completed this action.
          </context>
        </context-group>
        <target>&lt;a href=&quot;/rhn/schedule/CompletedSystems.do?aid={0}&quot;&gt;&lt;strong&gt;{1} système&lt;/a&gt;&lt;/strong&gt; a réussi à terminer cette action.&lt;br/&gt;&lt;br/&gt;</target>
      </trans-unit>
      <trans-unit id="action.completelink.plural">
        <source>&lt;a href="/rhn/schedule/CompletedSystems.do?aid={0}"&gt;&lt;strong&gt;{1} systems&lt;/a&gt;&lt;/strong&gt; successfully completed this action.&lt;br/&gt;&lt;br/&gt;</source>
        <context-group name="ctx">
          <context context-type="sourcefile">NOT USED</context>
          <context context-type="paramnotes">
            2 systems successfully completed this action.
          </context>
        </context-group>
        <target>&lt;a href=&quot;/rhn/schedule/CompletedSystems.do?aid={0}&quot;&gt;&lt;strong&gt;{1} systèmes&lt;/a&gt;&lt;/strong&gt; ont réussi à terminer cette action.&lt;br/&gt;&lt;br/&gt;</target>
      </trans-unit>
      <trans-unit id="action.name">
        <source>Errata Update: {0} - {1}</source>
        <context-group name="ctx">
          <context context-type="sourcefile">/rhn/errata/details/ErrataConfirm.do</context>
          <context context-type="paramnotes">Errata Update: RHSA-2004:577 - Security Advisory</context>
        </context-group>
        <target>Mise à jour d'errata : {0} - {1}</target>
      </trans-unit>
      <trans-unit id="errata.swstack">
        <source>Errata Update: Combined update for the software update stack ({0} errata)</source>
        <context-group name="ctx">
          <context context-type="sourcefile">/rhn/errata/details/ErrataConfirm.do</context>
          <context context-type="paramnotes">Errata Update: combined software stack update (4 errata)</context>
        </context-group>
        <target>Mise à jour d'errata : Mise à jour combinée pour la pile de mise à jour de logiciel ({0} errata)</target>
      </trans-unit>
      <trans-unit id="errata.schedule">
        <source>&lt;strong&gt;{0}&lt;/strong&gt; errata update has been scheduled for &lt;a href="/rhn/systems/details/Overview.do?sid={2}"&gt;{1}&lt;/a&gt;.</source>
        <context-group name="ctx">
          <context context-type="sourcefile">/rhn/systems/details/ErrataConfirm.do</context>
          <context context-type="paramnotes">1 errata update has been scheduled for workstation.</context>
        </context-group>
        <target>&lt;strong&gt;{0}&lt;/strong&gt; mise à jour d'errata a été programmée pour &lt;a href=&quot;/rhn/systems/details/Overview.do?sid={2}&quot;&gt;{1}&lt;/a&gt;.</target>
      </trans-unit>
      <trans-unit id="errata.schedule.plural">
        <source>&lt;strong&gt;{0}&lt;/strong&gt; errata updates have been scheduled for &lt;a href="/rhn/systems/details/Overview.do?sid={2}"&gt;{1}&lt;/a&gt;.</source>
        <context-group name="ctx">
          <context context-type="sourcefile">/rhn/systems/details/ErrataConfirm.do</context>
          <context context-type="paramnotes">43 errata updates have been scheduled for workstation.</context>
        </context-group>
        <target>&lt;strong&gt;{0}&lt;/strong&gt; mises à jour d'errata ont été programmées pour &lt;a href=&quot;/rhn/systems/details/Overview.do?sid={2}&quot;&gt;{1}&lt;/a&gt;.</target>
      </trans-unit>
      <trans-unit id="errataconfirm.schedule">
        <source>Errata &lt;a href="/rhn/errata/details/Details.do?eid={2}"&gt;{0}&lt;/a&gt; has been scheduled for &lt;strong&gt;{1}&lt;/strong&gt; system</source>
        <context-group name="ctx">
          <context context-type="sourcefile">/rhn/errata/details/ErrataConfirm.do</context>
          <context context-type="paramnotes">Errata RHSA-2004:597-06 has been scheduled for 1 system</context>
        </context-group>
        <target>L'errata &lt;a href=&quot;/rhn/errata/details/Details.do?eid={2}&quot;&gt;{0}&lt;/a&gt; a été programmée pour &lt;strong&gt;{1}&lt;/strong&gt; système</target>
      </trans-unit>
      <trans-unit id="errataconfirm.schedule.plural">
        <source>Errata &lt;a href="/rhn/errata/details/Details.do?eid={2}"&gt;{0}&lt;/a&gt; has been scheduled for &lt;strong&gt;{1}&lt;/strong&gt; systems</source>
        <context-group name="ctx">
          <context context-type="sourcefile">/rhn/errata/details/ErrataConfirm.do</context>
          <context context-type="paramnotes">Errata RHSA-2004:597-06 has been scheduled for 3 systems</context>
        </context-group>
        <target>L'errata &lt;a href=&quot;/rhn/errata/details/Details.do?eid={2}&quot;&gt;{0}&lt;/a&gt; a été programmée pour &lt;strong&gt;{1}&lt;/strong&gt; systèmes</target>
      </trans-unit>
      <trans-unit id="errataconfirm.nosystems">
        <source>You must select at least one system.</source>
        <context-group name="ctx">
          <context context-type="sourcefile">/rhn/errata/details/ErrataConfirm.do</context>
        </context-group>
        <target>Vous devez sélectionner au moins un système.</target>
      </trans-unit>
      <trans-unit id="run as">
        <source>Run as:</source>
        <context-group name="ctx">
          <context context-type="sourcefile">rhn/schedule/ActionDetails.do</context>
        </context-group>
        <target>Exécuté en tant que :</target>
      </trans-unit>
      <trans-unit id="Completed Systems">
        <source>Completed Systems</source>
        <context-group name="ctx">
          <context context-type="sourcefile">Navigation Menu</context>
        </context-group>
        <target>Systèmes terminés</target>
      </trans-unit>
      <trans-unit id="In Progress Systems">
        <source>In Progress Systems</source>
        <context-group name="ctx">
          <context context-type="sourcefile">Navigation Menu</context>
        </context-group>
        <target>Systèmes en cours</target>
      </trans-unit>
      <trans-unit id="Failed Systems">
        <source>Failed Systems</source>
        <context-group name="ctx">
          <context context-type="sourcefile">Navigation Menu</context>
        </context-group>
        <target>Systèmes échoués</target>
      </trans-unit>
      <trans-unit id="Remove Packages">
        <source>Remove Packages</source>
        <context-group name="ctx">
          <context context-type="sourcefile">Navigation Menu</context>
        </context-group>
        <target>Supprimer des paquetages</target>
      </trans-unit>
      <trans-unit id="Update Packages">
        <source>Update Packages</source>
        <context-group name="ctx">
          <context context-type="sourcefile">Navigation Menu</context>
        </context-group>
        <target>Mettre à jour des paquetages</target>
      </trans-unit>
      <trans-unit id="message.actionrescheduled">
        <source>&lt;strong&gt;{0}&lt;/strong&gt; successfully rescheduled.</source>
        <context-group name="ctx">
          <context context-type="sourcefile">/rhn/schedule/FailedSystemsSubmit</context>
        </context-group>
        <target>&lt;strong&gt;{0}&lt;/strong&gt; reprogrammé.</target>
      </trans-unit>
      <trans-unit id="cert_admin">
        <source>Certificate Administrator</source>
        <context-group name="ctx">
          <context context-type="sourcefile">/rhn/account/UserDetails</context>
        </context-group>
        <target>Administrateur de certificats</target>
      </trans-unit>
      <trans-unit id="org_admin">
        <source>Organization Administrator</source>
        <context-group name="ctx">
          <context context-type="sourcefile">/rhn/account/UserDetails</context>
        </context-group>
        <target>Administrateur d'organisations</target>
      </trans-unit>
      <trans-unit id="satellite_admin">
        <source>@@PRODUCT_NAME@@ Administrator</source>
        <context-group name="ctx">
          <context context-type="sourcefile">/rhn/account/UserDetails</context>
        </context-group>
        <target>Administrateur de @@PRODUCT_NAME@@</target>
      </trans-unit>
      <trans-unit id="org_applicant">
        <source>Organization Applicant</source>
        <context-group name="ctx">
          <context context-type="sourcefile">/rhn/account/UserDetails</context>
        </context-group>
        <target>Candidat de l'organisation</target>
      </trans-unit>
      <trans-unit id="channel_admin">
        <source>Channel Administrator</source>
        <context-group name="ctx">
          <context context-type="sourcefile">/rhn/account/UserDetails</context>
        </context-group>
        <target>Administrateur de canaux</target>
      </trans-unit>
      <trans-unit id="coma_admin">
        <source>Coma CMS Administrator</source>
        <context-group name="ctx">
          <context context-type="sourcefile">/rhn/account/UserDetails</context>
        </context-group>
        <target>Administrateur de Coma CMS</target>
      </trans-unit>
      <trans-unit id="coma_author">
        <source>Coma CMS Author</source>
        <context-group name="ctx">
          <context context-type="sourcefile">/rhn/account/UserDetails</context>
        </context-group>
        <target>Auteur de Coma CMS</target>
      </trans-unit>
      <trans-unit id="coma_publisher">
        <source>Coma CMS Publisher</source>
        <context-group name="ctx">
          <context context-type="sourcefile">/rhn/account/UserDetails</context>
        </context-group>
        <target>Publieur de Coma CMS</target>
      </trans-unit>
      <trans-unit id="rhn_support">
        <source>@@PRODUCT_NAME@@ Support Administrator</source>
        <context-group name="ctx">
          <context context-type="sourcefile">/rhn/account/UserDetails</context>
        </context-group>
        <target>Administrateur du support de @@PRODUCT_NAME@@</target>
      </trans-unit>
      <trans-unit id="config_admin">
        <source>Configuration Administrator</source>
        <context-group name="ctx">
          <context context-type="sourcefile">/rhn/account/UserDetails</context>
        </context-group>
        <target>Administrateur de configuration</target>
      </trans-unit>
      <trans-unit id="monitoring_admin">
        <source>Monitoring Administrator</source>
        <context-group name="ctx">
          <context context-type="sourcefile">/rhn/account/UserDetails</context>
        </context-group>
        <target>Administrateur de contrôle</target>
      </trans-unit>
      <trans-unit id="system_group_admin">
        <source>System Group Administrator</source>
        <context-group name="ctx">
          <context context-type="sourcefile">/rhn/account/UserDetails</context>
        </context-group>
        <target>Administrateur de groupes de systèmes</target>
      </trans-unit>
      <trans-unit id="activation_key_admin">
        <source>Activation Key Administrator</source>
        <context-group name="ctx">
          <context context-type="sourcefile">/rhn/account/UserDetails</context>
        </context-group>
        <target>Administrateur de clés d'activation</target>
      </trans-unit>
      <trans-unit id="Admin Access">
        <source>Admin Access</source>
        <context-group name="ctx">
          <context context-type="sourcefile">/rhn/account/UserDetails</context>
        </context-group>
        <target>Accès d'administration</target>
      </trans-unit>
      <trans-unit id="neverinparens">
        <source>(never)</source>
        <context-group name="ctx">
          <context context-type="sourcefile">/rhn/users/UserDetails</context>
        </context-group>
        <target>(jamais)</target>
      </trans-unit>
      <trans-unit id="settag.select">
        <source>Select or deselect all items on this page</source>
        <context-group name="ctx">
          <context context-type="sourcefile">All list views with checkboxes</context>
        </context-group>
        <target>Sélectionner ou dé-sélectionner tous les éléments sur cette page</target>
      </trans-unit>
      <trans-unit id="toolbar.create.filter">
        <source>Create Notification Filter</source>
        <context-group name="ctx">
          <context context-type="sourcefile">/rhn/users/UserList</context>
        </context-group>
        <target>Créer un filtre de notification</target>
      </trans-unit>
      <trans-unit id="toolbar.upload.kickstart">
        <source>Upload Kickstart File</source>
        <context-group name="ctx">
          <context context-type="sourcefile">/rhn/users/UserList</context>
        </context-group>
        <target>Téléverser un profil Kickstart</target>
      </trans-unit>
      <trans-unit id="toolbar.create.kickstart">
        <source>Create Kickstart Profile</source>
        <context-group name="ctx">
          <context context-type="sourcefile">/rhn/users/UserList</context>
        </context-group>
        <target>Créer un profil Kickstart</target>
      </trans-unit>
      <trans-unit id="toolbar.create.kickstartdata">
        <source>Create Kickstart</source>
        <context-group name="ctx">
          <context context-type="sourcefile">/rhn/users/UserList</context>
        </context-group>
        <target>Créer un Kickstart</target>
      </trans-unit>
      <trans-unit id="toolbar.clone.kickstart">
        <source>Clone Kickstart</source>
        <context-group name="ctx">
          <context context-type="sourcefile">/rhn/users/UserList</context>
        </context-group>
        
      </trans-unit>
      <trans-unit id="toolbar.delete.CryptoKeyDelete">
        <source>Delete Key</source>
        <context-group name="ctx">
          <context context-type="sourcefile">/rhn/keys/CryptoKeyEdit</context>
        </context-group>
        
      </trans-unit>
      <trans-unit id="toolbar.create.user">
        <source>Create User</source>
        <context-group name="ctx">
          <context context-type="sourcefile">/rhn/users/UserList</context>
        </context-group>
        <target>Créer un utilisateur</target>
      </trans-unit>
      <trans-unit id="toolbar.create.erratum">
        <source>Create Erratum</source>
        <context-group name="ctx">
          <context context-type="sourcefile">/rhn/errata/UnpublishedErrata</context>
          <context context-type="sourcefile">/rhn/errata/PublishedErrata</context>
        </context-group>
        <target>Créer un errata</target>
      </trans-unit>
      <trans-unit id="toolbar.create.group">
        <source>Create Group</source>
        <context-group name="ctx">
          <context context-type="sourcefile">/rhn/systems/SystemGroupList</context>
        </context-group>
        <target>Créer un groupe</target>
      </trans-unit>
      <trans-unit id="toolbar.create.extgroup">
        <source>Create External Group</source>
        <context-group name="ctx">
          <context context-type="sourcefile">/rhn/systems/SystemGroupList</context>
        </context-group>
        <target>Créer un groupe externe</target>
      </trans-unit>
      <trans-unit id="toolbar.delete.extgroup">
        <source>Delete External Group</source>
        <context-group name="ctx">
          <context context-type="sourcefile">/rhn/systems/SystemGroupList</context>
        </context-group>
        <target>Supprimer le groupe externe</target>
      </trans-unit>
      <trans-unit id="toolbar.delete.user">
        <source>Delete User</source>
        <context-group name="ctx">
          <context context-type="sourcefile">User details pages</context>
        </context-group>
        
      </trans-unit>
      <trans-unit id="toolbar.delete.erratum">
        <source>Delete Erratum</source>
        <context-group name="ctx">
          <context context-type="sourcefile">Errata details pages</context>
        </context-group>
        <target>Supprimer l'errata</target>
      </trans-unit>
      <trans-unit id="toolbar.delete.system">
        <source>Delete System</source>
        <context-group name="ctx">
          <context context-type="sourcefile">System Details Package list pages</context>
        </context-group>
        
      </trans-unit>
      <trans-unit id="toolbar.delete.systemgroup">
        <source>Delete Group</source>
        <context-group name="ctx">
          <context context-type="sourcefile">System Group pages</context>
        </context-group>
        
      </trans-unit>
      <trans-unit id="toolbar.work.with.group">
        <source>Work With Group</source>
        <context-group name="ctx">
          <context context-type="sourcefile">System Group pages</context>
        </context-group>
        
      </trans-unit>
      <trans-unit id="toolbar.delete.errata">
        <source>Delete Errata</source>
        <context-group name="ctx">
          <context context-type="sourcefile">Errata edit page</context>
        </context-group>
        <target>Supprimer les errata</target>
      </trans-unit>
      <trans-unit id="toolbar.delete.kickstart">
        <source>Delete Kickstart</source>
        <context-group name="ctx">
          <context context-type="sourcefile">Kickstart profile pages</context>
        </context-group>
        
      </trans-unit>
      <trans-unit id="toolbar.delete.deleteTree">
        <source>Delete Distribution</source>
        <context-group name="ctx">
          <context context-type="sourcefile">rhn/Kickstart/TreeEdit.do</context>
        </context-group>
        
      </trans-unit>
      <trans-unit id="toolbar.delete.profile">
        <source>Delete Profile</source>
        <context-group name="ctx">
          <context context-type="sourcefile">/rhn/systems/details/packages/profiles/CompareProfiles.do</context>
        </context-group>
        
      </trans-unit>
      <trans-unit id="toolbar.delete.crash">
        <source>Delete Software Crash</source>
        <context-group name="ctx">
          <context context-type="sourcefile">/rhn/systems/details/SoftwareCrashDetail.do</context>
        </context-group>
        
      </trans-unit>
      <trans-unit id="message.unscheduled.system">
        <source>&lt;strong&gt;{0}&lt;/strong&gt; unscheduled for &lt;strong&gt;{1}&lt;/strong&gt; system.</source>
        <context-group name="ctx">
          <context context-type="sourcefile">/rhn/schedule/InProgressSystems.do</context>
          <context context-type="paramnotes">
            Errata Update: RHBA-2004:501-07 - Updated rpm package unscheduled for 1 system.
          </context>
        </context-group>
        <target>&lt;strong&gt;{0}&lt;/strong&gt; non programmé pour &lt;strong&gt;{1}&lt;/strong&gt; système.</target>
      </trans-unit>
      <trans-unit id="message.unscheduled.systems">
        <source>&lt;strong&gt;{0}&lt;/strong&gt; unscheduled for &lt;strong&gt;{1}&lt;/strong&gt; systems.</source>
        <context-group name="ctx">
          <context context-type="sourcefile">/rhn/schedule/InProgressSystems.do</context>
          <context context-type="paramnotes">
            Errata Update: RHBA-2004:501-07 - Updated rpm package unscheduled for 2 systems.
          </context>
        </context-group>
        <target>&lt;strong&gt;{0}&lt;/strong&gt; non programmé pour  &lt;strong&gt;{1}&lt;/strong&gt; systèmes.</target>
      </trans-unit>
      <trans-unit id="email.verified">
        <source>Email Address Updated</source>
        <context-group name="ctx">
          <context context-type="sourcefile">/rhn/account/ChangeEmail.do</context>
          <context context-type="sourcefile">/users/ChangeEmail.do</context>
        </context-group>
        <target>Adresse électronique mise à jour</target>
      </trans-unit>
      <trans-unit id="errata.create.bugfixadvisory">
        <source>Bug Fix Advisory</source>
        <context-group name="ctx">
          <context context-type="sourcefile">/rhn/errata/Create.do</context>
        </context-group>
        <target>Avis de correctif de bogue</target>
      </trans-unit>
      <trans-unit id="errata.create.productenhancementadvisory">
        <source>Product Enhancement Advisory</source>
        <context-group name="ctx">
          <context context-type="sourcefile">/rhn/errata/Create.do</context>
        </context-group>
        <target>Avis d'amélioration de produit</target>
      </trans-unit>
      <trans-unit id="errata.create.securityadvisory">
        <source>Security Advisory</source>
        <context-group name="ctx">
          <context context-type="sourcefile">/rhn/errata/Create.do</context>
        </context-group>
        <target>Avis de sécurité</target>
      </trans-unit>
      <trans-unit id="errata.create.securityadvisory.crit">
        <source>Security Advisory (Critical)</source>
        <context-group name="ctx">
          <context context-type="sourcefile">/rhn/errata/Create.do</context>
        </context-group>
        <target>Avis de sécurité (critique)</target>
      </trans-unit>
      <trans-unit id="errata.create.securityadvisory.imp">
        <source>Security Advisory (Important)</source>
        <context-group name="ctx">
          <context context-type="sourcefile">/rhn/errata/Create.do</context>
        </context-group>
        <target>Avis de sécurité (important)</target>
      </trans-unit>
      <trans-unit id="errata.create.securityadvisory.mod">
        <source>Security Advisory (Moderate)</source>
        <context-group name="ctx">
          <context context-type="sourcefile">/rhn/errata/Create.do</context>
        </context-group>
        <target>Avis de sécurité (moyen)</target>
      </trans-unit>
      <trans-unit id="errata.create.securityadvisory.low">
        <source>Security Advisory (Low)</source>
        <context-group name="ctx">
          <context context-type="sourcefile">/rhn/errata/Create.do</context>
        </context-group>
        <target>Avis de sécurité (moindre)</target>
      </trans-unit>
      <trans-unit id="packages.search.both">
        <source>Name and Summary</source>
        <context-group name="ctx">
          <context context-type="sourcefile">/rhn/channels/Search</context>
        </context-group>
        <target>Nom et résumé</target>
      </trans-unit>
      <trans-unit id="packages.search.name">
        <source>Name Only</source>
        <context-group name="ctx">
          <context context-type="sourcefile">/rhn/channels/Search</context>
        </context-group>
        <target>Nom seul</target>
      </trans-unit>
      <trans-unit id="packages.search.name_and_desc">
        <source>Name and Description</source>
        <context-group name="ctx">
          <context context-type="sourcefile">/rhn/channels/Search</context>
        </context-group>
        <target>Nom et description</target>
      </trans-unit>
      <trans-unit id="packages.search.free_form">
        <source>Free form</source>
        <context-group name="ctx">
          <context context-type="sourcefile">/rhn/channels/Search</context>
        </context-group>
        <target>Formulaire libre</target>
      </trans-unit>
      <trans-unit id="packages.search.use_free_form">
        <source>Searching by fields can ONLY be done with Free Form search.</source>
        <context-group name="ctx">
          <context context-type="sourcefile">/rhn/channels/Search</context>
        </context-group>
        <target>Les recherches par champ ne peuvent être faites QUE pour les recherches de formulaire libre.</target>
      </trans-unit>
      <trans-unit id="packages.search.need_one_arch">
        <source>When searching by architecture you must select at least one architecture.</source>
        <context-group name="ctx">
          <context context-type="sourcefile">/rhn/channels/software/Search</context>
        </context-group>
        <target>Veuillez sélectionner au moins une architecture pour effectuer une recherche par architecture.</target>
      </trans-unit>
      <trans-unit id="packages.search.connection_error">
        <source>Could not connect to search server.</source>
        <context-group name="ctx">
          <context context-type="sourcefile">/rhn/channels/Search</context>
        </context-group>
        <target>Impossible de se connecter au serveur de recherche.</target>
      </trans-unit>
      <trans-unit id="packages.search.could_not_parse_query">
        <source>Could not parse query '{0}'.</source>
        <context-group name="ctx">
          <context context-type="sourcefile">/rhn/channels/Search</context>
        </context-group>
        <target>Impossible d'analyser la requête &quot;{0}&quot;.</target>
      </trans-unit>
      <trans-unit id="packages.search.index_files_missing">
        <source>Index files missing from search-server.  Assuming data exists in database, indexes can be regenerated by running: /usr/sbin/rhn-search cleanindex, then restart rhn-search</source>
        <context-group name="ctx">
          <context context-type="sourcefile">/rhn/channels/Search</context>
          <context context-type="sourcefile">/rhn/systems/Search</context>
          <context context-type="sourcefile">/rhn/help/Search</context>
          <context context-type="sourcefile">/rhn/errata/Search</context>
        </context-group>
        <target>Fichiers d'index manquants du serveur de recherche. En supposant que les données existent dans la bas de données, les index peuvent être régénérés en exécutant : /usr/sbin/rhn-search cleanindex, puis redémarrez rhn-search</target>
      </trans-unit>
      <trans-unit id="packages.search.index_files_missing_for_docs">
        <source>Index files were missing from search-server for your locale. The search operation was performed using the default locale. Assuming data exists in database for your locale, indexes can be regenerated by running: /usr/sbin/rhn-search cleanindex, then restart rhn-search</source>
        <context-group name="ctx">
          <context context-type="sourcefile">/rhn/channels/Search</context>
          <context context-type="sourcefile">/rhn/systems/Search</context>
          <context context-type="sourcefile">/rhn/help/Search</context>
          <context context-type="sourcefile">/rhn/errata/Search</context>
        </context-group>
        <target>Des fichiers d'index sont manquants dans le serveur de recherche de vos paramètres régionaux. L'opération de recherche a été effectuée à l'aide des paramètres régionaux par défaut. Si des données existent dans la base de données de vos paramètres régionaux, les index peuvent être générés à nouveau en exécutant : /usr/sbin/rhn-search cleanindex, puis redémarrez rhn-search</target>
      </trans-unit>
      <trans-unit id="packages.search.could_not_execute_query">
        <source>Could not execute query '{0}'.</source>
        <context-group name="ctx">
          <context context-type="sourcefile">/rhn/channels/Search</context>
          <context context-type="sourcefile">/rhn/systems/Search</context>
          <context context-type="sourcefile">/rhn/help/Search</context>
          <context context-type="sourcefile">/rhn/errata/Search</context>
        </context-group>
        <target>Impossible d'analyser la requête « {0} ».</target>
      </trans-unit>
      <trans-unit id="searchserver.index_out_of_sync_with_db">
        <source>SearchServer index and database entries appear to be out of sync. Please run '/usr/sbin/rhn-search cleanindex'</source>
        <context-group name="ctx">
          <context context-type="sourcefile">/rhn/channels/Search</context>
        </context-group>
        <target>Les entrées de la base de données et de l'index SearchServer ne sont pas synchronisées. Veuillez exécuter « /usr/sbin/rhn-search cleanindex »</target>
      </trans-unit>
      <trans-unit id="patches.installed.notavailable">
        <source>Not Available</source>
        <context-group name="ctx">
          <context context-type="sourcefile">/rhn/systems/details/packages/patches/PatchList</context>
        </context-group>
        <target>Non disponible</target>
      </trans-unit>
      <!-- SystemSearchAction -->
      <trans-unit id="search_string">
        <source>Search string</source>
        <context-group name="ctx">
          <context context-type="sourcefile">/systems/Search</context>
        </context-group>
        <target>La chaîne de recherche</target>
      </trans-unit>
      <trans-unit id="systemsearch.jsp.details">
        <source>Details</source>
        <context-group name="ctx">
          <context context-type="sourcefile">/systems/Search</context>
        </context-group>
        <target>Détails</target>
      </trans-unit>
      <trans-unit id="systemsearch_name_and_description">
        <source>Name/Description</source>
        <context-group name="ctx">
          <context context-type="sourcefile">/systems/Search</context>
        </context-group>
        <target>Nom/Description</target>
      </trans-unit>
      <trans-unit id="systemsearch_id">
        <source>ID</source>
        <context-group name="ctx">
          <context context-type="sourcefile">/systems/Search</context>
        </context-group>
        <target>ID</target>
      </trans-unit>
      <trans-unit id="systemsearch_custom_info">
        <source>Custom Info</source>
        <context-group name="ctx">
          <context context-type="sourcefile">/systems/Search</context>
        </context-group>
        <target>Informations personnalisées</target>
      </trans-unit>
      <trans-unit id="systemsearch_snapshot_tag">
        <source>Snapshot Tag</source>
        <context-group name="ctx">
          <context context-type="sourcefile">/systems/Search</context>
        </context-group>
        <target>Balise d'instantané</target>
      </trans-unit>
      <trans-unit id="systemsearch.jsp.activity">
        <source>Activity</source>
        <context-group name="ctx">
          <context context-type="sourcefile">/systems/Search</context>
        </context-group>
        <target>Activité</target>
      </trans-unit>
      <trans-unit id="systemsearch_checkin">
        <source>Days Since Last Check-in</source>
        <context-group name="ctx">
          <context context-type="sourcefile">/systems/Search</context>
        </context-group>
        <target>Nombre de jours depuis la dernière connexion</target>
      </trans-unit>
      <trans-unit id="systemsearch_registered">
        <source>Days Since First Registered</source>
        <context-group name="ctx">
          <context context-type="sourcefile">/systems/Search</context>
        </context-group>
        <target>Nombre de jours depuis le premier enregistré</target>
      </trans-unit>
      <trans-unit id="systemsearch.jsp.hardware">
        <source>Hardware</source>
        <context-group name="ctx">
          <context context-type="sourcefile">/systems/Search</context>
        </context-group>
        <target>Matériel</target>
      </trans-unit>
      <trans-unit id="systemsearch_cpu_model">
        <source>CPU Model</source>
        <context-group name="ctx">
          <context context-type="sourcefile">/systems/Search</context>
        </context-group>
        <target>Modèle du CPU</target>
      </trans-unit>
      <trans-unit id="systemsearch_cpu_mhz_lt">
        <source>CPU MHz Less Than</source>
        <context-group name="ctx">
          <context context-type="sourcefile">/systems/Search</context>
        </context-group>
        <target>Mhz du CPU inférieurs à</target>
      </trans-unit>
      <trans-unit id="systemsearch_cpu_mhz_gt">
        <source>CPU MHz Greater Than</source>
        <context-group name="ctx">
          <context context-type="sourcefile">/systems/Search</context>
        </context-group>
        <target>MHz du CPU supérieurs à</target>
      </trans-unit>
      <trans-unit id="systemsearch_num_of_cpus_lt">
        <source>Number of CPUs Less Than</source>
        <context-group name="ctx">
          <context context-type="sourcefile">/systems/Search</context>
        </context-group>
        <target>Nombre de CPU inférieurs à</target>
      </trans-unit>
      <trans-unit id="systemsearch_num_of_cpus_gt">
        <source>Number of CPUs Greater Than</source>
        <context-group name="ctx">
          <context context-type="sourcefile">/systems/Search</context>
        </context-group>
        <target>Nombre de CPU supérieurs à</target>
      </trans-unit>
      <trans-unit id="systemsearch_ram_lt">
        <source>RAM Less Than</source>
        <context-group name="ctx">
          <context context-type="sourcefile">/systems/Search</context>
        </context-group>
        <target>Mémoire RAM inférieure à </target>
      </trans-unit>
      <trans-unit id="systemsearch_ram_gt">
        <source>RAM Greater Than</source>
        <context-group name="ctx">
          <context context-type="sourcefile">/systems/Search</context>
        </context-group>
        <target>Mémoire RAM supérieure à </target>
      </trans-unit>
      <trans-unit id="systemsearch.jsp.devices">
        <source>Hardware Devices</source>
        <context-group name="ctx">
          <context context-type="sourcefile">/systems/Search</context>
        </context-group>
        <target>Périphériques matériel</target>
      </trans-unit>
      <trans-unit id="systemsearch_hwdevice_description">
        <source>Description</source>
        <context-group name="ctx">
          <context context-type="sourcefile">/systems/Search</context>
        </context-group>
        <target>Description</target>
      </trans-unit>
      <trans-unit id="systemsearch_hwdevice_driver">
        <source>Driver</source>
        <context-group name="ctx">
          <context context-type="sourcefile">/systems/Search</context>
        </context-group>
        <target>Pilote</target>
      </trans-unit>
      <trans-unit id="systemsearch_hwdevice_device_id">
        <source>Device ID</source>
        <context-group name="ctx">
          <context context-type="sourcefile">/systems/Search</context>
        </context-group>
        <target>ID du périphérique</target>
      </trans-unit>
      <trans-unit id="systemsearch_hwdevice_vendor_id">
        <source>Vendor ID</source>
        <context-group name="ctx">
          <context context-type="sourcefile">/systems/Search</context>
        </context-group>
        <target>ID du vendeur</target>
      </trans-unit>
      <trans-unit id="systemsearch.jsp.dmiinfo">
        <source>DMI Info</source>
        <context-group name="ctx">
          <context context-type="sourcefile">/systems/Search</context>
        </context-group>
        <target>Info DMI</target>
      </trans-unit>
      <trans-unit id="systemsearch_dmi_system">
        <source>System</source>
        <context-group name="ctx">
          <context context-type="sourcefile">/systems/Search</context>
        </context-group>
        <target>Système</target>
      </trans-unit>
      <trans-unit id="systemsearch_dmi_bios">
        <source>BIOS</source>
        <context-group name="ctx">
          <context context-type="sourcefile">/systems/Search</context>
        </context-group>
        <target>BIOS</target>
      </trans-unit>
      <trans-unit id="systemsearch_dmi_asset">
        <source>Asset Tag</source>
        <context-group name="ctx">
          <context context-type="sourcefile">/systems/Search</context>
        </context-group>
        <target>Balise Asset</target>
      </trans-unit>
      <trans-unit id="systemsearch.jsp.networkinfo">
        <source>Network Info</source>
        <context-group name="ctx">
          <context context-type="sourcefile">/systems/Search</context>
        </context-group>
        <target>Info réseau</target>
      </trans-unit>
      <trans-unit id="systemsearch_hostname">
        <source>Hostname</source>
        <context-group name="ctx">
          <context context-type="sourcefile">/systems/Search</context>
        </context-group>
        <target>Nom d'hôte</target>
      </trans-unit>
      <trans-unit id="systemsearch_ip">
        <source>IP Address</source>
        <context-group name="ctx">
          <context context-type="sourcefile">/systems/Search</context>
        </context-group>
        <target>Adresse IP</target>
      </trans-unit>
      <trans-unit id="systemsearch_ipv6">
        <source>IPv6 Address</source>
        <context-group name="ctx">
          <context context-type="sourcefile">/systems/Search</context>
        </context-group>
        <target>Adresse IPv6</target>
      </trans-unit>
      <trans-unit id="systemsearch.jsp.packages">
        <source>Packages</source>
        <context-group name="ctx">
          <context context-type="sourcefile">/systems/Search</context>
        </context-group>
        <target>Paquetages</target>
      </trans-unit>
      <trans-unit id="systemsearch_installed_packages">
        <source>Installed Packages</source>
        <context-group name="ctx">
          <context context-type="sourcefile">/systems/Search</context>
        </context-group>
        <target>Paquetages installés</target>
      </trans-unit>
      <trans-unit id="systemsearch_needed_packages">
        <source>Needed Packages</source>
        <context-group name="ctx">
          <context context-type="sourcefile">/systems/Search</context>
        </context-group>
        <target>Paquetages requis</target>
      </trans-unit>
      <trans-unit id="systemsearch_running_kernel">
        <source>Running Kernel</source>
        <context-group name="ctx">
          <context context-type="sourcefile">/systems/Search</context>
        </context-group>
        <target>Noyau en cours d'exécution</target>
      </trans-unit>
      <trans-unit id="systemsearch.jsp.location">
        <source>Location</source>
        <context-group name="ctx">
          <context context-type="sourcefile">/systems/Search</context>
        </context-group>
        <target>Emplacement</target>
      </trans-unit>
      <trans-unit id="systemsearch_location_address">
        <source>Address</source>
        <context-group name="ctx">
          <context context-type="sourcefile">/systems/Search</context>
        </context-group>
        <target>Adresse</target>
      </trans-unit>
      <trans-unit id="systemsearch_location_building">
        <source>Building</source>
        <context-group name="ctx">
          <context context-type="sourcefile">/systems/Search</context>
        </context-group>
        <target>Bâtiment</target>
      </trans-unit>
      <trans-unit id="systemsearch_location_room">
        <source>Room</source>
        <context-group name="ctx">
          <context context-type="sourcefile">/systems/Search</context>
        </context-group>
        <target>Chambre</target>
      </trans-unit>
      <trans-unit id="systemsearch_location_rack">
        <source>Rack</source>
        <context-group name="ctx">
          <context context-type="sourcefile">/systems/Search</context>
        </context-group>
        <target>Rack</target>
      </trans-unit>
      <trans-unit id="systemsearch_uuid">
        <source>UUID</source>
        <context-group name="ctx">
          <context context-type="sourcefile">/systems/Search</context>
        </context-group>
        <target>UUID</target>
      </trans-unit>
      <trans-unit id="systemsearch.errors.numeric">
        <source>Search queries for this field must be numeric</source>
        <context-group name="ctx">
          <context context-type="sourcefile">/systems/Search</context>
        </context-group>
        <target>Les critères de recherche pour ce champ doivent être numériques</target>
      </trans-unit>
      <trans-unit id="systemsearch_no_matches_found">
        <source>No matches found</source>
        <context-group name="ctx">
          <context context-type="sourcefile">/systems/Search</context>
        </context-group>
        <target>Aucun élément correspondant trouvé</target>
      </trans-unit>
      <trans-unit id="userdisable.error.sameorg">
        <source>User to deactivate must be in the same organization.</source>
        <context-group name="ctx">
          <context context-type="sourcefile">/rhn/users/DisableUser</context>
        </context-group>
        <target>L'utilisateur à désactiver doit être dans la même organisation.</target>
      </trans-unit>
      <trans-unit id="userdisable.error.onlyuser">
        <source>This user is the last Organization Administrator for this Organization. You cannot remove him from the Organization Administrators group.</source>
        <context-group name="ctx">
          <context context-type="sourcefile">/rhn/users/DisableUser</context>
        </context-group>
        <target>Cet utilisateur est le dernier administrateur d'organisation pour cette organisation. Vous ne pouvez pas le supprimer du groupe d'administrateurs d'organisation.</target>
      </trans-unit>
      <trans-unit id="userdisable.error.otheruser">
        <source>Only Organization Administrators can deactivate users other than themselves.</source>
        <context-group name="ctx">
          <context context-type="sourcefile">/rhn/users/DisableUser</context>
        </context-group>
        <target>Seuls les administrateurs d'organisations peuvent désactiver des utilisateurs autres qu'eux-mêmes.</target>
      </trans-unit>
      <trans-unit id="org.base.delete.error">
        <source>You cannot delete the base Organization {0}</source>
        <context-group name="ctx">
          <context context-type="sourcefile">/rhn/admin/multiorg/OrgDelete</context>
        </context-group>
        <target>Vous ne pouvez pas supprimer l'organisation de base {0}</target>
      </trans-unit>
      <trans-unit id="userdisable.error.orgadmin">
        <source>You cannot deactivate another organization
administrator. Please remove the 'Organization Administrator' role from this
user before attempting to deactivate their account.</source>
        <context-group name="ctx">
          <context context-type="sourcefile">/rhn/users/DisableUser</context>
        </context-group>
        <target>Vous ne pouvez pas désactiver un autre administrateur
d'organisation. Supprimez le rôle &quot;Administrateur d'organisation&quot; de cet
utilisateur avant de désactiver son compte.</target>
      </trans-unit>
      <trans-unit id="userdisable.error.userdisabled">
        <source>User is already deactivated.</source>
        <context-group name="ctx">
          <context context-type="sourcefile">/rhn/users/DisableUser</context>
        </context-group>
        <target>L'utilisateur est déjà désactivé.</target>
      </trans-unit>
      <trans-unit id="userenable.error.usernotdisabled">
        <source>Only deactivated users can be reactivated.</source>
        <context-group name="ctx">
          <context context-type="sourcefile">/rhn/users/EnableUser</context>
        </context-group>
        <target>Seuls les utilisateurs désactivés peuvent être réactivés.</target>
      </trans-unit>
      <trans-unit id="userenable.error.sameorg">
        <source>User to reactivate must be in the same organization.</source>
        <context-group name="ctx">
          <context context-type="sourcefile">/rhn/users/EnableUser</context>
        </context-group>
        <target>L'utilisateur à réactiver doit être dans la même organisation.</target>
      </trans-unit>
      <trans-unit id="userenable.error.orgadmin">
        <source>You must be an Organization Administrator to enable a user.</source>
        <context-group name="ctx">
          <context context-type="sourcefile">/rhn/users/EnableUser</context>
        </context-group>
        <target>Vous devez être un administrateur d'organisations pour activer un utilisateur.</target>
      </trans-unit>
      <trans-unit id="reactivateusers.none">
        <source>Choose at least one user to reactivate.</source>
        <context-group name="ctx">
          <context context-type="sourcefile">/rhn/users/DisabledList</context>
        </context-group>
        <target>Choisissez au moins un utilisateur à réactiver.</target>
      </trans-unit>
      <trans-unit id="enable.confirmed">
        <source>{0} user successfully reactivated.</source>
        <context-group name="ctx">
          <context context-type="sourcefile">/rhn/users/DisabledList</context>
          <context context-type="paramnotes">1 user successfully reactivated.</context>
        </context-group>
        <target>{0} utilisateur réactivé avec succès.</target>
      </trans-unit>
      <trans-unit id="enable.confirmed.plural">
        <source>{0} users successfully reactivated.</source>
        <context-group name="ctx">
          <context context-type="sourcefile">/rhn/users/DisabledList</context>
          <context context-type="paramnotes">7 users successfully reactivated.</context>
        </context-group>
        <target>{0} utilisateurs réactivés avec succès.</target>
      </trans-unit>
      <trans-unit id="errata.applynone">
        <source>No errata selected.</source>
        <context-group name="ctx">
          <context context-type="sourcefile">/rhn/systems/details/ErrataList</context>
        </context-group>
        <target>Aucun errata sélectionné.</target>
      </trans-unit>
      <trans-unit id="systems.none">
        <source>No systems selected.</source>
        <context-group name="ctx">
          <context context-type="sourcefile">/rhn/schedule/InProgressSystems</context>
        </context-group>
        <target>Aucun système sélectionné.</target>
      </trans-unit>
      <trans-unit id="systemgroups.none">
        <source>No system groups selected.</source>
        <context-group name="ctx">
          <context context-type="sourcefile">/rhn/systems/SystemGroupList</context>
        </context-group>
        <target>Aucun groupe de systèmes sélectionné.</target>
      </trans-unit>
      <trans-unit id="systemgroups.create.successmessage">
        <source>System group {0} created.</source>
        <target>Création du groupe de systèmes {0}.</target>
      </trans-unit>
      <trans-unit id="systemgroups.edit.successmessage">
        <source>System group {0} updated.</source>
        <target>Mise à jour du groupe de systèmes {0}.</target>
      </trans-unit>
      <!-- Errata creation validation errors -->
      <trans-unit id="product">
        <source>Product</source>
        <context-group name="ctx">
          <context context-type="sourcefile">
                /rhn/errata/CreateSubmit.do</context>
        </context-group>
        <target>Produit</target>
      </trans-unit>
      <trans-unit id="advisory">
        <source>Advisory</source>
        <context-group name="ctx">
          <context context-type="sourcefile">
                /rhn/errata/CreateSubmit.do</context>
        </context-group>
        <target>Avis</target>
      </trans-unit>
      <trans-unit id="synopsis">
        <source>Synopsis</source>
        <context-group name="ctx">
          <context context-type="sourcefile">
                /rhn/errata/CreateSubmit.do</context>
        </context-group>
        <target>Synopsis</target>
      </trans-unit>
      <trans-unit id="advisoryName">
        <source>Advisory</source>
        <context-group name="ctx">
          <context context-type="sourcefile">
                /rhn/errata/CreateSubmit.do</context>
        </context-group>
        <target>Avis</target>
      </trans-unit>
      <trans-unit id="advisoryType">
        <source>Advisory Type</source>
        <context-group name="ctx">
          <context context-type="sourcefile">
                /rhn/errata/CreateSubmit.do</context>
        </context-group>
        <target>Le type d'avis</target>
      </trans-unit>
      <trans-unit id="advisoryRelease">
        <source>Advisory Release</source>
        <context-group name="ctx">
          <context context-type="sourcefile">
                /rhn/errata/CreateSubmit.do</context>
        </context-group>
        <target>La version de l'alerte</target>
      </trans-unit>
      <trans-unit id="packageName">
        <source>Package Name</source>
        <context-group name="ctx">
          <context context-type="sourcefile">
                /rhn/errata/CreateSubmit.do</context>
        </context-group>
        <target>Nom du paquetage</target>
      </trans-unit>
      <trans-unit id="packageNvre">
        <source>Package NVRE</source>
        <context-group name="ctx">
          <context context-type="sourcefile">
                /rhn/errata/CreateSubmit.do</context>
        </context-group>
        <target>Paquetage NVRE</target>
      </trans-unit>
      <trans-unit id="packageArch">
        <source>Package Architecture</source>
        <context-group name="ctx">
          <context context-type="sourcefile">
                /rhn/errata/CreateSubmit.do</context>
        </context-group>
        <target>Architecture des paquetages</target>
      </trans-unit>
      <trans-unit id="summary">
        <source>Summary</source>
        <context-group name="ctx">
          <context context-type="sourcefile">
                /rhn/errata/CreateSubmit.do</context>
        </context-group>
        <target>Résumé</target>
      </trans-unit>
      <trans-unit id="topic">
        <source>Topic</source>
        <context-group name="ctx">
          <context context-type="sourcefile">
                /rhn/errata/CreateSubmit.do</context>
        </context-group>
        <target>Le sujet</target>
      </trans-unit>
      <trans-unit id="description">
        <source>Description</source>
        <context-group name="ctx">
          <context context-type="sourcefile">
                /rhn/errata/CreateSubmit.do</context>
        </context-group>
        <target>La description</target>
      </trans-unit>
      <trans-unit id="solution">
        <source>Solution</source>
        <context-group name="ctx">
          <context context-type="sourcefile">
                /rhn/errata/CreateSubmit.do</context>
        </context-group>
        <target>La solution</target>
      </trans-unit>
      <trans-unit id="buglistId">
        <source>Bug ID</source>
        <context-group name="ctx">
          <context context-type="sourcefile">
                /rhn/errata/CreateSubmit.do</context>
        </context-group>
        <target>ID du bogue</target>
      </trans-unit>
      <trans-unit id="buglistSummary">
        <source>Bug Summary</source>
        <context-group name="ctx">
          <context context-type="sourcefile">
                /rhn/errata/CreateSubmit.do</context>
        </context-group>
        <target>Résumé du bogue</target>
      </trans-unit>
      <trans-unit id="keywords">
        <source>Keywords</source>
        <context-group name="ctx">
          <context context-type="sourcefile">
                /rhn/errata/CreateSubmit.do</context>
        </context-group>
        <target>Mots clés</target>
      </trans-unit>
      <trans-unit id="Upgrade">
        <source>Upgrade</source>
        <context-group name="ctx">
          <context context-type="sourcefile">Navigation Menu</context>
        </context-group>
        <target>Mise à niveau</target>
      </trans-unit>
      <trans-unit id="Install">
        <source>Install</source>
        <context-group name="ctx">
          <context context-type="sourcefile">Navigation Menu</context>
        </context-group>
        <target>Installer</target>
      </trans-unit>
      <trans-unit id="Remove">
        <source>Remove</source>
        <context-group name="ctx">
          <context context-type="sourcefile">Navigation Menu</context>
        </context-group>
        <target>Supprimer</target>
      </trans-unit>
      <trans-unit id="Groups">
        <source>Groups</source>
        <context-group name="ctx">
          <context context-type="sourcefile">Navigation Menu</context>
        </context-group>
        <target>Groupes</target>
      </trans-unit>
      <trans-unit id="Events">
        <source>Events</source>
        <context-group name="ctx">
          <context context-type="sourcefile">Navigation Menu</context>
        </context-group>
        <target>Événements</target>
      </trans-unit>
      <trans-unit id="type">
        <source>Type</source>
        <context-group name="ctx">
          <context context-type="sourcefile">/rhn/keys/CryptoKeyCreate.do</context>
        </context-group>
        <target>Type</target>
      </trans-unit>
      <trans-unit id="patch.applynone">
        <source>No patches selected.</source>
        <context-group name="ctx">
          <context context-type="sourcefile">/rhn/systems/details/packages/patches/PatchList</context>
        </context-group>
        <target>Aucun correctif sélectionné.</target>
      </trans-unit>
      <trans-unit id="timetag.lastcheckin">
        <source>System last check-in:</source>
        <context-group name="ctx">
          <context context-type="sourcefile">/rhn/systems/details/ErrataConfirm</context>
        </context-group>
        <target>Heure de la dernière connexion du système :</target>
      </trans-unit>
      <trans-unit id="timetag.current">
        <source>Current @@PRODUCT_NAME@@ time:</source>
        <context-group name="ctx">
          <context context-type="sourcefile">/rhn/systems/details/ErrataConfirm</context>
        </context-group>
        <target>Heure @@PRODUCT_NAME@@ actuelle :</target>
      </trans-unit>
      <trans-unit id="timetag.expected">
        <source>Expected check-in time:</source>
        <context-group name="ctx">
          <context context-type="sourcefile">/rhn/systems/details/ErrataConfirm</context>
        </context-group>
        <target>Heure de connexion attendue :</target>
      </trans-unit>
      <trans-unit id="timetag.awol">
        <source>&lt;strong&gt;NOTE:&lt;/strong&gt; This system has not checked into the @@PRODUCT_NAME@@ recently.  Since a system cannot be updated if it does not check in to @@PRODUCT_NAME@@, it is unlikely that this action will succeed.&lt;br/&gt;&lt;br/&gt; Please check the system and ensure rhnsd is running.</source>
        <context-group name="ctx">
          <context context-type="sourcefile">/rhn/systems/details/ErrataConfirm</context>
        </context-group>
        <target>&lt;strong&gt;REMARQUE :&lt;/strong&gt; Ce système ne s'est pas connecté récemment sur @@PRODUCT_NAME@@. Vu qu'un système ne peut pas être mis à jour s'il ne se connecte pas à @@PRODUCT_NAME@@, il est peu probable que cette action ne réussisse.&lt;br/&gt;&lt;br/&gt;Veuillez vérifier le système et vous assurer que rhnsd est en cours d'exécution.</target>
      </trans-unit>
      <trans-unit id="timetag.categorizeFormat">
        <source>{0} {1} {2}</source>
        <context-group name="ctx">
          <context context-type="sourcefile">/rhn/common/util/StringUtil</context>
          <context context-type="paramnotes">14 days ago</context>
          <context context-type="paramnotes">1 week from now</context>
        </context-group>
        <target>{0} {1} {2}</target>
      </trans-unit>
      <trans-unit id="timetag.categorizeLongFormat">
        <source>{0} {1}</source>
        <context-group name="ctx">
          <context context-type="sourcefile">/rhn/common/util/StringUtil</context>
          <context context-type="paramnotes">{14 days 5 hours 37 minutes} {ago}</context>
          <context context-type="paramnotes">{60 hours 13 minutes} {from now}</context>
        </context-group>
        <target>{0} {1}</target>
      </trans-unit>
      <trans-unit id="timetag.futuretense">
        <source>from now</source>
        <context-group name="ctx">
          <context context-type="sourcefile">/rhn/common/util/StringUtil</context>
        </context-group>
        <target>à partir de maintenant</target>
      </trans-unit>
      <trans-unit id="timetag.pasttense">
        <source>ago</source>
        <context-group name="ctx">
          <context context-type="sourcefile">/rhn/common/util/StringUtil</context>
        </context-group>
        <target>en arrière</target>
      </trans-unit>
      <trans-unit id="timetag.year">
        <source>year</source>
        <context-group name="ctx">
          <context context-type="sourcefile">/rhn/common/util/StringUtil</context>
        </context-group>
        <target>année</target>
      </trans-unit>
      <trans-unit id="timetag.years">
        <source>years</source>
        <context-group name="ctx">
          <context context-type="sourcefile">/rhn/common/util/StringUtil</context>
        </context-group>
        <target>années</target>
      </trans-unit>
      <trans-unit id="timetag.month">
        <source>month</source>
        <context-group name="ctx">
          <context context-type="sourcefile">/rhn/common/util/StringUtil</context>
        </context-group>
        <target>mois</target>
      </trans-unit>
      <trans-unit id="timetag.months">
        <source>months</source>
        <context-group name="ctx">
          <context context-type="sourcefile">/rhn/common/util/StringUtil</context>
        </context-group>
        <target>mois</target>
      </trans-unit>
      <trans-unit id="timetag.week">
        <source>week</source>
        <context-group name="ctx">
          <context context-type="sourcefile">/rhn/common/util/StringUtil</context>
        </context-group>
        <target>semaine</target>
      </trans-unit>
      <trans-unit id="timetag.weeks">
        <source>weeks</source>
        <context-group name="ctx">
          <context context-type="sourcefile">/rhn/common/util/StringUtil</context>
        </context-group>
        <target>semaines</target>
      </trans-unit>
      <trans-unit id="timetag.day">
        <source>day</source>
        <context-group name="ctx">
          <context context-type="sourcefile">/rhn/common/util/StringUtil</context>
        </context-group>
        <target>jour</target>
      </trans-unit>
      <trans-unit id="timetag.days">
        <source>days</source>
        <context-group name="ctx">
          <context context-type="sourcefile">/rhn/common/util/StringUtil</context>
        </context-group>
        <target>jours</target>
      </trans-unit>
      <trans-unit id="timetag.hour">
        <source>hour</source>
        <context-group name="ctx">
          <context context-type="sourcefile">/rhn/common/util/StringUtil</context>
        </context-group>
        <target>heure</target>
      </trans-unit>
      <trans-unit id="timetag.hours">
        <source>hours</source>
        <context-group name="ctx">
          <context context-type="sourcefile">/rhn/common/util/StringUtil</context>
        </context-group>
        <target>heures</target>
      </trans-unit>
      <trans-unit id="timetag.minute">
        <source>minute</source>
        <context-group name="ctx">
          <context context-type="sourcefile">/rhn/common/util/StringUtil</context>
        </context-group>
        <target>minute</target>
      </trans-unit>
      <trans-unit id="timetag.minutes">
        <source>minutes</source>
        <context-group name="ctx">
          <context context-type="sourcefile">/rhn/common/util/StringUtil</context>
        </context-group>
        <target>minutes</target>
      </trans-unit>
      <trans-unit id="timetag.second">
        <source>second</source>
        <context-group name="ctx">
          <context context-type="sourcefile">/rhn/common/util/StringUtil</context>
        </context-group>
        <target>seconde</target>
      </trans-unit>
      <trans-unit id="timetag.seconds">
        <source>seconds</source>
        <context-group name="ctx">
          <context context-type="sourcefile">/rhn/common/util/StringUtil</context>
        </context-group>
        <target>secondes</target>
      </trans-unit>
      <trans-unit id="timetag.oneunit">
        <source>{0} {1}</source>
        <context-group name="ctx">
          <context context-type="sourcefile">/rhn/common/util/StringUtil</context>
          <context context-type="paramnotes">14 days</context>
          <context context-type="paramnotes">1 minute</context>
          <context context-type="paramnotes">600 hours</context>
        </context-group>
        <target>{0} {1}</target>
      </trans-unit>
      <trans-unit id="message.packagerefresh">
        <source>You have successfully scheduled a &lt;a href="/rhn/schedule/ActionDetails.do?aid={0}"&gt;package profile refresh&lt;/a&gt; for &lt;a href="/rhn/systems/details/Overview.do?sid={1}"&gt;{2}&lt;/a&gt;.</source>
        <context-group name="ctx">
          <context context-type="sourcefile">/rhn/systems/details/packages/details/UpgradeConfirm.do</context>
          <context context-type="paramnotes">You have successfully scheduled a package profile refresh
                                             for workstation3.</context>
        </context-group>
        <target>Vous avez bien programmé un &lt;a href=&quot;/rhn/schedule/ActionDetails.do?aid={0}&quot;&gt;rafraîchissement du profil de paquetages&lt;/a&gt; pour &lt;a href=&quot;/rhn/systems/details/Overview.do?sid={1}&quot;&gt;{2}&lt;/a&gt;.</target>
      </trans-unit>
      <trans-unit id="message.bulkremovecustomdata">
        <source>Value removed for &lt;strong&gt;{0}&lt;/strong&gt; from {1} systems.</source>
        <context-group name="ctx">
          <context context-type="sourcefile">/rhn/systems/ssm/misc/CustomDataSet.do</context>
          <context context-type="paramnotes">Value removed for &lt;strong&gt;custom-data-key&lt;/strong&gt; from 2 systems.</context>
        </context-group>
      </trans-unit>
      <trans-unit id="message.bulksetcustomdata">
        <source>Value set for &lt;strong&gt;{0}&lt;/strong&gt; for selected systems.</source>
        <context-group name="ctx">
          <context context-type="sourcefile">/rhn/systems/ssm/misc/CustomDataSet.do</context>
          <context context-type="paramnotes">Value set for &lt;strong&gt;custom-data-key&lt;/strong&gt; for selected systems.</context>
        </context-group>
      </trans-unit>
      <trans-unit id="General Config">
        <source>General Config</source>
        <context-group name="ctx">
          <context context-type="sourcefile">Navigation Menu</context>
        </context-group>
        <target>Configuration générale</target>
      </trans-unit>
      <trans-unit id="Admin">
        <source>Admin</source>
        <context-group name="ctx">
          <context context-type="sourcefile">Navigation Menu</context>
        </context-group>
        <target>Admin</target>
      </trans-unit>
      <trans-unit id="Filters">
        <source>Filters</source>
        <context-group name="ctx">
          <context context-type="sourcefile">Navigation Menu</context>
        </context-group>
        <target>Filtres</target>
      </trans-unit>
      <trans-unit id="recurring_duration">
        <source>Recurring Duration</source>
        <context-group name="ctx">
          <context context-type="sourcefile">/rhn/monitoring/config/notification/FilterCreate.do</context>
        </context-group>
        <target>Durée de récurrence</target>
      </trans-unit>
      <trans-unit id="message.install">
        <source>Install</source>
        <context-group name="ctx">
          <context context-type="sourcefile">/rhn/systems/details/packages/profiles</context>
        </context-group>
        <target>Installer</target>
      </trans-unit>
      <trans-unit id="message.actionremove">
        <source>Remove</source>
        <context-group name="ctx">
          <context context-type="sourcefile">/rhn/systems/details/packages/profiles</context>
        </context-group>
        <target>Supprimer</target>
      </trans-unit>
      <trans-unit id="message.actiondowngrade">
        <source>Downgrade to {0}</source>
        <context-group name="ctx">
          <context context-type="sourcefile">/rhn/systems/details/packages/profiles</context>
        </context-group>
        <target>Rétrograder à {0}</target>
      </trans-unit>
      <trans-unit id="message.actionupgrade">
        <source>Upgrade to {0}</source>
        <context-group name="ctx">
          <context context-type="sourcefile">/rhn/systems/details/packages/profiles</context>
        </context-group>
        <target>Mettre à niveau à {0}</target>
      </trans-unit>
      <trans-unit id="error.profileneedsbasechannel">
        <source>This system must be subscribed to a base channel before a package profile can be created.</source>
        <context-group name="ctx">
          <context context-type="sourcefile">/rhn/systems/details/packages/profiles</context>
        </context-group>
        <target>Ce système doit être abonné à un canal de base avant la création d'un profil de paquetages.</target>
      </trans-unit>
      <trans-unit id="erratum.delete">
        <source>Deleted errata &lt;strong&gt;{0}&lt;/strong&gt;.</source>
        <context-group name="ctx">
          <context context-type="sourcefile">/rhn/errata/Delete</context>
        </context-group>
        <target>Errata supprimé &lt;strong&gt;{0}&lt;/strong&gt;.</target>
      </trans-unit>
      <trans-unit id="Active Filters">
        <source>Active Filters</source>
        <context-group name="ctx">
          <context context-type="sourcefile">Navigation Menu</context>
        </context-group>
        <target>Filtres actifs</target>
      </trans-unit>
      <trans-unit id="Expired Filters">
        <source>Expired Filters</source>
        <context-group name="ctx">
          <context context-type="sourcefile">Navigation Menu</context>
        </context-group>
        <target>Filtres expirés</target>
      </trans-unit>
      <trans-unit id="message.syncpackages">
        <source>You have successfully &lt;strong&gt;&lt;a href="/rhn/systems/details/history/Event.do?sid={0}&amp;aid={1}"&gt;scheduled&lt;/a&gt;&lt;/strong&gt; a package profile sync for &lt;strong&gt;{2}&lt;/strong&gt; from &lt;strong&gt;{3}&lt;/strong&gt;.</source>
        <context-group name="ctx">
          <context context-type="sourcefile">/rhn/systems/details/packages/profiles/</context>
          <context context-type="paramnotes">sid, actionid, servername, profilename</context>
        </context-group>
        <target>Vous avez &lt;strong&gt;&lt;a href=&quot;/rhn/systems/details/history/Event.do?sid={0}&amp;aid={1}&quot;&gt;programmé&lt;/a&gt;&lt;/strong&gt; une synchronisation de profils de paquets pour &lt;strong&gt;{2}&lt;/strong&gt; de &lt;strong&gt;{3}&lt;/strong&gt;.</target>
      </trans-unit>
      <trans-unit id="message.hardwarerefresh">
        <source>&lt;strong&gt;NOTE:&lt;/strong&gt; The @@PRODUCT_NAME@@ has &lt;strong&gt;&lt;a href="/rhn/systems/details/history/Event.do?sid={0}&amp;aid={1}"&gt;scheduled&lt;/a&gt;&lt;/strong&gt; a hardware refresh for &lt;strong&gt;{2}&lt;/strong&gt; to be run before the package profile sync.  This is required to verify that the system has the ability to compare packages.</source>
        <context-group name="ctx">
          <context context-type="sourcefile">/rhn/systems/details/packages/profiles/</context>
          <context context-type="paramnotes">sid, actionid, servername, profilename</context>
        </context-group>
        <target>&lt;strong&gt;REMARQUE :&lt;/strong&gt; @@PRODUCT_NAME@@ a &lt;strong&gt;&lt;a href=&quot;/rhn/systems/details/history/Event.do?sid={0}&amp;aid={1}&quot;&gt;programmé&lt;/a&gt;&lt;/strong&gt; un rafraîchissement du matériel pour que &lt;strong&gt;{2}&lt;/strong&gt; soit exécuté avant la synchronisation de profils de paquets. Cette action est requise pour vérifier que le système peut comparer les paquets.</target>
      </trans-unit>
      <trans-unit id="filterCreate.success">
        <source>The filter {0} was successfully created</source>
        <context-group name="ctx">
          <context context-type="sourcefile">com.redhat.rhn.frontend.action.monitoring.notification.FilterCreateAction</context>
        </context-group>
        <target>Le filtre {0} a bien été créé</target>
      </trans-unit>
      <trans-unit id="filterEdit.success">
        <source>The filter {0} was successfully changed</source>
        <context-group name="ctx">
          <context context-type="sourcefile">com.redhat.rhn.frontend.action.monitoring.notification.FilterEditAction</context>
        </context-group>
        <target>Le filtre {0} a bien été modifié</target>
      </trans-unit>
      <trans-unit id="message.nopackagestosync">
        <source>There are no packages to sync.</source>
        <context-group name="ctx">
          <context context-type="sourcefile">com.redhat.rhn.frontend.action.monitoring.notification.FilterEditAction</context>
        </context-group>
        <target>Il n'existe pas de paquetages à synchroniser.</target>
      </trans-unit>
      <trans-unit id="punctuation.colonwithspace">
        <source>: </source>
        <context-group name="ctx">
          <context context-type="sourcefile">com.redhat.rhn.frontend.action.systems.monitoring.BaseProbeAction</context>
        </context-group>
        <target>: </target>
      </trans-unit>
      <trans-unit id="error.duplicateprofilename">
        <source>{0} is already in use. Please enter a different profile name.</source>
        <context-group name="ctx">
          <context context-type="sourcefile">/rhn/systems/details/packages/profiles</context>
        </context-group>
        <target>{0} est déjà utilisé. Veuillez saisir un autre nom de profil.</target>
      </trans-unit>
      <trans-unit id="message.serverdeleted.param">
        <source>System profile &lt;strong&gt;{0}&lt;/strong&gt; has been deleted.</source>
        <context-group name="ctx">
          <context context-type="sourcefile">/rhn/systems/Overview</context>
        </context-group>
        <target>Le profil du système &lt;strong&gt;{0}&lt;/strong&gt; a été supprimé.</target>
      </trans-unit>
      <trans-unit id="message.serverdeleted">
        <source>System profile deleted.</source>
        <context-group name="ctx">
          <context context-type="sourcefile">/rhn/systems/Overview</context>
        </context-group>
        <target>Profil système supprimé.</target>
      </trans-unit>
      <trans-unit id="message.servernotdeleted">
        <source>System profile {0} could not be deleted.</source>
        <context-group name="ctx">
          <context context-type="sourcefile">/rhn/systems/Overview</context>
        </context-group>
        <target>Impossible de supprimer le profil de système {0}.</target>
      </trans-unit>
      <trans-unit id="message.servernotdeleted_cobbler">
        <source>System profile {0} could not be deleted. Check cobbler service.</source>
        <context-group name="ctx">
          <context context-type="sourcefile">/rhn/systems/Overview</context>
        </context-group>
        <target>Impossible de supprimer le profil de système {0}. Veuillez vérifier le service Cobbler.</target>
      </trans-unit>
      <trans-unit id="message.groupdeleted">
        <source>System group deleted.</source>
        <context-group name="ctx">
          <context context-type="sourcefile">/rhn/systems/SystemGroupList</context>
        </context-group>
        <target>Groupe de systèmes supprimé.</target>
      </trans-unit>
      <trans-unit id="message.groupcreated">
        <source>System group &lt;strong&gt;{0}&lt;/strong&gt; created.</source>
        <context-group name="ctx">
          <context context-type="sourcefile">/rhn/systems/SystemGroupList</context>
          <context context-type="paramnotes">System group DumpPile created.</context>
        </context-group>
        <target>Groupe de systèmes &lt;strong&gt;{0}&lt;/strong&gt; créé.</target>
      </trans-unit>
      <group>
        <context-group name="ctx">
          <context context-type="sourcefile">com.redhat.rhn.frontend.action.common.DateRangePicker</context>
        </context-group>
        <note>Error messages for the date range picker, used on monitoring pages for things
                        like the start and expiration date for notification filters.
                </note>
        <trans-unit id="daterangepicker.error.invalid">
          <source>The date "{0}" is not valid and has been reset to its default. Check to make sure selected month has that many days.</source>
          <target>La date &quot;{0}&quot; n'est pas valide et a été réinitialisée à sa valeur par défaut. Vérifiez que le mois sélectionné a bien autant de jours.</target>
        </trans-unit>
        <trans-unit id="daterangepicker.error.start.before.end">
          <source>The start date "{0}" must be before the end date "{1}"</source>
          <target>La date de début &quot;{0}&quot; doit être avant la date de fin &quot;{1}&quot;</target>
        </trans-unit>
      </group>
      <trans-unit id="monitoring.services.restarted">
        <source>Configuration updated, Monitoring services restarted.</source>
        <context-group name="ctx">
          <context context-type="sourcefile">/rhn/monitoring/config/GeneralConfig.do</context>
        </context-group>
        <target>Configuration mise à jour, services de contrôle redémarrés.</target>
      </trans-unit>
      <trans-unit id="monitoring.services.novalueschanged">
        <source>No changes made.</source>
        <context-group name="ctx">
          <context context-type="sourcefile">/rhn/monitoring/config/GeneralConfig.do</context>
        </context-group>
        <target>Aucun changement apporté.</target>
      </trans-unit>
      <trans-unit id="AD">
        <source>Andorra</source>
        <context-group name="ctx">
          <context context-type="sourcefile">All country select list pull-downs</context>
        </context-group>
        <target>Andorre</target>
      </trans-unit>
      <trans-unit id="AE">
        <source>United Arab Emirates</source>
        <context-group name="ctx">
          <context context-type="sourcefile">All country select list pull-downs</context>
        </context-group>
        <target>Émirats Arabes Unis</target>
      </trans-unit>
      <trans-unit id="AF">
        <source>Afghanistan</source>
        <context-group name="ctx">
          <context context-type="sourcefile">All country select list pull-downs</context>
        </context-group>
        <target>Afghanistan</target>
      </trans-unit>
      <trans-unit id="AG">
        <source>Antigua and Barbuda</source>
        <context-group name="ctx">
          <context context-type="sourcefile">All country select list pull-downs</context>
        </context-group>
        <target>Antigue-et-Barbude</target>
      </trans-unit>
      <trans-unit id="AI">
        <source>Anguilla</source>
        <context-group name="ctx">
          <context context-type="sourcefile">All country select list pull-downs</context>
        </context-group>
        <target>Anguilla</target>
      </trans-unit>
      <trans-unit id="AL">
        <source>Albania</source>
        <context-group name="ctx">
          <context context-type="sourcefile">All country select list pull-downs</context>
        </context-group>
        <target>Albanie</target>
      </trans-unit>
      <trans-unit id="AM">
        <source>Armenia</source>
        <context-group name="ctx">
          <context context-type="sourcefile">All country select list pull-downs</context>
        </context-group>
        <target>Arménie</target>
      </trans-unit>
      <trans-unit id="AN">
        <source>Netherlands Antilles</source>
        <context-group name="ctx">
          <context context-type="sourcefile">All country select list pull-downs</context>
        </context-group>
        <target>Antilles Hollandaises</target>
      </trans-unit>
      <trans-unit id="AO">
        <source>Angola</source>
        <context-group name="ctx">
          <context context-type="sourcefile">All country select list pull-downs</context>
        </context-group>
        <target>Angola</target>
      </trans-unit>
      <trans-unit id="AQ">
        <source>Antarctica</source>
        <context-group name="ctx">
          <context context-type="sourcefile">All country select list pull-downs</context>
        </context-group>
        <target>Antarctique</target>
      </trans-unit>
      <trans-unit id="AR">
        <source>Argentina</source>
        <context-group name="ctx">
          <context context-type="sourcefile">All country select list pull-downs</context>
        </context-group>
        <target>Argentine</target>
      </trans-unit>
      <trans-unit id="AS">
        <source>American Samoa</source>
        <context-group name="ctx">
          <context context-type="sourcefile">All country select list pull-downs</context>
        </context-group>
        <target>American Samoa</target>
      </trans-unit>
      <trans-unit id="AT">
        <source>Austria</source>
        <context-group name="ctx">
          <context context-type="sourcefile">All country select list pull-downs</context>
        </context-group>
        <target>Autriche</target>
      </trans-unit>
      <trans-unit id="AU">
        <source>Australia</source>
        <context-group name="ctx">
          <context context-type="sourcefile">All country select list pull-downs</context>
        </context-group>
        <target>Australie</target>
      </trans-unit>
      <trans-unit id="AW">
        <source>Aruba</source>
        <context-group name="ctx">
          <context context-type="sourcefile">All country select list pull-downs</context>
        </context-group>
        <target>Aruba</target>
      </trans-unit>
      <trans-unit id="AX">
        <source>Aland Islands</source>
        <context-group name="ctx">
          <context context-type="sourcefile">All country select list pull-downs</context>
        </context-group>
        <target>Îles Aland</target>
      </trans-unit>
      <trans-unit id="AZ">
        <source>Azerbaijan</source>
        <context-group name="ctx">
          <context context-type="sourcefile">All country select list pull-downs</context>
        </context-group>
        <target>Azerbaïdjan</target>
      </trans-unit>
      <trans-unit id="BA">
        <source>Bosnia and Herzegovina</source>
        <context-group name="ctx">
          <context context-type="sourcefile">All country select list pull-downs</context>
        </context-group>
        <target>Bosnie-Herzégovine</target>
      </trans-unit>
      <trans-unit id="BB">
        <source>Barbados</source>
        <context-group name="ctx">
          <context context-type="sourcefile">All country select list pull-downs</context>
        </context-group>
        <target>Barbade</target>
      </trans-unit>
      <trans-unit id="BD">
        <source>Bangladesh</source>
        <context-group name="ctx">
          <context context-type="sourcefile">All country select list pull-downs</context>
        </context-group>
        <target>Bangladesh</target>
      </trans-unit>
      <trans-unit id="BE">
        <source>Belgium</source>
        <context-group name="ctx">
          <context context-type="sourcefile">All country select list pull-downs</context>
        </context-group>
        <target>Belgique</target>
      </trans-unit>
      <trans-unit id="BF">
        <source>Burkina Faso</source>
        <context-group name="ctx">
          <context context-type="sourcefile">All country select list pull-downs</context>
        </context-group>
        <target>Burkina Faso</target>
      </trans-unit>
      <trans-unit id="BG">
        <source>Bulgaria</source>
        <context-group name="ctx">
          <context context-type="sourcefile">All country select list pull-downs</context>
        </context-group>
        <target>Bulgarie</target>
      </trans-unit>
      <trans-unit id="BH">
        <source>Bahrain</source>
        <context-group name="ctx">
          <context context-type="sourcefile">All country select list pull-downs</context>
        </context-group>
        <target>Bahreïn</target>
      </trans-unit>
      <trans-unit id="BI">
        <source>Burundi</source>
        <context-group name="ctx">
          <context context-type="sourcefile">All country select list pull-downs</context>
        </context-group>
        <target>Burundi</target>
      </trans-unit>
      <trans-unit id="BJ">
        <source>Benin</source>
        <context-group name="ctx">
          <context context-type="sourcefile">All country select list pull-downs</context>
        </context-group>
        <target>Bénin</target>
      </trans-unit>
      <trans-unit id="BL">
        <source>Saint Barthelemy</source>
        <context-group name="ctx">
          <context context-type="sourcefile">All country select list pull-downs</context>
        </context-group>
        <target>Saint-Barthélemy</target>
      </trans-unit>
      <trans-unit id="BM">
        <source>Bermuda</source>
        <context-group name="ctx">
          <context context-type="sourcefile">All country select list pull-downs</context>
        </context-group>
        <target>Bermudes</target>
      </trans-unit>
      <trans-unit id="BN">
        <source>Brunei</source>
        <context-group name="ctx">
          <context context-type="sourcefile">All country select list pull-downs</context>
        </context-group>
        <target>Brunei</target>
      </trans-unit>
      <trans-unit id="BO">
        <source>Bolivia</source>
        <context-group name="ctx">
          <context context-type="sourcefile">All country select list pull-downs</context>
        </context-group>
        <target>Bolivie</target>
      </trans-unit>
      <trans-unit id="BQ">
        <source>Bonaire, Sint Eustatius and Saba</source>
        <context-group name="ctx">
          <context context-type="sourcefile">All country select list pull-downs</context>
        </context-group>
        <target>Bonaire, Saint-Eustache et Saba</target>
      </trans-unit>
      <trans-unit id="BR">
        <source>Brazil</source>
        <context-group name="ctx">
          <context context-type="sourcefile">All country select list pull-downs</context>
        </context-group>
        <target>Brésil</target>
      </trans-unit>
      <trans-unit id="BS">
        <source>Bahamas</source>
        <context-group name="ctx">
          <context context-type="sourcefile">All country select list pull-downs</context>
        </context-group>
        <target>Bahamas</target>
      </trans-unit>
      <trans-unit id="BT">
        <source>Bhutan</source>
        <context-group name="ctx">
          <context context-type="sourcefile">All country select list pull-downs</context>
        </context-group>
        <target>Bhoutan</target>
      </trans-unit>
      <trans-unit id="BV">
        <source>Bouvet Island</source>
        <context-group name="ctx">
          <context context-type="sourcefile">All country select list pull-downs</context>
        </context-group>
        <target>Île Bouvet</target>
      </trans-unit>
      <trans-unit id="BW">
        <source>Botswana</source>
        <context-group name="ctx">
          <context context-type="sourcefile">All country select list pull-downs</context>
        </context-group>
        <target>Botswana</target>
      </trans-unit>
      <trans-unit id="BY">
        <source>Belarus</source>
        <context-group name="ctx">
          <context context-type="sourcefile">All country select list pull-downs</context>
        </context-group>
        <target>Biélorussie</target>
      </trans-unit>
      <trans-unit id="BZ">
        <source>Belize</source>
        <context-group name="ctx">
          <context context-type="sourcefile">All country select list pull-downs</context>
        </context-group>
        <target>Bélize</target>
      </trans-unit>
      <trans-unit id="CA">
        <source>Canada</source>
        <context-group name="ctx">
          <context context-type="sourcefile">All country select list pull-downs</context>
        </context-group>
        <target>Canada</target>
      </trans-unit>
      <trans-unit id="CC">
        <source>Cocos (Keeling) Islands</source>
        <context-group name="ctx">
          <context context-type="sourcefile">All country select list pull-downs</context>
        </context-group>
        <target>Îles Coco (Keeling)</target>
      </trans-unit>
      <trans-unit id="CD">
        <source>CONGO, The Democratic Republic of the</source>
        <context-group name="ctx">
          <context context-type="sourcefile">All country select list pull-downs</context>
        </context-group>
        <target>Congo, République Démocratique du</target>
      </trans-unit>
      <trans-unit id="CF">
        <source>Central African Republic</source>
        <context-group name="ctx">
          <context context-type="sourcefile">All country select list pull-downs</context>
        </context-group>
        <target>République d'Afrique Centrale</target>
      </trans-unit>
      <trans-unit id="CG">
        <source>Congo</source>
        <context-group name="ctx">
          <context context-type="sourcefile">All country select list pull-downs</context>
        </context-group>
        <target>Congo</target>
      </trans-unit>
      <trans-unit id="CH">
        <source>Switzerland</source>
        <context-group name="ctx">
          <context context-type="sourcefile">All country select list pull-downs</context>
        </context-group>
        <target>Suisse</target>
      </trans-unit>
      <trans-unit id="CI">
        <source>Côte d'Ivoire</source>
        <context-group name="ctx">
          <context context-type="sourcefile">All country select list pull-downs</context>
        </context-group>
        <target>Côte d'Ivoire</target>
      </trans-unit>
      <trans-unit id="CK">
        <source>Cook Islands</source>
        <context-group name="ctx">
          <context context-type="sourcefile">All country select list pull-downs</context>
        </context-group>
        <target>Îles Cook</target>
      </trans-unit>
      <trans-unit id="CL">
        <source>Chile</source>
        <context-group name="ctx">
          <context context-type="sourcefile">All country select list pull-downs</context>
        </context-group>
        <target>Chili</target>
      </trans-unit>
      <trans-unit id="CM">
        <source>Cameroon</source>
        <context-group name="ctx">
          <context context-type="sourcefile">All country select list pull-downs</context>
        </context-group>
        <target>Cameroun</target>
      </trans-unit>
      <trans-unit id="CN">
        <source>China</source>
        <context-group name="ctx">
          <context context-type="sourcefile">All country select list pull-downs</context>
        </context-group>
        <target>Chine</target>
      </trans-unit>
      <trans-unit id="CO">
        <source>Colombia</source>
        <context-group name="ctx">
          <context context-type="sourcefile">All country select list pull-downs</context>
        </context-group>
        <target>Colombie</target>
      </trans-unit>
      <trans-unit id="CR">
        <source>Costa Rica</source>
        <context-group name="ctx">
          <context context-type="sourcefile">All country select list pull-downs</context>
        </context-group>
        <target>Costa Rica</target>
      </trans-unit>
      <trans-unit id="CS">
        <source>Serbia and Montenegro</source>
        <context-group name="ctx">
          <context context-type="sourcefile">All country select list pull-downs</context>
        </context-group>
        <target>Serbie et Monténégro</target>
      </trans-unit>
      <trans-unit id="CU">
        <source>Cuba</source>
        <context-group name="ctx">
          <context context-type="sourcefile">All country select list pull-downs</context>
        </context-group>
        <target>Cuba</target>
      </trans-unit>
      <trans-unit id="CV">
        <source>Cape Verde</source>
        <context-group name="ctx">
          <context context-type="sourcefile">All country select list pull-downs</context>
        </context-group>
        <target>Cap Vert</target>
      </trans-unit>
      <trans-unit id="CW">
        <source>Curaçao</source>
        <context-group name="ctx">
          <context context-type="sourcefile">All country select list pull-downs</context>
        </context-group>
        <target>Curaçao</target>
      </trans-unit>
      <trans-unit id="CX">
        <source>Christmas Island</source>
        <context-group name="ctx">
          <context context-type="sourcefile">All country select list pull-downs</context>
        </context-group>
        <target>Île Christmas</target>
      </trans-unit>
      <trans-unit id="CY">
        <source>Cyprus</source>
        <context-group name="ctx">
          <context context-type="sourcefile">All country select list pull-downs</context>
        </context-group>
        <target>Chypre</target>
      </trans-unit>
      <trans-unit id="CZ">
        <source>Czech Republic</source>
        <context-group name="ctx">
          <context context-type="sourcefile">All country select list pull-downs</context>
        </context-group>
        <target>République Tchèque</target>
      </trans-unit>
      <trans-unit id="DE">
        <source>Germany</source>
        <context-group name="ctx">
          <context context-type="sourcefile">All country select list pull-downs</context>
        </context-group>
        <target>Allemagne</target>
      </trans-unit>
      <trans-unit id="DJ">
        <source>Djibouti</source>
        <context-group name="ctx">
          <context context-type="sourcefile">All country select list pull-downs</context>
        </context-group>
        <target>Djibouti</target>
      </trans-unit>
      <trans-unit id="DK">
        <source>Denmark</source>
        <context-group name="ctx">
          <context context-type="sourcefile">All country select list pull-downs</context>
        </context-group>
        <target>Danemark</target>
      </trans-unit>
      <trans-unit id="DM">
        <source>Dominica</source>
        <context-group name="ctx">
          <context context-type="sourcefile">All country select list pull-downs</context>
        </context-group>
        <target>Dominica</target>
      </trans-unit>
      <trans-unit id="DO">
        <source>Dominican Republic</source>
        <context-group name="ctx">
          <context context-type="sourcefile">All country select list pull-downs</context>
        </context-group>
        <target>République Dominicaine</target>
      </trans-unit>
      <trans-unit id="DZ">
        <source>Algeria</source>
        <context-group name="ctx">
          <context context-type="sourcefile">All country select list pull-downs</context>
        </context-group>
        <target>Algérie</target>
      </trans-unit>
      <trans-unit id="EC">
        <source>Ecuador</source>
        <context-group name="ctx">
          <context context-type="sourcefile">All country select list pull-downs</context>
        </context-group>
        <target>Équateur</target>
      </trans-unit>
      <trans-unit id="EE">
        <source>Estonia</source>
        <context-group name="ctx">
          <context context-type="sourcefile">All country select list pull-downs</context>
        </context-group>
        <target>Estonie</target>
      </trans-unit>
      <trans-unit id="EG">
        <source>Egypt</source>
        <context-group name="ctx">
          <context context-type="sourcefile">All country select list pull-downs</context>
        </context-group>
        <target>Égypte</target>
      </trans-unit>
      <trans-unit id="EH">
        <source>Western Sahara</source>
        <context-group name="ctx">
          <context context-type="sourcefile">All country select list pull-downs</context>
        </context-group>
        <target>Sahara Occidental</target>
      </trans-unit>
      <trans-unit id="ER">
        <source>Eritrea</source>
        <context-group name="ctx">
          <context context-type="sourcefile">All country select list pull-downs</context>
        </context-group>
        <target>Erythrée</target>
      </trans-unit>
      <trans-unit id="ES">
        <source>Spain</source>
        <context-group name="ctx">
          <context context-type="sourcefile">All country select list pull-downs</context>
        </context-group>
        <target>Espagne</target>
      </trans-unit>
      <trans-unit id="ET">
        <source>Ethiopia</source>
        <context-group name="ctx">
          <context context-type="sourcefile">All country select list pull-downs</context>
        </context-group>
        <target>Éthiopie</target>
      </trans-unit>
      <trans-unit id="FI">
        <source>Finland</source>
        <context-group name="ctx">
          <context context-type="sourcefile">All country select list pull-downs</context>
        </context-group>
        <target>Finlande</target>
      </trans-unit>
      <trans-unit id="FJ">
        <source>Fiji</source>
        <context-group name="ctx">
          <context context-type="sourcefile">All country select list pull-downs</context>
        </context-group>
        <target>Fidji</target>
      </trans-unit>
      <trans-unit id="FK">
        <source>Falkland Islands</source>
        <context-group name="ctx">
          <context context-type="sourcefile">All country select list pull-downs</context>
        </context-group>
        <target>Îles Falkland</target>
      </trans-unit>
      <trans-unit id="FM">
        <source>Micronesia</source>
        <context-group name="ctx">
          <context context-type="sourcefile">All country select list pull-downs</context>
        </context-group>
        <target>Micronésie</target>
      </trans-unit>
      <trans-unit id="FO">
        <source>Faroe Islands</source>
        <context-group name="ctx">
          <context context-type="sourcefile">All country select list pull-downs</context>
        </context-group>
        <target>Îles Féroé</target>
      </trans-unit>
      <trans-unit id="FR">
        <source>France</source>
        <context-group name="ctx">
          <context context-type="sourcefile">All country select list pull-downs</context>
        </context-group>
        <target>France</target>
      </trans-unit>
      <trans-unit id="FX">
        <source>France (European Territory)</source>
        <context-group name="ctx">
          <context context-type="sourcefile">All country select list pull-downs</context>
        </context-group>
        <target>France (Territoire européen)</target>
      </trans-unit>
      <trans-unit id="GA">
        <source>Gabon</source>
        <context-group name="ctx">
          <context context-type="sourcefile">All country select list pull-downs</context>
        </context-group>
        <target>Gabon</target>
      </trans-unit>
      <trans-unit id="GB">
        <source>United Kingdom</source>
        <context-group name="ctx">
          <context context-type="sourcefile">All country select list pull-downs</context>
        </context-group>
        <target>Royaume-Uni</target>
      </trans-unit>
      <trans-unit id="GB-Eire">
        <source>Ireland</source>
        <target>Irlande</target>
      </trans-unit>
      <trans-unit id="GD">
        <source>Grenada</source>
        <context-group name="ctx">
          <context context-type="sourcefile">All country select list pull-downs</context>
        </context-group>
        <target>Grenade</target>
      </trans-unit>
      <trans-unit id="GE">
        <source>Georgia</source>
        <context-group name="ctx">
          <context context-type="sourcefile">All country select list pull-downs</context>
        </context-group>
        <target>Géorgie</target>
      </trans-unit>
      <trans-unit id="GF">
        <source>French Guiana</source>
        <context-group name="ctx">
          <context context-type="sourcefile">All country select list pull-downs</context>
        </context-group>
        <target>Guinée Française</target>
      </trans-unit>
      <trans-unit id="GG">
        <source>Guernsey</source>
        <context-group name="ctx">
          <context context-type="sourcefile">All country select list pull-downs</context>
        </context-group>
        <target>Guernesey</target>
      </trans-unit>
      <trans-unit id="GH">
        <source>Ghana</source>
        <context-group name="ctx">
          <context context-type="sourcefile">All country select list pull-downs</context>
        </context-group>
        <target>Ghana</target>
      </trans-unit>
      <trans-unit id="GI">
        <source>Gibraltar</source>
        <context-group name="ctx">
          <context context-type="sourcefile">All country select list pull-downs</context>
        </context-group>
        <target>Gibraltar</target>
      </trans-unit>
      <trans-unit id="GL">
        <source>Greenland</source>
        <context-group name="ctx">
          <context context-type="sourcefile">All country select list pull-downs</context>
        </context-group>
        <target>Groënland</target>
      </trans-unit>
      <trans-unit id="GM">
        <source>Gambia</source>
        <context-group name="ctx">
          <context context-type="sourcefile">All country select list pull-downs</context>
        </context-group>
        <target>Gambie</target>
      </trans-unit>
      <trans-unit id="GN">
        <source>Guinea</source>
        <context-group name="ctx">
          <context context-type="sourcefile">All country select list pull-downs</context>
        </context-group>
        <target>Guinée</target>
      </trans-unit>
      <trans-unit id="GP">
        <source>Guadeloupe</source>
        <context-group name="ctx">
          <context context-type="sourcefile">All country select list pull-downs</context>
        </context-group>
        <target>Guadeloupe</target>
      </trans-unit>
      <trans-unit id="GQ">
        <source>Equatorial Guinea</source>
        <context-group name="ctx">
          <context context-type="sourcefile">All country select list pull-downs</context>
        </context-group>
        <target>Guinée Équatoriale</target>
      </trans-unit>
      <trans-unit id="GR">
        <source>Greece</source>
        <context-group name="ctx">
          <context context-type="sourcefile">All country select list pull-downs</context>
        </context-group>
        <target>Grèce</target>
      </trans-unit>
      <trans-unit id="GS">
        <source>S. Georgia &amp; S. Sandwich Isls.</source>
        <context-group name="ctx">
          <context context-type="sourcefile">All country select list pull-downs</context>
        </context-group>
        <target>Géorgie du Sud et les Îles Sandwich du Sud</target>
      </trans-unit>
      <trans-unit id="GT">
        <source>Guatemala</source>
        <context-group name="ctx">
          <context context-type="sourcefile">All country select list pull-downs</context>
        </context-group>
        <target>Guatemala</target>
      </trans-unit>
      <trans-unit id="GU">
        <source>Guam (USA)</source>
        <context-group name="ctx">
          <context context-type="sourcefile">All country select list pull-downs</context>
        </context-group>
        <target>Guam (États-Unis)</target>
      </trans-unit>
      <trans-unit id="GW">
        <source>Guinea-Bissau</source>
        <context-group name="ctx">
          <context context-type="sourcefile">All country select list pull-downs</context>
        </context-group>
        <target>Guinée-Bissau</target>
      </trans-unit>
      <trans-unit id="GY">
        <source>Guyana</source>
        <context-group name="ctx">
          <context context-type="sourcefile">All country select list pull-downs</context>
        </context-group>
        <target>Guyane</target>
      </trans-unit>
      <trans-unit id="HK">
        <source>Hong Kong S.A.R.</source>
        <context-group name="ctx">
          <context context-type="sourcefile">All country select list pull-downs</context>
        </context-group>
        <target>Hong Kong S.A.R.</target>
      </trans-unit>
      <trans-unit id="HM">
        <source>Heard and McDonald Islands</source>
        <context-group name="ctx">
          <context context-type="sourcefile">All country select list pull-downs</context>
        </context-group>
        <target>Îles Heard et Îles McDonald</target>
      </trans-unit>
      <trans-unit id="HN">
        <source>Honduras</source>
        <context-group name="ctx">
          <context context-type="sourcefile">All country select list pull-downs</context>
        </context-group>
        <target>Honduras</target>
      </trans-unit>
      <trans-unit id="HR">
        <source>Croatia</source>
        <context-group name="ctx">
          <context context-type="sourcefile">All country select list pull-downs</context>
        </context-group>
        <target>Croatie</target>
      </trans-unit>
      <trans-unit id="HT">
        <source>Haiti</source>
        <context-group name="ctx">
          <context context-type="sourcefile">All country select list pull-downs</context>
        </context-group>
        <target>Haïti</target>
      </trans-unit>
      <trans-unit id="HU">
        <source>Hungary</source>
        <context-group name="ctx">
          <context context-type="sourcefile">All country select list pull-downs</context>
        </context-group>
        <target>Hongrie</target>
      </trans-unit>
      <trans-unit id="ID">
        <source>Indonesia</source>
        <context-group name="ctx">
          <context context-type="sourcefile">All country select list pull-downs</context>
        </context-group>
        <target>Indonésie</target>
      </trans-unit>
      <trans-unit id="IE">
        <source>Ireland</source>
        <context-group name="ctx">
          <context context-type="sourcefile">All country select list pull-downs</context>
        </context-group>
        <target>Irlande</target>
      </trans-unit>
      <trans-unit id="IL">
        <source>Israel</source>
        <context-group name="ctx">
          <context context-type="sourcefile">All country select list pull-downs</context>
        </context-group>
        <target>Israël</target>
      </trans-unit>
      <trans-unit id="IM">
        <source>Isle of Man</source>
        <context-group name="ctx">
          <context context-type="sourcefile">All country select list pull-downs</context>
        </context-group>
        <target>Île de Man</target>
      </trans-unit>
      <trans-unit id="IN">
        <source>India</source>
        <context-group name="ctx">
          <context context-type="sourcefile">All country select list pull-downs</context>
        </context-group>
        <target>Inde</target>
      </trans-unit>
      <trans-unit id="IO">
        <source>British Indian Ocean Territory</source>
        <context-group name="ctx">
          <context context-type="sourcefile">All country select list pull-downs</context>
        </context-group>
        <target>Territoire britannique de l'Océan Indien</target>
      </trans-unit>
      <trans-unit id="IQ">
        <source>Iraq</source>
        <context-group name="ctx">
          <context context-type="sourcefile">All country select list pull-downs</context>
        </context-group>
        <target>Irak</target>
      </trans-unit>
      <trans-unit id="IR">
        <source>Iran</source>
        <context-group name="ctx">
          <context context-type="sourcefile">All country select list pull-downs</context>
        </context-group>
        <target>Iran</target>
      </trans-unit>
      <trans-unit id="IS">
        <source>Iceland</source>
        <context-group name="ctx">
          <context context-type="sourcefile">All country select list pull-downs</context>
        </context-group>
        <target>Islande</target>
      </trans-unit>
      <trans-unit id="IT">
        <source>Italy</source>
        <context-group name="ctx">
          <context context-type="sourcefile">All country select list pull-downs</context>
        </context-group>
        <target>Italie</target>
      </trans-unit>
      <trans-unit id="JE">
        <source>Jersey</source>
        <context-group name="ctx">
          <context context-type="sourcefile">All country select list pull-downs</context>
        </context-group>
        <target>Jersey</target>
      </trans-unit>
      <trans-unit id="JM">
        <source>Jamaica</source>
        <context-group name="ctx">
          <context context-type="sourcefile">All country select list pull-downs</context>
        </context-group>
        <target>Jamaïque</target>
      </trans-unit>
      <trans-unit id="JO">
        <source>Jordan</source>
        <context-group name="ctx">
          <context context-type="sourcefile">All country select list pull-downs</context>
        </context-group>
        <target>Jordanie</target>
      </trans-unit>
      <trans-unit id="JP">
        <source>Japan</source>
        <context-group name="ctx">
          <context context-type="sourcefile">All country select list pull-downs</context>
        </context-group>
        <target>Japon</target>
      </trans-unit>
      <trans-unit id="KE">
        <source>Kenya</source>
        <context-group name="ctx">
          <context context-type="sourcefile">All country select list pull-downs</context>
        </context-group>
        <target>Kenya</target>
      </trans-unit>
      <trans-unit id="KG">
        <source>Kyrgyzstan</source>
        <context-group name="ctx">
          <context context-type="sourcefile">All country select list pull-downs</context>
        </context-group>
        <target>Kirghizistan</target>
      </trans-unit>
      <trans-unit id="KH">
        <source>Cambodia</source>
        <context-group name="ctx">
          <context context-type="sourcefile">All country select list pull-downs</context>
        </context-group>
        <target>Cambodge</target>
      </trans-unit>
      <trans-unit id="KI">
        <source>Kiribati</source>
        <context-group name="ctx">
          <context context-type="sourcefile">All country select list pull-downs</context>
        </context-group>
        <target>Kiribati</target>
      </trans-unit>
      <trans-unit id="KM">
        <source>Comoros</source>
        <context-group name="ctx">
          <context context-type="sourcefile">All country select list pull-downs</context>
        </context-group>
        <target>Comores</target>
      </trans-unit>
      <trans-unit id="KN">
        <source>Saint Kitts &amp; Nevis Anguilla</source>
        <context-group name="ctx">
          <context context-type="sourcefile">All country select list pull-downs</context>
        </context-group>
        <target>Saint Christophe et Niévès Anguilla</target>
      </trans-unit>
      <trans-unit id="KP">
        <source>North Korea</source>
        <context-group name="ctx">
          <context context-type="sourcefile">All country select list pull-downs</context>
        </context-group>
        <target>Corée du Nord</target>
      </trans-unit>
      <trans-unit id="KR">
        <source>South Korea</source>
        <context-group name="ctx">
          <context context-type="sourcefile">All country select list pull-downs</context>
        </context-group>
        <target>Corée du Sud</target>
      </trans-unit>
      <trans-unit id="KW">
        <source>Kuwait</source>
        <context-group name="ctx">
          <context context-type="sourcefile">All country select list pull-downs</context>
        </context-group>
        <target>Koweït</target>
      </trans-unit>
      <trans-unit id="KY">
        <source>Cayman Islands</source>
        <context-group name="ctx">
          <context context-type="sourcefile">All country select list pull-downs</context>
        </context-group>
        <target>Îles Caïmanes</target>
      </trans-unit>
      <trans-unit id="KZ">
        <source>Kazakhstan</source>
        <context-group name="ctx">
          <context context-type="sourcefile">All country select list pull-downs</context>
        </context-group>
        <target>Kazakstan</target>
      </trans-unit>
      <trans-unit id="LA">
        <source>Laos</source>
        <context-group name="ctx">
          <context context-type="sourcefile">All country select list pull-downs</context>
        </context-group>
        <target>Laos</target>
      </trans-unit>
      <trans-unit id="LB">
        <source>Lebanon</source>
        <context-group name="ctx">
          <context context-type="sourcefile">All country select list pull-downs</context>
        </context-group>
        <target>Liban</target>
      </trans-unit>
      <trans-unit id="LC">
        <source>Saint Lucia</source>
        <context-group name="ctx">
          <context context-type="sourcefile">All country select list pull-downs</context>
        </context-group>
        <target>Sainte Lucie</target>
      </trans-unit>
      <trans-unit id="LI">
        <source>Liechtenstein</source>
        <context-group name="ctx">
          <context context-type="sourcefile">All country select list pull-downs</context>
        </context-group>
        <target>Liechtenstein</target>
      </trans-unit>
      <trans-unit id="LK">
        <source>Sri Lanka</source>
        <context-group name="ctx">
          <context context-type="sourcefile">All country select list pull-downs</context>
        </context-group>
        <target>Sri Lanka</target>
      </trans-unit>
      <trans-unit id="LR">
        <source>Liberia</source>
        <context-group name="ctx">
          <context context-type="sourcefile">All country select list pull-downs</context>
        </context-group>
        <target>Libéria</target>
      </trans-unit>
      <trans-unit id="LS">
        <source>Lesotho</source>
        <context-group name="ctx">
          <context context-type="sourcefile">All country select list pull-downs</context>
        </context-group>
        <target>Lesotho</target>
      </trans-unit>
      <trans-unit id="LT">
        <source>Lithuania</source>
        <context-group name="ctx">
          <context context-type="sourcefile">All country select list pull-downs</context>
        </context-group>
        <target>Lituanie</target>
      </trans-unit>
      <trans-unit id="LU">
        <source>Luxembourg</source>
        <context-group name="ctx">
          <context context-type="sourcefile">All country select list pull-downs</context>
        </context-group>
        <target>Luxembourg</target>
      </trans-unit>
      <trans-unit id="LV">
        <source>Latvia</source>
        <context-group name="ctx">
          <context context-type="sourcefile">All country select list pull-downs</context>
        </context-group>
        <target>Lettonie</target>
      </trans-unit>
      <trans-unit id="LY">
        <source>Libya</source>
        <context-group name="ctx">
          <context context-type="sourcefile">All country select list pull-downs</context>
        </context-group>
        <target>Libye</target>
      </trans-unit>
      <trans-unit id="MA">
        <source>Morocco</source>
        <context-group name="ctx">
          <context context-type="sourcefile">All country select list pull-downs</context>
        </context-group>
        <target>Maroc</target>
      </trans-unit>
      <trans-unit id="MC">
        <source>Monaco</source>
        <context-group name="ctx">
          <context context-type="sourcefile">All country select list pull-downs</context>
        </context-group>
        <target>Monaco</target>
      </trans-unit>
      <trans-unit id="MD">
        <source>Moldova</source>
        <context-group name="ctx">
          <context context-type="sourcefile">All country select list pull-downs</context>
        </context-group>
        <target>Moldavie</target>
      </trans-unit>
      <trans-unit id="ME">
        <source>Montenegro</source>
        <context-group name="ctx">
          <context context-type="sourcefile">All country select list pull-downs</context>
        </context-group>
        <target>Monténégro</target>
      </trans-unit>
      <trans-unit id="MF">
        <source>Saint Martin</source>
        <context-group name="ctx">
          <context context-type="sourcefile">All country select list pull-downs</context>
        </context-group>
        <target>Saint-Martin</target>
      </trans-unit>
      <trans-unit id="MG">
        <source>Madagascar</source>
        <context-group name="ctx">
          <context context-type="sourcefile">All country select list pull-downs</context>
        </context-group>
        <target>Madagascar</target>
      </trans-unit>
      <trans-unit id="MH">
        <source>Marshall Islands</source>
        <context-group name="ctx">
          <context context-type="sourcefile">All country select list pull-downs</context>
        </context-group>
        <target>Îles Marshall</target>
      </trans-unit>
      <trans-unit id="MK">
        <source>Macedonia</source>
        <context-group name="ctx">
          <context context-type="sourcefile">All country select list pull-downs</context>
        </context-group>
        <target>Macédoine</target>
      </trans-unit>
      <trans-unit id="ML">
        <source>Mali</source>
        <context-group name="ctx">
          <context context-type="sourcefile">All country select list pull-downs</context>
        </context-group>
        <target>Mali</target>
      </trans-unit>
      <trans-unit id="MM">
        <source>Myanmar</source>
        <context-group name="ctx">
          <context context-type="sourcefile">All country select list pull-downs</context>
        </context-group>
        <target>Myanmar</target>
      </trans-unit>
      <trans-unit id="MN">
        <source>Mongolia</source>
        <context-group name="ctx">
          <context context-type="sourcefile">All country select list pull-downs</context>
        </context-group>
        <target>Mongolie</target>
      </trans-unit>
      <trans-unit id="MO">
        <source>Macau</source>
        <context-group name="ctx">
          <context context-type="sourcefile">All country select list pull-downs</context>
        </context-group>
        <target>Macao</target>
      </trans-unit>
      <trans-unit id="MP">
        <source>Northern Mariana Islands</source>
        <context-group name="ctx">
          <context context-type="sourcefile">All country select list pull-downs</context>
        </context-group>
        <target>Îles Mariana du Nord</target>
      </trans-unit>
      <trans-unit id="MQ">
        <source>Martinique</source>
        <context-group name="ctx">
          <context context-type="sourcefile">All country select list pull-downs</context>
        </context-group>
        <target>Martinique</target>
      </trans-unit>
      <trans-unit id="MR">
        <source>Mauritania</source>
        <context-group name="ctx">
          <context context-type="sourcefile">All country select list pull-downs</context>
        </context-group>
        <target>Mauritanie</target>
      </trans-unit>
      <trans-unit id="MS">
        <source>Montserrat</source>
        <context-group name="ctx">
          <context context-type="sourcefile">All country select list pull-downs</context>
        </context-group>
        <target>Montserrat</target>
      </trans-unit>
      <trans-unit id="MT">
        <source>Malta</source>
        <context-group name="ctx">
          <context context-type="sourcefile">All country select list pull-downs</context>
        </context-group>
        <target>Malte</target>
      </trans-unit>
      <trans-unit id="MU">
        <source>Mauritius</source>
        <context-group name="ctx">
          <context context-type="sourcefile">All country select list pull-downs</context>
        </context-group>
        <target>Île Maurice</target>
      </trans-unit>
      <trans-unit id="MV">
        <source>Maldives</source>
        <context-group name="ctx">
          <context context-type="sourcefile">All country select list pull-downs</context>
        </context-group>
        <target>Maldives</target>
      </trans-unit>
      <trans-unit id="MW">
        <source>Malawi</source>
        <context-group name="ctx">
          <context context-type="sourcefile">All country select list pull-downs</context>
        </context-group>
        <target>Malawi</target>
      </trans-unit>
      <trans-unit id="MX">
        <source>Mexico</source>
        <context-group name="ctx">
          <context context-type="sourcefile">All country select list pull-downs</context>
        </context-group>
        <target>Mexique</target>
      </trans-unit>
      <trans-unit id="MY">
        <source>Malaysia</source>
        <context-group name="ctx">
          <context context-type="sourcefile">All country select list pull-downs</context>
        </context-group>
        <target>Malaisie</target>
      </trans-unit>
      <trans-unit id="MZ">
        <source>Mozambique</source>
        <context-group name="ctx">
          <context context-type="sourcefile">All country select list pull-downs</context>
        </context-group>
        <target>Mozambique</target>
      </trans-unit>
      <trans-unit id="NA">
        <source>Namibia</source>
        <context-group name="ctx">
          <context context-type="sourcefile">All country select list pull-downs</context>
        </context-group>
        <target>Namibie</target>
      </trans-unit>
      <trans-unit id="NC">
        <source>New Caledonia</source>
        <context-group name="ctx">
          <context context-type="sourcefile">All country select list pull-downs</context>
        </context-group>
        <target>Nouvelle Calédonie</target>
      </trans-unit>
      <trans-unit id="NE">
        <source>Niger</source>
        <context-group name="ctx">
          <context context-type="sourcefile">All country select list pull-downs</context>
        </context-group>
        <target>Niger</target>
      </trans-unit>
      <trans-unit id="NF">
        <source>Norfolk Island</source>
        <context-group name="ctx">
          <context context-type="sourcefile">All country select list pull-downs</context>
        </context-group>
        <target>Île Norfolk</target>
      </trans-unit>
      <trans-unit id="NG">
        <source>Nigeria</source>
        <context-group name="ctx">
          <context context-type="sourcefile">All country select list pull-downs</context>
        </context-group>
        <target>Nigéria</target>
      </trans-unit>
      <trans-unit id="NI">
        <source>Nicaragua</source>
        <context-group name="ctx">
          <context context-type="sourcefile">All country select list pull-downs</context>
        </context-group>
        <target>Nicaragua</target>
      </trans-unit>
      <trans-unit id="NL">
        <source>Netherlands</source>
        <context-group name="ctx">
          <context context-type="sourcefile">All country select list pull-downs</context>
        </context-group>
        <target>Pays-Bas</target>
      </trans-unit>
      <trans-unit id="NO">
        <source>Norway</source>
        <context-group name="ctx">
          <context context-type="sourcefile">All country select list pull-downs</context>
        </context-group>
        <target>Norvège</target>
      </trans-unit>
      <trans-unit id="NP">
        <source>Nepal</source>
        <context-group name="ctx">
          <context context-type="sourcefile">All country select list pull-downs</context>
        </context-group>
        <target>Népal</target>
      </trans-unit>
      <trans-unit id="NR">
        <source>Nauru</source>
        <context-group name="ctx">
          <context context-type="sourcefile">All country select list pull-downs</context>
        </context-group>
        <target>Nauru</target>
      </trans-unit>
      <trans-unit id="NU">
        <source>Niue</source>
        <context-group name="ctx">
          <context context-type="sourcefile">All country select list pull-downs</context>
        </context-group>
        <target>Nioué</target>
      </trans-unit>
      <trans-unit id="NZ">
        <source>New Zealand</source>
        <context-group name="ctx">
          <context context-type="sourcefile">All country select list pull-downs</context>
        </context-group>
        <target>Nouvelle-Zélande</target>
      </trans-unit>
      <trans-unit id="OM">
        <source>Oman</source>
        <context-group name="ctx">
          <context context-type="sourcefile">All country select list pull-downs</context>
        </context-group>
        <target>Oman</target>
      </trans-unit>
      <trans-unit id="PA">
        <source>Panama</source>
        <context-group name="ctx">
          <context context-type="sourcefile">All country select list pull-downs</context>
        </context-group>
        <target>Panama</target>
      </trans-unit>
      <trans-unit id="PE">
        <source>Peru</source>
        <context-group name="ctx">
          <context context-type="sourcefile">All country select list pull-downs</context>
        </context-group>
        <target>Pérou</target>
      </trans-unit>
      <trans-unit id="PF">
        <source>French Polynesia</source>
        <context-group name="ctx">
          <context context-type="sourcefile">All country select list pull-downs</context>
        </context-group>
        <target>Polynésie Française</target>
      </trans-unit>
      <trans-unit id="PG">
        <source>Papua New Guinea</source>
        <context-group name="ctx">
          <context context-type="sourcefile">All country select list pull-downs</context>
        </context-group>
        <target>Papouasie - Nouvelle Guinée</target>
      </trans-unit>
      <trans-unit id="PH">
        <source>Philippines</source>
        <context-group name="ctx">
          <context context-type="sourcefile">All country select list pull-downs</context>
        </context-group>
        <target>Philippines</target>
      </trans-unit>
      <trans-unit id="PK">
        <source>Pakistan</source>
        <context-group name="ctx">
          <context context-type="sourcefile">All country select list pull-downs</context>
        </context-group>
        <target>Pakistan</target>
      </trans-unit>
      <trans-unit id="PL">
        <source>Poland</source>
        <context-group name="ctx">
          <context context-type="sourcefile">All country select list pull-downs</context>
        </context-group>
        <target>Pologne</target>
      </trans-unit>
      <trans-unit id="PM">
        <source>Saint Pierre and Miquelon</source>
        <context-group name="ctx">
          <context context-type="sourcefile">All country select list pull-downs</context>
        </context-group>
        <target>Saint Pierre et Miquelon</target>
      </trans-unit>
      <trans-unit id="PN">
        <source>Pitcairn Island</source>
        <context-group name="ctx">
          <context context-type="sourcefile">All country select list pull-downs</context>
        </context-group>
        <target>Pitcairn</target>
      </trans-unit>
      <trans-unit id="PR">
        <source>Puerto Rico</source>
        <context-group name="ctx">
          <context context-type="sourcefile">All country select list pull-downs</context>
        </context-group>
        <target>Porto Rico</target>
      </trans-unit>
      <trans-unit id="PS">
        <source>Palestinian Territory, Occupied</source>
        <context-group name="ctx">
          <context context-type="sourcefile">All country select list pull-downs</context>
        </context-group>
        <target>Territoires Palestiniens Occupés</target>
      </trans-unit>
      <trans-unit id="PT">
        <source>Portugal</source>
        <context-group name="ctx">
          <context context-type="sourcefile">All country select list pull-downs</context>
        </context-group>
        <target>Portugal</target>
      </trans-unit>
      <trans-unit id="PW">
        <source>Palau</source>
        <context-group name="ctx">
          <context context-type="sourcefile">All country select list pull-downs</context>
        </context-group>
        <target>Palaos</target>
      </trans-unit>
      <trans-unit id="PY">
        <source>Paraguay</source>
        <context-group name="ctx">
          <context context-type="sourcefile">All country select list pull-downs</context>
        </context-group>
        <target>Paraguay</target>
      </trans-unit>
      <trans-unit id="QA">
        <source>Qatar</source>
        <context-group name="ctx">
          <context context-type="sourcefile">All country select list pull-downs</context>
        </context-group>
        <target>Qatar</target>
      </trans-unit>
      <trans-unit id="RE">
        <source>Reunion (French)</source>
        <context-group name="ctx">
          <context context-type="sourcefile">All country select list pull-downs</context>
        </context-group>
        <target>Réunion (La)</target>
      </trans-unit>
      <trans-unit id="RS">
        <source>Serbia</source>
        <context-group name="ctx">
          <context context-type="sourcefile">All country select list pull-downs</context>
        </context-group>
        <target>Serbie</target>
      </trans-unit>
      <trans-unit id="RO">
        <source>Romania</source>
        <context-group name="ctx">
          <context context-type="sourcefile">All country select list pull-downs</context>
        </context-group>
        <target>Romanie</target>
      </trans-unit>
      <trans-unit id="RU">
        <source>Russia</source>
        <context-group name="ctx">
          <context context-type="sourcefile">All country select list pull-downs</context>
        </context-group>
        <target>Russie</target>
      </trans-unit>
      <trans-unit id="RW">
        <source>Rwanda</source>
        <context-group name="ctx">
          <context context-type="sourcefile">All country select list pull-downs</context>
        </context-group>
        <target>Rwanda</target>
      </trans-unit>
      <trans-unit id="SA">
        <source>Saudi Arabia</source>
        <context-group name="ctx">
          <context context-type="sourcefile">All country select list pull-downs</context>
        </context-group>
        <target>Arabie Saoudite</target>
      </trans-unit>
      <trans-unit id="SB">
        <source>Solomon Islands</source>
        <context-group name="ctx">
          <context context-type="sourcefile">All country select list pull-downs</context>
        </context-group>
        <target>Îles Salomon</target>
      </trans-unit>
      <trans-unit id="SC">
        <source>Seychelles</source>
        <context-group name="ctx">
          <context context-type="sourcefile">All country select list pull-downs</context>
        </context-group>
        <target>Seychelles</target>
      </trans-unit>
      <trans-unit id="SD">
        <source>Sudan</source>
        <context-group name="ctx">
          <context context-type="sourcefile">All country select list pull-downs</context>
        </context-group>
        <target>Soudan</target>
      </trans-unit>
      <trans-unit id="SE">
        <source>Sweden</source>
        <context-group name="ctx">
          <context context-type="sourcefile">All country select list pull-downs</context>
        </context-group>
        <target>Suède</target>
      </trans-unit>
      <trans-unit id="SG">
        <source>Singapore</source>
        <context-group name="ctx">
          <context context-type="sourcefile">All country select list pull-downs</context>
        </context-group>
        <target>Singapour</target>
      </trans-unit>
      <trans-unit id="SH">
        <source>Saint Helena</source>
        <context-group name="ctx">
          <context context-type="sourcefile">All country select list pull-downs</context>
        </context-group>
        <target>Sainte Hélène</target>
      </trans-unit>
      <trans-unit id="SI">
        <source>Slovenia</source>
        <context-group name="ctx">
          <context context-type="sourcefile">All country select list pull-downs</context>
        </context-group>
        <target>Slovénie</target>
      </trans-unit>
      <trans-unit id="SJ">
        <source>Svalbard and Jan Mayen Islands</source>
        <context-group name="ctx">
          <context context-type="sourcefile">All country select list pull-downs</context>
        </context-group>
        <target>Svalbard et Île Jan Mayen</target>
      </trans-unit>
      <trans-unit id="SK">
        <source>Slovakia</source>
        <context-group name="ctx">
          <context context-type="sourcefile">All country select list pull-downs</context>
        </context-group>
        <target>Slovaquie</target>
      </trans-unit>
      <trans-unit id="SL">
        <source>Sierra Leone</source>
        <context-group name="ctx">
          <context context-type="sourcefile">All country select list pull-downs</context>
        </context-group>
        <target>Sierra Leone</target>
      </trans-unit>
      <trans-unit id="SM">
        <source>San Marino</source>
        <context-group name="ctx">
          <context context-type="sourcefile">All country select list pull-downs</context>
        </context-group>
        <target>Saint Marin</target>
      </trans-unit>
      <trans-unit id="SN">
        <source>Senegal</source>
        <context-group name="ctx">
          <context context-type="sourcefile">All country select list pull-downs</context>
        </context-group>
        <target>Sénégal</target>
      </trans-unit>
      <trans-unit id="SO">
        <source>Somalia</source>
        <context-group name="ctx">
          <context context-type="sourcefile">All country select list pull-downs</context>
        </context-group>
        <target>Somalie</target>
      </trans-unit>
      <trans-unit id="SR">
        <source>Suriname</source>
        <context-group name="ctx">
          <context context-type="sourcefile">All country select list pull-downs</context>
        </context-group>
        <target>Suriname</target>
      </trans-unit>
      <trans-unit id="SS">
        <source>South Sudan</source>
        <context-group name="ctx">
          <context context-type="sourcefile">All country select list pull-downs</context>
        </context-group>
      </trans-unit>
      <trans-unit id="ST">
        <source>Saint Tome (Sao Tome) and Principe</source>
        <context-group name="ctx">
          <context context-type="sourcefile">All country select list pull-downs</context>
        </context-group>
        <target>Sao Tomé et Principe</target>
      </trans-unit>
      <trans-unit id="SV">
        <source>El Salvador</source>
        <context-group name="ctx">
          <context context-type="sourcefile">All country select list pull-downs</context>
        </context-group>
        <target>El Salvador</target>
      </trans-unit>
      <trans-unit id="SX">
        <source>Sint Maarten</source>
        <context-group name="ctx">
          <context context-type="sourcefile">All country select list pull-downs</context>
        </context-group>
        <target>Saint-Martin</target>
      </trans-unit>
      <trans-unit id="SY">
        <source>Syria</source>
        <context-group name="ctx">
          <context context-type="sourcefile">All country select list pull-downs</context>
        </context-group>
        <target>Syrie</target>
      </trans-unit>
      <trans-unit id="SZ">
        <source>Swaziland</source>
        <context-group name="ctx">
          <context context-type="sourcefile">All country select list pull-downs</context>
        </context-group>
        <target>Swaziland</target>
      </trans-unit>
      <trans-unit id="TC">
        <source>Turks and Caicos Islands</source>
        <context-group name="ctx">
          <context context-type="sourcefile">All country select list pull-downs</context>
        </context-group>
        <target>Îles Turks et Caicos</target>
      </trans-unit>
      <trans-unit id="TD">
        <source>Chad</source>
        <context-group name="ctx">
          <context context-type="sourcefile">All country select list pull-downs</context>
        </context-group>
        <target>Tchad</target>
      </trans-unit>
      <trans-unit id="TF">
        <source>French Southern Territories</source>
        <context-group name="ctx">
          <context context-type="sourcefile">All country select list pull-downs</context>
        </context-group>
        <target>Terres Australes Françaises</target>
      </trans-unit>
      <trans-unit id="TG">
        <source>Togo</source>
        <context-group name="ctx">
          <context context-type="sourcefile">All country select list pull-downs</context>
        </context-group>
        <target>Togo</target>
      </trans-unit>
      <trans-unit id="TH">
        <source>Thailand</source>
        <context-group name="ctx">
          <context context-type="sourcefile">All country select list pull-downs</context>
        </context-group>
        <target>Thaïlande</target>
      </trans-unit>
      <trans-unit id="TJ">
        <source>Tajikistan</source>
        <context-group name="ctx">
          <context context-type="sourcefile">All country select list pull-downs</context>
        </context-group>
        <target>Tadjikistan</target>
      </trans-unit>
      <trans-unit id="TK">
        <source>Tokelau</source>
        <context-group name="ctx">
          <context context-type="sourcefile">All country select list pull-downs</context>
        </context-group>
        <target>Tokelau</target>
      </trans-unit>
      <trans-unit id="TL">
        <source>Timor-Leste</source>
        <context-group name="ctx">
          <context context-type="sourcefile">All country select list pull-downs</context>
        </context-group>
        <target>Timor Oriental</target>
      </trans-unit>
      <trans-unit id="TM">
        <source>Turkmenistan</source>
        <context-group name="ctx">
          <context context-type="sourcefile">All country select list pull-downs</context>
        </context-group>
        <target>Turkménistan</target>
      </trans-unit>
      <trans-unit id="TN">
        <source>Tunisia</source>
        <context-group name="ctx">
          <context context-type="sourcefile">All country select list pull-downs</context>
        </context-group>
        <target>Tunisie</target>
      </trans-unit>
      <trans-unit id="TO">
        <source>Tonga</source>
        <context-group name="ctx">
          <context context-type="sourcefile">All country select list pull-downs</context>
        </context-group>
        <target>Tonga</target>
      </trans-unit>
      <trans-unit id="TP">
        <source>East Timor</source>
        <context-group name="ctx">
          <context context-type="sourcefile">All country select list pull-downs</context>
        </context-group>
        <target>Timor oriental</target>
      </trans-unit>
      <trans-unit id="TR">
        <source>Turkey</source>
        <context-group name="ctx">
          <context context-type="sourcefile">All country select list pull-downs</context>
        </context-group>
        <target>Turquie</target>
      </trans-unit>
      <trans-unit id="TT">
        <source>Trinidad and Tobago</source>
        <context-group name="ctx">
          <context context-type="sourcefile">All country select list pull-downs</context>
        </context-group>
        <target>Trinidad et Tobago</target>
      </trans-unit>
      <trans-unit id="TV">
        <source>Tuvalu</source>
        <context-group name="ctx">
          <context context-type="sourcefile">All country select list pull-downs</context>
        </context-group>
        <target>Tuvalu</target>
      </trans-unit>
      <trans-unit id="TW">
        <source>Taiwan</source>
        <context-group name="ctx">
          <context context-type="sourcefile">All country select list pull-downs</context>
        </context-group>
        <target>Taiwan</target>
      </trans-unit>
      <trans-unit id="TZ">
        <source>Tanzania</source>
        <context-group name="ctx">
          <context context-type="sourcefile">All country select list pull-downs</context>
        </context-group>
        <target>Tanzanie</target>
      </trans-unit>
      <trans-unit id="UA">
        <source>Ukraine</source>
        <context-group name="ctx">
          <context context-type="sourcefile">All country select list pull-downs</context>
        </context-group>
        <target>Ukraine</target>
      </trans-unit>
      <trans-unit id="UG">
        <source>Uganda</source>
        <context-group name="ctx">
          <context context-type="sourcefile">All country select list pull-downs</context>
        </context-group>
        <target>Ouganda</target>
      </trans-unit>
      <trans-unit id="UM">
        <source>USA Minor Outlying Islands</source>
        <context-group name="ctx">
          <context context-type="sourcefile">All country select list pull-downs</context>
        </context-group>
        <target>Îles Mineures Éloignées des États-Unis</target>
      </trans-unit>
      <trans-unit id="US">
        <source>United States</source>
        <context-group name="ctx">
          <context context-type="sourcefile">All country select list pull-downs</context>
        </context-group>
        <target>États-Unis</target>
      </trans-unit>
      <trans-unit id="UY">
        <source>Uruguay</source>
        <context-group name="ctx">
          <context context-type="sourcefile">All country select list pull-downs</context>
        </context-group>
        <target>Uruguay</target>
      </trans-unit>
      <trans-unit id="UZ">
        <source>Uzbekistan</source>
        <context-group name="ctx">
          <context context-type="sourcefile">All country select list pull-downs</context>
        </context-group>
        <target>Ouzbékistan</target>
      </trans-unit>
      <trans-unit id="VA">
        <source>Vatican</source>
        <context-group name="ctx">
          <context context-type="sourcefile">All country select list pull-downs</context>
        </context-group>
        <target>Vatican</target>
      </trans-unit>
      <trans-unit id="VC">
        <source>Saint Vincent &amp; Grenadines</source>
        <context-group name="ctx">
          <context context-type="sourcefile">All country select list pull-downs</context>
        </context-group>
        <target>Saint Vincent et les Grenadines</target>
      </trans-unit>
      <trans-unit id="VE">
        <source>Venezuela</source>
        <context-group name="ctx">
          <context context-type="sourcefile">All country select list pull-downs</context>
        </context-group>
        <target>Vénézuela</target>
      </trans-unit>
      <trans-unit id="VG">
        <source>British Virgin Islands</source>
        <context-group name="ctx">
          <context context-type="sourcefile">All country select list pull-downs</context>
        </context-group>
        <target>Îles Vierges Britanniques</target>
      </trans-unit>
      <trans-unit id="VI">
        <source>U.S. Virgin Islands</source>
        <context-group name="ctx">
          <context context-type="sourcefile">All country select list pull-downs</context>
        </context-group>
        <target>Îles Vierges des États-Unis</target>
      </trans-unit>
      <trans-unit id="VN">
        <source>Vietnam</source>
        <context-group name="ctx">
          <context context-type="sourcefile">All country select list pull-downs</context>
        </context-group>
        <target>Vietnam</target>
      </trans-unit>
      <trans-unit id="VU">
        <source>Vanuatu</source>
        <context-group name="ctx">
          <context context-type="sourcefile">All country select list pull-downs</context>
        </context-group>
        <target>Vanuatu</target>
      </trans-unit>
      <trans-unit id="WF">
        <source>Wallis and Futuna Islands</source>
        <context-group name="ctx">
          <context context-type="sourcefile">All country select list pull-downs</context>
        </context-group>
        <target>Îles Wallis et Futuna</target>
      </trans-unit>
      <trans-unit id="WS">
        <source>Samoa</source>
        <context-group name="ctx">
          <context context-type="sourcefile">All country select list pull-downs</context>
        </context-group>
        <target>Samoa</target>
      </trans-unit>
      <trans-unit id="YE">
        <source>Yemen</source>
        <context-group name="ctx">
          <context context-type="sourcefile">All country select list pull-downs</context>
        </context-group>
        <target>Yémen</target>
      </trans-unit>
      <trans-unit id="YT">
        <source>Mayotte</source>
        <context-group name="ctx">
          <context context-type="sourcefile">All country select list pull-downs</context>
        </context-group>
        <target>Mayotte</target>
      </trans-unit>
      <trans-unit id="YU">
        <source>Yugoslavia</source>
        <context-group name="ctx">
          <context context-type="sourcefile">All country select list pull-downs</context>
        </context-group>
        <target>Yougoslavie</target>
      </trans-unit>
      <trans-unit id="ZA">
        <source>South Africa</source>
        <context-group name="ctx">
          <context context-type="sourcefile">All country select list pull-downs</context>
        </context-group>
        <target>Afrique du Sud</target>
      </trans-unit>
      <trans-unit id="ZM">
        <source>Zambia</source>
        <context-group name="ctx">
          <context context-type="sourcefile">All country select list pull-downs</context>
        </context-group>
        <target>Zambie</target>
      </trans-unit>
      <trans-unit id="ZR">
        <source>Zaire</source>
        <context-group name="ctx">
          <context context-type="sourcefile">All country select list pull-downs</context>
        </context-group>
        <target>Zaïre</target>
      </trans-unit>
      <trans-unit id="ZW">
        <source>Zimbabwe</source>
        <context-group name="ctx">
          <context context-type="sourcefile">All country select list pull-downs</context>
        </context-group>
        <target>Zimbabwe</target>
      </trans-unit>
      <trans-unit id="listdisplay.csv">
        <source>Download CSV</source>
        <context-group name="ctx">
          <context context-type="sourcefile">All list pages that include a link to download list as CSV</context>
        </context-group>
        <target>Télécharger CSV</target>
      </trans-unit>
      <trans-unit id="listdisplay.sortyby">
        <source>Sort By This Column</source>
        <context-group name="ctx">
          <context context-type="sourcefile">All list pages that include a sortable column</context>
        </context-group>
        <target>Trier par cette colonne</target>
      </trans-unit>
      <trans-unit id="method.createsuccess">
        <source>Notification Method '{0}' created.</source>
        <context-group name="ctx">
          <context context-type="sourcefile">com.redhat.rhn.frontend.action.monitoring.notification.AbstractMethodEditAction</context>
        </context-group>
        <target>Méthode de notification &quot;{0}&quot; créée.</target>
      </trans-unit>
      <trans-unit id="method.nametaken">
        <source>Notification Method with name '{0}' is already in use.  Please choose a different name.</source>
        <context-group name="ctx">
          <context context-type="sourcefile">com.redhat.rhn.frontend.action.monitoring.notification.AbstractMethodEditAction</context>
        </context-group>
        <target>La méthode de notification avec le nom &quot;{0}&quot; est déjà utilisée. Veuillez saisir un nom différent.</target>
      </trans-unit>
      <trans-unit id="Bootstrap Script">
        <source>Bootstrap Script</source>
        <context-group name="ctx">
          <context context-type="sourcefile">Navigation Menu</context>
        </context-group>
        <target>Script bootstrap</target>
      </trans-unit>
      <trans-unit id="Crash Details">
        <source>Crash Details</source>
        <context-group name="ctx">
          <context context-type="sourcefile">Navigation Menu</context>
        </context-group>
        <target>Détails de l'incident</target>
      </trans-unit>
      <trans-unit id="Crash Files">
        <source>Crash Files</source>
        <context-group name="ctx">
          <context context-type="sourcefile">Navigation Menu</context>
        </context-group>
        <target>Fichiers de l'incident</target>
      </trans-unit>
      <trans-unit id="Crash Notes">
        <source>Crash Notes</source>
        <context-group name="ctx">
          <context context-type="sourcefile">Navigation Menu</context>
        </context-group>
        <target>Notes de l'incident</target>
      </trans-unit>
      <trans-unit id="Restart">
        <source>Restart</source>
        <context-group name="ctx">
          <context context-type="sourcefile">Navigation Menu</context>
        </context-group>
        <target>Redémarrer</target>
      </trans-unit>
      <trans-unit id="message.firstusercreated">
        <source>You have created your first user for the @@PRODUCT_NAME@@ Service.  Additional configuration should be finalized by &lt;a href="/rhn/admin/config/GeneralConfig.do"&gt;&lt;strong&gt;clicking here&lt;/strong&gt;&lt;/a&gt;</source>
        <context-group name="ctx">
          <context context-type="sourcefile">Navigation Menu</context>
        </context-group>
        <target>Vous avez créé votre premier utilisateur pour le service @@PRODUCT_NAME@@.Toute configuration supplémentaire devrait être finalisée en &lt;a href=&quot;/rhn/admin/config/GeneralConfig.do&quot;&gt;&lt;strong&gt;cliquant ici&lt;/strong&gt;&lt;/a&gt;</target>
      </trans-unit>
      <trans-unit id="message.kerbuserlogged">
        <source>You've logged as externally authenticated &lt;strong&gt;{0}&lt;/strong&gt; user. To be able to login using this account with login and password, please set your password on &lt;a href="/rhn/account/UserDetails.do"&gt;&lt;strong&gt;{0} user page&lt;/strong&gt;&lt;/a&gt;.</source>
        <context-group name="ctx">
          <context context-type="sourcefile">Navigation Menu</context>
        </context-group>
        <target>Vous êtes connecté comme utilisateur externe &lt;strong&gt;{0}&lt;/strong&gt; authentifié. Pour pouvoir vous connecter à ce compte avec un nom d'utilisateur et mot de passe, veuillez définir votre mot de passe sur &lt;a href=&quot;/rhn/account/UserDetails.do&quot;&gt;&lt;strong&gt;page utilisateur {0}&lt;/strong&gt;&lt;/a&gt;.</target>
      </trans-unit>
<<<<<<< HEAD
=======
      <trans-unit id="satellite.expired">
        <source>Your satellite certificate has expired. Please visit the following link for steps on how to request or generate a new certificate: &lt;a href="https://access.redhat.com/knowledge/tools/satcert"&gt;https://access.redhat.com/knowledge/tools/satcert&lt;/a&gt;</source>
        <context-group name="ctx">
          <context context-type="sourcefile">/rhn/Login.do</context>
        </context-group>
        <target>Votre certificat Satellite a expiré. Veuillez vous rendre sur le lien suivant afin de voir les étapes pour requérir ou générer un nouveau certificat : &lt;a href=&quot;https://access.redhat.com/knowledge/tools/satcert&quot;&gt;https://access.redhat.com/knowledge/tools/satcert&lt;/a&gt;</target>
      </trans-unit>
      <trans-unit id="satellite.expired.restricted">
        <source>Your Satellite Certificate has expired. Your Satellite is on day {0} of {1} day restricted period and will soon stop functioning. Please visit the following url for steps on how to request or generate a new certificate: https://access.redhat.com/knowledge/tools/satcert</source>
        <context-group name="ctx">
          <context context-type="sourcefile">/rhn/Login.do</context>
        </context-group>
        <target>Votre certificat Satellite a expiré. Votre Satellite en est au jour {0} sur {1} de la période de restriction et arrêtera bientôt de fonctionner. Veuillez vous rendre sur l'URL suivant afin de voir les étapes à suivre pour requérir ou générer un nouveau certificat : https://access.redhat.com/knowledge/tools/satcert</target>
      </trans-unit>
      <trans-unit id="satellite.graceperiod">
        <source>Your satellite certificate has expired. Please visit the following link for steps on how to request or generate a new certificate: &lt;a href="https://access.redhat.com/knowledge/tools/satcert"&gt;https://access.redhat.com/knowledge/tools/satcert&lt;/a&gt; Your satellite enters restricted period in {0} day(s).</source>
        <context-group name="ctx">
          <context context-type="sourcefile">/rhn/Login.do</context>
          <context context-type="sourcefile">/rhn/YourRhn.do</context>
        </context-group>
        <target>Votre certificat Satellite a expiré. Veuillez vous rendre sur le lien suivant afin de voir les étapes à suivre pour requérir ou générer un nouveau certificat : &lt;a href=&quot;https://access.redhat.com/knowledge/tools/satcert&quot;&gt;https://access.redhat.com/knowledge/tools/satcert&lt;a&gt; Votre Satellite va entrer dans la période de restriction dans {0} jour(s).</target>
      </trans-unit>
      <trans-unit id="restricted.forbidden">
        <source>You are not allowed to perform this action until your Satellite Certificate is renewed. Your Satellite is on day {0} of the {1} restricted period and will soon stop functioning. Please visit the following url for steps on how to request or generate a new certificate: https://access.redhat.com/knowledge/tools/satcert</source>
        <context-group name="ctx">
          <context context-type="sourcefile">/rhn/Login.do</context>
        </context-group>
        <target>Vous n'êtes pas autorisé à effectuer cette action tant que votre certificat Satellite n'est pas renouvelé. Votre Satellite en est au jour {0} sur {1} de la période de restriction et arrêtera bientôt de fonctionner. Veuilez vous rendre sur l'URL suivant afin de voir comment requérir ou générer un nouveau certificat : https://access.redhat.com/knowledge/tools/satcert</target>
      </trans-unit>
      <trans-unit id="certificate.config.error.nocert">
        <source>No certificate found.  Please select a local certificate file or paste contents into the form.</source>
        <context-group name="ctx">
          <context context-type="sourcefile">/rhn/admin/config/CertificateConfig.do</context>
        </context-group>
        <target>Aucun certificat trouvé. Veuillez sélectionner un fichier de certificat local ou coller son contenu dans le formulaire.</target>
      </trans-unit>
      <trans-unit id="certificate.config.success">
        <source>Certificate uploaded.  @@PRODUCT_NAME@@ has been re-activated.</source>
        <context-group name="ctx">
          <context context-type="sourcefile">/rhn/admin/config/CertificateConfig.do</context>
        </context-group>
        <target>Certificat téléchargé. @@PRODUCT_NAME@@ a été réactivé.</target>
      </trans-unit>
      <trans-unit id="certificate.config.error.10">
        <source>Could not parse certificate file, see log file for more details.</source>
        <context-group name="ctx">
          <context context-type="sourcefile">/rhn/admin/config/CertificateConfig.do</context>
        </context-group>
        <target>Impossible d'analyser le fichier de certificat</target>
      </trans-unit>
      <trans-unit id="certificate.config.error.11">
        <source>Certificate expired</source>
        <context-group name="ctx">
          <context context-type="sourcefile">/rhn/admin/config/CertificateConfig.do</context>
        </context-group>
        <target>Certificat expiré</target>
      </trans-unit>
      <trans-unit id="certificate.config.error.12">
        <source>Unknown @@PRODUCT_NAME@@ version, see log file for more details.</source>
        <context-group name="ctx">
          <context context-type="sourcefile">/rhn/admin/config/CertificateConfig.do</context>
        </context-group>
        <target>Version de @@PRODUCT_NAME@@ inconnue</target>
      </trans-unit>
      <trans-unit id="certificate.config.error.20">
        <source>Remote activation failure, see log file for more details.</source>
        <context-group name="ctx">
          <context context-type="sourcefile">/rhn/admin/config/CertificateConfig.do</context>
        </context-group>
        <target>Échec de l'activation à distance</target>
      </trans-unit>
      <trans-unit id="certificate.config.error.30">
        <source>Local activation failure, see log file for more details.</source>
        <context-group name="ctx">
          <context context-type="sourcefile">/rhn/admin/config/CertificateConfig.do</context>
        </context-group>
        <target>Échec activation locale, voir fichier de journalisation pour en savoir davantage.</target>
      </trans-unit>
      <trans-unit id="certificate.config.error.40">
        <source>Channel population failure, see log file for more details.</source>
        <context-group name="ctx">
          <context context-type="sourcefile">/rhn/admin/config/CertificateConfig.do</context>
        </context-group>
        <target>Échec de la population du canal</target>
      </trans-unit>
      <trans-unit id="certificate.config.error.80">
        <source>No management entitlements remaining</source>
        <context-group name="ctx">
          <context context-type="sourcefile">/rhn/admin/config/CertificateConfig.do</context>
        </context-group>
        <target>Il ne reste aucun droit d'accès au service de gestion</target>
      </trans-unit>
      <trans-unit id="certificate.config.error.82">
        <source>@@PRODUCT_NAME@@ channel not found</source>
        <context-group name="ctx">
          <context context-type="sourcefile">/rhn/admin/config/CertificateConfig.do</context>
        </context-group>
        <target>canal @@PRODUCT_NAME@@ non-trouvé</target>
      </trans-unit>
      <trans-unit id="certificate.config.error.83">
        <source>No @@PRODUCT_NAME@@ channel entitlements remaining</source>
        <context-group name="ctx">
          <context context-type="sourcefile">/rhn/admin/config/CertificateConfig.do</context>
        </context-group>
        <target>Il ne reste aucun droit d'accès aux canaux de @@PRODUCT_NAME@@ </target>
      </trans-unit>
      <trans-unit id="certificate.config.error.84">
        <source>Invalid @@PRODUCT_NAME@@ certificate</source>
        <context-group name="ctx">
          <context context-type="sourcefile">/rhn/admin/config/CertificateConfig.do</context>
        </context-group>
        <target>Certificat de @@PRODUCT_NAME@@ invalide</target>
      </trans-unit>
      <trans-unit id="certificate.config.error.85">
        <source>Unknown activation error, see log file for more details.</source>
        <context-group name="ctx">
          <context context-type="sourcefile">/rhn/admin/config/CertificateConfig.do</context>
        </context-group>
        <target>Erreur d'activation inconnue, voir le fichier de journalisation pour en savoir plus.</target>
      </trans-unit>
      <trans-unit id="certificate.config.error.86">
        <source>@@PRODUCT_NAME@@ has no base channel on parent server</source>
        <context-group name="ctx">
          <context context-type="sourcefile">/rhn/admin/config/CertificateConfig.do</context>
        </context-group>
        <target>@@PRODUCT_NAME@@ n'a pas de canal de base sur le serveur parent</target>
      </trans-unit>
      <trans-unit id="certificate.config.error.87">
        <source>No @@PRODUCT_NAME@@ channel available for this version</source>
        <context-group name="ctx">
          <context context-type="sourcefile">/rhn/admin/config/CertificateConfig.do</context>
        </context-group>
        <target>Aucun canal de @@PRODUCT_NAME@@ disponible pour cette version</target>
      </trans-unit>
      <trans-unit id="certificate.config.error.127">
        <source>Unhandled error, see log file for more details.</source>
        <context-group name="ctx">
          <context context-type="sourcefile">/rhn/admin/config/CertificateConfig.do</context>
        </context-group>
        <target>Erreur non traitée, voir le fichier de journalisation pour en savoir davantage.</target>
      </trans-unit>
>>>>>>> 2d33a750
      <trans-unit id="hostname">
        <source>@@PRODUCT_NAME@@ server hostname</source>
        <context-group name="ctx">
          <context context-type="sourcefile">/rhn/admin/config/BootstrapConfig.do</context>
        </context-group>
        <target>Nom d'hôte du serveur de @@PRODUCT_NAME@@ </target>
      </trans-unit>
      <trans-unit id="bootstrap.config.error.10">
        <source>A script with that name already exists</source>
        <context-group name="ctx">
          <context context-type="sourcefile">/rhn/admin/config/CertificateConfig.do</context>
        </context-group>
        <target>Un script de ce nom existe déjà</target>
      </trans-unit>
      <trans-unit id="bootstrap.config.error.11">
        <source>Invalid script name</source>
        <context-group name="ctx">
          <context context-type="sourcefile">/rhn/admin/config/CertificateConfig.do</context>
        </context-group>
        <target>Nom de script invalide</target>
      </trans-unit>
      <trans-unit id="bootstrap.config.error.12">
        <source>Invalid arguments</source>
        <context-group name="ctx">
          <context context-type="sourcefile">/rhn/admin/config/CertificateConfig.do</context>
        </context-group>
        <target>Arguments invalides</target>
      </trans-unit>
      <trans-unit id="bootstrap.config.error.13">
        <source>Could not parse httpd proxy URL</source>
        <context-group name="ctx">
          <context context-type="sourcefile">/rhn/admin/config/CertificateConfig.do</context>
        </context-group>
        <target>Impossible d'analyser l'URL du proxy httpd</target>
      </trans-unit>
      <trans-unit id="bootstrap.config.error.14">
        <source>Cannot find pub tree</source>
        <context-group name="ctx">
          <context context-type="sourcefile">/rhn/admin/config/CertificateConfig.do</context>
        </context-group>
        <target>Impossible de trouver l'arborescence pub</target>
      </trans-unit>
      <trans-unit id="bootstrap.config.error.15">
        <source>The hostname was not valid</source>
        <context-group name="ctx">
          <context context-type="sourcefile">/rhn/admin/config/CertificateConfig.do</context>
          <context context-type="sourcefile">/rhn/admin/config/GeneralConfig</context>
        </context-group>
        <target>Le nom d'hôte n'était pas valide</target>
      </trans-unit>
      <trans-unit id="bootstrap.config.error.16">
        <source>Could not find the CA certificate</source>
        <context-group name="ctx">
          <context context-type="sourcefile">/rhn/admin/config/CertificateConfig.do</context>
        </context-group>
        <target>Impossible de trouver le certificat CA</target>
      </trans-unit>
      <trans-unit id="bootstrap.config.error.17">
        <source>Could not find GPG key</source>
        <context-group name="ctx">
          <context context-type="sourcefile">/rhn/admin/config/CertificateConfig.do</context>
        </context-group>
        <target>Impossible de trouver la clé GPG</target>
      </trans-unit>
      <trans-unit id="bootstrap.config.error.127">
        <source>Unhandled error</source>
        <context-group name="ctx">
          <context context-type="sourcefile">/rhn/admin/config/CertificateConfig.do</context>
        </context-group>
        <target>Erreur non traitée</target>
      </trans-unit>
      <trans-unit id="bootstrap.config.success">
        <source>Bootstrap script successfully generated.  You can access it &lt;a href="{0}/pub/bootstrap/"&gt;{0}/pub/bootstrap/&lt;/a&gt;</source>
        <context-group name="ctx">
          <context context-type="sourcefile">/rhn/admin/config/CertificateConfig.do</context>
        </context-group>
        <target>Le script bootstrap a bien été généré. Vous pouvez y accéder à l'adresse suivante &lt;a href=&quot;{0}/pub/bootstrap/&quot;&gt;{0}/pub/bootstrap/&lt;/a&gt;</target>
      </trans-unit>
      <trans-unit id="restart.config.error">
        <source>There was an error restarting the satellite.  It can be manually restarted from the console by issuing the command: /usr/sbin/service rhn-satellite restart.  Please contact support for more information.</source>
        <context-group name="ctx">
          <context context-type="sourcefile">/rhn/admin/config/Restart.do</context>
        </context-group>
        <target>Une erreur s'est produite lors du redémarrage du Satellite. Vous pouvez le redémarrer manuellement en exécutant la commande suivante de la console : /usr/sbin/service rhn-satellite restart. Veuillez contacter le service d'assistance pour davantage d'informations.</target>
      </trans-unit>
      <trans-unit id="config.storeconfig.error">
        <source>An error occurred and your satellite configuration changes could not be stored. Please contact support for more information</source>
        <context-group name="ctx">
          <context context-type="sourcefile">/rhn/admin/config/GeneralConfig.do</context>
        </context-group>
        <target>Une erreur s'est produite et les changements apportés à la configuration de votre satellite n'ont pas été enregistrés. Contactez l'équipe d'assistance pour davantage d'informations</target>
      </trans-unit>
      <trans-unit id="restart.config.success">
        <source>@@PRODUCT_NAME@@ restarting.  If this page has not refreshed in 5 minutes please click &lt;a href="/rhn/YourRhn.do"&gt;here&lt;/a&gt; to try manually. </source>
        <context-group name="ctx">
          <context context-type="sourcefile">/rhn/admin/config/Restart.do</context>
        </context-group>
        <target>Redémarrage de @@PRODUCT_NAME@@. Si cette page ne s'est pas rafraîchie dans 5 minutes, veuillez la rafraîchir manuellement en cliquant &lt;a href=&quot;/rhn/YourRhn.do&quot;&gt;ici&lt;/a&gt;.</target>
      </trans-unit>
      <trans-unit id="restart.config.norestart">
        <source>Please confirm you want to restart the @@PRODUCT_NAME@@ by checking the box in the form below.</source>
        <context-group name="ctx">
          <context context-type="sourcefile">/rhn/admin/config/Restart.do</context>
        </context-group>
        <target>Veuillez confirmer que vous souhaitez redémarrer le @@PRODUCT_NAME@@ en cochant la case dans le formulaire ci-dessous.</target>
      </trans-unit>
      <trans-unit id="restart.config.restarted">
        <source>@@PRODUCT_NAME@@ has been restarted.</source>
        <context-group name="ctx">
          <context context-type="sourcefile">/rhn/admin/config/Restart.do</context>
        </context-group>
        <target>Le @@PRODUCT_NAME@@ a été redémarré.</target>
      </trans-unit>
      <trans-unit id="scout.default.name">
        <source>@@PRODUCT_NAME@@ Monitoring Scout</source>
        <context-group name="ctx">
          <context context-type="sourcefile">/rhn/admin/config/Restart.do</context>
        </context-group>
        <target>Agent de surveillance de @@PRODUCT_NAME@@ </target>
      </trans-unit>
      <trans-unit id="Panic Destination">
        <source>Panic Destination</source>
        <context-group name="ctx">
          <context context-type="sourcefile">Name of Monitoring Notification Method that is created during setup/install process.</context>
        </context-group>
        <target>Destination de la panique</target>
      </trans-unit>
      <trans-unit id="crypto.key.gpg">
        <source>GPG</source>
        <context-group name="ctx">
          <context context-type="sourcefile">/rhn/keys/CryptoKeysCreate.do</context>
        </context-group>
        <target>GPG</target>
      </trans-unit>
      <trans-unit id="crypto.key.ssl">
        <source>SSL</source>
        <context-group name="ctx">
          <context context-type="sourcefile">/rhn/keys/CryptoKeysCreate.do</context>
        </context-group>
        <target>SSL</target>
      </trans-unit>
      <trans-unit id="crypto.key.nokey">
        <source>No GPL/SSL key content was provided.</source>
        <context-group name="ctx">
          <context context-type="sourcefile">/rhn/keys/CryptoKeysCreate.do</context>
        </context-group>
        <target>Aucun contenu de clé GPL/SSL n'a été fourni.</target>
      </trans-unit>
      <trans-unit id="crypto.key.success">
        <source>Key updated.</source>
        <context-group name="ctx">
          <context context-type="sourcefile">/rhn/keys/CryptoKeysCreate.do</context>
        </context-group>
        <target>Clé mise à jour.</target>
      </trans-unit>
      <trans-unit id="cryptokey.delete.success">
        <source>Key deleted successfully.</source>
        <context-group name="ctx">
          <context context-type="sourcefile">/rhn/keys/CryptoKeyDelete</context>
        </context-group>
        <target>La clé a bien été supprimée.</target>
      </trans-unit>
      <trans-unit id="crypto.key.descinuse">
        <source>This description is already in use.  Please type a new description for this key.</source>
        <context-group name="ctx">
          <context context-type="sourcefile">/rhn/keys/CryptoKeysCreate.do</context>
        </context-group>
        <target>Cette description est déjà utilisée. Veuillez saisir une nouvelle description pour cette clé.</target>
      </trans-unit>
      <trans-unit id="label">
        <source>Label</source>
        <context-group name="ctx">
          <context context-type="sourcefile">/rhn/kickstart/KickstartDetailsEdit.do</context>
        </context-group>
        <target>L'étiquette</target>
      </trans-unit>
      <trans-unit id="emptyselectionerror">
        <source>There was no selection. Please make your selection and try again.</source>
        <context-group name="ctx">
          <context context-type="sourcefile">/rhn/monitoring/config/PreservationList.do</context>
        </context-group>
        <target>Aucune sélection n'a été effectuée. Effectuez votre sélection et essayez à nouveau.</target>
      </trans-unit>
      <trans-unit id="nocripterror">
        <source>Please enable Javascript or use a Javascript enabled browser before proceeding with this action.</source>
        <context-group name="ctx">
          <context context-type="sourcefile">/rhn/monitoring/config/PreservationList.do</context>
        </context-group>
        <target>Veuillez activer Javascript ou utiliser un navigateur avec Javascript d'activé avant d'effectuer cette action.</target>
      </trans-unit>
      <trans-unit id="root_confirm_passwds.mismatch">
        <source>The two passwords are not the same.</source>
        <context-group name="ctx">
          <context context-type="sourcefile">/rhn/kickstart/KickstartDetailsEdit.do</context>
        </context-group>
        <target>Les deux mots de passe sont différents.</target>
      </trans-unit>
      <trans-unit id="preservation.key.success">
        <source>File Preservation list updated.</source>
        <context-group name="ctx">
          <context context-type="sourcefile">/rhn/systems/provisioning/preservation/PreservationListCreate.do</context>
        </context-group>
        <target>Liste de conservation de fichiers mise à jour.</target>
      </trans-unit>
      <trans-unit id="preservation.key.labelexists">
        <source>File Preservation label already exists. Please choose a unique File Preservation label. </source>
        <context-group name="ctx">
          <context context-type="sourcefile">/rhn/systems/provisioning/preservation/PreservationListCreate.do</context>
        </context-group>
        <target>L'étiquette de conservation de fichiers existe déjà. Choisissez une étiquette de conservation de fichiers unique.</target>
      </trans-unit>
      <trans-unit id="filelists.jsp.selectafilelist">
        <source>No File List(s) selected.</source>
        <context-group name="ctx">
          <context context-type="sourcefile">/rhn/monitoring/config/PreservationList.do</context>
        </context-group>
        <target>Aucune liste de fichiers sélectionnée.</target>
      </trans-unit>
      <trans-unit id="kickstart_activation_keys.added">
        <source>{0} Activation Key(s) added.</source>
        <context-group name="ctx">
          <context context-type="sourcefile">/rhn/kickstart/ActivationKeys.do</context>
        </context-group>
        <target>{0} clé(s) d'activation ajoutée(s)</target>
      </trans-unit>
      <trans-unit id="kickstart_activation_keys.removed">
        <source>{0} Activation Key(s) removed.</source>
        <context-group name="ctx">
          <context context-type="sourcefile">/rhn/kickstart/ActivationKeys.do</context>
        </context-group>
        <target>{0} clé(s) d'activation supprimée(s)</target>
      </trans-unit>
      <trans-unit id="file_lists.removed">
        <source>{0} File Preservation List(s) removed.</source>
        <context-group name="ctx">
          <context context-type="sourcefile">/rhn/kickstart/FilePreservationLists.do</context>
        </context-group>
        <target>{0} liste(s) de conservation de fichiers supprimée(s).</target>
      </trans-unit>
      <trans-unit id="file_lists.added">
        <source>{0} File Preservation List(s) added.</source>
        <context-group name="ctx">
          <context context-type="sourcefile">/rhn/kickstart/FilePreservationLists.do</context>
        </context-group>
        <target>{0} liste(s) de conservation de fichiers ajoutée(s).</target>
      </trans-unit>
      <trans-unit id="taskomatic.msg.awolservers">
        <source>Systems Not Checking In:
-------------------------
The following systems recently stopped checking in with @@PRODUCT_NAME@@:

{0}


Please note that inactive systems cannot receive any updates.

Follow this url to see the full list of inactive systems:
{1}</source>
        <context-group name="ctx">
          <context context-type="sourcefile">/rhn/keys/CryptoKeysCreate.do</context>
        </context-group>
        <target>Systèmes ne se connectant pas :
-------------------------
Les systèmes suivants ont récemment arrêté de se connecter à @@PRODUCT_NAME@@ :

{0}


Veuillez noter que les systèmes inactifs ne peuvent pas recevoir de mises à jour.

Suivez cet url pour obtenir la liste complète des systèmes inactifs :
{1}</target>
      </trans-unit>
      <trans-unit id="taskomatic.daily.sid">
        <source>System Id</source>
        <context-group name="ctx">
          <context context-type="sourcefile">Daily Summary Email</context>
        </context-group>
        <target>Id du Système</target>
      </trans-unit>
      <trans-unit id="taskomatic.daily.systemname">
        <source>System Name</source>
        <context-group name="ctx">
          <context context-type="sourcefile">Daily Summary Email</context>
        </context-group>
        <target>Le nom du système</target>
      </trans-unit>
      <trans-unit id="taskomatic.daily.checkin">
        <source>Last Checkin</source>
        <context-group name="ctx">
          <context context-type="sourcefile">Daily Summary Email</context>
        </context-group>
        <target>Dernière connexion</target>
      </trans-unit>
      <trans-unit id="taskomatic.daily.errata">
        <source>Errata Synopses:</source>
        <context-group name="ctx">
          <context context-type="sourcefile">Daily Summary Email</context>
        </context-group>
        <target>Synopsis des errata :</target>
      </trans-unit>
      <trans-unit id="kickstart.software.success">
        <source>Kickstart Operating System selection successfully updated.</source>
        <context-group name="ctx">
          <context context-type="sourcefile">/rhn/kickstart/KickstartSoftwareEdit.do</context>
        </context-group>
        <target>La sélection du système d'exploitation du kickstart a bien été mise à jour.</target>
      </trans-unit>
      <trans-unit id="kickstart.software.notree">
        <source>The specified base channel and kickstart tree was not found.</source>
        <context-group name="ctx">
          <context context-type="sourcefile">/rhn/kickstart/KickstartSoftwareEdit.do</context>
        </context-group>
        <target>Impossible de trouver le canal de base et l'arborescence kickstart spécifiés.</target>
      </trans-unit>
      <trans-unit id="kickstart.software.changeencryption">
        <source>This kickstart profile uses a different type of encryption by default than the root password is currently using. You must reset the root password to encrypt it with the new method.</source>
        <context-group name="ctx">
          <context context-type="sourcefile">/rhn/kickstart/KickstartSoftwareEdit.do</context>
        </context-group>
        <target>Ce profile de démarrage utilise un type d'encodage par défaut différent de celui utilisé pour le mot de passe root. Vous devez redéfinir le mot de passe root afin de l'encoder avec cette nouvelle méthode.</target>
      </trans-unit>
      <trans-unit id="gpgssl_keys.added">
        <source>{0} Key(s) added.</source>
        <context-group name="ctx">
          <context context-type="sourcefile">/rhn/kickstart/KickstartCryptoKeysList.do</context>
        </context-group>
        <target>{0} clé(s) ajoutée(s)</target>
      </trans-unit>
      <trans-unit id="gpgssl_keys.removed">
        <source>{0} Key(s) removed.</source>
        <context-group name="ctx">
          <context context-type="sourcefile">/rhn/kickstart/KickstartCryptoKeysList.do</context>
        </context-group>
        <target>{0} clé(s) supprimée(s)</target>
      </trans-unit>
      <trans-unit id="kickstart.script.success">
        <source>Kickstart Script successfully updated.</source>
        <context-group name="ctx">
          <context context-type="sourcefile">/rhn/kickstart/KickstartScriptEdit.do</context>
        </context-group>
        <target>Le script kickstart a bien été mis à jour.</target>
      </trans-unit>
      <trans-unit id="language">
        <source>Language</source>
        <context-group name="ctx">
          <context context-type="sourcefile">/rhn/kickstart/KickstartPreEdit.do</context>
        </context-group>
        <target>Langue</target>
      </trans-unit>
      <trans-unit id="contents">
        <source>Script Contents</source>
        <context-group name="ctx">
          <context context-type="sourcefile">/rhn/kickstart/KickstartScriptEdit.do</context>
        </context-group>
        <target>Contenu du script</target>
      </trans-unit>
      <trans-unit id="script_name">
        <source>Script Name</source>
        <context-group name="ctx">
          <context context-type="sourcefile">/rhn/kickstart/KickstartScriptEdit.do</context>
        </context-group>
        <target>Nom du script</target>
      </trans-unit>
      <trans-unit id="kickstart.script.pre">
        <source>Pre Script</source>
        <context-group name="ctx">
          <context context-type="sourcefile">/rhn/kickstart/KickstartScriptEdit.do</context>
        </context-group>
        <target>Pre script</target>
      </trans-unit>
      <trans-unit id="kickstart.script.post">
        <source>Post Script</source>
        <context-group name="ctx">
          <context context-type="sourcefile">/rhn/kickstart/KickstartScriptEdit.do</context>
        </context-group>
        <target>Post script</target>
      </trans-unit>
      <trans-unit id="kickstart.script.order.fakename">
        <source>Registration and server actions</source>
        <context-group name="ctx">
          <context context-type="sourcefile">/rhn/kickstart/Scripts.do</context>
        </context-group>
        <target>Actions de serveur et enregistrement</target>
      </trans-unit>
      <trans-unit id="kickstart.script.order.fakeinterpreter">
        <source>Not Applicable</source>
        <context-group name="ctx">
          <context context-type="sourcefile">/rhn/kickstart/Scripts.do</context>
        </context-group>
        <target>Ne s'applique pas.</target>
      </trans-unit>
      <trans-unit id="kickstart.script.order.success">
        <source>Kickstart Script order was successfully updated.</source>
        <context-group name="ctx">
          <context context-type="sourcefile">/rhn/kickstart/Scripts.do</context>
        </context-group>
        <target>L'ordre du script kickstart a bien été mis à jour.</target>
      </trans-unit>
      <trans-unit id="listdisplaytag.viewall">
        <source>View All</source>
        <context-group name="ctx">
          <context context-type="sourcefile">/rhn/users/ActiveList.do</context>
        </context-group>
        <target>Afficher tout</target>
      </trans-unit>
      <trans-unit id="kickstart.troubleshooting.success">
        <source>Kickstart options updated.</source>
        <context-group name="ctx">
          <context context-type="sourcefile">/rhn/kickstart/Troubleshooting.do</context>
        </context-group>
        <target>Les options du kickstart ont été mises à jour.</target>
      </trans-unit>
      <trans-unit id="tree.delete.success">
        <source>Kickstart Distribution deleted successfully.</source>
        <context-group name="ctx">
          <context context-type="sourcefile">/rhn/kickstart/Troubleshooting.do</context>
        </context-group>
        <target>La distribution kickstart a bien été supprimée.</target>
      </trans-unit>
      <trans-unit id="tree.edit.invalid_tree">
        <source>Kickstart distributions is invalid due wrong or non existent base path to the kernel or initrd image. To make your custom distribution valid please select the distribution and modify its base path appropriately.</source>
        <context-group name="ctx">
          <context context-type="sourcefile">/rhn/kickstart/TreeEdit.do</context>
        </context-group>
        <target>Distribution Kickstart non valide à cause d'un chemin d'accès de base erroné ou non existant vers le noyau ou vers l'image initrd. Pour rendre la distribution personnalisée valide, veuillez sélectionner la distribution et modifier le chemin d'accès de base comme il convient.</target>
      </trans-unit>
      <trans-unit id="kickstart.troubleshooting.validation.kernelparams.too_long">
        <source>Extra kernel parameters can be no longer than 128 characters.</source>
        <context-group name="ctx">
          <context context-type="sourcefile">/rhn/kickstart/Troubleshooting.do</context>
        </context-group>
        <target>Les paramètres supplémentaires du noyau ne peuvent pas contenir plus de 128 caractères.</target>
      </trans-unit>
      <trans-unit id="kickstart.locale.success">
        <source>Kickstart locale options updated.</source>
        <context-group name="ctx">
          <context context-type="sourcefile">/rhn/kickstart/Locale.do</context>
        </context-group>
        <target>Les options locales du kickstart ont été mises à jour.</target>
      </trans-unit>
      <trans-unit id="kickstart.locale.validation.timezone.invalid">
        <source>Invalid timezone.</source>
        <context-group name="ctx">
          <context context-type="sourcefile">/rhn/kickstart/Locale.do</context>
        </context-group>
        <target>Fuseau horaire invalide.</target>
      </trans-unit>
      <trans-unit id="kickstart.script.delete">
        <source>Kickstart Script Deleted.</source>
        <context-group name="ctx">
          <context context-type="sourcefile">/rhn/kickstart/KickstartScriptDelete.do</context>
        </context-group>
        <target>Script Kickstart supprimé</target>
      </trans-unit>
      <trans-unit id="kickstart.clone.success">
        <source>Kickstart cloned successfully.  You are now editing the cloned Kickstart.</source>
        <context-group name="ctx">
          <context context-type="sourcefile">/rhn/kickstart/KickstartClone.do</context>
        </context-group>
        <target>Kickstart a bien été cloné. Vous éditez maintenant le kickstart cloné.</target>
      </trans-unit>
      <trans-unit id="kickstart.session_cancel.success">
        <source>Kickstart canceled.</source>
        <context-group name="ctx">
          <context context-type="sourcefile">/rhn/kickstart/KickstartClone.do</context>
        </context-group>
        <target>Kickstart annulé.</target>
      </trans-unit>
      <trans-unit id="kickstart.session.user_canceled">
        <source>Kickstart canceled by user: {0}</source>
        <context-group name="ctx">
          <context context-type="sourcefile">/rhn/kickstart/KickstartSessionCancel.do</context>
        </context-group>
        <target>Kickstart annulé par l'utilisateur : {0}</target>
      </trans-unit>
      <trans-unit id="kickstart.schedule.success">
        <source>System Kickstart scheduled for {0}</source>
        <context-group name="ctx">
          <context context-type="sourcefile">/rhn/kickstart/ScheduleKickstart.do</context>
        </context-group>
        <target>Kickstart du système programmé pour {0}</target>
      </trans-unit>
      <trans-unit id="kickstart.schedule.cobblercreate">
        <source>System record created for {0} in Cobbler.  This will allow you to kickstart this system using the {1} profile from {0}'s terminal with the usage of the 'koan' command.</source>
        <context-group name="ctx">
          <context context-type="sourcefile">/rhn/kickstart/ScheduleKickstart.do</context>
        </context-group>
        <target>L'enregistrement système créé pour {0} dans Cobbler. Ceci vous permettra d'initier ce système avec kickstart en utilisant le profil {1} depuis le terminal de {0} à l'aide de la commande 'koan'.</target>
      </trans-unit>
      <trans-unit id="kickstart.cobbler.schedule.success">
        <source>System Kickstart scheduled for {0}. Please check the system console for status information.</source>
        <context-group name="ctx">
          <context context-type="sourcefile">/rhn/kickstart/ScheduleKickstart.do</context>
        </context-group>
        <target>Kickstart du système programmé pour {0}. Veuillez vérifier la console du système pour obtenir des informations d'état.</target>
      </trans-unit>
      <trans-unit id="kickstart.schedule.noprofiles">
        <source>No profiles found that are compatible with this System.  Either you haven't created any Kickstart Profiles or this system does not have a Base Channel.</source>
        <context-group name="ctx">
          <context context-type="sourcefile">/rhn/kickstart/ScheduleKickstart.do</context>
        </context-group>
        <target>Aucun profil compatible à ce système n'a été trouvé. Soit vous n'avez pas créé de profils Kickstart, soit ce système ne possède pas de canal de base.</target>
      </trans-unit>
      <trans-unit id="kickstart.schedule.nobasechannel">
        <source>System {0} cannot be kickstarted because it does not have a base channel.</source>
        <context-group name="ctx">
          <context context-type="sourcefile">/rhn/kickstart/ScheduleKickstart.do</context>
        </context-group>
        <target>Le système {0} ne peut pas être lancé avec kickstart vu qu'il n'a pas de canal de base.</target>
      </trans-unit>
      <trans-unit id="kickstart.schedule.nosuchdevice">
        <source>System {0} cannot be kickstarted because it does not have a {1} network device.</source>
        <context-group name="ctx">
          <context context-type="sourcefile">/rhn/kickstart/ScheduleKickstart.do</context>
        </context-group>
        <target>Le système {0} ne peut pas être kickstarté car il ne dispose pas d'un périphérique réseau {1} .</target>
      </trans-unit>
      <trans-unit id="kickstart.schedule.nopackage">
        <source>Could not find the needed @@PRODUCT_NAME@@ provisioning packages given this system's current base channel and desired target channel: {0}</source>
        <context-group name="ctx">
          <context context-type="sourcefile">/rhn/kickstart/ScheduleKickstart.do</context>
        </context-group>
        <target>Impossible de trouver les paquetages d'approvisionnement appropriés de @@PRODUCT_NAME@@ dû au canal de base actuel et au canal cible désiré de ce système : {0}</target>
      </trans-unit>
      <trans-unit id="kickstart.schedule.cantsubscribe">
        <source>You have no remaining subscriptions to the @@PRODUCT_NAME@@ provisioning channel for this system's current base channel.</source>
        <context-group name="ctx">
          <context context-type="sourcefile">/rhn/kickstart/ScheduleKickstart.do</context>
        </context-group>
        <target>Votre abonnement au @@PRODUCT_NAME@@ approvisionnant le canal pour le canal de base de ce système est terminé.</target>
      </trans-unit>
      <trans-unit id="kickstart.schedule.cantsubscribe.channel">
        <source>You have no remaining subscriptions to the channel {0} for this system's current base channel.</source>
        <context-group name="ctx">
          <context context-type="sourcefile">/rhn/kickstart/ScheduleKickstart.do</context>
        </context-group>
        <target>Vous n'avez plus d'abonnement restant dans le canal {0} pour le canal de base de ce système.</target>
      </trans-unit>
      <trans-unit id="kickstart.schedule.noup2date">
        <source>A kickstart was not scheduled for {1} ({0}) because the package profile did not contain the 'up2date' package. An update of that system's package profile may be required.</source>
        <context-group name="ctx">
          <context context-type="sourcefile">/rhn/kickstart/ScheduleKickstart.do</context>
        </context-group>
        <target>Un kickstart n'a pas été programmé pour {1} ({0}) car le profil de paquetages ne contenait pas le paquetage &quot;up2date&quot;. Une mise à jour du profil de paquetages de ce système peut être requise.</target>
      </trans-unit>
      <trans-unit id="kickstart.session.newsession">
        <source>A new kickstart session was initiated for this system.</source>
        <context-group name="ctx">
          <context context-type="sourcefile">/rhn/kickstart/ScheduleKickstart.do</context>
        </context-group>
        <target>Une nouvelle session kickstart a été initiée pour ce système.</target>
      </trans-unit>
      <trans-unit id="kickstart.session.newtokennote">
        <source>Kickstart re-activation key for {0}.</source>
        <context-group name="ctx">
          <context context-type="sourcefile">/rhn/kickstart/ScheduleKickstart.do</context>
        </context-group>
        <target>Clé de ré-activation du kickstart pour {0}.</target>
      </trans-unit>
      <trans-unit id="kickstart.schedule.ppc64lewarning">
        <source>Warning: Kickstart Profile list includes PPC64LE profiles but they will not function properly unless your CPU is POWER8 or better.</source>
        <context-group name="ctx">
          <context context-type="sourcefile">/rhn/kickstart/ScheduleKickstart.do</context>
        </context-group>
        <target>Avertissement : la liste des profils Kickstart inclut les profils PPC64LE mais ceux-ci ne fonctionneront pas correctement à moins que votre CPU soit au minimum un POWER8.</target>
      </trans-unit>
      <trans-unit id="kickstart.profile.default_session">
        <source>Default session activation key for profile {0}.</source>
        <context-group name="ctx">
          <context context-type="sourcefile">/rhn/kickstart/CreateProfileWizard.do</context>
        </context-group>
        <target>Clé d'activation de session par défaut du profil {0}.</target>
      </trans-unit>
      <trans-unit id="kickstart.session.newprofile">
        <source>Profile for kickstart session {0}.</source>
        <context-group name="ctx">
          <context context-type="sourcefile">/rhn/kickstart/ScheduleKickstart.do</context>
        </context-group>
        <target>Profil pour la session kickstart {0}.</target>
      </trans-unit>
      <trans-unit id="kickstart.schedule.noup2dateinchannel">
        <source>We require version {0} or greater of up2date in order to kickstart a system.  This system has {1} installed but we could not find a version of up2date in this system's channels to upgrade it to the required version or above.</source>
        <context-group name="ctx">
          <context context-type="sourcefile">/rhn/kickstart/ScheduleKickstart.do</context>
        </context-group>
        <target>Nous demandons la version {0} ou une version supérieure de up2date pour lancer un système avec kickstart. Ce système possède {1} installé mais nous n'avons pas trouvé une version de up2date dans les canaux de ce système pour le mettre à niveau à la version requise ou supérieure.</target>
      </trans-unit>
      <trans-unit id="kickstart.state.guesttimedout">
        <source>&lt;p&gt;The guest system has not communicated with @@PRODUCT_NAME@@ in the past {0} minutes. The install process might be progressing slowly due to hardware constraints, or it might be frozen.&lt;/p&gt; &lt;p&gt;You may wish to troubleshoot this issue by running &lt;em&gt;virsh console &lt;strong&gt;guestname&lt;/strong&gt;&lt;/em&gt; on the host system. This command will allow you to connect to the text console of the guest as it is installing, which may provide additional information about this guest system's installation status.&lt;/p&gt;</source>
        <context-group name="ctx">
          <context context-type="sourcefile">rhn/systems/details/kickstart/SessionStatus.do</context>
        </context-group>
        <target>&lt;p&gt;Le système invité n'a pas communiqué avec @@PRODUCT_NAME@@ depuis ces {0} dernières minutes. Le processus d'installation peut prendre du temps ou être gelé à cause de contraintes matérielles.&lt;/p&gt; &lt;p&gt;Vous pouvez rechercher l'erreur en exécutant &lt;em&gt;virsh console &lt;strong&gt;guestname&lt;/strong&gt;&lt;/em&gt; sur le système hôte. Cette commande vous permettra de vous connecter à la console texte de l'invité pendant l'installation et peut ainsi vous fournir des informations supplémentaires à propos du statut de l'installation.&lt;/p&gt;</target>
      </trans-unit>
      <trans-unit id="tree.edit.success">
        <source>Kickstart Distribution Updated</source>
        <context-group name="ctx">
          <context context-type="sourcefile">/rhn/kickstart/TreeEdit.do</context>
        </context-group>
        <target>La distribution kickstart a été mise à jour</target>
      </trans-unit>
      <trans-unit id="tree.create.success">
        <source>Kickstart Distribution Created</source>
        <context-group name="ctx">
          <context context-type="sourcefile">/rhn/kickstart/TreeEdit.do</context>
        </context-group>
        <target>La distribution kickstart a été créée.</target>
      </trans-unit>
      <trans-unit id="kickstart.tree.invalidlabel">
        <source>The label is not formatted properly.  The label should contain only letters, numbers, hyphens, periods, and underscores.  It must also be at least 4 characters long</source>
        <context-group name="ctx">
          <context context-type="sourcefile">/rhn/kickstart/TreeEdit.do</context>
        </context-group>
        <target>L'étiquette n'est pas formatée correctement. Elle devrait contenir uniquement des lettres, des chiffres, des traits d'union, des points et des tirets bas. Elle doit également contenir au moins 4 caractères.</target>
      </trans-unit>
      <trans-unit id="kickstart.tree.invalidkernel">
        <source>The kernel could not be found at the specified location: {0}</source>
        <context-group name="ctx">
          <context context-type="sourcefile">/rhn/kickstart/TreeEdit.do</context>
        </context-group>
        <target>Le noyau n'a pas pu être trouvé à l'emplacement spécifié : {0}</target>
      </trans-unit>
      <trans-unit id="kickstart.tree.invalidinitrd">
        <source>The initrd could not be found at the specified location: {0}</source>
        <context-group name="ctx">
          <context context-type="sourcefile">/rhn/kickstart/TreeEdit.do</context>
        </context-group>
        <target>Le initrd n'a pas pu être trouvé à l'emplacement spécifié : {0}</target>
      </trans-unit>
      <trans-unit id="kickstart.tree.inuse">
        <source>The Kickstart Distribution you have chosen to delete is in use.  Please delete or change the Distribution for Kickstart Profiles using this Distribution.</source>
        <context-group name="ctx">
          <context context-type="sourcefile">/rhn/kickstart/TreeDelete.do</context>
        </context-group>
        <target>La distribution kickstart que vous avez choisie de supprimer est utilisée. Supprimez ou modifiez la distribution pour les profils Kickstart qui utilisent cette distribution.</target>
      </trans-unit>
      <trans-unit id="basepath">
        <source>External Location</source>
        <context-group name="ctx">
          <context context-type="sourcefile">/rhn/kickstart/TreeEdit.do</context>
        </context-group>
        <target>L'emplacement externe</target>
      </trans-unit>
      <trans-unit id="kickstart.edit.software.notrees.jsp">
        <source>No trees were found for the selected channel</source>
        <context-group name="ctx">
          <context context-type="sourcefile">/rhn/kickstart/TreeEdit.do</context>
        </context-group>
        <target>Impossible de trouver une arborescence pour le canal sélectionné</target>
      </trans-unit>
      <trans-unit id="kickstart.edit.software.nofiles.jsp">
        <source>No files found for selected kickstart tree</source>
        <context-group name="ctx">
          <context context-type="sourcefile">/rhn/kickstart/KickstartSoftwareEdit.do</context>
        </context-group>
        <target>Aucun fichier trouvé pour l'arborescence kickstart sélectionnée</target>
      </trans-unit>
      <trans-unit id="kickstart.schedule.already.scheduled.jsp">
        <source>System {0} has a pending kickstart scheduled.</source>
        <context-group name="ctx">
          <context context-type="sourcefile">/rhn/systems/details/kickstart/ScheduleWizard.do</context>
        </context-group>
        <target>Le système {0} a un kickstart en attente programmé.</target>
      </trans-unit>
      <trans-unit id="kickstart.bond.not.defined.jsp">
        <source>If you want to create a bonded network after installation you must specefy a bond name and at least one slave interface.</source>
        <context-group name="ctx">
          <context context-type="sourcefile">/rhn/systems/details/kickstart/ScheduleWizard.do</context>
        </context-group>
        <target>Si vous souhaitez créer un réseau lié après l'installation, vous devez spécifier un nom de liaison et au moins une interface esclave.</target>
      </trans-unit>
      <trans-unit id="kickstart.bond.bad.ip.address.jsp">
        <source>The IP address specified for the bonded network interface is not valid.</source>
        <context-group name="ctx">
          <context context-type="sourcefile">/rhn/systems/details/kickstart/ScheduleWizard.do</context>
        </context-group>
        <target>L'adresse IP spécifiée pour l'interface réseau liée est invalide.</target>
      </trans-unit>
      <trans-unit id="kickstart.bond.bad.netmask.jsp">
        <source>The netmask specified for the bonded network interface is not valid.</source>
        <context-group name="ctx">
          <context context-type="sourcefile">/rhn/systems/details/kickstart/ScheduleWizard.do</context>
        </context-group>
        <target>Le masque réseau spécifié pour l'interface réseau liée est invalide.</target>
      </trans-unit>
      <trans-unit id="kickstart.bond.bad.gateway.jsp">
        <source>The gateway specified for the bonded network interface is not valid.</source>
        <context-group name="ctx">
          <context context-type="sourcefile">/rhn/systems/details/kickstart/ScheduleWizard.do</context>
        </context-group>
        <target>La passerelle spécifiée pour l'interface réseau liée est invalide.</target>
      </trans-unit>
      <!-- Activation Keys -->
      <group>
        <context-group name="ctx">
          <context context-type="sourcefile">Activation Key Pages</context>
        </context-group>
        <trans-unit id="activation-key.java.invalid_chars">
          <source>Activation key label &lt;strong&gt;{0}&lt;/strong&gt; has one or more of the following invalid characters &lt;strong&gt;{1}&lt;/strong&gt;. Please remove these characters from the label.</source>
          <target>Au moins un des caractères invalides suivants &lt;strong&gt;{1}&lt;/strong&gt;  se trouve dans l'étiquette clé d'activation &lt;strong&gt;{0}&lt;/strong&gt;. Veuillez supprimer ces caractères de l'étiquette.</target>
        </trans-unit>
        <trans-unit id="activation-key.java.exists">
          <source>An activation key with label '{0}' is already taken. Please choose a different label.</source>
          <target>Une clé d'activation avec l'étiquette « {0} » est déjà utilisée. Veuillez choisir une étiquette différente.</target>
        </trans-unit>
        <trans-unit id="activation-key.java.created">
          <source>Activation key &lt;strong&gt;{0}&lt;/strong&gt; has been created.</source>
          <target>La clé d'activation &lt;strong&gt;{0}&lt;/strong&gt; a été créée.</target>
        </trans-unit>
        <trans-unit id="activation-key.java.deleted">
          <source>Activation key &lt;strong&gt;{0}&lt;/strong&gt; has been deleted.</source>
          <target>La clé d'activation &lt;strong&gt;{0}&lt;/strong&gt; a été suprimée.</target>
        </trans-unit>
        <trans-unit id="activation-key.java.cloned">
          <source>Activation key &lt;strong&gt;{0}&lt;/strong&gt; has been cloned.</source>
          <target>La clé d'activation &lt;strong&gt;{0}&lt;/strong&gt; a été clonée.</target>
        </trans-unit>
        <trans-unit id="activation-key.java.modified">
          <source>Activation key &lt;strong&gt;{0}&lt;/strong&gt; has been modified.</source>
          <target>La clé d'activation &lt;strong&gt;{0}&lt;/strong&gt; a été modifiée.</target>
        </trans-unit>
        <trans-unit id="activation-key.java.org_prefixed">
          <source>Please note that &lt;strong&gt;{0}&lt;/strong&gt; has been modified to &lt;strong&gt;{1}&lt;/strong&gt;.</source>
          <target>Veuillez noter que &lt;strong&gt;{0}&lt;/strong&gt; a été modifiée par &lt;strong&gt;{1}&lt;/strong&gt;.</target>
        </trans-unit>
        <trans-unit id="system.sdc.missing.config_deploy1">
          <source>This system does not yet have configuration deployment capability. Configuration deployment requires that particular software is installed and enabled on your system.</source>
          <target>Ce système n'a pas encore la capacité de déploiement de configuration. Le déploiement de configuration requiert qu'un logiciel particulier soit installé et activé sur votre système.</target>
        </trans-unit>
        <trans-unit id="system.sdc.missing.config_deploy2">
          <source>You may ensure that configuration deployment capability will be enabled on this system by selecting this system in the  &lt;a href={0}&gt;{1}&lt;/a&gt; screen and then clicking "{2}"</source>
          <target>Vous pourrez vous assurer que le déploiement de configuration est bien activé sur ce système, en le sélectionnant dans l'écran &lt;a href={0}&gt;{1}&lt;/a&gt; puis en cliquant sur &quot;{2}&quot;.</target>
        </trans-unit>
        <trans-unit id="system.sdc.addtossm">
          <source>System added to the System Set Manager.</source>
          <target>Système ajouté dans le gestionnaire d'ensembles de systèmes</target>
        </trans-unit>
        <trans-unit id="system.sdc.removefromssm">
          <source>System removed from the System Set Manager.</source>
          <target>Système supprimé du gestionnaire d'ensembles de systèmes</target>
        </trans-unit>
        <trans-unit id="usageLimit">
          <source>Usage Limit</source>
          <target>Limite d'utilisation</target>
        </trans-unit>
        <trans-unit id="key">
          <source>Key</source>
          <target>Clé</target>
        </trans-unit>
      </group>
      <trans-unit id="file_size.b">
        <source>{0} B</source>
        <context-group name="ctx">
          <context context-type="sourcefile">/rhn/configuration/Quota.do</context>
          <context context-type="paramnotes">40 B</context>
        </context-group>
        <target>{0} o</target>
      </trans-unit>
      <trans-unit id="file_size.kb">
        <source>{0} KB</source>
        <context-group name="ctx">
          <context context-type="sourcefile">/rhn/configuration/Quota.do</context>
          <context context-type="paramnotes">40 KB</context>
        </context-group>
        <target>{0} Ko</target>
      </trans-unit>
      <trans-unit id="file_size.mb">
        <source>{0} MB</source>
        <context-group name="ctx">
          <context context-type="sourcefile">/rhn/configuration/Quota.do</context>
          <context context-type="paramnotes">40 MB</context>
        </context-group>
        <target>{0} Mo</target>
      </trans-unit>
      <trans-unit id="error.config-cannot-change-type">
        <source>Error creating configuration file revision: ({0}) is a '{1}', but you are attempting to change it to a '{2}'. If you want to change its file type, you'll need to delete ({0}) and re-add it as a '{2}' rather than a '{1}'.</source>
        <context-group name="ctx">
          <context context-type="sourcefile">/rhn/configuration/file/ManageConfigRevision.do</context>
        </context-group>
        <target>Erreur de création de révision du fichier de configuration: ({0}) est un '{1}', mais vous tentez de le modifier pour un '{2}'. Si vous souhaitez changer son type de fichier, vous devrez supprimer ({0}) et le rajouter comme un '{2}' plutôt qu'un '{1}'.</target>
      </trans-unit>
      <trans-unit id="error.config-not-specified">
        <source>Error creating Configuration File Revision:  Upload file not found.</source>
        <context-group name="ctx">
          <context context-type="sourcefile">/rhn/configuration/file/ManageConfigRevision.do</context>
        </context-group>
        <target>Erreur lors de la création d'une version de fichier de configuration : le fichier téléchargé n'a pas été trouvé.</target>
      </trans-unit>
      <trans-unit id="error.config-empty">
        <source>Error creating Configuration File Revision:  File {0} is empty.</source>
        <context-group name="ctx">
          <context context-type="sourcefile">/rhn/configuration/file/ManageConfigRevision.do</context>
          <context context-type="paramnotes">Error creating Configuration File Revision:  File /etc/testfile.txt not found.</context>
        </context-group>
        <target>Erreur lors de la création d'une version de fichier de configuration : le fichier {0} est vide.</target>
      </trans-unit>
      <trans-unit id="error.configtoolarge">
        <source>Error creating Configuration File Revision:  File too large.  The maximum file size is {0}</source>
        <context-group name="ctx">
          <context context-type="sourcefile">/rhn/configuration/file/ManageConfigRevision.do</context>
          <context context-type="paramnotes">Error creating Configuration File Revision:  File too large.  The maximum file size is 128 KB</context>
        </context-group>
        <target>Erreur lors de la création d'une version de fichier de configuration :  le fichier est trop volumineux. La taille maximale est {0}.</target>
      </trans-unit>
      <trans-unit id="config_revisions.failure">
        <source>{0} revision deletions failed.</source>
        <context-group name="ctx">
          <context context-type="sourcefile">/rhn/configuration/file/ManageConfigRevision.do</context>
          <context context-type="paramnotes">7 revision deletions failed.</context>
        </context-group>
        <target>{0} suppressions de version ont échoué.</target>
      </trans-unit>
      <trans-unit id="config_revisions.success">
        <source>{0} revisions were deleted successfully.</source>
        <context-group name="ctx">
          <context context-type="sourcefile">/rhn/configuration/file/ManageConfigRevision.do</context>
          <context context-type="paramnotes">7 revisions were deleted successfully.</context>
        </context-group>
        <target>{0} versions ont bien été supprimées.</target>
      </trans-unit>
      <trans-unit id="config_files.setFilesToRemove.success">
        <source>{0} configuration file(s) successfully deleted.</source>
        <context-group name="ctx">
          <context context-type="sourcefile">/rhn/configuration/ChannelFiles.do</context>
          <context context-type="paramnotes">7 configuration files were successfully deleted.</context>
        </context-group>
      </trans-unit>
      <trans-unit id="config_files.setFilesToRemove.failure">
        <source>{0} file deletion(s) failed.</source>
        <context-group name="ctx">
          <context context-type="sourcefile">/rhn/configuration/ChannelFiles.do</context>
          <context context-type="paramnotes">7 file deletions failed.</context>
        </context-group>
      </trans-unit>
      <trans-unit id="config_files.setFilesToImport.success">
        <source>{0} configuration file(s) successfully imported.</source>
        <context-group name="ctx">
          <context context-type="sourcefile">/rhn/configuration/ChannelImportFiles.do</context>
          <context context-type="paramnotes">7 configuration files were successfully imported.</context>
        </context-group>
      </trans-unit>
      <trans-unit id="config_files.setFilesToImport.failure">
        <source>{0} file import(s) failed.</source>
        <context-group name="ctx">
          <context context-type="sourcefile">/rhn/configuration/ChannelImportFiles.do</context>
          <context context-type="paramnotes">7 file imports failed.</context>
        </context-group>
      </trans-unit>
      <trans-unit id="config_subscribed_systems.unsubscribeSystems.failure">
        <source>Failed to unsubscribe {0} system(s).</source>
        <context-group name="ctx">
          <context context-type="sourcefile">/rhn/configuration/file/CopyFilesCentral.do</context>
          <context context-type="paramnotes">7 revision deletions failed.</context>
        </context-group>
      </trans-unit>
      <trans-unit id="config_subscribed_systems.unsubscribeSystems.success">
        <source>Successfully unsubscribed {0} system(s).</source>
        <context-group name="ctx">
          <context context-type="sourcefile">/rhn/configuration/file/CopyFilesCentral.do</context>
          <context context-type="paramnotes">Successfully copied file to 7 channels.</context>
        </context-group>
        <target>{0} système(s) a/ont bien été désabonné(s).</target>
      </trans-unit>
      <trans-unit id="config_target_systems.subscribeSystems.failure">
        <source>Failed to subscribe {0} system(s).</source>
        <context-group name="ctx">
          <context context-type="sourcefile">/rhn/configuration/file/CopyFilesCentral.do</context>
          <context context-type="paramnotes">7 revision deletions failed.</context>
        </context-group>
      </trans-unit>
      <trans-unit id="config_target_systems.subscribeSystems.success">
        <source>Successfully subscribed {0} system(s).</source>
        <context-group name="ctx">
          <context context-type="sourcefile">/rhn/configuration/file/CopyFilesCentral.do</context>
          <context context-type="paramnotes">Successfully copied file to 7 channels.</context>
        </context-group>
        <target>{0} système(s) a/ont bien été abonné(s).</target>
      </trans-unit>
      <trans-unit id="config_channel_name.local">
        <source>local override for {0}</source>
        <context-group name="ctx">
          <context context-type="sourcefile">/rhn/configuration/Quota.do</context>
          <context context-type="paramnotes">local override for devserv.tootles.com</context>
        </context-group>
        <target>surcharge locale pour {0}</target>
      </trans-unit>
      <trans-unit id="config_channel_name.sandbox">
        <source>sandbox for {0}</source>
        <context-group name="ctx">
          <context context-type="sourcefile">/rhn/configuration/Quota.do</context>
          <context context-type="paramnotes">sandbox for devserv.tootles.com</context>
        </context-group>
        <target>sandbox pour {0}</target>
      </trans-unit>
      <trans-unit id="config_channel.local_override">
        <source>Locally-Managed</source>
        <context-group name="ctx">
          <context context-type="sourcefile">/rhn/configuration/file/CompareCopy.do</context>
        </context-group>
        <target>Géré localement</target>
      </trans-unit>
      <trans-unit id="config_channel.normal">
        <source>Centrally-Managed</source>
        <context-group name="ctx">
          <context context-type="sourcefile">/rhn/configuration/file/CompareCopy.do</context>
        </context-group>
        <target>Géré centralement</target>
      </trans-unit>
      <trans-unit id="config_channel.server_import">
        <source>Sandbox</source>
        <context-group name="ctx">
          <context context-type="sourcefile">/rhn/configuration/file/CompareCopy.do</context>
        </context-group>
        <target>Sandbox</target>
      </trans-unit>
      <trans-unit id="scheduledeploy.ssm.success">
        <source>Configuration Deploy Action is being scheduled for &lt;strong&gt;1 system&lt;/strong&gt;.</source>
        <context-group name="ctx">
          <context context-type="sourcefile">/rhn/systems/ssm/config/Deploy.do</context>
        </context-group>
        <target>Action de déploiement de configuration programmée pour &lt;strong&gt;1 système&lt;/strong&gt;.</target>
      </trans-unit>
      <trans-unit id="scheduledeploy.ssm.successes">
        <source>Configuration Deploy Actions are being scheduled for &lt;strong&gt;{0} systems&lt;/strong&gt;, it may take several minutes for this to complete.</source>
        <context-group name="ctx">
          <context context-type="sourcefile">/rhn/systems/ssm/config/Deploy.do</context>
          <context context-type="paramnotes">Configuration Deploy Actions scheduled successfully for {0} systems.</context>
        </context-group>
        <target>Actions de déploiement de configuration programmées pour &lt;strong&gt;{0} systèmes&lt;/strong&gt;. Cela peut durer plusieurs minutes.</target>
      </trans-unit>
      <trans-unit id="scheduledeploy.ssm.failure">
        <source>Failed to schedule Configuration Deploy Action.</source>
        <context-group name="ctx">
          <context context-type="sourcefile">/rhn/systems/ssm/config/Deploy.do</context>
        </context-group>
        <target>Échec de la programmation d'une action de comparaison de configuration.</target>
      </trans-unit>
      <trans-unit id="schedulediff.ssm.success">
        <source>Configuration Comparison Action is being scheduled for &lt;strong&gt;1 system&lt;/strong&gt;.</source>
        <context-group name="ctx">
          <context context-type="sourcefile">/rhn/systems/ssm/config/Diff.do</context>
        </context-group>
        <target>Action de comparaison de configuration programmée pour &lt;strong&gt;1 système&lt;/strong&gt;.</target>
      </trans-unit>
      <trans-unit id="schedulediff.ssm.successes">
        <source>Configuration Comparison Actions are being scheduled for &lt;strong&gt;{0} systems&lt;/strong&gt;, it may take several minutes for this to complete.</source>
        <context-group name="ctx">
          <context context-type="sourcefile">/rhn/systems/ssm/config/Diff.do</context>
          <context context-type="paramnotes">Configuration Comparison Action scheduled successfully for {0} systems.</context>
        </context-group>
        <target>Actions de comparaison de configuration programmées pour &lt;strong&gt;{0} systèmes&lt;/strong&gt;. Cela peut durer plusieurs minutes.</target>
      </trans-unit>
      <trans-unit id="schedulediff.ssm.failure">
        <source>Failed to schedule Configuration Comparison Action</source>
        <context-group name="ctx">
          <context context-type="sourcefile">/rhn/systems/ssm/config/Diff.do</context>
        </context-group>
        <target>Échec de la programmation d'une action de comparaison de configuration</target>
      </trans-unit>
      <trans-unit id="unsubscribe.ssm.success">
        <source>&lt;strong&gt;1 system&lt;/strong&gt; successfully unsubscribed from configuration channels.</source>
        <context-group name="ctx">
          <context context-type="sourcefile">/rhn/systems/ssm/config/Unsubscribe.do</context>
        </context-group>
        <target>&lt;strong&gt;1 système&lt;/strong&gt; a bien été désabonné des canaux de configuration.</target>
      </trans-unit>
      <trans-unit id="unsubscribe.ssm.successes">
        <source>&lt;strong&gt;{0} systems&lt;/strong&gt; successfully unsubscribed from configuration channels.</source>
        <context-group name="ctx">
          <context context-type="sourcefile">/rhn/systems/ssm/config/Unsubscribe.do</context>
          <context context-type="paramnotes">3 systems successfully unsubscribed from configuration channels.</context>
        </context-group>
        <target>&lt;strong&gt;{0} systèmes&lt;/strong&gt; ont bien été désabonnés des canaux de configuration.</target>
      </trans-unit>
      <!-- config-channel form bean I18N -->
      <trans-unit id="cofName">
        <source>Configuration channel name</source>
        <context-group name="ctx">
          <context context-type="sourcefile">/rhn/configuration/channel/ChannelOverview.do</context>
        </context-group>
        <target>Le nom du canal de configuration</target>
      </trans-unit>
      <trans-unit id="cofLabel">
        <source>Configuration channel label</source>
        <context-group name="ctx">
          <context context-type="sourcefile">/rhn/configuration/channel/ChannelOverview.do</context>
        </context-group>
        <target>L'étiquette du canal de configuration</target>
      </trans-unit>
      <trans-unit id="cofDescription">
        <source>Configuration channel description</source>
        <context-group name="ctx">
          <context context-type="sourcefile">/rhn/configuration/channel/ChannelOverview.do</context>
        </context-group>
        <target>La description du canal de configuration</target>
      </trans-unit>
      <!-- config-file form-bean I18N -->
      <trans-unit id="cffUid">
        <source>User name or id</source>
        <context-group name="ctx">
          <context context-type="sourcefile">/rhn/configuration/file/FileDetails.do</context>
        </context-group>
        <target>Nom d'utilisateur ou Id</target>
      </trans-unit>
      <trans-unit id="cffGid">
        <source>Group name or id</source>
        <context-group name="ctx">
          <context context-type="sourcefile">/rhn/configuration/file/FileDetails.do</context>
        </context-group>
        <target>Nom du group ou Id</target>
      </trans-unit>
      <trans-unit id="cffPermissions">
        <source>File permissions setting</source>
        <context-group name="ctx">
          <context context-type="sourcefile">/rhn/configuration/file/FileDetails.do</context>
        </context-group>
        <target>Paramétrage des permissions du fichier</target>
      </trans-unit>
      <trans-unit id="cffSELinuxCtx">
        <source>SELinux context</source>
        <context-group name="ctx">
          <context context-type="sourcefile">/rhn/configuration/file/FileDetails.do</context>
        </context-group>
        <target>Contexte SELinux</target>
      </trans-unit>
      <trans-unit id="cffMacroStart">
        <source>Macro start tag</source>
        <context-group name="ctx">
          <context context-type="sourcefile">/rhn/configuration/file/FileDetails.do</context>
        </context-group>
        <target>Balise de départ d'une macro</target>
      </trans-unit>
      <trans-unit id="cffMacroEnd">
        <source>Macro end tag</source>
        <context-group name="ctx">
          <context context-type="sourcefile">/rhn/configuration/file/FileDetails.do</context>
        </context-group>
        <target>Balise de fin d'une macro</target>
      </trans-unit>
      <!-- FileDetail errors -->
      <trans-unit id="configmanager.filedetails.path.empty">
        <source>No file path specified</source>
        <context-group name="ctx">
          <context context-type="sourcefile">/rhn/configuration/file/FileDetails.do</context>
        </context-group>
        <target>Aucun chemin d'accès spécifié.</target>
      </trans-unit>
      <trans-unit id="configmanager.filedetails.path.no-starting-slash">
        <source>{0}: Configuration file path names must start with a '/'</source>
        <context-group name="ctx">
          <context context-type="sourcefile">/rhn/configuration/file/FileDetails.do</context>
          <context context-type="paramnotes">etc/tomcat5: Configuration file path names must start with a '/'</context>
        </context-group>
        <target>{0}: les noms de chemin d'accès au fichier de configuration doivent commencer par &quot;/&quot;</target>
      </trans-unit>
      <trans-unit id="configmanager.filedetails.path.has-ending-slash">
        <source>{0}: Configuration file path names may not end with a '/'</source>
        <context-group name="ctx">
          <context context-type="sourcefile">/rhn/configuration/file/FileDetails.do</context>
          <context context-type="paramnotes">/etc/tomcat5/: Configuration file path names may not end with a '/'</context>
        </context-group>
        <target>{0}: les noms de chemin d'accès au fichier de configuration peuvent ne pas terminer par &quot;/&quot;</target>
      </trans-unit>
      <trans-unit id="configmanager.filedetails.path.has-relative-dirs">
        <source>{0}: Configuration file path names must be absolute paths - '..' is not allowed</source>
        <context-group name="ctx">
          <context context-type="sourcefile">/rhn/configuration/file/FileDetails.do</context>
          <context context-type="paramnotes">/etc/../etc/tomcat5: Configuration file path names must be absolute paths - '..' is not allowed</context>
        </context-group>
        <target>{0} : les noms de chemin d'accès au fichier de configuration doivent être des chemins d'accès absolus - &quot;..&quot; n'est pas accepté</target>
      </trans-unit>
      <trans-unit id="configmanager.filedetails.content.no-macro-name">
        <source>Cannot find a macro function name - make sure the file isn't a binary file! '{0}'</source>
        <context-group name="ctx">
          <context context-type="sourcefile">/rhn/configuration/file/FileDetails.do</context>
          <context context-type="paramnotes">Cannot find a macro function name  - make sure the file isn't a binary file!\n'() = default-value'</context>
        </context-group>
        <target>Nom de fonction macro non trouvé - assurez-vous que le fichier ne soit pas un fichier binaire ! « {0} »</target>
      </trans-unit>
      <trans-unit id="configmanager.filedetails.content.bad-macro-name">
        <source>Invalid macro function name {0}</source>
        <context-group name="ctx">
          <context context-type="sourcefile">/rhn/configuration/file/FileDetails.do</context>
          <context context-type="paramnotes">Invalid macro function name foo.bar.blech</context>
        </context-group>
        <target>Nom de fonction macro invalide {0}</target>
      </trans-unit>
      <trans-unit id="configmanager.filedetails.content.bad-arg-content">
        <source>Invalid arguments '{1}' to macro function '{0}'</source>
        <context-group name="ctx">
          <context context-type="sourcefile">/rhn/configuration/file/FileDetails.do</context>
          <context context-type="paramnotes">Invalid arguments '{]*' to macro function 'rhn.system.net_interface.ip_address'</context>
        </context-group>
        <target>arguments &quot;{1}&quot; invalides pour la fonction &quot;{0}&quot; de la macro</target>
      </trans-unit>
      <trans-unit id="configmanager.filedetails.content.bad-macro">
        <source>Invalid macro - make sure the file isn't a binary file! '{0}'</source>
        <context-group name="ctx">
          <context context-type="sourcefile">/rhn/configuration/file/FileDetails.do</context>
          <context context-type="paramnotes">Invalid macro - make sure the file isn't a binary file!\n'kjhafkjgy((7623=' </context>
        </context-group>
        <target>Macro non valide - assurez-vous que le fichier ne soit pas un fichier binaire ! &quot;{0}&quot;</target>
      </trans-unit>
      <trans-unit id="configdiff.schedule.success">
        <source>Configuration file compare actions are being scheduled for {0} systems, it may take several minutes for this to complete.</source>
        <context-group name="ctx">
          <context context-type="sourcefile">/rhn/configuration/file/CompareDeployed.do</context>
          <context context-type="paramnotes">Configuration file compare action scheduled successfully for 8 systems.</context>
        </context-group>
        <target>Actions de comparaison de fichier de configuration programmées pour &lt;strong&gt;{0} systèmes&lt;/strong&gt;. Cela peut durer plusieurs minutes.</target>
      </trans-unit>
      <trans-unit id="configdiff.schedule.success.singular">
        <source>Configuration file compare action is being scheduled successfully for {0} system.</source>
        <context-group name="ctx">
          <context context-type="sourcefile">/rhn/configuration/file/CompareDeployed.do</context>
          <context context-type="paramnotes">Configuration file compare action scheduled successfully for 1 system.</context>
        </context-group>
        <target>Action de comparaison de fichier de configuration programmée pour {0} systèmes.</target>
      </trans-unit>
      <trans-unit id="configdiff.schedule.error">
        <source>Failed to schedule configuration file compare action</source>
        <context-group name="ctx">
          <context context-type="sourcefile">/rhn/configuration/file/CompareDeployed.do</context>
        </context-group>
        <target>Échec de la programmation d'une action de comparaison de fichiers de configuration.</target>
      </trans-unit>
      <trans-unit id="channel">
        <source>Channel</source>
        <context-group name="ctx">
          <context context-type="sourcefile">/rhn/errata/manage/CloneErrata.do</context>
        </context-group>
        <target>Canal</target>
      </trans-unit>
      <trans-unit id="cloneerrata.anychannel">
        <source>Any managed channel</source>
        <context-group name="ctx">
          <context context-type="sourcefile">/rhn/errata/manage/CloneErrata.do</context>
        </context-group>
        <target>Tout canal géré</target>
      </trans-unit>
      <trans-unit id="traceback_mail">
        <source>Email address</source>
        <context-group name="ctx">
          <context context-type="sourcefile">/rhn/errata/manage/CloneErrata.do</context>
        </context-group>
        <target>Adresse électronique</target>
      </trans-unit>
      <trans-unit id="server|jabber_server">
        <source>Hostname</source>
        <context-group name="ctx">
          <context context-type="sourcefile">/rhn/errata/manage/CloneErrata.do</context>
        </context-group>
        <target>Nom d'hôte</target>
      </trans-unit>
      <!-- SDC Overview Page -->
      <trans-unit id="sdc.details.overview.notifications.disabled">
        <source>E-mail notifications disabled globally</source>
        <context-group name="ctx">
          <context context-type="sourcefile">/rhn/systems/details/Overview.do</context>
          <context context-type="sourcefile">/rhn/systems/details/Edit.do</context>
        </context-group>
        <target>Les notifications par e-mail sont désactivées globalement.</target>
      </trans-unit>
      <trans-unit id="sdc.details.overview.lock.reason">
        <source>Manually locked</source>
        <context-group name="ctx">
          <context context-type="sourcefile">/rhn/systems/details/Overview.do</context>
        </context-group>
        <target>Verrouillé manuellement</target>
      </trans-unit>
      <trans-unit id="sdc.details.overview.locked.alert">
        <source>&lt;strong&gt;{0}&lt;/strong&gt; has been locked</source>
        <context-group name="ctx">
          <context context-type="sourcefile">/rhn/systems/details/Overview.do</context>
          <context context-type="paramnotes">{0} - name of a system ex: highwind</context>
        </context-group>
        <target>&lt;strong&gt;{0}&lt;/strong&gt; a été verrouillé</target>
      </trans-unit>
      <trans-unit id="sdc.details.overview.unlocked.alert">
        <source>&lt;strong&gt;{0}&lt;/strong&gt; has been unlocked</source>
        <context-group name="ctx">
          <context context-type="sourcefile">/rhn/systems/details/Overview.do</context>
          <context context-type="paramnotes">{0} - name of a system ex: highwind</context>
        </context-group>
        <target>&lt;strong&gt;{0}&lt;/strong&gt; a été déverrouillé</target>
      </trans-unit>
      <trans-unit id="sdc.details.overview.osa.status.pinged">
        <source>&lt;strong&gt;{0}&lt;/strong&gt; has been pinged. OSA Status will be updated within the next minute.</source>
        <context-group name="ctx">
          <context context-type="sourcefile">/rhn/systems/details/Overview.do</context>
          <context context-type="paramnotes">{0} - name of a system ex: highwind</context>
        </context-group>
        <target>Un ping a été envoyé à &lt;strong&gt;{0}&lt;/strong&gt;. Le statut OSA sera mis à jour dans la minute suivante.</target>
      </trans-unit>
      <trans-unit id="sdc.details.overview.applet.scheduled">
        <source>RHN Applet @@PRODUCT_NAME@@ activation &lt;a href="{0}"&gt;scheduled&lt;/a&gt;</source>
        <context-group name="ctx">
          <context context-type="sourcefile">/rhn/systems/details/Overview.do</context>
          <context context-type="paramnotes">{0} - name of a system ex: highwind</context>
        </context-group>
        <target>Activation de l'applet @@PRODUCT_NAME@@ &lt;a href=&quot;{0}&quot;&gt;programmée&lt;/a&gt;</target>
      </trans-unit>
      <trans-unit id="sdc.details.edit.none">
        <source>None</source>
        <context-group name="ctx">
          <context context-type="sourcefile">/rhn/systems/details/Edit.do</context>
        </context-group>
        <target>Aucun</target>
      </trans-unit>
      <trans-unit id="sdc.details.edit.unentitle">
        <source>Unentitle System</source>
        <context-group name="ctx">
          <context context-type="sourcefile">/rhn/systems/details/Edit.do</context>
        </context-group>
        <target>Système sans droit</target>
      </trans-unit>
      <trans-unit id="sdc.details.edit.propertieschanged">
        <source>System properties changed for &lt;strong&gt;{0}&lt;/strong&gt;.</source>
        <context-group name="ctx">
          <context context-type="sourcefile">/rhn/systems/details/Edit.do</context>
          <context context-type="paramnotes">{0} - name of a system ex: highwind</context>
        </context-group>
        <target>Propriétés système changées pour &lt;strong&gt;{0}&lt;/strong&gt;.</target>
      </trans-unit>
      <trans-unit id="sdc.details.edit.propertieschangedupdate">
        <source>System properties changed for &lt;strong&gt;{0}&lt;/strong&gt;. &lt;br/&gt; &lt;strong&gt;{0}&lt;/strong&gt; will be &lt;strong&gt;fully updated&lt;/strong&gt; in accordance with Auto Errata Update preference.</source>
        <context-group name="ctx">
          <context context-type="sourcefile">/rhn/systems/details/Edit.do</context>
          <context context-type="paramnotes">{0} - name of a system ex: highwind</context>
        </context-group>
        <target>Les propriétés système ont changé pour &lt;strong&gt;{0}&lt;/strong&gt;. &lt;br/&gt; &lt;strong&gt;{0}&lt;/strong&gt; sera &lt;strong&gt;complètement mis à jour&lt;/strong&gt; en conformité avec les préférences de mise à jour d'errata automatique.</target>
      </trans-unit>
      <group>
        <context-group name="sdc_action_deploy_counts">
          <context context-type="sourcefile">/rhn/systems/details/configuration/Overview.do</context>
        </context-group>
        <trans-unit id="sdc.config.deploy.noaction">
          <source>No deploy action completed.</source>
          <target>Aucune action de déploiement terminée.</target>
        </trans-unit>
        <trans-unit id="sdc.config.deploy.failure">
          <source>All file and/or directory ({0}) deployments failed. [&lt;a href="{1}"&gt;View Details&lt;/a&gt;]</source>
          <target>Tous les déploiements de fichiers et/ou répertoires ({0}) ont échoué. [&lt;a href=&quot;{1}&quot;&gt;Voir les détails&lt;/a&gt;]</target>
        </trans-unit>
        <trans-unit id="sdc.config.deploy.success">
          <source>All files and/or directories ({0}) were successfully deployed. [&lt;a href="{1}"&gt;View Details&lt;/a&gt;]</source>
          <target>Tous les fichiers et/ou répertoires ont bien été déployés. [&lt;a href=&quot;{1}&quot;&gt;Voir les détails&lt;/a&gt;]</target>
        </trans-unit>
      </group>
      <group>
        <context-group name="sdc_action_diff_counts">
          <context context-type="sourcefile">/rhn/systems/details/configuration/Overview.do</context>
        </context-group>
        <trans-unit id="sdc.config.diff.noaction">
          <source>No system comparisons completed.</source>
          <target>Aucune comparaison de systèmes n'est terminée.</target>
        </trans-unit>
        <trans-unit id="sdc.config.diff.files_0_dirs_0_symlinks_0">
          <source>No files, directories or symlinks were selected for comparison. [&lt;a href="{6}"&gt;View Details&lt;/a&gt;]</source>
          <target>Aucun fichier, répertoire ou lien symbolique n'a été sélectionné en comparaison. [&lt;a href=&quot;{6}&quot;&gt;Voir détails&lt;/a&gt;]</target>
        </trans-unit>
        <trans-unit id="sdc.config.diff.files_0_dirs_0_symlinks_1">
          <source>{4} of 1 symlink on the system was successfully compared with @@PRODUCT_NAME@@-Managed files. [&lt;a href="{6}"&gt;View Details&lt;/a&gt;]</source>
          <target>{4} du lien symbolique 1 du système ont été comparés avec succès avec les fichiers @@PRODUCT_NAME@@-Managed. [&lt;a href=&quot;{6}&quot;&gt;voir détails&lt;/a&gt;]</target>
        </trans-unit>
        <trans-unit id="sdc.config.diff.files_0_dirs_0_symlinks_2">
          <source>{4} of {5} symlinks on the system were successfully compared with @@PRODUCT_NAME@@-Managed files. [&lt;a href="{6}"&gt;View Details&lt;/a&gt;]</source>
          <target>{4} sur {5} liens symboliques du système ont été comparés avec succès pour les fichiers @@PRODUCT_NAME@@-Managed. [&lt;a href=&quot;{6}&quot;&gt;Voir détails&lt;/a&gt;]</target>
        </trans-unit>
        <trans-unit id="sdc.config.diff.files_0_dirs_1_symlinks_0">
          <source>{2} of 1 directory on the system was successfully compared with @@PRODUCT_NAME@@-Managed files. [&lt;a href="{6}"&gt;View Details&lt;/a&gt;]</source>
          <target>{4} sur {5} liens symboliques du système ont été comparés avec succès pour les fichiers @@PRODUCT_NAME@@-Managed . [&lt;a href=&quot;{6}&quot;&gt;Voir détails&lt;/a&gt;]</target>
        </trans-unit>
        <trans-unit id="sdc.config.diff.files_0_dirs_1_symlinks_1">
          <source>{2} of 1 directory and {4} of 1 symlink on the system were successfully compared with @@PRODUCT_NAME@@-Managed files. [&lt;a href="{6}"&gt;View Details&lt;/a&gt;]</source>
          <target>{2} de 1 répertoire et {2} de 1 lien symbolique du système ont été comparés avec succès pour les fichiers @@PRODUCT_NAME@@-Managed. [&lt;a href=&quot;{6}&quot;&gt;Voir détails&lt;/a&gt;]</target>
        </trans-unit>
        <trans-unit id="sdc.config.diff.files_0_dirs_1_symlinks_2">
          <source>{2} of 1 directory and {4} of {5} symlinks on the system were successfully compared with @@PRODUCT_NAME@@-Managed files. [&lt;a href="{6}"&gt;View Details&lt;/a&gt;]</source>
          <target>{2} de 1 répertoire et {4} de {5} liens symboliques du système ont été comparés avec succès pour les fichiers @@PRODUCT_NAME@@-Managed. [&lt;a href=&quot;{6}&quot;&gt;Voir détails&lt;/a&gt;] </target>
        </trans-unit>
        <trans-unit id="sdc.config.diff.files_0_dirs_2_symlinks_0">
          <source>{2} of {3} directories on the system were successfully compared with @@PRODUCT_NAME@@-Managed files. [&lt;a href="{6}"&gt;View Details&lt;/a&gt;]</source>
          <target>{2} de {3} répertoires du système ont été comparés avec succès pour les fichiers @@PRODUCT_NAME@@-Managed. [&lt;a href=&quot;{6}&quot;&gt;Voir détails&lt;/a&gt;]</target>
        </trans-unit>
        <trans-unit id="sdc.config.diff.files_0_dirs_2_symlinks_1">
          <source>{2} of {3} directories and {4} of 1 symlink on the system were successfully compared with @@PRODUCT_NAME@@-Managed files. [&lt;a href="{6}"&gt;View Details&lt;/a&gt;]</source>
          <target>{2} de {3} répertoires et {4} de 1 lien symbolique du système ont été comparés avec succès pour les fichiers @@PRODUCT_NAME@@-Managed. [&lt;a href=&quot;{6}&quot;&gt;Voir détails&lt;/a&gt;]</target>
        </trans-unit>
        <trans-unit id="sdc.config.diff.files_0_dirs_2_symlinks_2">
          <source>{2} of {3} directories and {4} of {5} symlinks on the system were successfully compared with @@PRODUCT_NAME@@-Managed files. [&lt;a href="{6}"&gt;View Details&lt;/a&gt;]</source>
          <target>{2} de {3} répertoires et {4} de {5} liens symboliques du système ont été comparés avec succès pour les fichiers @@PRODUCT_NAME@@-Managed. [&lt;a href=&quot;{6}&quot;&gt;Voir détails&lt;/a&gt;]</target>
        </trans-unit>
        <trans-unit id="sdc.config.diff.files_1_dirs_0_symlinks_0">
          <source>{0} of 1 file on the system was successfully compared with @@PRODUCT_NAME@@-Managed files. [&lt;a href="{6}"&gt;View Details&lt;/a&gt;]</source>
          <target>{0} parmi 1 lien symbolique du système a été comparé avec succès pour les fichiers @@PRODUCT_NAME@@-Managed. [&lt;a href=&quot;{6}&quot;&gt;Voir détails&lt;/a&gt;]</target>
        </trans-unit>
        <trans-unit id="sdc.config.diff.files_1_dirs_0_symlinks_1">
          <source>{0} of 1 file and {4} of 1 symlink on the system were successfully compared with @@PRODUCT_NAME@@-Managed files. [&lt;a href="{6}"&gt;View Details&lt;/a&gt;]</source>
          <target>{0} de 1 fichier et {4} de 1 lien symbolique du système ont été comparés avec succès pour les fichiers @@PRODUCT_NAME@@-Managed. [&lt;a href=&quot;{6}&quot;&gt;Voir détails&lt;/a&gt;]</target>
        </trans-unit>
        <trans-unit id="sdc.config.diff.files_1_dirs_0_symlinks_2">
          <source>{0} of 1 file and {4} of {5} symlinks on the system were successfully compared with @@PRODUCT_NAME@@-Managed files. [&lt;a href="{6}"&gt;View Details&lt;/a&gt;]</source>
          <target>{0} de 1 fichier et {4} de {5} liens symboliques du système ont été comparés avec succès pour les fichiers @@PRODUCT_NAME@@-Managed. [&lt;a href=&quot;{6}&quot;&gt;Voir détails&lt;/a&gt;]</target>
        </trans-unit>
        <trans-unit id="sdc.config.diff.files_1_dirs_1_symlinks_0">
          <source>{0} of 1 file and {2} of 1 directory on the system were successfully compared with @@PRODUCT_NAME@@-Managed files. [&lt;a href="{6}"&gt;View Details&lt;/a&gt;]</source>
          <target>{0} de 1 fichier et {2} de 1 répertoire du système ont été comparés avec succès pour les fichiers @@PRODUCT_NAME@@-Managed. [&lt;a href=&quot;{6}&quot;&gt;Voir détails&lt;/a&gt;]</target>
        </trans-unit>
        <trans-unit id="sdc.config.diff.files_1_dirs_1_symlinks_1">
          <source>{0} of 1 file and {2} of 1 directory and {4} of 1 symlink on the system were successfully compared with @@PRODUCT_NAME@@-Managed files. [&lt;a href="{6}"&gt;View Details&lt;/a&gt;]</source>
          <target>{0} de 1 fichier et {2} de 1 répertoire et {4} of 1 lien symbolique du systéme ont été comparés avec succès pour les fichiers @@PRODUCT_NAME@@-Managed. [&lt;a href=&quot;{6}&quot;&gt;Voir détails&lt;/a&gt;]</target>
        </trans-unit>
        <trans-unit id="sdc.config.diff.files_1_dirs_1_symlinks_2">
          <source>{0} of 1 file and {2} of 1 directory and {4} of {5} symlinks on the system were successfully compared with @@PRODUCT_NAME@@-Managed files. [&lt;a href="{6}"&gt;View Details&lt;/a&gt;]</source>
          <target>{0} de 1 fichier et {2} de 1 répertoire et {4} of {5} liens symboliques du systéme ont été comparés avec succès pour les fichiers @@PRODUCT_NAME@@-Managed. [&lt;a href=&quot;{6}&quot;&gt;Voir détails&lt;/a&gt;]</target>
        </trans-unit>
        <trans-unit id="sdc.config.diff.files_1_dirs_2_symlinks_0">
          <source>{0} of 1 file and {2} of {3} directories on the system were successfully compared with @@PRODUCT_NAME@@-Managed files. [&lt;a href="{6}"&gt;View Details&lt;/a&gt;]</source>
          <target>{0} de 1 fichier et {2} de {3} répertoires du systéme ont été comparés avec succès pour les fichiers @@PRODUCT_NAME@@-Managed. [&lt;a href=&quot;{6}&quot;&gt;Voir détails&lt;/a&gt;]</target>
        </trans-unit>
        <trans-unit id="sdc.config.diff.files_1_dirs_2_symlinks_1">
          <source>{0} of 1 file and {2} of {3} directories and {4} of 1 symlink on the system were successfully compared with @@PRODUCT_NAME@@-Managed files. [&lt;a href="{6}"&gt;View Details&lt;/a&gt;]</source>
          <target>{0} de 1 fichier et {2} de {3} répertoires et {4} of 1 lien symbolique du systéme ont été comparés avec succès pour les fichiers @@PRODUCT_NAME@@-Managed. [&lt;a href=&quot;{6}&quot;&gt;Voir détails&lt;/a&gt;]</target>
        </trans-unit>
        <trans-unit id="sdc.config.diff.files_1_dirs_2_symlinks_2">
          <source>{0} of 1 file and {2} of {3} directories and {4} of {5} symlinks on the system were successfully compared with @@PRODUCT_NAME@@-Managed files. [&lt;a href="{6}"&gt;View Details&lt;/a&gt;]</source>
          <target>{0} de 1 fichier et {2} de {3} répertoires et {4} de {5} liens symboliques du systéme ont été comparés avec succès pour les fichiers @@PRODUCT_NAME@@-Managed. [&lt;a href=&quot;{6}&quot;&gt;Voir détails&lt;/a&gt;]</target>
        </trans-unit>
        <trans-unit id="sdc.config.diff.files_2_dirs_0_symlinks_0">
          <source>{0} of {1} files on the system were successfully compared with @@PRODUCT_NAME@@-Managed files. [&lt;a href="{6}"&gt;View Details&lt;/a&gt;]</source>
          <target>{0} de {1} fichiers du systéme ont été comparés avec succès pour les fichiers @@PRODUCT_NAME@@-Managed. [&lt;a href=&quot;{6}&quot;&gt;Voir détails&lt;/a&gt;]</target>
        </trans-unit>
        <trans-unit id="sdc.config.diff.files_2_dirs_0_symlinks_1">
          <source>{0} of {1} files and {4} of 1 symlink on the system were successfully compared with @@PRODUCT_NAME@@-Managed files. [&lt;a href="{6}"&gt;View Details&lt;/a&gt;]</source>
          <target>{0} de {1} fichiers et {4} of 1 lien symbolique du systéme ont été comparés avec succès pour les fichiers @@PRODUCT_NAME@@-Managed. [&lt;a href=&quot;{6}&quot;&gt;Voir détails&lt;/a&gt;]</target>
        </trans-unit>
        <trans-unit id="sdc.config.diff.files_2_dirs_0_symlinks_2">
          <source>{0} of {1} files and {4} of {5} symlinks on the system were successfully compared with @@PRODUCT_NAME@@-Managed files. [&lt;a href="{6}"&gt;View Details&lt;/a&gt;]</source>
          <target>{0} de 1 fichier et {4} de {5} liens symboliques du systéme ont été comparés avec succès pour les fichiers @@PRODUCT_NAME@@-Managed. [&lt;a href=&quot;{6}&quot;&gt;Voir détails&lt;/a&gt;]</target>
        </trans-unit>
        <trans-unit id="sdc.config.diff.files_2_dirs_1_symlinks_0">
          <source>{0} of {1} files and {2} of 1 directory on the system were successfully compared with @@PRODUCT_NAME@@-Managed files. [&lt;a href="{6}"&gt;View Details&lt;/a&gt;]</source>
          <target>{0} de 1 fichier et {2} de 1 répertoire du systéme ont été comparés avec succès pour les fichiers @@PRODUCT_NAME@@-Managed. [&lt;a href=&quot;{6}&quot;&gt;Voir détails&lt;/a&gt;]</target>
        </trans-unit>
        <trans-unit id="sdc.config.diff.files_2_dirs_1_symlinks_1">
          <source>{0} of {1} files and {2} of 1 directory and {4} of 1 symlink on the system were successfully compared with @@PRODUCT_NAME@@-Managed files. [&lt;a href="{6}"&gt;View Details&lt;/a&gt;]</source>
          <target>{0} de {1} fichier et {2} de 1 répertoire et {4} de 1 lien symbolique du systéme ont été comparés avec succès pour les fichiers @@PRODUCT_NAME@@-Managed. [&lt;a href=&quot;{6}&quot;&gt;Voir détails&lt;/a&gt;]</target>
        </trans-unit>
        <trans-unit id="sdc.config.diff.files_2_dirs_1_symlinks_2">
          <source>{0} of {1} files and {2} of 1 directory and {4} of {5} symlinks on the system were successfully compared with @@PRODUCT_NAME@@-Managed files. [&lt;a href="{6}"&gt;View Details&lt;/a&gt;]</source>
          <target>{0} de {1} fichier et {2} de 1 répertoire et {4} de {5} liens symboliques du systéme ont été comparés avec succès pour les fichiers @@PRODUCT_NAME@@-Managed. [&lt;a href=&quot;{6}&quot;&gt;Voir détails&lt;/a&gt;]</target>
        </trans-unit>
        <trans-unit id="sdc.config.diff.files_2_dirs_2_symlinks_0">
          <source>{0} of {1} files and {2} of {3} directories on the system were successfully compared with @@PRODUCT_NAME@@-Managed files. [&lt;a href="{6}"&gt;View Details&lt;/a&gt;]</source>
          <target>{0} de {1} fichier et {2} de {3} répertoires du systéme ont été comparés avec succès pour les fichiers @@PRODUCT_NAME@@-Managed. [&lt;a href=&quot;{6}&quot;&gt;Voir détails&lt;/a&gt;]</target>
        </trans-unit>
        <trans-unit id="sdc.config.diff.files_2_dirs_2_symlinks_1">
          <source>{0} of {1} files and {2} of {3} directories and {4} of 1 symlink on the system were successfully compared with @@PRODUCT_NAME@@-Managed files. [&lt;a href="{6}"&gt;View Details&lt;/a&gt;]</source>
          <target>{0} de {1} fichier et {2} de {3} répertoires et {4} de 1 lien symbolique du systéme ont été comparés avec succès pour les fichiers @@PRODUCT_NAME@@-Managed. [&lt;a href=&quot;{6}&quot;&gt;Voir détails&lt;/a&gt;]</target>
        </trans-unit>
        <trans-unit id="sdc.config.diff.files_2_dirs_2_symlinks_2">
          <source>{0} of {1} files and {2} of {3} directories and {4} of {5} symlinks on the system were successfully compared with @@PRODUCT_NAME@@-Managed files. [&lt;a href="{6}"&gt;View Details&lt;/a&gt;]</source>
          <target>{0} de {1} fichier et {2} de {3} répertoires et {4} de {5} liens symboliques du systéme ont été comparés avec succès pour les fichiers @@PRODUCT_NAME@@-Managed. [&lt;a href=&quot;{6}&quot;&gt;Voir détails&lt;/a&gt;]</target>
        </trans-unit>
        <trans-unit id="sdc.config.differing.files_0">
          <source>No existing files in the existing system differed from the @@PRODUCT_NAME@@-Managed files.</source>
          <target>Aucun fichier dans le système existant diffère des fichiers gérés par @@PRODUCT_NAME@@.</target>
        </trans-unit>
        <trans-unit id="sdc.config.differing.files_1">
          <source>1 of 1 file on the system differed from the @@PRODUCT_NAME@@-Managed files</source>
          <target>1 de 1 fichier sur le système diffère des fichiers gérés par @@PRODUCT_NAME@@</target>
        </trans-unit>
        <trans-unit id="sdc.config.differing.files_2">
          <source>{0} of {1} files on the system differed from the @@PRODUCT_NAME@@-Managed files.</source>
          <target>{0} de {1} fichiers sur le système diffèrent des fichiers gérés par @@PRODUCT_NAME@@.</target>
        </trans-unit>
      </group>
      <group>
        <context-group name="sdc_actions_time_messages">
          <context context-type="sourcefile">/rhn/systems/details/configuration/Overview.do</context>
        </context-group>
        <trans-unit id="sdc.config.time.message">
          <source>{0} by {1}</source>
          <target>{0} par {1}</target>
        </trans-unit>
        <trans-unit id="sdc.config.time.message_url">
          <source>{0} by &lt;a href="{1}"&gt;{2}&lt;/a&gt;</source>
          <target>{0} par &lt;a href=&quot;{1}&quot;&gt;{2}&lt;/a&gt;</target>
        </trans-unit>
      </group>
      <group>
        <context-group name="config_counts">
          <context context-type="sourcefile">Every Caller of ConfigActionHelper.makeFileCountsMessage</context>
        </context-group>
        <trans-unit id="config.files_0_dirs_0_symlinks_0_url">
          <source>No files, directories or symlinks. &lt;a href="{0}"&gt; Add&lt;/a&gt;</source>
          <target>Pas de fichiers, de répertoires ou de liens symboliques. &lt;a href=&quot;{0}&quot;&gt; Add&lt;/a&gt;</target>
        </trans-unit>
        <trans-unit id="config.files_0_dirs_0_symlinks_0">
          <source>No files, directories or symlinks.</source>
          <target>Pas de fichiers, de répertoires ou de liens symboliques. </target>
        </trans-unit>
        <trans-unit id="config.files_0_dirs_0_symlinks_1">
          <source>{2} symlink</source>
          <target>{2} liens symboliques</target>
        </trans-unit>
        <trans-unit id="config.files_0_dirs_0_symlinks_2">
          <source>{2} symlinks</source>
          <target>{2} liens symboliques</target>
        </trans-unit>
        <trans-unit id="config.files_0_dirs_1_symlinks_0">
          <source>{1} directory</source>
          <target>{1} répertoire</target>
        </trans-unit>
        <trans-unit id="config.files_0_dirs_1_symlinks_1">
          <source>{1} directory and {2} symlink</source>
          <target>{1} répertoire et {2} liens symboliques</target>
        </trans-unit>
        <trans-unit id="config.files_0_dirs_1_symlinks_2">
          <source>{1} directory and {2} symlinks</source>
          <target>{1} répertoire et {2} liens symboliques</target>
        </trans-unit>
        <trans-unit id="config.files_0_dirs_2_symlinks_0">
          <source>{1} directories</source>
          <target>{1} répertoire</target>
        </trans-unit>
        <trans-unit id="config.files_0_dirs_2_symlinks_1">
          <source>{1} directories and {2} symlink</source>
          <target>{1} répertoire et {2} liens symboliques</target>
        </trans-unit>
        <trans-unit id="config.files_0_dirs_2_symlinks_2">
          <source>{1} directories and {2} symlinks</source>
          <target>{1} répertoire et {2} liens symboliques</target>
        </trans-unit>
        <trans-unit id="config.files_1_dirs_0_symlinks_0">
          <source>{0} file</source>
          <target>{0} fichier</target>
        </trans-unit>
        <trans-unit id="config.files_1_dirs_0_symlinks_1">
          <source>{0} file and {2} symlink</source>
          <target>{0} répertoire et {2} liens symboliques</target>
        </trans-unit>
        <trans-unit id="config.files_1_dirs_0_symlinks_2">
          <source>{0} file and {2} symlinks</source>
          <target>{0} fichier et {2} liens symboliques</target>
        </trans-unit>
        <trans-unit id="config.files_1_dirs_1_symlinks_0">
          <source>{0} file and {1} directory</source>
          <target>{0} fichier et {1} répertoire</target>
        </trans-unit>
        <trans-unit id="config.files_1_dirs_1_symlinks_1">
          <source>{0} file and {1} directory and {2} symlink</source>
          <target>{0} fichier et {1} répertoire et {2} liens symboliques</target>
        </trans-unit>
        <trans-unit id="config.files_1_dirs_1_symlinks_2">
          <source>{0} file and {1} directory and {2} symlinks</source>
          <target>{0} fichier et {1} répertoire et {2} liens symboliques</target>
        </trans-unit>
        <trans-unit id="config.files_1_dirs_2_symlinks_0">
          <source>{0} file and {1} directories</source>
          <target>{0} fichier et {1} répertoire</target>
        </trans-unit>
        <trans-unit id="config.files_1_dirs_2_symlinks_1">
          <source>{0} file and {1} directories and {2} symlink</source>
          <target>{0} fichier et {1} répertoire et {2} liens symboliques</target>
        </trans-unit>
        <trans-unit id="config.files_1_dirs_2_symlinks_2">
          <source>{0} file and {1} directories and {2} symlinks</source>
          <target>{0} fichier et {1} répertoire et {2} liens symboliques</target>
        </trans-unit>
        <trans-unit id="config.files_2_dirs_0_symlinks_0">
          <source>{0} files</source>
          <target>{0} fichier </target>
        </trans-unit>
        <trans-unit id="config.files_2_dirs_0_symlinks_1">
          <source>{0} files and {2} symlink</source>
          <target>{0} fichier et {2} liens symboliques</target>
        </trans-unit>
        <trans-unit id="config.files_2_dirs_0_symlinks_2">
          <source>{0} files and {2} symlinks</source>
          <target>{0} fichier et {2} liens symboliques</target>
        </trans-unit>
        <trans-unit id="config.files_2_dirs_1_symlinks_0">
          <source>{0} files and {1} directory</source>
          <target>{0} fichier et {1} répertoire</target>
        </trans-unit>
        <trans-unit id="config.files_2_dirs_1_symlinks_1">
          <source>{0} files and {1} directory and {2} symlink</source>
          <target>{0} fichier et {1} répertoire et {2} liens symboliques</target>
        </trans-unit>
        <trans-unit id="config.files_2_dirs_1_symlinks_2">
          <source>{0} files and {1} directory and {2} symlinks</source>
          <target>{0} fichier et {1} répertoire et {2} liens symboliques</target>
        </trans-unit>
        <trans-unit id="config.files_2_dirs_2_symlinks_0">
          <source>{0} files and {1} directories</source>
          <target>{0} fichier et {1} répertoire</target>
        </trans-unit>
        <trans-unit id="config.files_2_dirs_2_symlinks_1">
          <source>{0} files and {1} directories and {2} symlink</source>
          <target>{0} fichier et {1} répertoire et {2} liens symboliques</target>
        </trans-unit>
        <trans-unit id="config.files_2_dirs_2_symlinks_2">
          <source>{0} files and {1} directories and {2} symlinks</source>
          <target>{0} fichier et {1} répertoire et {2} liens symboliques</target>
        </trans-unit>
      </group>
      <group>
        <context-group name="config_channel_counts">
          <context context-type="sourcefile">Every Caller of ConfigActionHelper.makeChannelCountsMessage</context>
        </context-group>
        <trans-unit id="config.channels_0">
          <source>No configuration channels</source>
          <target>Aucun canal de configuration</target>
        </trans-unit>
        <trans-unit id="config.channels_1">
          <source>1 configuration channel</source>
          <target>1 canal de configuration</target>
        </trans-unit>
        <trans-unit id="config.channels_2">
          <source>{0} configuration channels</source>
          <target>{0} canaux de configuration</target>
        </trans-unit>
      </group>
      <trans-unit id="channel.unavailable">
        <source>(no access to parent channel)</source>
        <context-group name="ctx">
          <context context-type="sourcefile">/rhn/system/details/kickstart/ScheduleWizard.do</context>
        </context-group>
        <target>(aucun accès au canal parent)</target>
      </trans-unit>
      <trans-unit id="kickstart.script.toolarge">
        <source>The script must be smaller than {0} characters.</source>
        <context-group name="ctx">
          <context context-type="sourcefile">/rhn/system/details/kickstart/KickstartScriptEdit.do</context>
        </context-group>
        <target>Les scripts doivent avoir moins de {0} caractères.</target>
      </trans-unit>
      <trans-unit id="file_lists.success">
        <source>{0} File List(s) deleted.</source>
        <context-group name="ctx">
          <context context-type="sourcefile">/rhn/systems/provisioning/preservation/PreservationListDelete.do</context>
        </context-group>
      </trans-unit>
      <trans-unit id="file_lists.failure">
        <source>{0} File List(s) could not be deleted.</source>
        <context-group name="ctx">
          <context context-type="sourcefile">/rhn/systems/provisioning/preservation/PreservationListDelete.do</context>
        </context-group>
      </trans-unit>
      <trans-unit id="cobbler.powermanagement.poweron">
        <source>Power On</source>
        <target>Allumé</target>
      </trans-unit>
      <trans-unit id="cobbler.powermanagement.poweroff">
        <source>Power Off</source>
        <target>Éteint</target>
      </trans-unit>
      <trans-unit id="cobbler.powermanagement.reboot">
        <source>Reboot</source>
        <target>Rédemarrage</target>
      </trans-unit>
      <trans-unit id="cobbler.powermanagement.command_failed">
        <source>Cobbler reported a power management error, please check Cobbler logs.</source>
        <context-group name="ctx">
          <context context-type="sourcefile">/rhn/systems/details/kickstart/PowerManagement.do</context>
        </context-group>
        <target>Cobbler a signalé une erreur de gestion d'alimentation. Veuillez vérifier les journaux Cobbler.</target>
      </trans-unit>
      <trans-unit id="cobbler.powermanagement.not_configured">
        <source>Cannot do power management on a system that has no saved configuration.</source>
        <context-group name="ctx">
          <context context-type="sourcefile">/rhn/systems/details/kickstart/PowerManagement.do</context>
        </context-group>
        <target>Impossible de gérer l'alimentation sur un système qui n'a pas de configuration enregistrée.</target>
      </trans-unit>
      <trans-unit id="cobbler.powermanagement.no_fence_agents">
        <source>This functionality is only available on @@PRODUCT_NAME@@ servers that have installed "fence agents," which are possibly availabe as "fence-agents", "fence-agents-all", or "fence-agents-ipmilan" packages depending on your operating system and desired power management infrastructure. Please install the fence agents. If fence agents are not available for your operating system then power management functionality is not supported.</source>
        <context-group name="ctx">
          <context context-type="sourcefile">/rhn/systems/details/kickstart/PowerManagement.do</context>
        </context-group>
        <target>Cette fonctionnalité n'est disponible que sur les serveurs @@PRODUCT_NAME@@ qui ont installé des paquets « fence agents » également disponibles en tant que « fence-agents », « fence-agents-all » ou « fence-agents-ipmilan » selon votre système d'exploitation et infrastructure de gestion d'alimentation. Veuillez installer les agents fence. Si les agents fence ne sont pas disponibles pour votre système d'exploitation, alors la fonctionnalité de gestion d'alimentation n'est pas prise en charge.</target>
      </trans-unit>
      <trans-unit id="cobbler.powermanagement.alom">
        <source>Advanced Lights Out Manager</source>
        <context-group name="ctx">
          <context context-type="sourcefile">/rhn/systems/details/kickstart/PowerManagement.do</context>
        </context-group>
        <target>Advanced Lights Out Manager</target>
      </trans-unit>
      <trans-unit id="cobbler.powermanagement.apc">
        <source>APC</source>
        <context-group name="ctx">
          <context context-type="sourcefile">/rhn/systems/details/kickstart/PowerManagement.do</context>
        </context-group>
        <target>APC</target>
      </trans-unit>
      <trans-unit id="cobbler.powermanagement.apc_snmp">
        <source>APC via SNMP</source>
        <context-group name="ctx">
          <context context-type="sourcefile">/rhn/systems/details/kickstart/PowerManagement.do</context>
        </context-group>
        <target>APC via SNMP</target>
      </trans-unit>
      <trans-unit id="cobbler.powermanagement.baytech">
        <source>BayTech</source>
        <context-group name="ctx">
          <context context-type="sourcefile">/rhn/systems/details/kickstart/PowerManagement.do</context>
        </context-group>
        <target>BayTech</target>
      </trans-unit>
      <trans-unit id="cobbler.powermanagement.bladecenter">
        <source>BladeCenter</source>
        <context-group name="ctx">
          <context context-type="sourcefile">/rhn/systems/details/kickstart/PowerManagement.do</context>
        </context-group>
        <target>BladeCenter</target>
      </trans-unit>
      <trans-unit id="cobbler.powermanagement.brocade">
        <source>BROCADE</source>
        <context-group name="ctx">
          <context context-type="sourcefile">/rhn/systems/details/kickstart/PowerManagement.do</context>
        </context-group>
        <target>BROCADE</target>
      </trans-unit>
      <trans-unit id="cobbler.powermanagement.bullpap">
        <source>Bull FAME via PAP</source>
        <context-group name="ctx">
          <context context-type="sourcefile">/rhn/systems/details/kickstart/PowerManagement.do</context>
        </context-group>
        <target>Bull FAME via PAP</target>
      </trans-unit>
      <trans-unit id="cobbler.powermanagement.cisco_mds">
        <source>Cisco MDS</source>
        <context-group name="ctx">
          <context context-type="sourcefile">/rhn/systems/details/kickstart/PowerManagement.do</context>
        </context-group>
        <target>Cisco MDS</target>
      </trans-unit>
      <trans-unit id="cobbler.powermanagement.cisco_ucs">
        <source>Cisco UCS</source>
        <context-group name="ctx">
          <context context-type="sourcefile">/rhn/systems/details/kickstart/PowerManagement.do</context>
        </context-group>
        <target>Cisco UCS</target>
      </trans-unit>
      <trans-unit id="cobbler.powermanagement.cpint">
        <source>GFS on s390 and zSeries</source>
        <context-group name="ctx">
          <context context-type="sourcefile">/rhn/systems/details/kickstart/PowerManagement.do</context>
        </context-group>
        <target>GFS sur s390 et zSeries</target>
      </trans-unit>
      <trans-unit id="cobbler.powermanagement.drac">
        <source>Dell DRAC</source>
        <context-group name="ctx">
          <context context-type="sourcefile">/rhn/systems/details/kickstart/PowerManagement.do</context>
        </context-group>
        <target>Dell DRAC</target>
      </trans-unit>
      <trans-unit id="cobbler.powermanagement.drac5">
        <source>Dell DRAC 5</source>
        <context-group name="ctx">
          <context context-type="sourcefile">/rhn/systems/details/kickstart/PowerManagement.do</context>
        </context-group>
        <target>Dell DRAC 5</target>
      </trans-unit>
      <trans-unit id="cobbler.powermanagement.eaton_snmp">
        <source>Eaton SNMP</source>
        <context-group name="ctx">
          <context context-type="sourcefile">/rhn/systems/details/kickstart/PowerManagement.do</context>
        </context-group>
        <target>Eaton SNMP</target>
      </trans-unit>
      <trans-unit id="cobbler.powermanagement.egenera">
        <source>Egenera</source>
        <context-group name="ctx">
          <context context-type="sourcefile">/rhn/systems/details/kickstart/PowerManagement.do</context>
        </context-group>
        <target>Egenera</target>
      </trans-unit>
      <trans-unit id="cobbler.powermanagement.eps">
        <source>ePowerSwitch</source>
        <context-group name="ctx">
          <context context-type="sourcefile">/rhn/systems/details/kickstart/PowerManagement.do</context>
        </context-group>
        <target>ePowerSwitch</target>
      </trans-unit>
      <trans-unit id="cobbler.powermanagement.hds_cb">
        <source>Hitachi HDS Compute Blade</source>
        <context-group name="ctx">
          <context context-type="sourcefile">/rhn/systems/details/kickstart/PowerManagement.do</context>
        </context-group>
        <target>Hitachi HDS Compute Blade</target>
      </trans-unit>
      <trans-unit id="cobbler.powermanagement.hpblade">
        <source>HP Blade</source>
        <context-group name="ctx">
          <context context-type="sourcefile">/rhn/systems/details/kickstart/PowerManagement.do</context>
        </context-group>
        <target>HP Blade</target>
      </trans-unit>
      <trans-unit id="cobbler.powermanagement.ibmblade">
        <source>IBM Blade</source>
        <context-group name="ctx">
          <context context-type="sourcefile">/rhn/systems/details/kickstart/PowerManagement.do</context>
        </context-group>
        <target>IBM Blade</target>
      </trans-unit>
      <trans-unit id="cobbler.powermanagement.ifmib">
        <source>Cisco IF-MIB</source>
        <context-group name="ctx">
          <context context-type="sourcefile">/rhn/systems/details/kickstart/PowerManagement.do</context>
        </context-group>
        <target>Cisco IF-MIB</target>
      </trans-unit>
      <trans-unit id="cobbler.powermanagement.ilo">
        <source>HP Integrated Lights-Out</source>
        <context-group name="ctx">
          <context context-type="sourcefile">/rhn/systems/details/kickstart/PowerManagement.do</context>
        </context-group>
        <target>HP Integrated Lights-Out</target>
      </trans-unit>
      <trans-unit id="cobbler.powermanagement.ilo_mp">
        <source>HP Integrated Lights-Out Management Processor</source>
        <context-group name="ctx">
          <context context-type="sourcefile">/rhn/systems/details/kickstart/PowerManagement.do</context>
        </context-group>
        <target>HP Integrated Lights-Out Management Processor</target>
      </trans-unit>
      <trans-unit id="cobbler.powermanagement.intelmodular">
        <source>Intel Modular Server</source>
        <context-group name="ctx">
          <context context-type="sourcefile">/rhn/systems/details/kickstart/PowerManagement.do</context>
        </context-group>
        <target>Intel Modular Server</target>
      </trans-unit>
      <trans-unit id="cobbler.powermanagement.ipdu">
        <source>HP Intelligent Power Distribution Unit</source>
        <context-group name="ctx">
          <context context-type="sourcefile">/rhn/systems/details/kickstart/PowerManagement.do</context>
        </context-group>
        <target>HP Intelligent Power Distribution Unit</target>
      </trans-unit>
      <trans-unit id="cobbler.powermanagement.ipmilan">
        <source>IPMI</source>
        <context-group name="ctx">
          <context context-type="sourcefile">/rhn/systems/details/kickstart/PowerManagement.do</context>
        </context-group>
        <target>IPMI</target>
      </trans-unit>
      <trans-unit id="cobbler.powermanagement.ldom">
        <source>SPARC Logical Domains</source>
        <context-group name="ctx">
          <context context-type="sourcefile">/rhn/systems/details/kickstart/PowerManagement.do</context>
        </context-group>
        <target>SPARC Logical Domains</target>
      </trans-unit>
      <trans-unit id="cobbler.powermanagement.lpar">
        <source>IBM LPAR</source>
        <context-group name="ctx">
          <context context-type="sourcefile">/rhn/systems/details/kickstart/PowerManagement.do</context>
        </context-group>
        <target>IBM LPAR</target>
      </trans-unit>
      <trans-unit id="cobbler.powermanagement.mcdata">
        <source>McData</source>
        <context-group name="ctx">
          <context context-type="sourcefile">/rhn/systems/details/kickstart/PowerManagement.do</context>
        </context-group>
        <target>McData</target>
      </trans-unit>
      <trans-unit id="cobbler.powermanagement.netio">
        <source>Koukaam NETIO</source>
        <context-group name="ctx">
          <context context-type="sourcefile">/rhn/systems/details/kickstart/PowerManagement.do</context>
        </context-group>
        <target>Koukaam NETIO</target>
      </trans-unit>
      <trans-unit id="cobbler.powermanagement.ovh">
        <source>OVH</source>
        <context-group name="ctx">
          <context context-type="sourcefile">/rhn/systems/details/kickstart/PowerManagement.do</context>
        </context-group>
        <target>OVH</target>
      </trans-unit>
      <trans-unit id="cobbler.powermanagement.rackswitch">
        <source>IBM RackSwitch</source>
        <context-group name="ctx">
          <context context-type="sourcefile">/rhn/systems/details/kickstart/PowerManagement.do</context>
        </context-group>
        <target>IBM RackSwitch</target>
      </trans-unit>
      <trans-unit id="cobbler.powermanagement.rhevm">
        <source>Red Hat Enterprise Virtualization Manager</source>
        <context-group name="ctx">
          <context context-type="sourcefile">/rhn/systems/details/kickstart/PowerManagement.do</context>
        </context-group>
        <target>Red Hat Enterprise Virtualization Manager</target>
      </trans-unit>
      <trans-unit id="cobbler.powermanagement.rsa">
        <source>IBM Remote Supervisor Adapter</source>
        <context-group name="ctx">
          <context context-type="sourcefile">/rhn/systems/details/kickstart/PowerManagement.do</context>
        </context-group>
        <target>IBM Remote Supervisor Adapter</target>
      </trans-unit>
      <trans-unit id="cobbler.powermanagement.rsb">
        <source>Fujitsu-Siemens RSB</source>
        <context-group name="ctx">
          <context context-type="sourcefile">/rhn/systems/details/kickstart/PowerManagement.do</context>
        </context-group>
        <target>Fujitsu-Siemens RSB</target>
      </trans-unit>
      <trans-unit id="cobbler.powermanagement.sanbox2">
        <source>QLogic SANbox2</source>
        <context-group name="ctx">
          <context context-type="sourcefile">/rhn/systems/details/kickstart/PowerManagement.do</context>
        </context-group>
        <target>QLogic SANbox2</target>
      </trans-unit>
      <trans-unit id="cobbler.powermanagement.scsi">
        <source>SCSI-3</source>
        <context-group name="ctx">
          <context context-type="sourcefile">/rhn/systems/details/kickstart/PowerManagement.do</context>
        </context-group>
        <target>SCSI-3</target>
      </trans-unit>
      <trans-unit id="cobbler.powermanagement.virsh">
        <source>libvirt</source>
        <context-group name="ctx">
          <context context-type="sourcefile">/rhn/systems/details/kickstart/PowerManagement.do</context>
        </context-group>
        <target>libvirt</target>
      </trans-unit>
      <trans-unit id="cobbler.powermanagement.vixel">
        <source>Vixel</source>
        <context-group name="ctx">
          <context context-type="sourcefile">/rhn/systems/details/kickstart/PowerManagement.do</context>
        </context-group>
        <target>Vixel</target>
      </trans-unit>
      <trans-unit id="cobbler.powermanagement.vmware">
        <source>VMWare</source>
        <context-group name="ctx">
          <context context-type="sourcefile">/rhn/systems/details/kickstart/PowerManagement.do</context>
        </context-group>
        <target>VMWare</target>
      </trans-unit>
      <trans-unit id="cobbler.powermanagement.vmware_soap">
        <source>VMWare via SOAP</source>
        <context-group name="ctx">
          <context context-type="sourcefile">/rhn/systems/details/kickstart/PowerManagement.do</context>
        </context-group>
        <target>VMWare via SOAP</target>
      </trans-unit>
      <trans-unit id="cobbler.powermanagement.wti">
        <source>WTI PowerSwitch</source>
        <context-group name="ctx">
          <context context-type="sourcefile">/rhn/systems/details/kickstart/PowerManagement.do</context>
        </context-group>
        <target>WTI PowerSwitch</target>
      </trans-unit>
      <trans-unit id="cobbler.powermanagement.xcat">
        <source>Extreme Cloud Administration Toolkit</source>
        <context-group name="ctx">
          <context context-type="sourcefile">/rhn/systems/details/kickstart/PowerManagement.do</context>
        </context-group>
        <target>Extreme Cloud Administration Toolkit</target>
      </trans-unit>
      <trans-unit id="cobbler.powermanagement.xenapi">
        <source>Xen</source>
        <context-group name="ctx">
          <context context-type="sourcefile">/rhn/systems/details/kickstart/PowerManagement.do</context>
        </context-group>
        <target>Xen</target>
      </trans-unit>
      <trans-unit id="cobbler.powermanagement.zvm">
        <source>z/VM</source>
        <context-group name="ctx">
          <context context-type="sourcefile">/rhn/systems/details/kickstart/PowerManagement.do</context>
        </context-group>
        <target>z/VM</target>
      </trans-unit>
      <trans-unit id="oneday">
        <source>within the past day</source>
        <context-group name="ctx">
          <context context-type="sourcefile">/rhn/systems/Registered.do</context>
        </context-group>
        <target>hier</target>
      </trans-unit>
      <trans-unit id="oneweek">
        <source>within the past week</source>
        <context-group name="ctx">
          <context context-type="sourcefile">/rhn/systems/Registered.do</context>
        </context-group>
        <target>la semaine dernière</target>
      </trans-unit>
      <trans-unit id="onemonth">
        <source>within the past 30 days</source>
        <context-group name="ctx">
          <context context-type="sourcefile">/rhn/systems/Registered.do</context>
        </context-group>
        <target>les 30 derniers jours</target>
      </trans-unit>
      <trans-unit id="sixmonths">
        <source>within the past 180 days</source>
        <context-group name="ctx">
          <context context-type="sourcefile">/rhn/systems/Registered.do</context>
        </context-group>
        <target>les 180 derniers jours</target>
      </trans-unit>
      <trans-unit id="oneyear">
        <source>with the past year</source>
        <context-group name="ctx">
          <context context-type="sourcefile">/rhn/systems/Registered.do</context>
        </context-group>
        <target>l'année passée</target>
      </trans-unit>
      <trans-unit id="allregisteredsystems">
        <source>All Systems</source>
        <context-group name="ctx">
          <context context-type="sourcefile">/rhn/systems/Registered.do</context>
        </context-group>
        <target>Tous les systèmes</target>
      </trans-unit>
      <trans-unit id="systems.details.virt.guest.virt.shutdown">
        <source>Shutdown</source>
        <context-group name="ctx">
          <context context-type="sourcefile">/rhn/system/details/virtualization/VirtualGuestsConfirm.do</context>
        </context-group>
        <target>Éteindre</target>
      </trans-unit>
      <trans-unit id="systems.details.virt.guest.virt.start">
        <source>Start</source>
        <context-group name="ctx">
          <context context-type="sourcefile">/rhn/system/details/virtualization/VirtualGuestsConfirm.do</context>
        </context-group>
        <target>Démarrer</target>
      </trans-unit>
      <trans-unit id="systems.details.virt.guest.virt.suspend">
        <source>Suspend</source>
        <context-group name="ctx">
          <context context-type="sourcefile">/rhn/system/details/virtualization/VirtualGuestsConfirm.do</context>
        </context-group>
        <target>Suspendre</target>
      </trans-unit>
      <trans-unit id="systems.details.virt.guest.virt.resume">
        <source>Resume</source>
        <context-group name="ctx">
          <context context-type="sourcefile">/rhn/system/details/virtualization/VirtualGuestsConfirm.do</context>
        </context-group>
        <target>Reprendre</target>
      </trans-unit>
      <trans-unit id="systems.details.virt.guest.virt.reboot">
        <source>Restart</source>
        <context-group name="ctx">
          <context context-type="sourcefile">/rhn/system/details/virtualization/VirtualGuestsConfirm.do</context>
        </context-group>
        <target>Redémarrer</target>
      </trans-unit>
      <trans-unit id="systems.details.virt.guest.virt.destroy">
        <source>Destroy</source>
        <context-group name="ctx">
          <context context-type="sourcefile">/rhn/system/details/virtualization/VirtualGuestsConfirm.do</context>
        </context-group>
        <target>Détruire</target>
      </trans-unit>
      <trans-unit id="systems.details.virt.guest.virt.delete">
        <source>Delete</source>
        <context-group name="ctx">
          <context context-type="sourcefile">/rhn/system/details/virtualization/VirtualGuestsConfirm.do</context>
        </context-group>
        <target>Supprimer</target>
      </trans-unit>
      <trans-unit id="systems.details.virt.guest.virt.setMemory">
        <source>Set Memory ({0} MB)</source>
        <context-group name="ctx">
          <context context-type="sourcefile">/rhn/system/details/virtualization/VirtualGuestsConfirm.do</context>
        </context-group>
        <target>Définir la mémoire ({0} MB)</target>
      </trans-unit>
      <trans-unit id="systems.details.virt.guest.virt.setVCPUs">
        <source>Set Virtual CPUs ({0})</source>
        <context-group name="ctx">
          <context context-type="sourcefile">/rhn/system/details/virtualization/VirtualGuestsConfirm.do</context>
        </context-group>
        <target>Définir les CPU virtuels ({0})</target>
      </trans-unit>
      <trans-unit id="systems.details.virt.guest.already.running">
        <source>This system is already running.</source>
        <context-group name="ctx">
          <context context-type="sourcefile">/rhn/system/details/virtualization/VirtualGuestsConfirm.do</context>
        </context-group>
        <target>Ce système est déjà en cours d'exécution.</target>
      </trans-unit>
      <trans-unit id="systems.details.virt.guest.already.stopped">
        <source>This system is already stopped.</source>
        <context-group name="ctx">
          <context context-type="sourcefile">/rhn/system/details/virtualization/VirtualGuestsConfirm.do</context>
        </context-group>
        <target>Ce système est déjà arrêté.</target>
      </trans-unit>
      <trans-unit id="systems.details.virt.guest.already.paused">
        <source>This system is already paused.</source>
        <context-group name="ctx">
          <context context-type="sourcefile">/rhn/system/details/virtualization/VirtualGuestsConfirm.do</context>
        </context-group>
        <target>Ce système est déjà en pause.</target>
      </trans-unit>
      <trans-unit id="systems.details.virt.guest.already.crashed">
        <source>This system is crashed.</source>
        <context-group name="ctx">
          <context context-type="sourcefile">/rhn/system/details/virtualization/VirtualGuestsConfirm.do</context>
        </context-group>
        <target>Ce système a échoué.</target>
      </trans-unit>
      <trans-unit id="systems.details.virt.vcpu.limit.msg">
        <source>Virtual CPUs limited to {0} on {1}.</source>
        <context-group name="ctx">
          <context context-type="sourcefile">/rhn/system/details/virtualization/VirtualGuestsConfirm.do</context>
        </context-group>
        <target>Les CPU virtuels limités de {0} à {1}.</target>
      </trans-unit>
      <trans-unit id="systems.details.virt.vcpu.exceeds.host.cpus">
        <source>Exceeding the number of physical CPUs ({0}) on {1} may impact performance.</source>
        <context-group name="ctx">
          <context context-type="sourcefile">/rhn/system/details/virtualization/VirtualGuestsConfirm.do</context>
        </context-group>
        <target>Excéder le nombre de CPU physiques ({0}) sur {1} peut impacter les performances.</target>
      </trans-unit>
      <trans-unit id="systems.details.virt.vcpu.increase.warning">
        <source>{1} must be shutdown if last started with less than {0} vCPUs for changes to take effect.</source>
        <context-group name="ctx">
          <context context-type="sourcefile">/rhn/system/details/virtualization/VirtualGuestsConfirm.do</context>
        </context-group>
        <target>{1} doit être arrêté s'il a démarré pour la dernière fois avec moins de {0} vCPU afin que les changements puissent prendre effet.</target>
      </trans-unit>
      <trans-unit id="systems.details.virt.memory.warning">
        <source>{0} must be shutdown for max memory settings to take effect.</source>
        <context-group name="ctx">
          <context context-type="sourcefile">/rhn/system/details/virtualization/VirtualGuestsConfirm.do</context>
        </context-group>
        <target>{0} doit être éteint pour que les paramètres de mémoire maximale prennent effet.</target>
      </trans-unit>
      <trans-unit id="systems.details.virt.memory.check.host">
        <source>Ensure the host system has sufficient free memory if increasing guest memory allocation. Otherwise the guest may refuse to boot the next time it is started.</source>
        <context-group name="ctx">
          <context context-type="sourcefile">/rhn/system/details/virtualization/VirtualGuestsConfirm.do</context>
        </context-group>
        <target>Assurez-vous que le système hôte ait assez de mémoire libre si vous augmentez l'allocation de mémoire invité (de l'anglais, guest memory). Sinon l'invité risque de ne pas démarrer la prochaine fois qu'il est lancé.</target>
      </trans-unit>
      <trans-unit id="virtualsystems.none">
        <source>No virtual systems selected.</source>
        <context-group name="ctx">
          <context context-type="sourcefile">/rhn/system/details/virtualization/VirtualGuestsConfirm.do</context>
        </context-group>
        <target>Aucun système virtuel sélectionné.</target>
      </trans-unit>
      <trans-unit id="systems.details.virt.no.actions.scheduled">
        <source>No actions scheduled.</source>
        <context-group name="ctx">
          <context context-type="sourcefile">/rhn/system/details/virtualization/VirtualGuestsConfirm.do</context>
        </context-group>
        <target>Aucune action programmée.</target>
      </trans-unit>
      <trans-unit id="systems.details.virt.one.actions.scheduled">
        <source>Scheduled one action.</source>
        <context-group name="ctx">
          <context context-type="sourcefile">/rhn/system/details/virtualization/VirtualGuestsConfirm.do</context>
        </context-group>
        <target>Une action programmée.</target>
      </trans-unit>
      <trans-unit id="systems.details.virt.actions.scheduled">
        <source>Scheduled {0} actions.</source>
        <context-group name="ctx">
          <context context-type="sourcefile">/rhn/system/details/virtualization/VirtualGuestsConfirm.do</context>
        </context-group>
        <target>{0} actions programmées.</target>
      </trans-unit>
      <trans-unit id="systems.details.virt.no.virt.deleted">
        <source>No virtual systems deleted.</source>
        <context-group name="ctx">
          <context context-type="sourcefile">/rhn/system/details/virtualization/VirtualGuestsConfirm.do</context>
        </context-group>
        <target>Aucun système virtuel supprimé.</target>
      </trans-unit>
      <trans-unit id="systems.details.virt.one.virt.deleted">
        <source>Deleted one virtual system.</source>
        <context-group name="ctx">
          <context context-type="sourcefile">/rhn/system/details/virtualization/VirtualGuestsConfirm.do</context>
        </context-group>
        <target>Un système virtuel supprimé.</target>
      </trans-unit>
      <trans-unit id="systems.details.virt.virt.deleted">
        <source>Deleted {0} virtual systems.</source>
        <context-group name="ctx">
          <context context-type="sourcefile">/rhn/system/details/virtualization/VirtualGuestsConfirm.do</context>
        </context-group>
        <target>{0} systèmes virtuels supprimés.</target>
      </trans-unit>
      <trans-unit id="channels.subscribers.updated">
        <source>{0} channel subscriber(s) successfully updated.</source>
        <context-group name="ctx">
          <context context-type="sourcefile">/rhn/channels/Subscribers.do</context>
        </context-group>
      </trans-unit>
      <trans-unit id="channels.managers.updated">
        <source>{0} channel manager(s) successfully updated.</source>
        <context-group name="ctx">
          <context context-type="sourcefile">/rhn/systems/details/SystemChannels.do</context>
        </context-group>
        <target>{0} gestionnaire(s) de canaux mis à jour avec succès.</target>
      </trans-unit>
      <trans-unit id="sdc.activation.kickstarting">
        <source>There is a kickstart session in progress for this system.  Modifying this activation key is likely to cause the system to fail to re-register when the kickstart session is complete.  Using this key manually could cause unintended side-effects.</source>
        <context-group name="ctx">
          <context context-type="sourcefile">/rhn/systems/details/Activation.do</context>
        </context-group>
      </trans-unit>
      <trans-unit id="sdc.channels.edit.base_channel_updated">
        <source>System's Base Channel has been updated.</source>
        <context-group name="ctx">
          <context context-type="sourcefile">/rhn/systems/details/SystemChannels.do</context>
        </context-group>
        <target>Le canal de base du système a été mis à jour.</target>
      </trans-unit>
      <trans-unit id="sdc.channels.edit.child_channels_updated">
        <source>Child channel subscriptions updated.</source>
        <context-group name="ctx">
          <context context-type="sourcefile">/rhn/systems/details/SystemChannels.do</context>
        </context-group>
        <target>Les abonnements aux canaux enfants sont mis à jour.</target>
      </trans-unit>
      <trans-unit id="sdc.channels.edit.failed_channels">
        <source>Note:  Some channel subscriptions could not be updated because there were no available subscriptions.</source>
        <context-group name="ctx">
          <context context-type="sourcefile">/rhn/systems/details/SystemChannels.do</context>
        </context-group>
        <target>Remarque : certains abonnements à des canaux n'ont pas été mis à jour car il n'y avait pas d'abonnements disponibles.</target>
      </trans-unit>
      <trans-unit id="ssm.groups.changed">
        <source>System Group membership changed.</source>
        <context-group name="ctx">
          <context context-type="sourcefile">/rhn/systems/ssm/groups/Manage.do</context>
        </context-group>
      </trans-unit>
      <trans-unit id="selinux.java.invalid_mode">
        <source>Invalid SE Linux mode "{0}" specified. Valid values are {1}.</source>
        <context-group name="ctx">
          <context context-type="sourcefile">SELinuxMode</context>
        </context-group>
        <target>Mode &quot;{0}&quot; SE Linux spécifié invalide. Les valeurs valides sont {1}.</target>
      </trans-unit>
      <trans-unit id="softwareEntitlementSubs.successMessage">
        <source>Updated entitlement count for '{0}'</source>
        <context-group name="ctx">
          <context context-type="sourcefile">/rhn/systems/details/SystemChannels.do</context>
        </context-group>
        <target>Nombre de droits d'accès mis à jour pour &quot;{0}&quot;</target>
      </trans-unit>
      <trans-unit id="orgsizelimit.invalid">
        <source>Size limit modification must be a valid non negative number.</source>
        <context-group name="ctx">
          <context context-type="sourcefile">/rhn/admin/multiorg/OrgConfigDetails.do</context>
        </context-group>
        <target>La modification de la limite de taille doit être un nombre non-négatif valide.</target>
      </trans-unit>
      <trans-unit id="message.ext_auth_disable">
        <source>No default organization</source>
        <context-group name="ctx">
          <context context-type="sourcefile">/rhn/admin/multiorg/OrgDetails</context>
        </context-group>
        <target>No default organization</target>
      </trans-unit>
      <trans-unit id="message.ext_auth_updated">
        <source>External Authentication settings were successfully updated.</source>
        <target>Les paramètres d'authentification externe ont été mis à jour.</target>
      </trans-unit>
      <trans-unit id="message.extgroup.created">
        <source>External Authentication Group '{0}' was successfully created.</source>
        <target>Le groupe d'authentification externe {0} a été créé.</target>
      </trans-unit>
      <trans-unit id="message.extgroup.updated">
        <source>External Authentication Group '{0}' was successfully updated.</source>
        <target>Le groupe d'authentification externe {0} a été mis à jour.</target>
      </trans-unit>
      <trans-unit id="message.extgroup.deleted">
        <source>External Authentication Group '{0}' was successfully deleted.</source>
        <target>Le groupe d'authentification externe {0} a été supprimé.</target>
      </trans-unit>
      <trans-unit id="message.sg.configupdated">
        <source>System Group Configuration was successfully updated.</source>
        <target>La configuration de groupe système a été mise à jour.</target>
      </trans-unit>
      <trans-unit id="extgrouplabel.already.exists">
        <source>External Authentication Group name '{0}' is already used. Please choose another one.</source>
        <target>Le nom du groupe d'authentification externe {0} est déjà utilisé. Veuillez en choisir un autre.</target>
      </trans-unit>
      <trans-unit id="message.org_name_updated">
        <source>Organization {0} was successfully updated.</source>
        <context-group name="ctx">
          <context context-type="sourcefile">/rhn/admin/multiorg/OrgDetails</context>
        </context-group>
        <target>L'organisation {0} a bien été mise à jour.</target>
      </trans-unit>
      <trans-unit id="message.org_name_not_updated">
        <source>Organization {0} was not updated due to identical name.</source>
        <context-group name="ctx">
          <context context-type="sourcefile">/rhn/admin/multiorg/OrgDetails</context>
        </context-group>
        <target>L'organisation {0} n'a pas été mise à jour à cause d'un nom identique.</target>
      </trans-unit>
      <trans-unit id="message.org_deleted">
        <source>Organization {0} was successfully deleted.</source>
        <context-group name="ctx">
          <context context-type="sourcefile">/rhn/users/UserDetails</context>
        </context-group>
        <target>L'organisation {0} a bien été supprimée.</target>
      </trans-unit>
      <trans-unit id="config.error.file-exists">
        <source>A file named "{0}" already exists in this channel.</source>
        <context-group name="ctx">
          <context context-type="sourcefile">/rhn/systems/details/configuration/addfiles/UploadFile</context>
          <context context-type="paramnotes">A file named "/etc/passwd" already exists in this channel.</context>
        </context-group>
        <target>Un fichier nommé &quot;{0}&quot; existe déjà dans ce canal.</target>
      </trans-unit>
      <trans-unit id="system.entitle.notoolschannel">
        <source>Could not automatically subscribe the system to the RHN Tools Channel.  This channel contains packages required for virtualization.  This is most likely caused by a lack of channel entitlements.</source>
        <context-group name="ctx">
          <context context-type="sourcefile">/rhn/systems/details/Overview.do</context>
        </context-group>
        <target>Impossible d'abonner le système automatiquement au canal RHN Tools. Ce canal contient des paquetages requis pour la virtualisation. Cela est certainement dû à un manquement aux droits d'accès.</target>
      </trans-unit>
      <trans-unit id="system.entitle.multiplechannelswithpackage">
        <source>Found multiple child channels with package: {0}. Please manually subscribe this system to the appropriate child channel.</source>
        <context-group name="ctx">
          <context context-type="sourcefile">/rhn/systems/details/Overview.do</context>
        </context-group>
        <target>Canaux enfants multiples trouvés pour le paquetage : {0}. Veuillez souscrire manuellement ce système au canal enfant qui convient.</target>
      </trans-unit>
      <trans-unit id="system.entitle.multiplechannelswithpackagepleaseinstall">
        <source>Found multiple child channels with package: {0}. Please manually subscribe this system to the appropriate child channel, and schedule this package for installation.</source>
        <context-group name="ctx">
          <context context-type="sourcefile">/rhn/systems/details/Overview.do</context>
        </context-group>
        <target>Canaux enfants multiples trouvés pour le paquetage : {0}. Veuillez souscrire manuellement ce système au canal enfant qui convient, et programmer l'installation de ce paquetage.</target>
      </trans-unit>
      <trans-unit id="system.entitle.novirtchannel">
        <source>Could not automatically subscribe the system to the RHEL Virtualization Channel.  This channel contains packages required for virtualization.  This is most likely caused by a lack of channel entitlements.</source>
        <context-group name="ctx">
          <context context-type="sourcefile">/rhn/systems/details/Overview.do</context>
        </context-group>
        <target>Impossible d'abonner automatiquement le système au canal de virtualisation RHEL. Ce canal contient des paquetages requis pour la virtualisation. Ceci est généralement dû à un manque de droits d'accès au canal.</target>
      </trans-unit>
      <trans-unit id="system.entitle.novirtpackage">
        <source>Could not find a channel with the {0} package. This package is required to manage virtual guests with @@PRODUCT_NAME@@.</source>
        <context-group name="ctx">
          <context context-type="sourcefile">/rhn/systems/details/Overview.do</context>
        </context-group>
        <target>Impossible de trouver un canal avec le paquetage {0}. Ce paquetage est requis pour gérer les invités virtuels avec @@PRODUCT_NAME@@.</target>
      </trans-unit>
      <trans-unit id="system.entitle.alreadyentitled">
        <source>The system already has the {0} entitlement.</source>
        <context-group name="ctx">
          <context context-type="sourcefile">/rhn/systems/details/Overview.do</context>
        </context-group>
        <target>Le système a déjà le droit d'accès {0}.</target>
      </trans-unit>
      <trans-unit id="system.entitle.addedvirtualization">
        <source>Since you added a Virtualization entitlement to the system we also performed some extra steps to ensure your system will be able to manage virtual guests better.  See &lt;a href="{0}"&gt;here&lt;/a&gt; for more info.</source>
        <context-group name="ctx">
          <context context-type="sourcefile">/rhn/systems/details/Overview.do</context>
        </context-group>
        <target>Étant donné que vous avez ajouté un droit d'accès Virtualisation au système, nous avons également effectué quelques étapes supplémentaires pour nous assurer que votre système sera capable de mieux gérer les invités virtuels. Cliquez &lt;a href=&quot;{0}&quot;&gt;ici&lt;/a&gt; pour davantage d'informations.</target>
      </trans-unit>
      <trans-unit id="system.entitle.addedvirtualization.nodoc">
        <source>Since you added a Virtualization entitlement to the system we also performed some extra steps to ensure your system will be able to manage virtual guests better.</source>
        <context-group name="ctx">
          <context context-type="sourcefile">/rhn/systems/details/Overview.do</context>
        </context-group>
        <target>Comme vous avez ajouté un droit d'accès Virtualisation au système, nous avons également effectué quelques étapes supplémentaires pour nous assurer que votre système sera capable de mieux gérer les invités virtuels.</target>
      </trans-unit>
      <trans-unit id="system.virtualization.help">
        <source>NOTE: To enable and use virtualization capabilities within @@PRODUCT_NAME@@ for this system, install the rhn-virtualization-host package from the associated RHN Tools child channel. Review Red Hat documentation for any other considerations and requirements that Red Hat Enterprise Linux has with enabling Virtualization of a Host system.</source>
        <context-group name="ctx">
          <context context-type="sourcefile">/rhn/systems/details/virtualization/VirtualGuestsList.do</context>
        </context-group>
        <target>REMARQUE : Pour activer et utiliser les capacités de virtualisation dans @@PRODUCT_NAME@@ pour ce système, veuillez installer le paquetage rhn-virtualization-host à partir du canal enfant RHN Tools. Veuillez vous reporter à la documentation Red Hat pour toute autre considération et condition(s) préalable(s) nécessaire(s) à l'activation de la virtualisation d'un système hôte dans Red Hat Enterprise Linux.</target>
      </trans-unit>
      <trans-unit id="system.migrate.user_no_perms">
        <source>This user lacks the required permissions to migrate this system.</source>
        <context-group name="ctx">
          <context context-type="sourcefile">/rhn/systems/details/SystemMigrate.do</context>
        </context-group>
        <target>Cet utilisateur n'a pas les permissions qui conviennent pour migrer ce système.</target>
      </trans-unit>
      <trans-unit id="system.migrate.org_not_trusted">
        <source>Systems can only be migrated between trusted organizations.</source>
        <context-group name="ctx">
          <context context-type="sourcefile">/rhn/systems/details/SystemMigrate.do</context>
        </context-group>
        <target>Les systèmes ne peuvent uniquement être migrés qu'entre des organisations qui ont établi un &lt;firstterm&gt;trust&lt;/firstterm&gt; &lt;termdef&gt;accord de confiance précis&lt;/termdef&gt; entre elles.</target>
      </trans-unit>
      <trans-unit id="system.migrate.no_trusted_orgs">
        <source>This organization has no trusts defined with other organizations, or no other organizations are defined.</source>
        <context-group name="ctx">
          <context context-type="sourcefile">/rhn/systems/details/SystemMigrate.do</context>
        </context-group>
        <target>Cette organisation n'a pas de &lt;firstterm&gt;trusts&lt;/firstterm&gt; &lt;termdef&gt;d'accord de confiance précis&lt;/termdef&gt; définis avec d'autres organisations, ou aucune des autres organisations ne sont définies.</target>
      </trans-unit>
      <trans-unit id="system.migrate.no_org_specified">
        <source>An organization must be specified</source>
        <context-group name="ctx">
          <context context-type="sourcefile">/rhn/systems/details/SystemMigrate.do</context>
        </context-group>
        <target>Une organisation doit être spécifiée</target>
      </trans-unit>
      <trans-unit id="system.entitle.invalid_addon_entitlement">
        <source>Invalid add-on entitlement [{0}] provided. No such entitlement exists.</source>
        <context-group name="ctx">
          <context context-type="sourcefile">/rhn/systems/details/Overview.do</context>
        </context-group>
        <target>Le droit d'accès supplémentaire [{0}] est invalide. Aucun droit d'accès de ce type n'existe.</target>
      </trans-unit>
      <trans-unit id="system.entitle.guestcantvirt">
        <source>The system cannot have a Virtualization entitlement because it is a virtual guest.</source>
        <context-group name="ctx">
          <context context-type="sourcefile">/rhn/systems/details/Overview.do</context>
        </context-group>
        <target>Le système ne peut pas avoir de droits d'accès pour Virtualization car il est un hôte virtuel.</target>
      </trans-unit>
      <trans-unit id="system.invalidsystem">
        <source>Invalid system</source>
        <target>Système invalide</target>
      </trans-unit>
      <trans-unit id="api.invalidargs">
        <source>Invalid argument(s): {0}</source>
        <target>Argument(s) invalide(s) : {0}</target>
      </trans-unit>
      <trans-unit id="api.action.nosuchaction">
        <source>No such action: {0}</source>
        <target>Aucune action de ce type : {0}</target>
      </trans-unit>
      <trans-unit id="api.action.nosuchactionchain">
        <source>No such action chain: {0}</source>
        <target>Aucune chaîne d'action de ce type&amp;nbsp;: {0}</target>
      </trans-unit>
      <trans-unit id="api.action.invalidactiontype">
        <source>Invalid action type</source>
        <target>Type d'action invalide</target>
      </trans-unit>
      <trans-unit id="api.org.pamAuthNotConfigured">
        <source>The server is not configured to support PAM authentication. Refer to the reference guide for instructions on how to set up PAM.</source>
        <target>Le serveur n'est pas configuré pour supporter l'authentification PAM. Voir le Guide de référence pour les instructions sur la façon d'installer PAM.</target>
      </trans-unit>
      <trans-unit id="api.org.migrationtosameorg">
        <source>User cannot migrate a system where the origination and destination organizations are the same.  Org Id: {0}, System Id: {1}.</source>
        <target>L'utilisateur ne peut pas effectuer la migration d'un système pour lequel les organisations d'origine et de destination sont les mêmes. Org Id : {0}, System Id : {1}.</target>
      </trans-unit>
      <trans-unit id="api.org.nosuchorg">
        <source>No such organization: {0}</source>
        <target>Aucune organisation de ce type : {0}</target>
      </trans-unit>
      <trans-unit id="api.org.notintrust">
        <source>Organization {0} is not defined in trust.</source>
        <target>L'organisation {0} n'a pas été définie dans le trust.</target>
      </trans-unit>
      <trans-unit id="api.org.sysnotintrust">
        <source>System {0} is member of organization {1} which is not defined in the destination organization's trust.</source>
        <target>Le système {0} est membre de l'organisation {1} qui n'est pas définie dans le trust de l'organisation destinataire.</target>
      </trans-unit>
      <trans-unit id="api.org.notpermittedbyorg">
        <source>User in organization {0} is not allowed to retrieve or modify {1} properties in organization {2}.</source>
        <target>L'utilisateur dans l'organisation {0} n'est pas autorisé à récupérer ou modifier les propriétés {1} dans l'organisation {2}.</target>
      </trans-unit>
      <trans-unit id="api.org.cannotperformonsatelliteorg">
        <source>Cannot perform this operation on the satellite organization. (Org ID 1)</source>
        <target>Impossible de réaliser cette opération sur l'organisation du satellite. (Org ID 1)</target>
      </trans-unit>
      <trans-unit id="api.errata.invaliderrata">
        <source>Invalid errata: {0}</source>
        <target>Errata invalide : {0}</target>
      </trans-unit>
      <trans-unit id="api.externalgroup.invalidrole">
        <source>Invalid role: {0}</source>
        <target>Rôle non valide : {0}</target>
      </trans-unit>
      <trans-unit id="api.externalgroup.nosuchgroup">
        <source>No external group to role map exists for group: {0}</source>
        <target>Aucun groupe externe de mappage de rôle pour le groupe : {0}</target>
      </trans-unit>
      <trans-unit id="api.externalgroup.nosuchservergroup">
        <source>No such server group exists: {0}</source>
        <target>Aucun groupe de serveur : {0}</target>
      </trans-unit>
      <trans-unit id="api.externalgroup.nosuchgrouptoservergroup">
        <source>No external group to server group map exists for group: {0}</source>
        <target>Aucun groupe externe de mappage de groupe de serveur pour le groupe : {0}</target>
      </trans-unit>
      <trans-unit id="api.package.invalidpackage">
        <source>Invalid package: {0}</source>
        <target>Paquetage invalide : {0}</target>
      </trans-unit>
      <trans-unit id="api.errata.duplicateerrata">
        <source>Errata already exists with advisory {0}</source>
        <target>Cet errata existe déjà avec l'avis {0}</target>
      </trans-unit>
      <trans-unit id="api.system.invalidsnapshot">
        <source>Invalid snapshot specified: {0}</source>
        <target>Capture instantanée spécifiée invalide : {0}</target>
      </trans-unit>
      <trans-unit id="api.systemgroup.lookupServerGroup">
        <source>Unable to locate or access server group: "{0}"</source>
        <target>Impossible de localiser ou d'accéder au groupe de serveurs : &quot;{0}&quot;</target>
      </trans-unit>
      <trans-unit id="api.systemgroup.accessChangeDenied">
        <source>Changing administrator access is not allowed for Satellite and Organization administrators.  These users are granted access by default; therefore, the following users should be removed from the input: {0}</source>
        <target>Les administrateurs de satellite et d'organisations ne sont pas autorisés à changer l'accès administrateur. Ces utilisateurs ont accès par défaut, donc, les utilisateurs suivants doivent être retirés de l'entrée : {0}</target>
      </trans-unit>
      <trans-unit id="api.system.invalidprofilelabel">
        <source>Invalid profile label specified: {0}</source>
        <target>L'étiquette de profil spécifiée est invalide : {0}</target>
      </trans-unit>
      <trans-unit id="api.system.missingCapabilities">
        <source>The server {0} does not have the {1} client capability. Please enable the capability before proceeding with the operation.</source>
        <target>Le serveur {0} n'a pas la capacité de client {1}. Veuillez activer la fonction avant de procéder à l'opération.</target>
      </trans-unit>
      <trans-unit id="api.systemgroup.serverNotInGroup">
        <source>The specified server is not a member of the specified group</source>
        <target>Le serveur spécifié n'est pas membre du groupe spécifié</target>
      </trans-unit>
      <trans-unit id="api.system.crash.nocrashesfound">
        <source>No crashes recorded for the specified system.</source>
        <target>Aucun incident enregistré pour le système spécifié.</target>
      </trans-unit>
      <trans-unit id="api.system.crash.nosuchcrash">
        <source>No such crash found.</source>
        <target>Cet incident est introuvable.</target>
      </trans-unit>
      <trans-unit id="api.system.nosuchnetiface">
        <source>No such network interface: {0}.</source>
        <target>Pas de telle interface réseau : {0}.</target>
      </trans-unit>
      <trans-unit id="api.errata.invalidadvisorytype">
        <source>Invalid errata type, "{0}". Please use one of the following: "Security Advisory", "Product Enhancement Advisory", or "Bug Fix Advisory".</source>
        <target>Type d'errata invalide, &quot;{0}&quot;. Veuillez utiliser un de ceux-ci : &quot;Security Advisory&quot;, &quot;Product Enhancement Advisory&quot; ou &quot;Bug Fix Advisory&quot;.</target>
      </trans-unit>
      <trans-unit id="api.errata.invalidadvisoryrelease">
        <source>Invalid advisory release, "{0}". Maximum value is {1}.</source>
        <target>Avis de sortie invalide. &quot;{0}&quot;. La valeur maximum est {1}.</target>
      </trans-unit>
      <trans-unit id="api.errata.nochannelsselected">
        <source>You are trying to publish an errata but have not selected any channels to publish to.  Errata must be published to at least one channel.</source>
        <target>Vous essayez de publier un errata mais vous n'avez pas sélectionné de canaux où le publier. L'errata doit être publié dans au moins un canal.</target>
      </trans-unit>
      <trans-unit id="api.package.download.toolarge">
        <source>The requested file is too large to download over XMLRPC.</source>
        <target>Le fichier demandé est trop large pour être téléchargé sur XMLRPC.</target>
      </trans-unit>
      <trans-unit id="api.crashfile.download.toolarge">
        <source>The requested crash file is too large to download over XMLRPC.</source>
        <target>Le fichier d'incident requis est trop large pour être téléchargé sur XMLRPC.</target>
      </trans-unit>
      <trans-unit id="api.package.download.ioerror">
        <source>There was a general IO Error, check permissions on the requested file.</source>
        <target>Il y a eu une erreur D'E/S générale, vérifiez les permissions sur le fichier requis.</target>
      </trans-unit>
      <trans-unit id="api.channel.access.invalidaccessvalue">
        <source>Access value, "{0}". Please use one of the following: "public", "private", or "protected".</source>
        <target>Valeur d'accès &quot;{0}&quot;. Veuillez utiliser &quot;public&quot;, &quot;privé&quot;, ou &quot;protégé&quot;.</target>
      </trans-unit>
      <trans-unit id="api.channel.software.channelsubscription">
        <source>Unable to subscribe this system to the requested channel: "{0}"</source>
        <target>Ce système ne peut pas être abonné au canal demandé : &quot;{0}&quot;</target>
      </trans-unit>
      <trans-unit id="api.channel.software.multiplebasechannel">
        <source>Multiple base channels selected for subscription.  The channels {0} and {1} were both selected for subscription, but a system can only be subscribed to a single base channel.</source>
        <target>Plusieurs canaux de base ont été sélectionnés pour l'abonnement. Les canaux {0} et {1} ont tous les deux été sélectionnés, mais un système ne peut être abonné à qu'un seul canal de base.</target>
      </trans-unit>
      <trans-unit id="api.channel.invalidchannellist">
        <source>The channel list provided is invalid.  It must contain a list of channel labels or ids, but not a mixture of both.</source>
        <target>La liste des canaux est invalide. Elle doit contenir une liste des étiquettes ou des identités des canaux, mais pas les deux à la fois.</target>
      </trans-unit>
      <trans-unit id="channel.invalidchannelarch">
        <source>The channel arch specified ({0}) is invalid.</source>
        <target>L'architecture du canal ({0}) spécifiée est invalide.</target>
      </trans-unit>
      <trans-unit id="api.channel.duplicatechannellabel">
        <source>The channel label specified ({0}) already exists.</source>
        <target>L'étiquette du canal ({0}) spécifiée existe déjà.</target>
      </trans-unit>
      <trans-unit id="api.channel.invalidchannelaccess">
        <source>The channel access ({0}) is not allowed for this operation.</source>
        <target>L'accès au canal ({0}) n'est pas permis pour cette opération.</target>
      </trans-unit>
      <trans-unit id="Certificate Administrators">
        <source>Certificate Administrators</source>
        <target>Administrateurs de certificats</target>
      </trans-unit>
      <trans-unit id="Monitoring Administrators">
        <source>Monitoring Administrators</source>
        <target>Administrateurs de contrôle</target>
      </trans-unit>
      <trans-unit id="Configuration Administrators">
        <source>Configuration Administrators</source>
        <target>Administrateurs de configuration</target>
      </trans-unit>
      <trans-unit id="user.unspecified.name">
        <source>(unspecified)</source>
        <target>(non spécifié)</target>
      </trans-unit>
      <trans-unit id="api.provisioning.snapshot.tagalreadyinuse">
        <source>Snapshot tag already exists: {0}</source>
        <target>La balise d'instantané existe déjà : {0}</target>
      </trans-unit>
      <trans-unit id="api.provisioning.snapshot.nosuchtag">
        <source>No such server snapshot tag: {0}</source>
        <target>Pas de telle balise d'instantané de serveur : {0}</target>
      </trans-unit>
      <trans-unit id="api.provisioning.snapshot.nosuchsnapshot">
        <source>No such server snapshot: {0}</source>
        <target>Aucune capture de serveur : {0}</target>
      </trans-unit>
      <trans-unit id="api.package.provider.invalidKeyType">
        <source>The package key type specified ({0}) is invalid.</source>
        <target>Le type de clé du paquetage ({0}) spécifié est invalide.</target>
      </trans-unit>
      <trans-unit id="api.package.provider.invalidKey">
        <source>The package key specified ({0}) is invalid.</source>
        <target>La clé du paquetage ({0}) spécifiée est invalide.</target>
      </trans-unit>
      <trans-unit id="api.package.provider.invalidProvider">
        <source>The package provider specified ({0}) is  invalid.</source>
        <target>Le fournisseur du paquetage ({0}) spécifié est invalide.</target>
      </trans-unit>
      <trans-unit id="api.kickstart.invalidvirttype">
        <source>Invalid virtualization type: {0}</source>
        <target>Type de virtualisation invalide : {0}</target>
      </trans-unit>
      <trans-unit id="org.create.success">
        <source>Organization {0} created successfully</source>
        <target>L'organisation {0} a bien été créée</target>
      </trans-unit>
      <trans-unit id="orgName">
        <source>Organization Name</source>
        <target>Nom de l'organisation</target>
      </trans-unit>
      <trans-unit id="api.kickstart.nosuchkickstarttreelabel">
        <source>Unable to locate kickstart tree for your organization: {0}</source>
        <target>Impossible de localiser l'arborescence kickstart pour votre organisation : {0}</target>
      </trans-unit>
      <trans-unit id="api.kickstart.invalidkickstartlabel">
        <source>Invalid kickstart label: {0}</source>
        <target>Étiquette kickstart invalide : {0}</target>
      </trans-unit>
      <trans-unit id="api.kickstart.invalidUpdateType">
        <source>Invalid update type: {0}</source>
        <target>Type de mise à jour invalide : {0}</target>
      </trans-unit>
      <trans-unit id="api.kickstart.invalidUpdateTypeAndTree">
        <source>If update type is red_hat the kickstartable tree you start with must be provided by Red Hat. This tree is not: {0}</source>
        <target>Si le type de mise à jour est red_hat, l'arborescence amorçable avec Kickstart doit être fournie par Red Hat. L'arborescence n'est pas : {0}</target>
      </trans-unit>
      <trans-unit id="api.kickstart.invalidUpdateTypeAndNoBase">
        <source>The kickstartable tree {0} has no base channel. The only valid update type with a no-base kickstartable tree is 'none'.</source>
        <target>L'arborescence amorçable avec Kickstart {0} ne possède pas de canal de base. Le seul type de mise à jour valide avec une arborescence amorçable avec Kickstart est « none ».</target>
      </trans-unit>
      <trans-unit id="api.package.invalidpackagearch">
        <source>The package arch specified ({0}) is invalid.</source>
        <target>L'architecture du paquetage ({0}) spécifiée est invalide.</target>
      </trans-unit>
      <trans-unit id="api.errata.missingerrataaction">
        <source>A required errata attribute ({0}) was missing.</source>
        <target>Un attribut d'errata ({0}) requis est manquant.</target>
      </trans-unit>
      <trans-unit id="api.iss.duplicatemaster">
        <source>A record for Master satellite {0} already exists</source>
        <target>Un enregistrement pour le Satellite maître {0} existe déjà</target>
      </trans-unit>
      <trans-unit id="api.iss.duplicateslave">
        <source>A record for Slave satellite {0} already exists</source>
        <target>Un enregistrement pour le Satellite esclave {0} existe déjà</target>
      </trans-unit>
      <trans-unit id="securityErrata">
        <source>Security Errata</source>
        <target>Errata de sécurité</target>
      </trans-unit>
      <trans-unit id="bugErrata">
        <source>Bug Errata</source>
        <target>Errata de bogue</target>
      </trans-unit>
      <trans-unit id="enhancementErrata">
        <source>Enhancement Errata</source>
        <target>Errata d'amélioration</target>
      </trans-unit>
      <trans-unit id="outdatedPackages">
        <source>Outdated Packages</source>
        <target>Paquetages obsolètes</target>
      </trans-unit>
      <trans-unit id="lastCheckin">
        <source>Last Checkin</source>
        <target>Dernière connexion</target>
      </trans-unit>
      <trans-unit id="entitlement">
        <source>Entitlements</source>
        <target>Droits d'accès</target>
      </trans-unit>
      <trans-unit id="groupAdmins">
        <source>Group Admins</source>
        <target>Administrateurs de groupes</target>
      </trans-unit>
      <trans-unit id="serverCount">
        <source>Server Count</source>
        <target>Nombre de serveurs</target>
      </trans-unit>
      <trans-unit id="monitoringStatus">
        <source>Monitor Status</source>
        <target>Statut du moniteur</target>
      </trans-unit>
      <trans-unit id="userLogin">
        <source>User Login</source>
        <target>Login de l'utilisateur</target>
      </trans-unit>
      <trans-unit id="userLastName">
        <source>User Last Name</source>
        <target>Nom de l'utilisateur</target>
      </trans-unit>
      <trans-unit id="userFirstName">
        <source>User First Name</source>
        <target>Prénom de l'utilisateur</target>
      </trans-unit>
      <trans-unit id="roleNames">
        <source>Role Names</source>
        <target>Nom du rôle</target>
      </trans-unit>
      <trans-unit id="lastLoggedIn">
        <source>Last Logged In</source>
        <target>Dernier utilisateur connecté</target>
      </trans-unit>
      <trans-unit id="changedByFirstName">
        <source>Changed by First Name</source>
        <target>Changé par le prénom de l'utilisateur</target>
      </trans-unit>
      <trans-unit id="changedByLastName">
        <source>Changed by Last Name</source>
        <target>Changé par le nom de l'utilisateur</target>
      </trans-unit>
      <trans-unit id="changeDate">
        <source>Change Date</source>
        <target>Changer la date</target>
      </trans-unit>
      <trans-unit id="channelLabels">
        <source>Channel Labels</source>
        <target>Étiquettes de canaux</target>
      </trans-unit>
      <trans-unit id="entitlementLevel">
        <source>Entitlement Level</source>
        <target>Niveau du droit d'accès</target>
      </trans-unit>
      <trans-unit id="serverName">
        <source>Server Name</source>
        <target>Nom du serveur</target>
      </trans-unit>
      <trans-unit id="matchingField">
        <source>Matching Field Name</source>
        <target>Noms de champs correspondants</target>
      </trans-unit>
      <trans-unit id="matchingFieldValue">
        <source>Matching Field Value</source>
        <target>Valeurs de champs correspondants</target>
      </trans-unit>
      <trans-unit id="xid">
        <source>Xid</source>
        <target>Xid</target>
      </trans-unit>
      <trans-unit id="testResult">
        <source>Idref of TestResult</source>
        <target>Idref du TestResult</target>
      </trans-unit>
      <trans-unit id="completed">
        <source>Completion Time</source>
        <target>Heure de fin</target>
      </trans-unit>
      <trans-unit id="pass">
        <source>Pass</source>
        <target>Réussite</target>
      </trans-unit>
      <trans-unit id="fail">
        <source>Fail</source>
        <target>Échec</target>
      </trans-unit>
      <trans-unit id="error">
        <source>Error</source>
        <target>Erreur</target>
      </trans-unit>
      <trans-unit id="unknown">
        <source>Unknown</source>
        <target>Inconnu</target>
      </trans-unit>
      <trans-unit id="notapplicable">
        <source>Notapplicable</source>
        <target>Non applicable</target>
      </trans-unit>
      <trans-unit id="notchecked">
        <source>Notchecked</source>
        <target>Non vérifié</target>
      </trans-unit>
      <trans-unit id="notselected">
        <source>Notselected</source>
        <target>Non sélectionné</target>
      </trans-unit>
      <trans-unit id="informational">
        <source>Informational</source>
        <target>Caractère informatif</target>
      </trans-unit>
      <trans-unit id="fixed">
        <source>Fixed</source>
        <target>Corrigé</target>
      </trans-unit>
      <trans-unit id="sum">
        <source>Total</source>
        <target>Total</target>
      </trans-unit>
      <trans-unit id="documentIdref">
        <source>Idref of rule-result</source>
        <target>Idref de rule-result</target>
      </trans-unit>
      <trans-unit id="identsString">
        <source>Assigned Idents</source>
        <target>Idents assignés</target>
      </trans-unit>
      <trans-unit id="evaluationResult">
        <source>Result of Evaluation</source>
        <target>Résultat de l'évaluation</target>
      </trans-unit>
      <trans-unit id="profile">
        <source>Idref of Profile</source>
        <target>Idref du profil</target>
      </trans-unit>
      <trans-unit id="satisfied">
        <source>Satisfied</source>
        <target>Satisfait</target>
      </trans-unit>
      <trans-unit id="dissatisfied">
        <source>Dissatisfied</source>
        <target>Insatisfait</target>
      </trans-unit>
      <trans-unit id="satisfactionUnknown">
        <source>Unknown</source>
        <target>Inconnu</target>
      </trans-unit>
      <trans-unit id="filter.clearfilter">
        <source>The list below is filtered.&lt;br/&gt; &lt;a href="{0}"&gt; &lt;strong&gt;Clear filter to see all items.&lt;/strong&gt; &lt;/a&gt;</source>
        <target>La liste ci-dessous est filtrée.&lt;br/&gt; &lt;a href=&quot;{0}&quot;&gt; &lt;strong&gt;Supprimer le filtre pour voir tous les éléments.&lt;/strong&gt; &lt;/a&gt;</target>
      </trans-unit>
      <trans-unit id="listtag.clearfilter">
        <source>Clear filter </source>
        <target>Réinitialiser le filtre</target>
      </trans-unit>
      <trans-unit id="listtag.seeall">
        <source>to see all {0} items.  </source>
        <target>pour voir les {0} éléments.  </target>
      </trans-unit>
      <trans-unit id="listtag.filteredmessage">
        <source>The list of {0} item(s) below is filtered.</source>
        <target>La liste avec {0} élément(s) ci-dessous est filtrée.</target>
      </trans-unit>
      <trans-unit id="listtag.all_items_in_filter">
        <source>The list below is not filtered, because the term you entered to filter by, '&lt;strong&gt;{0}&lt;/strong&gt;', returned matches for every item in the list. Try to filter by a more unique term.</source>
        <target>La liste ci-dessous n'est pas filtrée car le terme que vous avez saisi, '&lt;strong&gt;{0}&lt;/strong&gt;', est présent dans tous les éléments de la liste. Essayez de filtrer la liste en utilisant un terme moins commun.</target>
      </trans-unit>
      <trans-unit id="listtag.filteredmessageempty">
        <source>The empty list below is filtered.</source>
        <target>La liste vide ci-dessous est filtrée.</target>
      </trans-unit>
      <trans-unit id="frontend.actions.systems.virt.invalidguestnamelength">
        <source>Length of guest names must be at least {0} characters.</source>
        <target>Les noms d'invités ne peuvent pas avoir moins de {0} caractères.</target>
      </trans-unit>
      <trans-unit id="frontend.actions.systems.virt.invalidmemvalue">
        <source>Memory Allocation must be a positive value greater than 0.</source>
        <target>L'allocation de la mémoire doit comporter une valeur positive et supérieure à 0.</target>
      </trans-unit>
      <trans-unit id="frontend.actions.systems.virt.invalidcpuvalue">
        <source>Virtual CPUs must be set to a positive value greater than 0 and less than {0}.</source>
        <target>Les CPU virtuels doivent comporter une valeur positive supérieure à 0 et inférieure à {0}.</target>
      </trans-unit>
      <trans-unit id="frontend.actions.systems.virt.invalidstoragevalue">
        <source>Only natural numbers are accepted as storage values.</source>
        <target>Le stockage doit comporter une valeur supérieur à 0.</target>
      </trans-unit>
      <trans-unit id="frontend.actions.systems.virt.invalidmacaddressvalue">
        <source>MAC Addresses must be of the form XX:XX:XX:XX:XX:XX where all X's are hexedecimal values.</source>
        <target>Les adresses MAC doivent être sous le format XX:XX:XX:XX:XX:XX, où tous les X sont des valeurs hexadécimales.</target>
      </trans-unit>
      <trans-unit id="frontend.actions.systems.virt.duplicatemacaddressvalue">
        <source>MAC Addresses must be unique. This MAC Address has already been recorded. Please choose a different MAC Address.</source>
        <target>Les adresses MAC doivent être uniques. Cette adresse MAC a déjà été enregistrée. Veuillez choisir une adresse MAC différente.</target>
      </trans-unit>
      <trans-unit id="frontend.actions.systems.virt.duplicateipaddressvalue">
        <source>IP Addresses must be unique. This IP Address has already been recorded. Please choose a different IP Address.</source>
        <target>Les adresses IP doivent être uniques. Cette adresse IP a déjà été enregistrée. Veuillez choisir une adresse IP différente.</target>
      </trans-unit>
      <trans-unit id="frontend.actions.systems.virt.invalidregexp">
        <source>Guest name can only contain alphanumeric characters, hyphens ('-'), periods ('.') and underscores ('_')</source>
        <target>Le nom de l'invité peut uniquement contenir des caractères alphanumériques, des traits d'union (« - »), points (« . ») et des tirets bas (« _ »)</target>
      </trans-unit>
      <trans-unit id="frontend.actions.channels.manager.add.viewChannels">
        <source>View Associated Channels</source>
        <target>Voir les canaux associés</target>
      </trans-unit>
      <trans-unit id="frontend.actions.channels.manager.add.viewErrata">
        <source>View Associated Errata</source>
        <target>Voir les errata associés</target>
      </trans-unit>
      <trans-unit id="frontend.actions.channels.manager.add.submit">
        <source>Confirm</source>
        <target>Confirmer</target>
      </trans-unit>
      <trans-unit id="frontend.actions.channels.manager.add.success">
        <source>Successfully added {1} package(s) and {0} errata to channel {2}.</source>
        
      </trans-unit>
      <trans-unit id="frontend.actions.channels.manager.add.permsfailure">
        <source>You do not have sufficient permissions to perform this action.</source>
        <target>Vous ne disposez pas de suffisamment de permissions pour effectuer cette action.</target>
      </trans-unit>
      <!-- The following resources need to be updated for each
              schema change (see rhnChannelArch.sql) -->
      <trans-unit id="IA-32">
        <source>IA-32</source>
        <target>IA-32</target>
      </trans-unit>
      <trans-unit id="IA-32 Debian">
        <source>IA-32 Debian</source>
        <target>IA-32 Debian</target>
      </trans-unit>
      <trans-unit id="IA-64">
        <source>IA-64</source>
        <target>IA-64</target>
      </trans-unit>
      <trans-unit id="IA-64 Debian">
        <source>IA-64 Debian</source>
        <target>IA-64 Debian</target>
      </trans-unit>
      <trans-unit id="Sparc">
        <source>Sparc</source>
        <target>Sparc</target>
      </trans-unit>
      <trans-unit id="Sparc Debian">
        <source>Sparc Debian</source>
        <target>Sparc Debian</target>
      </trans-unit>
      <trans-unit id="Alpha">
        <source>Alpha</source>
        <target>Alpha</target>
      </trans-unit>
      <trans-unit id="Alpha Debian">
        <source>Alpha Debian</source>
        <target>Alpha Debian</target>
      </trans-unit>
      <trans-unit id="s390">
        <source>s390</source>
        <target>s390</target>
      </trans-unit>
      <trans-unit id="s390 Debian">
        <source>s390 Debian</source>
        <target>s390 Debian</target>
      </trans-unit>
      <trans-unit id="s390x">
        <source>s390x</source>
        <target>s390x</target>
      </trans-unit>
      <trans-unit id="iSeries">
        <source>iSeries</source>
        <target>iSeries</target>
      </trans-unit>
      <trans-unit id="pSeries">
        <source>pSeries</source>
        <target>pSeries</target>
      </trans-unit>
      <trans-unit id="x86_64">
        <source>x86_64</source>
        <target>x86_64</target>
      </trans-unit>
      <trans-unit id="AMD64 Debian">
        <source>AMD64 Debian</source>
        <target>AMD64 Debian</target>
      </trans-unit>
      <trans-unit id="PPC">
        <source>PPC</source>
        <target>PPC</target>
      </trans-unit>
      <trans-unit id="PowerPC Debian">
        <source>PowerPC Debian</source>
        <target>PowerPC Debian</target>
      </trans-unit>
      <trans-unit id="ARM soft. FP">
        <source>ARM soft. FP</source>
        <target>ARM soft. FP</target>
      </trans-unit>
      <trans-unit id="ARM hard. FP">
        <source>ARM hard. FP</source>
        <target>ARM hard. FP</target>
      </trans-unit>
      <trans-unit id="arm Debian">
        <source>arm Debian</source>
        <target>arm Debian</target>
      </trans-unit>
      <trans-unit id="mips Debian">
        <source>mips Debian</source>
        <target>mips Debian</target>
      </trans-unit>
      <trans-unit id="Sparc Solaris">
        <source>Sparc Solaris</source>
        <target>Sparc Solaris</target>
      </trans-unit>
      <trans-unit id="i386 Solaris">
        <source>i386 Solaris</source>
        <target>i386 Solaris</target>
      </trans-unit>
      <trans-unit id="AArch64">
        <source>ARM aarch64</source>
        <target>ARM aarch64</target>
      </trans-unit>
      <trans-unit id="PPC64LE">
        <source>PPC64LE</source>
        <target>PPC64LE</target>
      </trans-unit>
      <trans-unit id="probeparam.passnomatch">
        <source>The Password and Password Confirm did not match.</source>
        <target>Le mot de passe et la confirmation du mot de passe ne correspondent pas.</target>
      </trans-unit>
      <trans-unit id="permission.configadmin.needed">
        <source>The requested function requires a Configuration Admin or Organizational Admin role.</source>
        <target>La fonction demandée requiert un rôle de Configuration Admin ou d'Organizational Admin.</target>
      </trans-unit>
      <trans-unit id="api.kickstart.invalidscripttype">
        <source>Only script types of "pre" and "post" are allowed for kickstarts.</source>
        <target>Seuls les scripts de type &quot;pré&quot; et &quot;post&quot; sont autorisés pour les kickstarts.</target>
      </trans-unit>
      <trans-unit id="api.kickstart.invalidscriptname">
        <source>Script Name must be larger than 0 and fewer than 40 characters.</source>
        <target>Le nom du script doit faire plus de 0 caractère et moins de 40 caractères.</target>
      </trans-unit>
      <trans-unit id="api.kickstart.invalidscript">
        <source>You have specified an invalid kickstart script.</source>
        <target>Vous avez spécifié un script kickstart invlalide.</target>
      </trans-unit>
      <trans-unit id="filter.kickstart.label">
        <source>Label</source>
        <target>L'étiquette</target>
      </trans-unit>
      <trans-unit id="package.remove.cant.rollback">
        <source>One or more of the packages you have selected for removal below are not contained in
            a software channel that this system is subscribed to.  If you choose to continue with the removal
            you will not be able to rollback this system to this snapshot or any prior snapshot.</source>
        <target>Un ou plusieurs des paquetages que vous avez sélectionné pour suppression ci-dessous ne se trouvent pas dans
            un canal de logiciel auquel ce système est abonné. Si vous choisissez de continuer avec la suppression
            vous ne serez plus en mesure de restaurer ce système à cette capture instantanée ou à toute autre capture précédente.</target>
      </trans-unit>
      <trans-unit id="list.filter.iprange">
        <source>Single Ip Address</source>
        <target>Adresse Ip unique</target>
      </trans-unit>
      <trans-unit id="api.kickstart.iprange.duplicate">
        <source>The Ip Range specified, {0}, conflicts with an existing Ip Range.</source>
        <target>L'étendue Ip spécifiée {0} est en conflit avec une étendue Ip existante.</target>
      </trans-unit>
      <trans-unit id="api.kickstart.ip.invalid">
        <source>The Ip Address specified, {0}, is not valid..</source>
        <target>L'adresse Ip spécifiée {0} est invalide.</target>
      </trans-unit>
      <trans-unit id="api.kickstart.filelist.exists">
        <source>A file list with label {0} already exists.</source>
        <target>Un fichier avec une étiquette {0} existe déjà.</target>
      </trans-unit>
      <trans-unit id="api.kickstart.filelist.notfound">
        <source>A file list with label {0} could not be found.</source>
        <target>Impossible de trouver une liste de fichiers avec l'étiquette {0}.</target>
      </trans-unit>
      <trans-unit id="api.kickstart.keys.exists">
        <source>The specified key conflicts with an existing key.</source>
        <target>La clé spécifiée est en conflit avec une clé existante.</target>
      </trans-unit>
      <trans-unit id="api.kickstart.keys.delete">
        <source>The specified key cannot be deleted.</source>
        <target>La clé spécifiée ne peut pas être supprimée.</target>
      </trans-unit>
      <trans-unit id="Compare">
        <source>Compare</source>
        <target>Comparer</target>
      </trans-unit>
      <trans-unit id="system.customkey.error.alreadyexists">
        <source>A Custom Key with this label already exists.</source>
        <target>Une clé personnalisée avec cette étiquette existe déjà.</target>
      </trans-unit>
      <trans-unit id="system.customkey.error.tooshort">
        <source>A Custom Key label and description must be at least two characters long.</source>
        <target>L'étiquette et la description d'une clé personnalisée doivent contenir au moins deux caractères.au minimu</target>
      </trans-unit>
      <trans-unit id="system.customkey.error.invalid">
        <source>A Custom Key label can only contain letters, numbers, hyphens (-), and underscores (_).</source>
        <target>Une étiquette de clé personnalisée ne peut uniquement contenir des lettres, des nombres, des traits d'union (-), et des traits de soulignement (_).</target>
      </trans-unit>
      <trans-unit id="system.customkey.addsuccess">
        <source>Successfully added 1 custom key.</source>
        <target>1 clé personnalisée correctement ajoutée.</target>
      </trans-unit>
      <trans-unit id="channel.java.package.deletesuccess">
        <source>Successfully deleted {0} packages.</source>
        <target>{0} paquetages ont été supprimés avec succès.</target>
      </trans-unit>
      <trans-unit id="api.kickstart.invalidkickstartinstalltype">
        <source>Invalid kickstart install type: {0}.</source>
        <target>Type d'installation kickstart invalide : {0}.</target>
      </trans-unit>
      <trans-unit id="edit.channel.invalidgpgfp">
        <source>Invalid GPG Fingerprint</source>
        <context-group name="ctx">
          <context context-type="sourcefile">/channels/manage/Edit</context>
        </context-group>
        <target>Empreinte GPG invalide.</target>
      </trans-unit>
      <trans-unit id="edit.channel.invalidgpgkey">
        <source>Invalid GPG Key Id</source>
        <context-group name="ctx">
          <context context-type="sourcefile">/channels/manage/Edit</context>
        </context-group>
        <target>Clé de l'Id GPG invalide</target>
      </trans-unit>
      <trans-unit id="edit.channel.invalidgpgurl">
        <source>Invalid GPG Url</source>
        <context-group name="ctx">
          <context context-type="sourcefile">/channels/manage/Edit</context>
        </context-group>
        <target>URL GPG invalide</target>
      </trans-unit>
      <trans-unit id="edit.channel.invalidchannelname">
        <source>Invalid Channel Name</source>
        <context-group name="ctx">
          <context context-type="sourcefile">/channels/manage/Edit</context>
        </context-group>
        <target>Nom de canal invalide</target>
      </trans-unit>
      <trans-unit id="edit.channel.invalidchannelname.missing">
        <source>Channel name must be specified</source>
        <context-group name="ctx">
          <context context-type="sourcefile">/channels/manage/Edit</context>
        </context-group>
        <target>Le nom de canal doit être spécifié</target>
      </trans-unit>
      <trans-unit id="edit.channel.invalidchannelname.regex">
        <source>Invalid channel name, please see the format described below</source>
        <context-group name="ctx">
          <context context-type="sourcefile">/channels/manage/Edit</context>
        </context-group>
        <target>Nom de canal invalide, veuillez lire la description du format ci-dessous</target>
      </trans-unit>
      <trans-unit id="edit.channel.invalidchannelname.supportedregex">
        <source>Channel name must be at least 6 characters long, begin with a letter and may contain only lowercase letters, hyphens ('-'), periods ('.'), underscores ('_'), numerals, spaces, parentheses and forward slashes ('/').</source>
        <target>Le nom du canal doit contenir au moins 6 caractères, commencer par une lettre et peut contenir uniquement des lettres minuscules, traits d'union (-), points (.), traits de soulignement (_), des chiffres, des espaces, des parenthèses et des barres obliques (/). </target>
      </trans-unit>
      <trans-unit id="edit.channel.invalidchannelname.redhat">
        <source>Channels names must not start with '{0}'</source>
        <context-group name="ctx">
          <context context-type="sourcefile">/channels/manage/Edit</context>
        </context-group>
        <target>Les noms de canaux ne doivent pas commencer par « {0} »</target>
      </trans-unit>
      <trans-unit id="edit.channel.invalidchannelname.minlength">
        <source>Channel name must be at least {0} characters long</source>
        <context-group name="ctx">
          <context context-type="sourcefile">/channels/manage/Edit</context>
        </context-group>
        <target>Les noms de canaux ne peuvent pas avoir moins de {0} caractères.</target>
      </trans-unit>
      <trans-unit id="edit.channel.invalidchannelname.maxlength">
        <source>Channel name can not exceed {0} characters long</source>
        <context-group name="ctx">
          <context context-type="sourcefile">/channels/manage/Edit</context>
        </context-group>
        <target>Le nom du canal ne peut pas dépasser {0} caractères de long</target>
      </trans-unit>
      <trans-unit id="edit.channel.invalidchannelname.nameinuse">
        <source>The channel name '{0}' is already in use, please enter a different name</source>
        <context-group name="ctx">
          <context context-type="sourcefile">/channels/manage/Edit</context>
        </context-group>
        <target>Le nom de canal {0} est déjà utilisé. Veuillez saisir un autre nom.</target>
      </trans-unit>
      <trans-unit id="edit.channel.invalidchannellabel">
        <source>Invalid Channel Label</source>
        <context-group name="ctx">
          <context context-type="sourcefile">/channels/manage/Edit</context>
        </context-group>
        <target>Étiquette de canal invalide</target>
      </trans-unit>
      <trans-unit id="edit.channel.invalidchannellabel.missing">
        <source>Channel label must be specified</source>
        <context-group name="ctx">
          <context context-type="sourcefile">/channels/manage/Edit</context>
        </context-group>
        <target>L'étiquette du canal doit être spécifiée</target>
      </trans-unit>
      <trans-unit id="edit.channel.invalidchannellabel.regex">
        <source>Invalid channel label, please see the format described below</source>
        <context-group name="ctx">
          <context context-type="sourcefile">/channels/manage/Edit</context>
        </context-group>
        <target>Étiquette du canal invalide, veuillez lire la description du format ci-dessous</target>
      </trans-unit>
      <trans-unit id="edit.channel.invalidchannellabel.supportedregex">
        <source>Channel label must be at least 6 characters long, begin with a letter or digit and may contain only lowercase letters, hyphens ('-'), periods ('.'), underscores ('_'), and numerals.</source>
        <target>L'étiquette du canal doit contenir au moins 6 caractères, commencer par une lettre ou un chiffre et peut contenir uniquement des lettres minuscules, des traits d'union (-), points (.), traits de soulignement (_), et des chiffres.</target>
      </trans-unit>
      <trans-unit id="edit.channel.invalidchannellabel.redhat">
        <source>Channel labels must not start with '{0}'</source>
        <context-group name="ctx">
          <context context-type="sourcefile">/channels/manage/Edit</context>
        </context-group>
        <target>Les étiquettes de canaux ne doivent pas commencer par « {0} »</target>
      </trans-unit>
      <trans-unit id="edit.channel.invalidchannellabel.minlength">
        <source>Channel label must be at least {0} characters long</source>
        <context-group name="ctx">
          <context context-type="sourcefile">/channels/manage/Edit</context>
        </context-group>
        <target>Les étiquettes de canal doivent avoir au moins {0} caractères.</target>
      </trans-unit>
      <trans-unit id="edit.channel.invalidchannellabel.labelinuse">
        <source>The channel label '{0}' is already in use, please enter a different name</source>
        <context-group name="ctx">
          <context context-type="sourcefile">/channels/manage/Edit</context>
        </context-group>
        <target>L'étiquette de canal '{0}' est déjà utilisé. Veuillez saisir un autre nom.</target>
      </trans-unit>
      <trans-unit id="edit.channel.invalidchannelsummary">
        <source>Invalid Channel Summary</source>
        <context-group name="ctx">
          <context context-type="sourcefile">/channels/manage/Edit</context>
        </context-group>
        <target>Résumé de canal invalide</target>
      </trans-unit>
      <trans-unit id="distribution.tree.exists">
        <source>A distribution already exists with the name '{0}'.  Please select another name.</source>
        <target>Une distribution avec le nom {0} existe déjà. Veuillez saisir un autre nom.</target>
      </trans-unit>
      <trans-unit id="api.channel.delete.redhat">
        <source>Red Hat Channels cannot be deleted, only custom channels can.</source>
        <target>Les canaux Red Hat ne peuvent pas être supprimés, seuls les canaux personnalisés peuvent l'être.</target>
      </trans-unit>
      <trans-unit id="api.channel.delete.haschild">
        <source>This channel has child channels associated with it.  You must delete those channels first before deleting the parent.</source>
        <target>Ce canal possède des canaux enfants qui lui sont associés. Vous devez d'abord supprimer ceux-ci avant de pouvoir supprimer le canal parent.</target>
      </trans-unit>
      <trans-unit id="api.kickstart.tree.notfound">
        <source>The kickstart tree could not be found.  You may not have access to requested tree.</source>
        <target>Impossible de trouver l'arbre kickstart. Vous n'avez peut-être pas accès a l'arbre demandé.</target>
      </trans-unit>
      <trans-unit id="message.channelcreated">
        <source>Channel &lt;strong&gt;{0}&lt;/strong&gt; created.</source>
        <target>Canal &lt;strong&gt;{0}&lt;/strong&gt; créé.</target>
      </trans-unit>
      <trans-unit id="message.channelcloned">
        <source>Channel &lt;strong&gt;{0}&lt;/strong&gt; cloned from channel &lt;strong&gt;{1}&lt;/strong&gt;.</source>
      </trans-unit>
      <trans-unit id="message.cloneselect">
        <source>You may now wish to clone the errata associated with &lt;strong&gt;{0}&lt;/strong&gt;.</source>
      </trans-unit>
      <trans-unit id="message.channeldeleted">
        <source>Channel &lt;strong&gt;{0}&lt;/strong&gt; has been deleted.</source>
        <target>La clé d'activation &lt;strong&gt;{0}&lt;/strong&gt; a été suprimée.</target>
      </trans-unit>
      <trans-unit id="message.channel.delete.systemssubscribed">
        <source>There are currently systems subscribed to this channel. Please confirm system channel removal by selecting the unsubscribe checkbox.</source>
        <target>Il y a actuellement des systèmes qui ont déjà souscrit à ce canal. Confirmez la suppression de canal du système en cochant la case de désabonnement.</target>
      </trans-unit>
      <trans-unit id="message.channel.cannot-be-deleted.has-distros">
        <source>There are currently kickstart distributions associated to this channel. Please disassociate or delete the kickstart distributions before proceeding to delete the channel.</source>
        <target>Il existe actuellement des distributions kickstart qui sont associées à ce canal. Veuillez désassocier ou supprimer les distributions kickstart avant de procéder à la suppression d'un canal.</target>
      </trans-unit>
      <trans-unit id="message.channelupdated">
        <source>Channel &lt;strong&gt;{0}&lt;/strong&gt; updated.</source>
        <target>Canal &lt;strong&gt;{0}&lt;/strong&gt; mis à jour.</target>
      </trans-unit>
      <trans-unit id="message.syncscheduled">
        <source>Repository sync scheduled for {0}.</source>
        <target>Sync du référentiel prévue pour {0}.</target>
      </trans-unit>
      <trans-unit id="message.syncinprogress">
        <source>Repository sync is running.</source>
      </trans-unit>
      <trans-unit id="message.channelsubscribers">
        <source>Per-User subscription restrictions may be applied in the Subscribers tab</source>
        <target>Des restrictions d'abonnement par utilisateur peuvent être appliquées dans l'onglet des abonnés</target>
      </trans-unit>
      <trans-unit id="message.bunch.singlescheduled">
        <source>Single run of &lt;strong&gt;{0}&lt;/strong&gt; bunch was scheduled for {1}.</source>
        <target>L'exécution unique du tas de &lt;strong&gt;{0}&lt;/strong&gt; a été planifiée pour {1}.</target>
      </trans-unit>
      <trans-unit id="message.schedulecreated">
        <source>Schedule &lt;strong&gt;{0}&lt;/strong&gt; created.</source>
        <target>La progammation &lt;strong&gt;{0}&lt;/strong&gt;a été créée.</target>
      </trans-unit>
      <trans-unit id="message.scheduleupdated">
        <source>Schedule &lt;strong&gt;{0}&lt;/strong&gt; has been updated.</source>
        <target>La programmation &lt;strong&gt;{0}&lt;/strong&gt; a été mise à jour.</target>
      </trans-unit>
      <trans-unit id="message.scheduledeleted">
        <source>Schedule &lt;strong&gt;{0}&lt;/strong&gt; has been deleted.</source>
        <target>La programmation &lt;strong&gt;{0}&lt;/strong&gt; a été supprimée.</target>
      </trans-unit>
      <trans-unit id="message.schedulenotactive">
        <source>Schedule &lt;strong&gt;{0}&lt;/strong&gt; isn't active any more. It's part of the system just for information purposes and will be deleted automatically.</source>
        <target>La programmation &lt;strong&gt;{0}&lt;/strong&gt; n'est plus active. Sa présence dans le système est uniquement à caractère informatif et elle sera supprimée automatiquement.</target>
      </trans-unit>
      <trans-unit id="message.scheduledisabled">
        <source>Please set frequency for the new schedule.</source>
        <target>Veuillez définir la fréquence pour la nouvelle programmation.</target>
      </trans-unit>
      <trans-unit id="message.crashdeleted">
        <source>Software crash {0} was successfully deleted.</source>
        <target>L'incident logiciel {0} a bien été supprimé.</target>
      </trans-unit>
      <trans-unit id="message.crashesdeleted">
        <source>{0} software crashes were successfully deleted.</source>
        <target>Les incidents logiciels {0} ont bien été supprimés.</target>
      </trans-unit>
      <trans-unit id="message.crashnotecreated">
        <source>Crash Note was successfully created.</source>
        <target>La remarque de l'incident a bien été créée.</target>
      </trans-unit>
      <trans-unit id="message.crashnoteupdated">
        <source>Crash Note was successfully updated.</source>
        <target>La remarque de l'incident a bien été mise à jour.</target>
      </trans-unit>
      <trans-unit id="kickstart.cobbler.profile.notenoughmemory">
        <source>Red Hat Enterprise Linux 7 and higher guests require at least 1024 MB of memory.</source>
        <target>Les hôtes Red Hat Enterprise Linux 7 et versions ultérieures nécessitent une mémoire d'au moins 1 024 Mo.</target>
      </trans-unit>
      <trans-unit id="kickstart.cobbler.profile.notenoughmemorysuse">
        <source>SUSE Linux Enterprise Server guests require at least 512 MB of memory.</source>
      </trans-unit>
      <trans-unit id="kickstart.cobbler.profile.invalidvirt">
        <source>Para-Virtualization is unsupported with the selected kickstart tree or distribution.</source>
        <target>La para-virtualisation n'est pas prise en charge par votre arbre kickstart ou par votre distribution.</target>
      </trans-unit>
      <trans-unit id="kickstart.cobbler.profile.nodistribution">
        <source>Selected kickstartable tree isn't available at the moment. Please check cobbler functionality.</source>
        <target>L'arborescence utilisable avec kickstart est indisponible pour le moment. Veuillez vérifier la fonctionnalité Cobbler.</target>
      </trans-unit>
      <trans-unit id="kickstart.cobbler.profile.invalidtreeforvirt">
        <source>You have selected a distribution or kickstart tree that is incompatible with the currently selected virtualization type.  Please either select a different distribution, or change the selected Virtualization Type of this profile before trying to set the distribution.</source>
        <target>Vous avez choisi une distribution ou une arborescence kickstart incompatible avec le type de virtualisation actuellement sélectionné. Veuillez choisir  une distribution différente ou changer le type de virtualisation de ce profil avant de tenter d'ajuster la distribution.</target>
      </trans-unit>
      <trans-unit id="snapshots.childchannel">
        <source>Child Channels Updated</source>
        <target>Canaux enfants mis à jour.</target>
      </trans-unit>
      <trans-unit id="snapshots.basechannel">
        <source>Base Channel Updated</source>
        <target>Le canal de base mis à jour.</target>
      </trans-unit>
      <trans-unit id="snapshots.entitlements">
        <source>Entitlements Updated</source>
        <target>Droits d'accès mis à jour</target>
      </trans-unit>
      <trans-unit id="errata.updates.noncritical">
        <source>Non-Critical</source>
        <target>Non-critique</target>
      </trans-unit>
      <trans-unit id="snapshots.configchannel">
        <source>Configuration Channels Updated</source>
        <target>Canaux de configuration mis à jour</target>
      </trans-unit>
      <trans-unit id="channel.edit.repo.neversynced">
        <source>This channel has never been synced to external repositories.</source>
        <target>Ce canal n'a jamais été sync aux référentiels externes.</target>
      </trans-unit>
      <trans-unit id="channel.edit.repo.updated">
        <source>{0} repository information was successfully updated</source>
        <target>Les informations du référentiel {0} ont été mises à jour</target>
      </trans-unit>
      <trans-unit id="edit.channel.repo.repolabelinuse">
        <source>The repository label '{0}' is already in use, please choose a different label</source>
        <target>L'étiquette du référentiel « {0} » est déjà utilisée, veuillez choisir une étiquette différente</target>
      </trans-unit>
      <trans-unit id="edit.channel.repo.repourlinuse">
        <source>There's already a defined repository with given url, please reuse it.</source>
        <target>Un référentiel défini avec l'URL donné existe déjà, veuillez le réutiliser. </target>
      </trans-unit>
      <trans-unit id="edit.channel.repo.clientcertmissing">
        <source>Please set SSL Client Certificate, if you've set SSL Client Key.</source>
        <target>Veuillez définir le certificat client SSL si vous avec défini la clé du client SSL.</target>
      </trans-unit>
      <trans-unit id="ssm.provision.scheduled">
        <source>Successfully scheduled {0} system(s) for provisioning.</source>
        <target>Le(s) système(s) {0} ont été planifié(s) avec succès pour le provisionnement.</target>
      </trans-unit>
      <trans-unit id="ssm.package.install.operationname">
        <source>Schedule Package Installations</source>
        <target>Programmer les installations de paquetages</target>
      </trans-unit>
      <trans-unit id="ssm.package.upgrade.operationname">
        <source>Schedule Package Upgrades</source>
        <target>Programmer les mises à jour des paquetages</target>
      </trans-unit>
      <trans-unit id="ssm.package.verify.operationname">
        <source>Schedule Package Verifications</source>
        <target>Programmer les vérifications de paquetages</target>
      </trans-unit>
      <trans-unit id="ssm.server.delete.operationname">
        <source>Server Delete</source>
        <target>Suppression de serveur</target>
      </trans-unit>
      <trans-unit id="ssm.migrate.systems.confirmmessage">
        <source>Systems Migrated</source>
        <target>Systèmes migrés</target>
      </trans-unit>
      <trans-unit id="ssm.migrate.systems.confirmbutton">
        <source>Migrate Systems</source>
        <target>Migrer des systèmes</target>
      </trans-unit>
      <trans-unit id="ssm.migrate.systems.orgnone">
        <source>This organization has no trusted organizations.  Systems can only be migrated between organizations with defined trusts.</source>
        <target>Cette organisation ne possède pas d'organisation de confiance. Les systèmes peuvent uniquement migrer entre des organisations définies.</target>
      </trans-unit>
      <trans-unit id="ssm.misc.changeprefs.changed">
        <source>Preferences changed for selected systems.</source>
      </trans-unit>
      <trans-unit id="ssm.misc.changeprefs.updatesscheduled">
        <source>Selected systems will be fully updated in accordance with new Auto Errata Update setting.</source>
      </trans-unit>
      <trans-unit id="channel.manage.merge.finished">
        <source>{0} Package(s) have been added and {1} Package(s) have been removed from the channel.</source>
        <target>{0} paquetage(s) ont été ajoutés et {1} paquetage(s) ont été retirés du canal.</target>
      </trans-unit>
      <trans-unit id="system.select.inactive">
        <source>Select Inactive</source>
        <target>Sélectionner Inactive</target>
      </trans-unit>
      <trans-unit id="package.jsp.key">
        <source>Signing Key</source>
        <target>Clé de signature</target>
      </trans-unit>
      <trans-unit id="package.jsp.key.unkown">
        <source>(Unknown)</source>
        <target>(inconnu)</target>
      </trans-unit>
      <trans-unit id="request.post.check">
        <source>This action requires a POST request, but this was not one.</source>
        <target>Cette action requiert une demande de POST, et cela n'en était pas une.</target>
      </trans-unit>
      <trans-unit id="channeltarget.success">
        <source>Subscribed {0} system(s) to {1}.</source>
        <target>S'est abonné à {0} système(s) de {1}.</target>
      </trans-unit>
      <trans-unit id="error.config.revnum.too-old">
        <source>The specified revision number must be greater than the current revision number.</source>
        <target>Le numéro de révision spécifié doit être supérieur au numéro de révision en cours.</target>
      </trans-unit>
      <trans-unit id="error.config.revnum.invalid">
        <source>Please specify a valid revision number.</source>
        <target>Veuillez spécifier un numéro de révision qui convient.</target>
      </trans-unit>
      <trans-unit id="ssm.subscription.operation.label">
        <source>Channel Subscription Updates</source>
        <target>Mises à jour des abonnements réseau</target>
      </trans-unit>
      <trans-unit id="ssm.base.subscription.operation.label">
        <source>Base Channel Subscription Updates</source>
        <target>Mises à jour des abonnements au canal de base</target>
      </trans-unit>
      <trans-unit id="kickstart.cobbler.distro.syncfail">
        <source>
The following is a list of errors gathered while Spacewalk attempts to
synchronize kickstart distributions from Spacewalk to Cobbler.  These
errors must be corrected for the distributions to be available for
kickstarting systems:

{0}

Please check:

/var/log/rhn/rhn_taskomatic_daemon.log and
/var/log/rhn/rhn_web_ui.log
/var/log/cobbler/cobbler.log

for more detailed errors.  If you don't resolve the errors the kickstart
tree will not be usable for kickstarting.
        </source>
        <target>

Ce qui suit est une liste d'erreurs à la suite des tentatives de synchronisation
des distributions kickstart de Spacewalk à Cobbler. Ces
erreurs doivent être corrigées pour que les distributions puissent être disponibles
 pour les kickstarting systèmes :

{0}
Veuillez cocher :
/var/log/rhn/rhn_taskomatic_daemon.log et
/var/log/rhn/rhn_web_ui.log
/var/log/cobbler/cobbler.log

 pour des erreurs plus détaillées.  Si vous ne pouvez pas résoudre les erreurs de l'arborescence de kickstart
ne sera pas utilisable pour kickstarting.
</target>
      </trans-unit>
      <trans-unit id="errata.delete.msg">
        <source>Successfully deleted {0} errata.</source>
        <target>{0} errata ont été supprimés avec succès.</target>
      </trans-unit>
      <trans-unit id="message.syncschedule.disabled">
        <source>Schedule has been disabled</source>
        <target>La programmation a été désactivée</target>
      </trans-unit>
      <trans-unit id="repos.jsp.message.invalidcron">
        <source>Invalid schedule entry: {0}</source>
        <target>Entrée de programmation invalide : {0}</target>
      </trans-unit>
      <!-- SUSE Studio -->
      <trans-unit id="credentials.message.updated">
        <source>Your credentials were successfully updated.</source>
      </trans-unit>
      <trans-unit id="credentials.message.deleted">
        <source>Your credentials were successfully deleted.</source>
      </trans-unit>
      <trans-unit id="credentials.message.incomplete">
        <source>Your credentials are incomplete, at least username and password are needed.</source>
      </trans-unit>
      <trans-unit id="images.message.error.nocreds">
        <source>It looks like you did not enter valid credentials for talking to SUSE Studio, please check &lt;a href="/rhn/account/Credentials.do"&gt;here&lt;/a&gt;.</source>
      </trans-unit>
      <trans-unit id="images.message.error.connection">
        <source>There was a problem connecting to SUSE Studio, you might want to review your configuration &lt;a href="/rhn/account/Credentials.do"&gt;here&lt;/a&gt; or try again later.</source>
      </trans-unit>
      <trans-unit id="images.message.success.scheduled">
        <source>Image deployment scheduled: {0}</source>
      </trans-unit>
      <trans-unit id="help.credentials.rerequest">
        <source>An email has already been sent. You may request this action only every {0} seconds.</source>
        <target>Un courrier électronique a déjà été envoyé. Vous pouvez effectuer cette action toutes les {0} secondes.</target>
      </trans-unit>
      <trans-unit id="help.credentials.passwordsent">
        <source>Password reset information sent to {0}.</source>
        <target>Nouveau mot de passe envoyé à {0}.</target>
      </trans-unit>
      <trans-unit id="help.credentials.invalidemail">
        <source>Supplied email address and login do not match.</source>
        <target>L'adresse électronique et l'identifiant fournis ne correspondent pas.</target>
      </trans-unit>
      <trans-unit id="help.credentials.invalidlogin">
        <source>Supplied login does not exist.</source>
        <target>L'identifiant fourni n'existe pas.</target>
      </trans-unit>
      <trans-unit id="help.credentials.nologins">
        <source>There are no registered accounts with that email address.</source>
        <target>Aucun compte n'est enregistré avec cette adresse électronique.</target>
      </trans-unit>
      <trans-unit id="help.credentials.loginssent">
        <source>Found login(s) sent to {0}.</source>
        <target>Identifiant(s) trouvé(s) envoyé(s) à {0}.</target>
      </trans-unit>
      <trans-unit id="config.multiple.channels">
        <source>A selected system has multiple child channels available that contain the rhncfg package. You must manually subscribe to the child channel you want and then try this action again.</source>
        <context-group name="ctx">
          <context context-type="sourcefile">/rhn/configuration/system/TargetSystemsSubmit.do</context>
        </context-group>
        <target>Un système sélectionné possède de multiples canaux enfants disponibles contenant le paquet rhncfg. Vous devez vous inscrire manuellement au canal enfant que vous souhaitez puis réeffectuer cette action.</target>
      </trans-unit>
    </body>
  </file>
</xliff><|MERGE_RESOLUTION|>--- conflicted
+++ resolved
@@ -5949,150 +5949,6 @@
         </context-group>
         <target>Vous êtes connecté comme utilisateur externe &lt;strong&gt;{0}&lt;/strong&gt; authentifié. Pour pouvoir vous connecter à ce compte avec un nom d'utilisateur et mot de passe, veuillez définir votre mot de passe sur &lt;a href=&quot;/rhn/account/UserDetails.do&quot;&gt;&lt;strong&gt;page utilisateur {0}&lt;/strong&gt;&lt;/a&gt;.</target>
       </trans-unit>
-<<<<<<< HEAD
-=======
-      <trans-unit id="satellite.expired">
-        <source>Your satellite certificate has expired. Please visit the following link for steps on how to request or generate a new certificate: &lt;a href="https://access.redhat.com/knowledge/tools/satcert"&gt;https://access.redhat.com/knowledge/tools/satcert&lt;/a&gt;</source>
-        <context-group name="ctx">
-          <context context-type="sourcefile">/rhn/Login.do</context>
-        </context-group>
-        <target>Votre certificat Satellite a expiré. Veuillez vous rendre sur le lien suivant afin de voir les étapes pour requérir ou générer un nouveau certificat : &lt;a href=&quot;https://access.redhat.com/knowledge/tools/satcert&quot;&gt;https://access.redhat.com/knowledge/tools/satcert&lt;/a&gt;</target>
-      </trans-unit>
-      <trans-unit id="satellite.expired.restricted">
-        <source>Your Satellite Certificate has expired. Your Satellite is on day {0} of {1} day restricted period and will soon stop functioning. Please visit the following url for steps on how to request or generate a new certificate: https://access.redhat.com/knowledge/tools/satcert</source>
-        <context-group name="ctx">
-          <context context-type="sourcefile">/rhn/Login.do</context>
-        </context-group>
-        <target>Votre certificat Satellite a expiré. Votre Satellite en est au jour {0} sur {1} de la période de restriction et arrêtera bientôt de fonctionner. Veuillez vous rendre sur l'URL suivant afin de voir les étapes à suivre pour requérir ou générer un nouveau certificat : https://access.redhat.com/knowledge/tools/satcert</target>
-      </trans-unit>
-      <trans-unit id="satellite.graceperiod">
-        <source>Your satellite certificate has expired. Please visit the following link for steps on how to request or generate a new certificate: &lt;a href="https://access.redhat.com/knowledge/tools/satcert"&gt;https://access.redhat.com/knowledge/tools/satcert&lt;/a&gt; Your satellite enters restricted period in {0} day(s).</source>
-        <context-group name="ctx">
-          <context context-type="sourcefile">/rhn/Login.do</context>
-          <context context-type="sourcefile">/rhn/YourRhn.do</context>
-        </context-group>
-        <target>Votre certificat Satellite a expiré. Veuillez vous rendre sur le lien suivant afin de voir les étapes à suivre pour requérir ou générer un nouveau certificat : &lt;a href=&quot;https://access.redhat.com/knowledge/tools/satcert&quot;&gt;https://access.redhat.com/knowledge/tools/satcert&lt;a&gt; Votre Satellite va entrer dans la période de restriction dans {0} jour(s).</target>
-      </trans-unit>
-      <trans-unit id="restricted.forbidden">
-        <source>You are not allowed to perform this action until your Satellite Certificate is renewed. Your Satellite is on day {0} of the {1} restricted period and will soon stop functioning. Please visit the following url for steps on how to request or generate a new certificate: https://access.redhat.com/knowledge/tools/satcert</source>
-        <context-group name="ctx">
-          <context context-type="sourcefile">/rhn/Login.do</context>
-        </context-group>
-        <target>Vous n'êtes pas autorisé à effectuer cette action tant que votre certificat Satellite n'est pas renouvelé. Votre Satellite en est au jour {0} sur {1} de la période de restriction et arrêtera bientôt de fonctionner. Veuilez vous rendre sur l'URL suivant afin de voir comment requérir ou générer un nouveau certificat : https://access.redhat.com/knowledge/tools/satcert</target>
-      </trans-unit>
-      <trans-unit id="certificate.config.error.nocert">
-        <source>No certificate found.  Please select a local certificate file or paste contents into the form.</source>
-        <context-group name="ctx">
-          <context context-type="sourcefile">/rhn/admin/config/CertificateConfig.do</context>
-        </context-group>
-        <target>Aucun certificat trouvé. Veuillez sélectionner un fichier de certificat local ou coller son contenu dans le formulaire.</target>
-      </trans-unit>
-      <trans-unit id="certificate.config.success">
-        <source>Certificate uploaded.  @@PRODUCT_NAME@@ has been re-activated.</source>
-        <context-group name="ctx">
-          <context context-type="sourcefile">/rhn/admin/config/CertificateConfig.do</context>
-        </context-group>
-        <target>Certificat téléchargé. @@PRODUCT_NAME@@ a été réactivé.</target>
-      </trans-unit>
-      <trans-unit id="certificate.config.error.10">
-        <source>Could not parse certificate file, see log file for more details.</source>
-        <context-group name="ctx">
-          <context context-type="sourcefile">/rhn/admin/config/CertificateConfig.do</context>
-        </context-group>
-        <target>Impossible d'analyser le fichier de certificat</target>
-      </trans-unit>
-      <trans-unit id="certificate.config.error.11">
-        <source>Certificate expired</source>
-        <context-group name="ctx">
-          <context context-type="sourcefile">/rhn/admin/config/CertificateConfig.do</context>
-        </context-group>
-        <target>Certificat expiré</target>
-      </trans-unit>
-      <trans-unit id="certificate.config.error.12">
-        <source>Unknown @@PRODUCT_NAME@@ version, see log file for more details.</source>
-        <context-group name="ctx">
-          <context context-type="sourcefile">/rhn/admin/config/CertificateConfig.do</context>
-        </context-group>
-        <target>Version de @@PRODUCT_NAME@@ inconnue</target>
-      </trans-unit>
-      <trans-unit id="certificate.config.error.20">
-        <source>Remote activation failure, see log file for more details.</source>
-        <context-group name="ctx">
-          <context context-type="sourcefile">/rhn/admin/config/CertificateConfig.do</context>
-        </context-group>
-        <target>Échec de l'activation à distance</target>
-      </trans-unit>
-      <trans-unit id="certificate.config.error.30">
-        <source>Local activation failure, see log file for more details.</source>
-        <context-group name="ctx">
-          <context context-type="sourcefile">/rhn/admin/config/CertificateConfig.do</context>
-        </context-group>
-        <target>Échec activation locale, voir fichier de journalisation pour en savoir davantage.</target>
-      </trans-unit>
-      <trans-unit id="certificate.config.error.40">
-        <source>Channel population failure, see log file for more details.</source>
-        <context-group name="ctx">
-          <context context-type="sourcefile">/rhn/admin/config/CertificateConfig.do</context>
-        </context-group>
-        <target>Échec de la population du canal</target>
-      </trans-unit>
-      <trans-unit id="certificate.config.error.80">
-        <source>No management entitlements remaining</source>
-        <context-group name="ctx">
-          <context context-type="sourcefile">/rhn/admin/config/CertificateConfig.do</context>
-        </context-group>
-        <target>Il ne reste aucun droit d'accès au service de gestion</target>
-      </trans-unit>
-      <trans-unit id="certificate.config.error.82">
-        <source>@@PRODUCT_NAME@@ channel not found</source>
-        <context-group name="ctx">
-          <context context-type="sourcefile">/rhn/admin/config/CertificateConfig.do</context>
-        </context-group>
-        <target>canal @@PRODUCT_NAME@@ non-trouvé</target>
-      </trans-unit>
-      <trans-unit id="certificate.config.error.83">
-        <source>No @@PRODUCT_NAME@@ channel entitlements remaining</source>
-        <context-group name="ctx">
-          <context context-type="sourcefile">/rhn/admin/config/CertificateConfig.do</context>
-        </context-group>
-        <target>Il ne reste aucun droit d'accès aux canaux de @@PRODUCT_NAME@@ </target>
-      </trans-unit>
-      <trans-unit id="certificate.config.error.84">
-        <source>Invalid @@PRODUCT_NAME@@ certificate</source>
-        <context-group name="ctx">
-          <context context-type="sourcefile">/rhn/admin/config/CertificateConfig.do</context>
-        </context-group>
-        <target>Certificat de @@PRODUCT_NAME@@ invalide</target>
-      </trans-unit>
-      <trans-unit id="certificate.config.error.85">
-        <source>Unknown activation error, see log file for more details.</source>
-        <context-group name="ctx">
-          <context context-type="sourcefile">/rhn/admin/config/CertificateConfig.do</context>
-        </context-group>
-        <target>Erreur d'activation inconnue, voir le fichier de journalisation pour en savoir plus.</target>
-      </trans-unit>
-      <trans-unit id="certificate.config.error.86">
-        <source>@@PRODUCT_NAME@@ has no base channel on parent server</source>
-        <context-group name="ctx">
-          <context context-type="sourcefile">/rhn/admin/config/CertificateConfig.do</context>
-        </context-group>
-        <target>@@PRODUCT_NAME@@ n'a pas de canal de base sur le serveur parent</target>
-      </trans-unit>
-      <trans-unit id="certificate.config.error.87">
-        <source>No @@PRODUCT_NAME@@ channel available for this version</source>
-        <context-group name="ctx">
-          <context context-type="sourcefile">/rhn/admin/config/CertificateConfig.do</context>
-        </context-group>
-        <target>Aucun canal de @@PRODUCT_NAME@@ disponible pour cette version</target>
-      </trans-unit>
-      <trans-unit id="certificate.config.error.127">
-        <source>Unhandled error, see log file for more details.</source>
-        <context-group name="ctx">
-          <context context-type="sourcefile">/rhn/admin/config/CertificateConfig.do</context>
-        </context-group>
-        <target>Erreur non traitée, voir le fichier de journalisation pour en savoir davantage.</target>
-      </trans-unit>
->>>>>>> 2d33a750
       <trans-unit id="hostname">
         <source>@@PRODUCT_NAME@@ server hostname</source>
         <context-group name="ctx">
