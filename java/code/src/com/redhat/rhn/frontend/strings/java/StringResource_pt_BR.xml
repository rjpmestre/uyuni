--- conflicted
+++ resolved
@@ -9405,11 +9405,7 @@
 Por favor consulte:
 
 /var/log/rhn/rhn_taskomatic_daemon.log and
-<<<<<<< HEAD
 /var/log/rhn/rhn_web_ui.log
-=======
-/var/log/tomcat5/catalina.out
->>>>>>> 54b9a80b
 /var/log/cobbler/cobbler.log
 
 para maiores detalhes sobre os erros. Caso você não resolva os erros a árvore
