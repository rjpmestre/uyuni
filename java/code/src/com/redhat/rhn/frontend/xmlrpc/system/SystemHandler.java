--- conflicted
+++ resolved
@@ -343,14 +343,9 @@
      * or channelLabel")
      * @xmlrpc.returntype #return_int_success()
      */
-<<<<<<< HEAD
-    public int setChildChannels(String sessionKey, Integer sid, List channelIdsOrLabels)
-            throws FaultException {
-=======
     public int setChildChannels(String sessionKey, Integer sid,
             List channelIdsOrLabels)
                     throws FaultException {
->>>>>>> 4869bc83
 
         //Get the logged in user and server
         User loggedInUser = getLoggedInUser(sessionKey);
@@ -615,11 +610,6 @@
      *          $SystemOverviewSerializer
      *      #array_end()
      */
-<<<<<<< HEAD
-    public List listActiveSystems(String sessionKey) throws FaultException {
-        User loggedInUser = getLoggedInUser(sessionKey);
-        return SystemManager.systemListShortActive(loggedInUser, null);
-=======
     public List<SystemOverview> listActiveSystems(String sessionKey)
             throws FaultException {
         User loggedInUser = getLoggedInUser(sessionKey);
@@ -735,7 +725,6 @@
             }
         }
         return ret;
->>>>>>> 4869bc83
     }
 
     private Map<String, Object> createChannelMap(EssentialChannelDto channel,
@@ -1596,14 +1585,9 @@
      *          $NetworkInterfaceSerializer
      *      #array_end()
      */
-<<<<<<< HEAD
-    public List getNetworkDevices(String sessionKey, Integer sid)
-            throws FaultException {
-=======
     public List<NetworkInterface> getNetworkDevices(String sessionKey,
             Integer sid)
                     throws FaultException {
->>>>>>> 4869bc83
         // Get the logged in user and server
         User loggedInUser = getLoggedInUser(sessionKey);
         Server server = lookupServer(loggedInUser, sid);
@@ -1780,11 +1764,7 @@
      *    #struct_end()
      * @xmlrpc.returntype #return_int_success()
      */
-<<<<<<< HEAD
-    public int setCustomValues(String sessionKey, Integer sid, Map values)
-=======
     public int setCustomValues(String sessionKey, Integer sid, Map<String, String> values)
->>>>>>> 4869bc83
             throws FaultException {
         // Get the logged in user and server
         User loggedInUser = getLoggedInUser(sessionKey);
@@ -2546,11 +2526,7 @@
         if (ve != null) {
             throw new FaultException(-2, "provisionError",
                     LocalizationService.getInstance().getMessage(
-<<<<<<< HEAD
-                        ve.getKey(), ve.getValues()));
-=======
                             ve.getKey(), ve.getValues()));
->>>>>>> 4869bc83
         }
 
         return 1;
@@ -3852,12 +3828,8 @@
      * @xmlrpc.param #array_single("string", " entitlementLabel")
      * @xmlrpc.returntype #return_int_success()
      */
-<<<<<<< HEAD
-    public int addEntitlements(String sessionKey, Integer serverId, List entitlements) {
-=======
     public int addEntitlements(String sessionKey, Integer serverId,
             List<String> entitlements) {
->>>>>>> 4869bc83
         boolean needsSnapshot = false;
         User loggedInUser = getLoggedInUser(sessionKey);
         Server server = null;
@@ -3944,12 +3916,8 @@
      * @xmlrpc.param #array_single("string", "entitlement_label")
      * @xmlrpc.returntype #return_int_success()
      */
-<<<<<<< HEAD
-    public int removeEntitlements(String sessionKey, Integer serverId, List entitlements) {
-=======
     public int removeEntitlements(String sessionKey, Integer serverId,
             List<String> entitlements) {
->>>>>>> 4869bc83
         boolean needsSnapshot = false;
         User loggedInUser = getLoggedInUser(sessionKey);
         Server server = null;
@@ -4006,11 +3974,7 @@
     public Object[] listPackageProfiles(String sessionKey) {
         User loggedInUser = getLoggedInUser(sessionKey);
 
-<<<<<<< HEAD
-        DataResult profiles = ProfileManager.listProfileOverviews(
-=======
         DataResult<ProfileOverviewDto> profiles = ProfileManager.listProfileOverviews(
->>>>>>> 4869bc83
                 loggedInUser.getOrg().getId());
 
         return profiles.toArray();
@@ -5165,11 +5129,7 @@
      *                  that were converted to use flex entitlement.
      */
     public int convertToFlexEntitlement(String sessionKey,
-<<<<<<< HEAD
-            List serverIds, String channelFamilyLabel) {
-=======
             List<Integer> serverIds, String channelFamilyLabel) {
->>>>>>> 4869bc83
         User user = getLoggedInUser(sessionKey);
         ChannelFamily cf = ChannelFamilyFactory.lookupByLabel(
                 channelFamilyLabel, user.getOrg());
@@ -5194,15 +5154,9 @@
      *  @xmlrpc.param #param("string", "sessionKey")
      * @xmlrpc.returntype Map of score multipliers
      */
-<<<<<<< HEAD
-    public Map getSystemCurrencyMultipliers(String sessionKey) {
-        getLoggedInUser(sessionKey);
-        Map multipliers = new HashMap();
-=======
     public Map<String, Integer> getSystemCurrencyMultipliers(String sessionKey) {
         getLoggedInUser(sessionKey);
         Map<String, Integer> multipliers = new HashMap<String, Integer>();
->>>>>>> 4869bc83
         multipliers.put("scCrit", ConfigDefaults.get().getSCCrit());
         multipliers.put("scImp", ConfigDefaults.get().getSCImp());
         multipliers.put("scMod", ConfigDefaults.get().getSCMod());
