/**
 * Copyright (c) 2009--2016 Red Hat, Inc.
 *
 * This software is licensed to you under the GNU General Public License,
 * version 2 (GPLv2). There is NO WARRANTY for this software, express or
 * implied, including the implied warranties of MERCHANTABILITY or FITNESS
 * FOR A PARTICULAR PURPOSE. You should have received a copy of GPLv2
 * along with this software; if not, see
 * http://www.gnu.org/licenses/old-licenses/gpl-2.0.txt.
 *
 * Red Hat trademarks are not licensed under GPLv2. No permission is
 * granted to use or replicate Red Hat trademarks that are incorporated
 * in this software or its documentation.
 */
package com.redhat.rhn.frontend.xmlrpc.system;

import com.redhat.rhn.FaultException;
import com.redhat.rhn.common.client.ClientCertificate;
import com.redhat.rhn.common.conf.ConfigDefaults;
import com.redhat.rhn.common.db.datasource.DataResult;
import com.redhat.rhn.common.hibernate.HibernateFactory;
import com.redhat.rhn.common.hibernate.LookupException;
import com.redhat.rhn.common.localization.LocalizationService;
import com.redhat.rhn.common.messaging.MessageQueue;
import com.redhat.rhn.common.validator.ValidatorError;
import com.redhat.rhn.common.validator.ValidatorResult;
import com.redhat.rhn.domain.action.Action;
import com.redhat.rhn.domain.action.ActionFactory;
import com.redhat.rhn.domain.action.ActionType;
import com.redhat.rhn.domain.action.script.ScriptAction;
import com.redhat.rhn.domain.action.script.ScriptActionDetails;
import com.redhat.rhn.domain.action.script.ScriptResult;
import com.redhat.rhn.domain.action.script.ScriptRunAction;
import com.redhat.rhn.domain.action.server.ServerAction;
import com.redhat.rhn.domain.action.virtualization.VirtualizationSetMemoryAction;
import com.redhat.rhn.domain.action.virtualization.VirtualizationSetVcpusAction;
import com.redhat.rhn.domain.channel.Channel;
import com.redhat.rhn.domain.channel.ChannelArch;
import com.redhat.rhn.domain.channel.ChannelFactory;
import com.redhat.rhn.domain.channel.ClonedChannel;
import com.redhat.rhn.domain.channel.NoBaseChannelFoundException;
import com.redhat.rhn.domain.entitlement.Entitlement;
import com.redhat.rhn.domain.errata.Errata;
import com.redhat.rhn.domain.kickstart.KickstartData;
import com.redhat.rhn.domain.kickstart.KickstartFactory;
import com.redhat.rhn.domain.org.CustomDataKey;
import com.redhat.rhn.domain.org.Org;
import com.redhat.rhn.domain.org.OrgFactory;
import com.redhat.rhn.domain.product.SUSEProductSet;
import com.redhat.rhn.domain.rhnpackage.Package;
import com.redhat.rhn.domain.rhnpackage.PackageArch;
import com.redhat.rhn.domain.rhnpackage.PackageFactory;
import com.redhat.rhn.domain.rhnpackage.profile.DuplicateProfileNameException;
import com.redhat.rhn.domain.rhnpackage.profile.Profile;
import com.redhat.rhn.domain.rhnpackage.profile.ProfileFactory;
import com.redhat.rhn.domain.role.RoleFactory;
import com.redhat.rhn.domain.server.CPU;
import com.redhat.rhn.domain.server.ContactMethod;
import com.redhat.rhn.domain.server.CustomDataValue;
import com.redhat.rhn.domain.server.Device;
import com.redhat.rhn.domain.server.Dmi;
import com.redhat.rhn.domain.server.Location;
import com.redhat.rhn.domain.server.ManagedServerGroup;
import com.redhat.rhn.domain.server.NetworkInterface;
import com.redhat.rhn.domain.server.Note;
import com.redhat.rhn.domain.server.PushClient;
import com.redhat.rhn.domain.server.Server;
import com.redhat.rhn.domain.server.ServerFactory;
import com.redhat.rhn.domain.server.ServerSnapshot;
import com.redhat.rhn.domain.server.SnapshotTag;
import com.redhat.rhn.domain.server.VirtualInstance;
import com.redhat.rhn.domain.server.VirtualInstanceFactory;
import com.redhat.rhn.domain.token.ActivationKey;
import com.redhat.rhn.domain.token.ActivationKeyFactory;
import com.redhat.rhn.domain.user.User;
import com.redhat.rhn.frontend.dto.ActivationKeyDto;
import com.redhat.rhn.frontend.dto.ErrataOverview;
import com.redhat.rhn.frontend.dto.EssentialChannelDto;
import com.redhat.rhn.frontend.dto.HistoryEvent;
import com.redhat.rhn.frontend.dto.PackageListItem;
import com.redhat.rhn.frontend.dto.ProfileOverviewDto;
import com.redhat.rhn.frontend.dto.ServerPath;
import com.redhat.rhn.frontend.dto.SystemCurrency;
import com.redhat.rhn.frontend.dto.SystemOverview;
import com.redhat.rhn.frontend.dto.VirtualSystemOverview;
import com.redhat.rhn.frontend.events.SsmDeleteServersEvent;
import com.redhat.rhn.frontend.xmlrpc.BaseHandler;
import com.redhat.rhn.frontend.xmlrpc.InvalidActionTypeException;
import com.redhat.rhn.frontend.xmlrpc.InvalidChannelException;
import com.redhat.rhn.frontend.xmlrpc.InvalidChannelLabelException;
import com.redhat.rhn.frontend.xmlrpc.InvalidChannelListException;
import com.redhat.rhn.frontend.xmlrpc.InvalidEntitlementException;
import com.redhat.rhn.frontend.xmlrpc.InvalidPackageArchException;
import com.redhat.rhn.frontend.xmlrpc.InvalidPackageException;
import com.redhat.rhn.frontend.xmlrpc.InvalidParameterException;
import com.redhat.rhn.frontend.xmlrpc.InvalidProfileLabelException;
import com.redhat.rhn.frontend.xmlrpc.InvalidSystemException;
import com.redhat.rhn.frontend.xmlrpc.MethodInvalidParamException;
import com.redhat.rhn.frontend.xmlrpc.NoSuchActionException;
import com.redhat.rhn.frontend.xmlrpc.NoSuchCobblerSystemRecordException;
import com.redhat.rhn.frontend.xmlrpc.NoSuchNetworkInterfaceException;
import com.redhat.rhn.frontend.xmlrpc.NoSuchPackageException;
import com.redhat.rhn.frontend.xmlrpc.NoSuchSnapshotTagException;
import com.redhat.rhn.frontend.xmlrpc.NoSuchSystemException;
import com.redhat.rhn.frontend.xmlrpc.PermissionCheckFailureException;
import com.redhat.rhn.frontend.xmlrpc.ProfileNameTooLongException;
import com.redhat.rhn.frontend.xmlrpc.ProfileNameTooShortException;
import com.redhat.rhn.frontend.xmlrpc.ProfileNoBaseChannelException;
import com.redhat.rhn.frontend.xmlrpc.RhnXmlRpcServer;
import com.redhat.rhn.frontend.xmlrpc.SnapshotTagAlreadyExistsException;
import com.redhat.rhn.frontend.xmlrpc.SystemIdInstantiationException;
import com.redhat.rhn.frontend.xmlrpc.SystemsNotDeletedException;
import com.redhat.rhn.frontend.xmlrpc.UndefinedCustomFieldsException;
import com.redhat.rhn.frontend.xmlrpc.UnrecognizedCountryException;
import com.redhat.rhn.frontend.xmlrpc.kickstart.XmlRpcKickstartHelper;
import com.redhat.rhn.frontend.xmlrpc.user.XmlRpcUserHelper;
import com.redhat.rhn.manager.MissingCapabilityException;
import com.redhat.rhn.manager.MissingEntitlementException;
import com.redhat.rhn.manager.action.ActionManager;
import com.redhat.rhn.manager.channel.ChannelManager;
import com.redhat.rhn.manager.distupgrade.DistUpgradeException;
import com.redhat.rhn.manager.distupgrade.DistUpgradeManager;
import com.redhat.rhn.manager.entitlement.EntitlementManager;
import com.redhat.rhn.manager.errata.ErrataManager;
import com.redhat.rhn.manager.kickstart.KickstartFormatter;
import com.redhat.rhn.manager.kickstart.KickstartScheduleCommand;
import com.redhat.rhn.manager.kickstart.ProvisionVirtualInstanceCommand;
import com.redhat.rhn.manager.kickstart.cobbler.CobblerSystemCreateCommand;
import com.redhat.rhn.manager.kickstart.cobbler.CobblerUnregisteredSystemCreateCommand;
import com.redhat.rhn.manager.kickstart.cobbler.CobblerUnregisteredSystemCreateCommand.CobblerNetworkInterface;
import com.redhat.rhn.manager.kickstart.cobbler.CobblerXMLRPCHelper;
import com.redhat.rhn.manager.profile.ProfileManager;
import com.redhat.rhn.manager.rhnpackage.PackageManager;
import com.redhat.rhn.manager.satellite.SystemCommandExecutor;
import com.redhat.rhn.manager.system.DuplicateSystemGrouping;
import com.redhat.rhn.manager.system.ServerGroupManager;
import com.redhat.rhn.manager.system.SystemManager;
import com.redhat.rhn.manager.system.UpdateBaseChannelCommand;
import com.redhat.rhn.manager.system.UpdateChildChannelsCommand;
import com.redhat.rhn.manager.system.VirtualizationActionCommand;
import com.redhat.rhn.manager.token.ActivationKeyManager;

import com.suse.manager.reactor.messaging.RefreshHardwareEventMessage;
import org.apache.commons.lang.StringUtils;
import org.apache.log4j.Logger;
import org.cobbler.SystemRecord;

import java.io.BufferedReader;
import java.io.File;
import java.io.FileNotFoundException;
import java.io.FileReader;
import java.io.IOException;
import java.util.ArrayList;
import java.util.Calendar;
import java.util.Collection;
import java.util.Date;
import java.util.HashMap;
import java.util.HashSet;
import java.util.Iterator;
import java.util.LinkedList;
import java.util.List;
import java.util.Map;
import java.util.Set;
import java.util.TimeZone;
import java.util.regex.Matcher;
import java.util.regex.Pattern;

/**
 * SystemHandler
 * @xmlrpc.namespace system
 * @xmlrpc.doc Provides methods to access and modify registered system.
 */
public class SystemHandler extends BaseHandler {

    private static Logger log = Logger.getLogger(SystemHandler.class);

    /**
     * Get a reactivation key for this server.
     *
     * @param loggedInUser The current user
     * @param sid The id of the server in question
     * @return Returns the reactivation key string for the given server
     * @throws FaultException A FaultException is thrown if:
     *   - The server corresponding to the sid cannot be found
     *   - The server doesn't have the "agent smith" feature
     *
     * @xmlrpc.doc Obtains a reactivation key for this server.
     * @xmlrpc.param #param("string", "sessionKey")
     * @xmlrpc.param #param("int", "serverId")
     * @xmlrpc.returntype string
     */
    public String obtainReactivationKey(User loggedInUser, Integer sid)
            throws FaultException {
        //Get the logged in user and server
        Server server = lookupServer(loggedInUser, sid);

        return getReactivationKey(loggedInUser, server);
    }

    private String getReactivationKey(User loggedInUser, Server server) {
        //check for agent smith feature...
        if (!SystemManager.serverHasFeature(server.getId(), "ftr_agent_smith")) {
            throw new PermissionCheckFailureException();
        }

        // if there are any existing reactivation keys, remove them before
        // creating a new one... there should only be 1; however, earlier
        // versions of the API did not remove the existing reactivation keys;
        // therefore, it is possible that multiple will be returned...
        List<ActivationKey> existingKeys = ActivationKeyFactory.lookupByServer(server);
        for (ActivationKey key : existingKeys) {
            ActivationKeyFactory.removeKey(key);
        }

        String note = "Reactivation key for " + server.getName() + ".";
        ActivationKey key = ActivationKeyManager.getInstance().
                createNewReActivationKey(loggedInUser, server, note);

        key.setUsageLimit(new Long(1));

        // Return the "key" for this activation key :-/
        return key.getKey();
    }

    /**
     * Get a reactivation key for this server.
     *
     * @param clientCert  client certificate of the system.
     * @return Returns the reactivation key string for the given server
     * @throws FaultException A FaultException is thrown if:
     *   - The server corresponding to the sid cannot be found
     *   - The server doesn't have the "agent smith" feature
     * @throws MethodInvalidParamException thrown if certificate is invalid.
     * @since 10.10
     * @xmlrpc.doc Obtains a reactivation key for this server.
     * @xmlrpc.param #param_desc("string", "systemid", "systemid file")
     * @xmlrpc.returntype string
     */
    public String obtainReactivationKey(String clientCert)
            throws FaultException, MethodInvalidParamException {
        Server server = validateClientCertificate(clientCert);
        return getReactivationKey(server.getOrg().getActiveOrgAdmins().get(0), server);
    }

    /**
     * Adds an entitlement to a given server.
     * @param loggedInUser The current user
     * @param sid The id of the server in question
     * @param entitlementLevel The entitlement to add to the server
     * @return Returns 1 if successful, exception otherwise
     * @throws FaultException A FaultException is thrown if:
     *   - The server corresponding to the sid cannot be found
     *   - The logged in user cannot access the system
     *   - The entitlement cannot be found
     *   - The server cannot be entitled with the given entitlement
     *
     * @xmlrpc.doc Adds an entitlement to a given server.
     * @xmlrpc.param #param("string", "sessionKey")
     * @xmlrpc.param #param("int", "serverId")
     * @xmlrpc.param #param_desc("string", "entitlementName", "One of:
     *          'enterprise_entitled' or 'virtualization_host'.")
     * @xmlrpc.returntype #return_int_success()
     */
    public int upgradeEntitlement(User loggedInUser, Integer sid, String entitlementLevel)
            throws FaultException {
        //Get the logged in user and server
        Server server = lookupServer(loggedInUser, sid);

        final Entitlement entitlement = EntitlementManager.getByName(entitlementLevel);

        // Make sure we got a valid entitlement and the server can be entitled to it
        validateEntitlements(new ArrayList() { { add(entitlement); } });
        if (!SystemManager.canEntitleServer(server, entitlement)) {
            throw new PermissionCheckFailureException();
        }

        SystemManager.entitleServer(server, entitlement);
        SystemManager.snapshotServer(server, LocalizationService.getInstance()
                .getMessage("snapshots.entitlements"));

        return 1;
    }

    /**
     * Subscribe the given server to the child channels provided.  This
     * method will unsubscribe the server from any child channels that the server
     * is currently subscribed to, but that are not included in the list.  The user may
     * provide either a list of channel ids (int) or a list of channel labels (string) as
     * input.
     * @param loggedInUser The current user
     * @param sid The id of the server in question
     * @param channelIdsOrLabels The list of channel ids or labels this server should
     * be subscribed to.
     * @return Returns 1 if successful, exception otherwise.
     * @throws FaultException A FaultException is thrown if:
     *   - the server corresponding to sid cannot be found.
     *   - the channel corresponding to cid is not a valid child channel.
     *   - the user doesn't have subscribe access to any one of the current or
     *     new child channels.
     *
     * @xmlrpc.doc Subscribe the given server to the child channels provided.  This
     * method will unsubscribe the server from any child channels that the server
     * is currently subscribed to, but that are not included in the list.  The user may
     * provide either a list of channel ids (int) or a list of channel labels (string) as
     * input.
     * @xmlrpc.param #param("string", "sessionKey")
     * @xmlrpc.param #param("int", "serverId")
     * @xmlrpc.param #array_single("int (deprecated) or string", "channelId (deprecated)
     * or channelLabel")
     * @xmlrpc.returntype #return_int_success()
     */
    public int setChildChannels(User loggedInUser, Integer sid,
            List channelIdsOrLabels)
                    throws FaultException {

        //Get the logged in user and server
        Server server = lookupServer(loggedInUser, sid);

        // Determine if user passed in a list of channel ids or labels... note: the list
        // must contain all ids or labels (i.e. not a combination of both)
        boolean receivedLabels = false;
        if (channelIdsOrLabels.size() > 0) {
            if (channelIdsOrLabels.get(0) instanceof String) {
                receivedLabels = true;
            }

            // check to make sure that the objects are all the same type
            for (Object object : channelIdsOrLabels) {
                if (receivedLabels) {
                    if (!(object instanceof String)) {
                        throw new InvalidChannelListException();
                    }
                }
                else {
                    if (!(object instanceof Integer)) {
                        throw new InvalidChannelListException();
                    }
                }
            }
        }

        List<Long> channelIds = new ArrayList<Long>();
        if (receivedLabels) {
            channelIds = ChannelFactory.getChannelIds(channelIdsOrLabels);

            // if we weren't able to retrieve channel ids for all labels provided,
            // one or more of the labels must be invalid...
            if (channelIds.size() != channelIdsOrLabels.size()) {
                throw new InvalidChannelLabelException();
            }
        }
        else {
            // unfortunately, the interface only allows Integer input (not Long);
            // therefore, convert the input to Long, since channel ids are
            // internally represented as Long
            for (Object channelId : channelIdsOrLabels) {
                channelIds.add(new Long((Integer) channelId));
            }
        }

        UpdateChildChannelsCommand cmd = new UpdateChildChannelsCommand(loggedInUser,
                server, channelIds);
        cmd.store();

        SystemManager.snapshotServer(server, LocalizationService
                .getInstance().getMessage("snapshots.childchannel"));

        return 1;
    }

    /**
     * Sets the base channel for the given server to the given channel
     * @param loggedInUser The current user
     * @param sid The id for the server
     * @param cid The id for the channel
     * @return Returns 1 if successful, exception otherwise
     * @throws FaultException A FaultException is thrown if:
     *   - the server corresponding to sid cannot be found.
     *   - the channel corresponding to cid is not a base channel.
     *   - the user doesn't have subscribe access to either the current or
     *     the new base channel.
     * @deprecated being replaced by system.setBaseChannel(string sessionKey,
     * int serverId, string channelLabel)
     *
     * @xmlrpc.doc Assigns the server to a new baseChannel.
     * @xmlrpc.param #param("string", "sessionKey")
     * @xmlrpc.param #param("int", "serverId")
     * @xmlrpc.param #param("int", "channelId")
     * @xmlrpc.returntype #return_int_success()
     */
    @Deprecated
    public int setBaseChannel(User loggedInUser, Integer sid, Integer cid)
            throws FaultException {
        //Get the logged in user and server
        Server server = lookupServer(loggedInUser, sid);
        UpdateBaseChannelCommand cmd =
                new UpdateBaseChannelCommand(
                        loggedInUser, server, new Long(cid.longValue()));
        ValidatorError ve = cmd.store();
        if (ve != null) {
            throw new InvalidChannelException(
                    LocalizationService.getInstance()
                    .getMessage(ve.getKey(), ve.getValues()));
        }
        return 1;
    }

    /**
     * Sets the base channel for the given server to the given channel
     * @param loggedInUser The current user
     * @param sid The id for the server
     * @param channelLabel The id for the channel
     * @return Returns 1 if successful, exception otherwise
     * @throws FaultException A FaultException is thrown if:
     *   - the server corresponding to sid cannot be found.
     *   - the channel corresponding to cid is not a base channel.
     *   - the user doesn't have subscribe access to either the current or
     *     the new base channel.
     *
     * @xmlrpc.doc Assigns the server to a new base channel.  If the user provides an empty
     * string for the channelLabel, the current base channel and all child channels will
     * be removed from the system.
     * @xmlrpc.param #param("string", "sessionKey")
     * @xmlrpc.param #param("int", "serverId")
     * @xmlrpc.param #param("string", "channelLabel")
     * @xmlrpc.returntype #return_int_success()
     */
    public int setBaseChannel(User loggedInUser, Integer sid, String channelLabel)
            throws FaultException {

        //Get the logged in user and server
        Server server = lookupServer(loggedInUser, sid);

        UpdateBaseChannelCommand cmd = null;
        if (StringUtils.isEmpty(channelLabel)) {
            // if user provides an empty string for the channel label, they are requesting
            // to remove the base channel
            cmd = new UpdateBaseChannelCommand(loggedInUser, server, new Long(-1));
        }
        else {
            List<String> channelLabels = new ArrayList<String>();
            channelLabels.add(channelLabel);

            List<Long> channelIds = new ArrayList<Long>();
            channelIds = ChannelFactory.getChannelIds(channelLabels);

            if (channelIds.size() > 0) {
                cmd = new UpdateBaseChannelCommand(loggedInUser, server, channelIds.get(0));
            }
            else {
                throw new InvalidChannelLabelException();
            }
        }
        ValidatorError ve = cmd.store();
        if (ve != null) {
            throw new InvalidChannelException(LocalizationService.getInstance()
                    .getMessage(ve.getKey(), ve.getValues()));
        }
        SystemManager.snapshotServer(server, LocalizationService
                .getInstance().getMessage("snapshots.basechannel"));
        return 1;
    }

    /**
     * Gets a list of base channels subscribable by the logged in user for the server with
     * the given id.
     * @param loggedInUser The current user
     * @param sid The id of the server in question
     * @return Returns an array of maps representing the base channels the logged in user
     * can subscribe this system to.
     * @throws FaultException A FaultException is thrown if the server corresponding to
     * sid cannot be found.
     * @deprecated being replaced by listSubscribableBaseChannels(string sessionKey,
     * int serverId)
     *
     * @xmlrpc.doc Returns a list of subscribable base channels.
     * @xmlrpc.param #param("string", "sessionKey")
     * @xmlrpc.param #param("int", "serverId")
     *
     * @xmlrpc.returntype
     *  #array()
     *      #struct("channel")
     *          #prop_desc("int" "id" "Base Channel ID.")
     *          #prop_desc("string" "name" "Name of channel.")
     *          #prop_desc("string" "label" "Label of Channel")
     *          #prop_desc("int", "current_base", "1 indicates it is the current base
     *                                      channel")
     *      #struct_end()
     *  #array_end()
     *
     */
    @Deprecated
    public Object[] listBaseChannels(User loggedInUser, Integer sid) throws FaultException {

        return listSubscribableBaseChannels(loggedInUser, sid);
    }

    /**
     * Gets a list of base channels subscribable by the logged in user for the server with
     * the given id.
     * @param loggedInUser The current user
     * @param sid The id of the server in question
     * @return Returns an array of maps representing the base channels the logged in user
     * can subscribe this system to.
     * @throws FaultException A FaultException is thrown if the server corresponding to
     * sid cannot be found.
     *
     * @xmlrpc.doc Returns a list of subscribable base channels.
     * @xmlrpc.param #param("string", "sessionKey")
     * @xmlrpc.param #param("int", "serverId")
     *
     * @xmlrpc.returntype
     *  #array()
     *      #struct("channel")
     *          #prop_desc("int" "id" "Base Channel ID.")
     *          #prop_desc("string" "name" "Name of channel.")
     *          #prop_desc("string" "label" "Label of Channel")
     *          #prop_desc("int", "current_base", "1 indicates it is the current base
     *                                      channel")
     *      #struct_end()
     *  #array_end()
     *
     */
    public Object[] listSubscribableBaseChannels(User loggedInUser, Integer sid)
            throws FaultException {

        //Get the logged in user and server
        Server server = lookupServer(loggedInUser, sid);
        Channel baseChannel = server.getBaseChannel();
        List<Map<String, Object>> returnList = new ArrayList<Map<String, Object>>();

        List<EssentialChannelDto> list =
                ChannelManager.listBaseChannelsForSystem(loggedInUser, server);
        for (EssentialChannelDto ch : list) {
            Boolean currentBase = (baseChannel != null) &&
                    baseChannel.getId().equals(ch.getId());
            returnList.add(createChannelMap(ch, currentBase));
        }

        return returnList.toArray();
    }

    /**
     * Gets a list of all systems visible to user
     * @param loggedInUser The current user
     * @return Returns an array of maps representing all systems visible to user
     *
     * @throws FaultException A FaultException is thrown if a valid user can not be found
     * from the passed in session key
     *
     * @xmlrpc.doc Returns a list of all servers visible to the user.
     * @xmlrpc.param #param("string", "sessionKey")
     * @xmlrpc.returntype
     *      #array()
     *          $SystemOverviewSerializer
     *      #array_end()
     */
    public Object[] listSystems(User loggedInUser) throws FaultException {
        DataResult<SystemOverview> dr = SystemManager.systemListShort(loggedInUser, null);
        dr.elaborate();
        return dr.toArray();
    }

    /**
     * Gets a list of all active systems visible to user
     * @param loggedInUser The current user
     * @return Returns an array of maps representing all active systems visible to user
     *
     * @throws FaultException A FaultException is thrown if a valid user can not be found
     * from the passed in session key
     *
     * @xmlrpc.doc Returns a list of active servers visible to the user.
     * @xmlrpc.param #param("string", "sessionKey")
     * @xmlrpc.returntype
     *      #array()
     *          $SystemOverviewSerializer
     *      #array_end()
     */
    public List<SystemOverview> listActiveSystems(User loggedInUser)
            throws FaultException {
        return SystemManager.systemListShortActive(loggedInUser, null);
    }

    private Date convertLocalToUtc(Date in) {
        Calendar c = Calendar.getInstance();
        c.setTime(in);
        TimeZone z = c.getTimeZone();
        int offset = z.getRawOffset();
        if (z.inDaylightTime(in)) {
            offset += z.getDSTSavings();
        }
        int offsetHrs = offset / 1000 / 60 / 60;
        int offsetMins = offset / 1000 / 60 % 60;
        c.add(Calendar.HOUR_OF_DAY, (-offsetHrs));
        c.add(Calendar.MINUTE, (-offsetMins));
        c.set(Calendar.MILLISECOND, 0);
        return c.getTime();
    }

    /**
     * Given a list of server ids, will return details about the
     * systems that are active and visible to the user
     * @param loggedInUser The current user
     * @param serverIds A list of ids to get info for
     * @return a list of maps representing the details for the active systems
     *
     * @throws FaultException A FaultException is thrown if the user cannot
     * be found from the session key
     *
     * @xmlrpc.doc Given a list of server ids, returns a list of active servers'
     * details visible to the user.
     * @xmlrpc.param #param("string", "sessionKey")
     * @xmlrpc.param  #array_single("int", "serverIds")
     * @xmlrpc.returntype
     *   #array()
     *     #struct("server details")
     *       #prop_desc("int", "id", "The server's id")
     *       #prop_desc("string", "name", "The server's name")
     *       #prop_desc("dateTime.iso8601", "last_checkin",
     *         "Last time server successfully checked in (in UTC)")
     *       #prop_desc("int", "ram", "The amount of physical memory in MB.")
     *       #prop_desc("int", "swap", "The amount of swap space in MB.")
     *       #prop_desc("struct", "network_devices", "The server's network devices")
     *       $NetworkInterfaceSerializer
     *       #prop_desc("struct", "dmi_info", "The server's dmi info")
     *       $DmiSerializer
     *       #prop_desc("struct", "cpu_info", "The server's cpu info")
     *       $CpuSerializer
     *       #prop_desc("array", "subscribed_channels", "List of subscribed channels")
     *         #array()
     *           #struct("channel")
     *             #prop_desc("int", "channel_id", "The channel id.")
     *             #prop_desc("string", "channel_label", "The channel label.")
     *           #struct_end()
     *         #array_end()
     *       #prop_desc("array", "active_guest_system_ids",
     *           "List of virtual guest system ids for active guests")
     *         #array()
     *           #prop_desc("int", "guest_id", "The guest's system id.")
     *         #array_end()
     *     #struct_end()
     *   #array_end()
     */
    public List<Map<String, Object>> listActiveSystemsDetails(
            User loggedInUser, List<Integer> serverIds) throws FaultException {
        List<Server> servers = XmlRpcSystemHelper.getInstance().lookupServers(
                loggedInUser, serverIds);
        List<Map<String, Object>> ret = new ArrayList<Map<String, Object>>();
        for (Server server : servers) {
            if (!server.isInactive()) {
                Map<String, Object> m = new HashMap<String, Object>();
                m.put("id", server.getId());
                m.put("name", server.getName());
                m.put("last_checkin", convertLocalToUtc(server.getLastCheckin()));

                m.put("ram", new Long(server.getRam()));
                m.put("swap", new Long(server.getSwap()));

                CPU cpu = server.getCpu();
                if (cpu == null) {
                  m.put("cpu_info", new HashMap<String, String>());
                }
                else {
                  m.put("cpu_info", cpu);
                }

                Dmi dmi = server.getDmi();
                if (dmi == null) {
                  m.put("dmi_info", new HashMap<String, String>());
                }
                else {
                  m.put("dmi_info", dmi);
                }

                m.put("network_devices",
                        new ArrayList<NetworkInterface>(server
                                .getNetworkInterfaces()));

                List<Map<String, Object>> channels = new ArrayList<Map<String, Object>>();
                Channel base = server.getBaseChannel();
                if (base != null) {
                    Map<String, Object> basec = new HashMap<String, Object>();
                    basec.put("channel_id", base.getId());
                    basec.put("channel_label", base.getLabel());
                    channels.add(basec);
                    for (Channel child : server.getChildChannels()) {
                        Map<String, Object> childc = new HashMap<String, Object>();
                        childc.put("channel_id", child.getId());
                        childc.put("channel_label", child.getLabel());
                        channels.add(childc);
                    }
                }
                m.put("subscribed_channels", channels);

                Collection<VirtualInstance> guests = server.getGuests();
                List<Long> guestList = new ArrayList<Long>();
                for (VirtualInstance guest : guests) {
                    Server g = guest.getGuestSystem();
                    if (g != null && !g.isInactive()) {
                        guestList.add(g.getId());
                    }
                }

                ret.add(m);
            }
        }
        return ret;
    }

    private Map<String, Object> createChannelMap(EssentialChannelDto channel,
            Boolean currentBase) {
        Map<String, Object> ret = new HashMap<String, Object>();

        ret.put("id", channel.getId());
        ret.put("name", channel.getName());
        ret.put("label", channel.getLabel());
        ret.put("current_base", currentBase ? new Integer(1) : new Integer(0));
        return ret;
    }

    /**
     * List the child channels that this system can subscribe to.
     * @param loggedInUser The current user
     * @param sid The id of the system in question
     * @return Returns an array of maps representing the channels this server could
     * subscribe too.
     * @throws FaultException A FaultException is thrown if the server corresponding to
     * sid cannot be found.
     * @deprecated being replaced by listSubscribableChildChannels(string sessionKey,
     * int serverId)
     *
     * @xmlrpc.doc Returns a list of subscribable child channels.  This only shows channels
     * the system is *not* currently subscribed to.
     * @xmlrpc.param #param("string", "sessionKey")
     * @xmlrpc.param #param("int", "serverId")
     * @xmlrpc.returntype
     *      #array()
     *          #struct("child channel")
     *              #prop("int", "id")
     *              #prop("string", "name")
     *              #prop("string", "label")
     *              #prop("string", "summary")
     *              #prop("string", "has_license")
     *              #prop("string", "gpg_key_url")
     *          #struct_end()
     *      #array_end()
     */
    @Deprecated
    public Object[] listChildChannels(User loggedInUser, Integer sid)
            throws FaultException {

        return listSubscribableChildChannels(loggedInUser, sid);
    }

    /**
     * List the child channels that this system can subscribe to.
     * @param loggedInUser The current user
     * @param sid The id of the system in question
     * @return Returns an array of maps representing the channels this server could
     * subscribe too.
     * @throws FaultException A FaultException is thrown if the server corresponding to
     * sid cannot be found.
     *
     * @xmlrpc.doc Returns a list of subscribable child channels.  This only shows channels
     * the system is *not* currently subscribed to.
     * @xmlrpc.param #param("string", "sessionKey")
     * @xmlrpc.param #param("int", "serverId")
     * @xmlrpc.returntype
     *      #array()
     *          #struct("child channel")
     *              #prop("int", "id")
     *              #prop("string", "name")
     *              #prop("string", "label")
     *              #prop("string", "summary")
     *              #prop("string", "has_license")
     *              #prop("string", "gpg_key_url")
     *          #struct_end()
     *      #array_end()
     */
    public Object[] listSubscribableChildChannels(User loggedInUser, Integer sid)
            throws FaultException {
        // Get the logged in user and server
        Server server = lookupServer(loggedInUser, sid);
        Channel baseChannel = server.getBaseChannel();
        List<Map<String, Object>> returnList = new ArrayList<Map<String, Object>>();

        //make sure channel is not null
        if (baseChannel == null) {
            //return empty array since we can't have any child channels without a base
            return returnList.toArray();
        }

        DataResult<Map<String, Object>> dr =
                SystemManager.subscribableChannels(server.getId(),
                loggedInUser.getId(), baseChannel.getId());

        //TODO: This should go away once we teach marquee how to deal with nulls in a list.
        //      Luckily, this list shouldn't be too long.
        for (Iterator<Map<String, Object>> itr = dr.iterator(); itr.hasNext();) {
            Map<String, Object> row = itr.next();
            Map<String, Object> channel = new HashMap<String, Object>();

            channel.put("id", row.get("id"));
            channel.put("label", row.get("label"));
            channel.put("name", row.get("name"));
            channel.put("summary", row.get("summary"));
            channel.put("has_license", "");
            channel.put("gpg_key_url", StringUtils.defaultString(
                    (String) row.get("gpg_key_url")));

            returnList.add(channel);
        }

        return returnList.toArray();
    }

    /**
     * Given a package name + version + release + epoch, returns the list of
     * packages installed on the system w/ the same name that are older.
     * @param loggedInUser The current user
     * @param sid The id of the system you're checking
     * @param name The name of the package you're checking
     * @param version The version of the package
     * @param release The release of the package
     * @param epoch The epoch of the package
     * @return Returns a list of packages installed on the system with the same
     * name that     * are older.
     * @throws FaultException A FaultException is thrown if the server corresponding to
     * sid cannot be found or if no package with the given name is found.
     *
     * @xmlrpc.doc Given a package name, version, release, and epoch, returns
     * the list of packages installed on the system with the same name that are
     * older.
     * @xmlrpc.param #param("string", "sessionKey")
     * @xmlrpc.param #param("int", "serverId")
     * @xmlrpc.param #param_desc("string", "name", "Package name.")
     * @xmlrpc.param #param_desc("string", "version", "Package version.")
     * @xmlrpc.param #param_desc("string", "release", "Package release.")
     * @xmlrpc.param #param_desc("string", "epoch",  "Package epoch.")
     * @xmlrpc.returntype
     *      #array()
     *          #struct("package")
     *              #prop("string", "name")
     *              #prop("string", "version")
     *              #prop("string", "release")
     *              #prop("string", "epoch")
     *          #struct_end()
     *      #array_end()
     */
    public Object[] listOlderInstalledPackages(User loggedInUser, Integer sid,
            String name, String version, String release, String epoch)
                    throws FaultException {
        // Get the logged in user and server
        Server server = lookupServer(loggedInUser, sid);

        List toCheck = packagesToCheck(server, name);

        List returnList = new ArrayList();
        /*
         * Loop through the packages to check and compare the evr parts to what was
         * passed in from the user. If the package is older, add it to returnList.
         */
        for (Iterator itr = toCheck.iterator(); itr.hasNext();) {
            Map pkg = (Map) itr.next();

            String pkgName    = (String) pkg.get("name");
            String pkgVersion = (String) pkg.get("version");
            String pkgRelease = (String) pkg.get("release");
            String pkgEpoch   = (String) pkg.get("epoch");

            int c = PackageManager.verCmp(pkgEpoch, pkgVersion, pkgRelease,
                    epoch, version, release);
            if (0 > c) {
                returnList.add(fillOutPackage(pkgName, pkgVersion, pkgRelease, pkgEpoch));
            }
        }

        return returnList.toArray();
    }

    /**
     * Given a package name + version + release + epoch, returns the list of
     * packages installed on the system w/ the same name that are newer.
     * @param loggedInUser The current user
     * @param sid The id of the system you're checking
     * @param name The name of the package you're checking
     * @param version The version of the package
     * @param release The release of the package
     * @param epoch The epoch of the package
     * @return Returns a list of packages installed onNAME the system with the same
     * name that are newer.
     * @throws FaultException A FaultException is thrown if the server
     * corresponding to sid cannot be found or if no package with the given name
     * is found.
     *
     * @xmlrpc.doc Given a package name, version, release, and epoch, returns the
     * list of packages installed on the system w/ the same name that are newer.
     * @xmlrpc.param #param("string", "sessionKey")
     * @xmlrpc.param #param("int", "serverId")
     * @xmlrpc.param #param_desc("string", "name", "Package name.")
     * @xmlrpc.param #param_desc("string", "version", "Package version.")
     * @xmlrpc.param #param_desc("string", "release", "Package release.")
     * @xmlrpc.param #param_desc("string", "epoch",  "Package epoch.")
     * @xmlrpc.returntype
     *      #array()
     *          #struct("package")
     *              #prop("string", "name")
     *              #prop("string", "version")
     *              #prop("string", "release")
     *              #prop("string", "epoch")
     *          #struct_end()
     *      #array_end()
     */
    public Object[] listNewerInstalledPackages(User loggedInUser, Integer sid,
            String name, String version, String release, String epoch)
                    throws FaultException {
        // Get the logged in user and server
        Server server = lookupServer(loggedInUser, sid);
        List toCheck = packagesToCheck(server, name);
        List returnList = new ArrayList();
        /*
         * Loop through the packages to check and compare the evr parts to what was
         * passed in from the user. If the package is newer, add it to returnList.
         */
        for (Iterator itr = toCheck.iterator(); itr.hasNext();) {
            Map pkg = (Map) itr.next();
            String pkgName    = (String) pkg.get("name");
            String pkgVersion = (String) pkg.get("version");
            String pkgRelease = (String) pkg.get("release");
            String pkgEpoch   = (String) pkg.get("epoch");

            int c = PackageManager.verCmp(pkgEpoch, pkgVersion, pkgRelease,
                    epoch, version, release);
            if (0 < c) {
                returnList.add(fillOutPackage(pkgName, pkgVersion, pkgRelease, pkgEpoch));
            }
        }

        return returnList.toArray();
    }

    /**
     * Private helper method to retrieve a list of packages by package name
     * @param server The server the packages are installed on
     * @param name The name of the package
     * @return Returns a list of packages with the given name installed on the give server
     * @throws NoSuchPackageException A no such package exception is thrown when no packages
     * with the given name are installed on the server.
     */
    private List<Map<String, Object>> packagesToCheck(Server server, String name)
            throws NoSuchPackageException {
        DataResult<Map<String, Object>> installed =
                SystemManager.installedPackages(server.getId(), false);

        List<Map<String, Object>> toCheck = new ArrayList<Map<String, Object>>();
        // Get a list of packages with matching name
        for (Iterator<Map<String, Object>> itr = installed.iterator(); itr.hasNext();) {
            Map<String, Object> pkg = itr.next();
            String pkgName = StringUtils.trim((String) pkg.get("name"));
            if (pkgName.equals(StringUtils.trim(name))) {
                toCheck.add(pkg);
            }
        }

        if (toCheck.isEmpty()) {
            throw new NoSuchPackageException();
        }

        return toCheck;
    }

    /**
     * Private helper method to fillout a map representing a package
     * @param pkgName The name of the package
     * @param pkgVersion The version of the package
     * @param pkgRelease The release of the package
     * @param pkgEpoch The epoch of the package
     * @return Returns a map representing a package
     */
    private Map<String, String> fillOutPackage(String pkgName,
            String pkgVersion, String pkgRelease,
            String pkgEpoch) {
        Map<String, String> map = new HashMap<String, String>();
        map.put("name", StringUtils.defaultString(pkgName));
        map.put("version", StringUtils.defaultString(pkgVersion));
        map.put("release", StringUtils.defaultString(pkgRelease));
        map.put("epoch", StringUtils.defaultString(pkgEpoch));
        return map;
    }

    /**
     * Is the package with the given NVRE installed on given system
     * @param loggedInUser The current user
     * @param sid The sid for the server in question
     * @param name The name of the package
     * @param version The version of the package
     * @param release The release of the package
     * @return Returns 1 if package is installed, 0 if not.
     * @throws FaultException A FaultException is thrown if the server corresponding to
     * sid cannot be found.
     *
     * @xmlrpc.doc Check if the package with the given NVRE is installed on given system.
     * @xmlrpc.param #param("string", "sessionKey")
     * @xmlrpc.param #param("int", "serverId")
     * @xmlrpc.param #param_desc("string", "name", "Package name.")
     * @xmlrpc.param #param_desc("string", "version","Package version.")
     * @xmlrpc.param #param_desc("string", "release", "Package release.")
     * @xmlrpc.returntype 1 if package exists, 0 if not, exception is thrown
     * if an error occurs
     */
    public int isNvreInstalled(User loggedInUser, Integer sid, String name,
            String version, String release) throws FaultException {
        //Set epoch to an empty string
        return isNvreInstalled(loggedInUser, sid, name, version, release, null);
    }

    /**
     * Is the package with the given NVRE installed on given system
     * @param loggedInUser The current user
     * @param sid The sid for the server in question
     * @param name The name of the package
     * @param version The version of the package
     * @param release The release of the package
     * @param epoch The epoch of the package
     * @return Returns 1 if package is installed, 0 if not.
     * @throws FaultException A FaultException is thrown if the server corresponding to
     * sid cannot be found.
     *
     * @xmlrpc.doc Is the package with the given NVRE installed on given system.
     * @xmlrpc.param #param("string", "sessionKey")
     * @xmlrpc.param #param("int", "serverId")
     * @xmlrpc.param #param_desc("string", "name", "Package name.")
     * @xmlrpc.param #param_desc("string", "version", "Package version.")
     * @xmlrpc.param #param_desc("string", "release", "Package release.")
     * @xmlrpc.param #param_desc("string", "epoch",  "Package epoch.")
     * @xmlrpc.returntype 1 if package exists, 0 if not, exception is thrown
     * if an error occurs
     */
    public int isNvreInstalled(User loggedInUser, Integer sid, String name,
            String version, String release, String epoch) throws FaultException {
        // Get the logged in user and server
        Server server = lookupServer(loggedInUser, sid);

        DataResult<Map<String, Object>> packages =
                SystemManager.installedPackages(server.getId(), false);

        /*
         * Loop through the packages for this system and check each attribute. Use
         * StringUtils.trim() to disregard whitespace on either ends of the string.
         */
        for (Iterator<Map<String, Object>> itr = packages.iterator(); itr.hasNext();) {
            Map<String, Object> pkg = itr.next();

            //Check name
            String pkgName = StringUtils.trim((String) pkg.get("name"));
            if (!pkgName.equals(StringUtils.trim(name))) {
                continue;
            }

            //Check version
            String pkgVersion = StringUtils.trim((String) pkg.get("version"));
            if (!pkgVersion.equals(StringUtils.trim(version))) {
                continue;
            }

            //Check release
            String pkgRelease = StringUtils.trim((String) pkg.get("release"));
            if (!pkgRelease.equals(StringUtils.trim(release))) {
                continue;
            }

            //Check epoch
            String pkgEpoch = StringUtils.trim((String) pkg.get("epoch"));
            // If epoch is null, we arrived here from the isNvreInstalled(...n,v,r) method;
            // therefore, just skip the comparison
            if ((epoch != null) && !pkgEpoch.equals(StringUtils.trim(epoch))) {
                continue;
            }

            // If we get here, NVRE matches so return true
            return 1;
        }

        //package not installed
        return 0;
    }

    /**
     * Get the list of latest upgradable packages for a given system
     * @param loggedInUser The current user
     * @param sid The id for the system in question
     * @return Returns an array of maps representing the latest upgradable packages
     * @throws FaultException A FaultException is thrown if the server corresponding to
     * sid cannot be found.
     *
     * @xmlrpc.doc Get the list of latest upgradable packages for a given system.
     * @xmlrpc.param #param("string", "sessionKey")
     * @xmlrpc.param #param("int", "serverId")
     * @xmlrpc.returntype
     * #array()
     *      #struct("package")
     *          #prop("string", "name")
     *          #prop("string", "arch")
     *          #prop("string", "from_version")
     *          #prop("string", "from_release")
     *          #prop("string", "from_epoch")
     *          #prop("string", "to_version")
     *          #prop("string", "to_release")
     *          #prop("string", "to_epoch")
     *          #prop("string", "to_package_id")
     *      #struct_end()
     * #array_end()
     */
    public List<Map<String, Object>> listLatestUpgradablePackages(User loggedInUser,
            Integer sid) throws FaultException {
        // Get the logged in user and server
        Server server = lookupServer(loggedInUser, sid);

        return SystemManager.latestUpgradablePackages(server.getId());
    }

    /**
     * Get the list of all installable packages for a given system.
     * @param loggedInUser The current user
     * @param sid The id for the system in question
     * @return Returns an array of maps representing the latest installable packages
     * @throws FaultException A FaultException is thrown if the server corresponding to
     * sid cannot be found.
     *
     * @xmlrpc.doc Get the list of all installable packages for a given system.
     * @xmlrpc.param #param("string", "sessionKey")
     * @xmlrpc.param #param("int", "serverId")
     * @xmlrpc.returntype
     *      #struct("package")
     *          #prop("string", "name")
     *          #prop("string", "version")
     *          #prop("string", "release")
     *          #prop("string", "epoch")
     *          #prop("int", "id")
     *          #prop("string", "arch_label")
     *      #struct_end()
     */
    public List<Map<String, Object>> listAllInstallablePackages(User loggedInUser,
            Integer sid) throws FaultException {
        Server server = lookupServer(loggedInUser, sid);
        return SystemManager.allInstallablePackages(server.getId());
    }

    /**
     * Get the list of latest installable packages for a given system.
     * @param loggedInUser The current user
     * @param sid The id for the system in question
     * @return Returns an array of maps representing the latest installable packages
     * @throws FaultException A FaultException is thrown if the server corresponding to
     * sid cannot be found.
     *
     * @xmlrpc.doc Get the list of latest installable packages for a given system.
     * @xmlrpc.param #param("string", "sessionKey")
     * @xmlrpc.param #param("int", "serverId")
     * @xmlrpc.returntype
     * #array()
     *      #struct("package")
     *          #prop("string", "name")
     *          #prop("string", "version")
     *          #prop("string", "release")
     *          #prop("string", "epoch")
     *          #prop("int", "id")
     *          #prop("string", "arch_label")
     *      #struct_end()
     * #array_end()
     */
    public List<Map<String, Object>> listLatestInstallablePackages(User loggedInUser,
            Integer sid) throws FaultException {
        // Get the logged in user and server
        Server server = lookupServer(loggedInUser, sid);

        return SystemManager.latestInstallablePackages(server.getId());
    }

    /**
     * Get the latest available version of a package for each system
     * @param loggedInUser The current user
     * @param systemIds The IDs of the systems in question
     * @param name the package name
     * @return Returns an a map with the latest available package for each system
     * @throws FaultException A FaultException is thrown if the server corresponding to
     * sid cannot be found.
     *
     * @xmlrpc.doc Get the latest available version of a package for each system
     * @xmlrpc.param #param("string", "sessionKey")
     * @xmlrpc.param #array_single("int", "serverId")
     * @xmlrpc.param #param("string", "packageName")
     * @xmlrpc.returntype
     *     #array()
     *         #struct("system")
     *             #prop_desc("int", "id", "server ID")
     *             #prop_desc("string", "name", "server name")
     *             #prop_desc("struct", "package", "package structure")
     *                 #struct("package")
     *                     #prop("int", "id")
     *                     #prop("string", "name")
     *                     #prop("string", "version")
     *                     #prop("string", "release")
     *                     #prop("string", "epoch")
     *                     #prop("string", "arch")
     *                #struct_end()
     *        #struct_end()
     *    #array_end()
     */
    public List<Map<String, Object>> listLatestAvailablePackage(User loggedInUser,
            List<Integer> systemIds, String name) throws FaultException {

        List<Map<String, Object>> list = new ArrayList<Map<String, Object>>();

        for (Integer sid : systemIds) {
            Server server = lookupServer(loggedInUser, sid);

            Map<String, Object> systemMap = new HashMap<String, Object>();

            // get the package name ID
            Map pkgEvr = PackageManager.lookupEvrIdByPackageName(sid.longValue(), name);

            if (pkgEvr != null) {
                // find the latest package available to each system
                Package pkg = PackageManager.guestimatePackageBySystem(sid.longValue(),
                        (Long) pkgEvr.get("name_id"), (Long) pkgEvr.get("evr_id"),
                        null, loggedInUser.getOrg());

                // build the hash to return
                if (pkg != null) {
                    Map<String, Object> pkgMap = new HashMap<String, Object>();
                    pkgMap.put("id", pkg.getId());
                    pkgMap.put("name", pkg.getPackageName().getName());
                    pkgMap.put("version", pkg.getPackageEvr().getVersion());
                    pkgMap.put("release", pkg.getPackageEvr().getRelease());
                    pkgMap.put("arch", pkg.getPackageArch().getLabel());

                    if (pkg.getPackageEvr().getEpoch() != null) {
                        pkgMap.put("epoch", pkg.getPackageEvr().getEpoch());
                    }
                    else {
                        pkgMap.put("epoch", "");
                    }

                    systemMap.put("id", sid);
                    systemMap.put("name", server.getName());
                    systemMap.put("package", pkgMap);

                    list.add(systemMap);
                }
            }
        }

        return list;
    }

    /**
     * Gets the entitlements for a given server.
     * @param loggedInUser The current user
     * @param sid The id for the system in question
     * @return Returns an array of entitlement labels for the system
     * @throws FaultException A FaultException is thrown if the server corresponding to
     * sid cannot be found.
     *
     * @xmlrpc.doc Gets the entitlements for a given server.
     * @xmlrpc.param #param("string", "sessionKey")
     * @xmlrpc.param #param("int", "serverId")
     * @xmlrpc.returntype #array_single("string", "entitlement_label")
     */
    public Object[] getEntitlements(User loggedInUser, Integer sid) throws FaultException {
        // Get the logged in user and server
        Server server = lookupServer(loggedInUser, sid);

        // A list of entitlements to return
        List<String> entitlements = new ArrayList<String>();

        // Loop through the entitlement objects for this server and stick
        // label into the entitlements list to return
        for (Iterator<Entitlement> itr = server.getEntitlements().iterator(); itr
                .hasNext();) {
            Entitlement entitlement = itr.next();
            entitlements.add(entitlement.getLabel());
        }

        return entitlements.toArray();
    }

    /**
     * Get the system_id file for a given server
     * @param loggedInUser The current user
     * @param sid The id of the system in question
     * @return Returns the system_id file for the server
     * @throws FaultException A FaultException is thrown if the server
     * corresponding to sid cannot be found or if the system_id file cannot
     * be generated.
     *
     * @xmlrpc.doc Get the system ID file for a given server.
     * @xmlrpc.param #param("string", "sessionKey")
     * @xmlrpc.param #param("int", "serverId")
     * @xmlrpc.returntype string
     */
    public String downloadSystemId(User loggedInUser, Integer sid) throws FaultException {
        // Get the logged in user and server
        Server server = lookupServer(loggedInUser, sid);

        // Try to generate the cert.
        try {
            ClientCertificate cert = SystemManager.createClientCertificate(server);
            return cert.asXml();
        }
        catch (InstantiationException e) {
            // Convert to fault exception
            throw new SystemIdInstantiationException();
        }
    }

    /**
     * List the installed packages for a given system.
     * @xmlrpc.doc List the installed packages for a given system. The attribute
     * installtime is returned since API version 10.10.
     * @param loggedInUser The current user
     * @param sid The id of the system in question
     * @return Returns an array of maps representing the packages installed on a system
     * @throws FaultException A FaultException is thrown if the server corresponding to
     * sid cannot be found.
     *
     * @xmlrpc.doc List the installed packages for a given system.
     * @xmlrpc.param #param("string", "sessionKey")
     * @xmlrpc.param #param("int", "serverId")
     * @xmlrpc.returntype
     *      #array()
     *          #struct("package")
     *                 #prop("string", "name")
     *                 #prop("string", "version")
     *                 #prop("string", "release")
     *                 #prop("string", "epoch")
     *                 #prop("string", "arch")
     *                 #prop_desc("date", "installtime", "returned only if known")
     *          #struct_end()
     *      #array_end()
     */
    public List<Map<String, Object>> listPackages(User loggedInUser, Integer sid)
            throws FaultException {
        // Get the logged in user and server
        Server server = lookupServer(loggedInUser, sid);

        return SystemManager.installedPackages(server.getId(), false);
    }

    /**
     * Delete the specified list of guest profiles for a given host.
     * @param loggedInUser The current user
     * @param hostId The id of the host system.
     * @param guestNames List of guest names to delete.
     * @return 1 in case of success, traceback otherwise.
     *
     * @xmlrpc.doc Delete the specified list of guest profiles for a given host
     * @xmlrpc.param #param("string", "sessionKey")
     * @xmlrpc.param #param("int", "hostId")
     * @xmlrpc.param #array_single("string", "guestNames")
     * @xmlrpc.returntype #return_int_success()
     */
    public Integer deleteGuestProfiles(User loggedInUser, Integer hostId,
            List<String> guestNames) {
        Server server = lookupServer(loggedInUser, hostId);

        if (server != null && !server.isVirtualHost()) {
            throw new FaultException(1005, "notAHostSystem",
                    "The system ID specified (" + hostId +
                    ") does not represent a host system");
        }

        List<String> availableGuests = new ArrayList<String>();

        for (VirtualInstance vi : server.getGuests()) {
            availableGuests.add(vi.getName());
        }

        for (String gn : guestNames) {
            if (!availableGuests.contains(gn)) {
                throw new InvalidSystemException();
            }
        }

        for (VirtualInstance vi : server.getGuests()) {
            if (!guestNames.contains(vi.getName())) {
                continue;
            }

            if (vi.isRegisteredGuest()) {
                throw new SystemsNotDeletedException("Unable to delete guest profile " +
                        vi.getName() + ": the guest is registered.");
            }
            VirtualInstanceFactory.getInstance().deleteVirtualInstanceOnly(vi);
        }

        return 1;
    }

    /**
     * Delete systems given a list of system ids asynchronously.
     * This call queues the systems for deletion
     * @param loggedInUser The current user
     * @param systemIds A list of systems ids to delete
     * @return Returns the number of systems deleted if successful, fault exception
     * containing ids of systems not deleted otherwise
     * @throws FaultException A FaultException is thrown if the server corresponding to
     * sid cannot be found.
     *
     * @xmlrpc.doc Delete systems given a list of system ids asynchronously.
     * @xmlrpc.param #param("string", "sessionKey")
     * @xmlrpc.param #array_single("int", "serverId")
     * @xmlrpc.returntype #return_int_success()
     */
    public int deleteSystems(User loggedInUser, List<Integer> systemIds)
            throws FaultException {

        List<Integer> skippedSids = new ArrayList<Integer>();
        List<Long> deletion = new LinkedList<Long>();
        // Loop through the sids and try to delete the server
        for (Integer sysId : systemIds) {
            try {
                if (SystemManager.isAvailableToUser(loggedInUser, sysId.longValue())) {
                    deletion.add(sysId.longValue());
                }
                else {
                    skippedSids.add(sysId);
                }
            }
            catch (Exception e) {
                System.out.println("Exception: " + e);
                e.printStackTrace();
                skippedSids.add(sysId);
            }
        }

        // Fire the request off asynchronously
        SsmDeleteServersEvent event =
                new SsmDeleteServersEvent(loggedInUser, deletion);
        MessageQueue.publish(event);

        // If we skipped any systems, create an error message and throw a FaultException
        if (skippedSids.size() > 0) {
            StringBuilder msg = new StringBuilder(
                    "The following systems were NOT deleted: ");
            for (Integer sid :  skippedSids) {
                msg.append("\n" + sid);
            }
            throw new SystemsNotDeletedException(msg.toString());
        }

        return 1;
    }


    /**
     * Delete a system given its client certificate.
     *
     * @param clientCert  client certificate of the system.
     * @return 1 on success
     * @throws FaultException A FaultException is thrown if:
     *   - The server corresponding to the sid cannot be found
     * @throws MethodInvalidParamException thrown if certificate is invalid.
     * @since 10.10
     * @xmlrpc.doc Delete a system given its client certificate.
     * @xmlrpc.param #param_desc("string", "systemid", "systemid file")
     * @xmlrpc.returntype #return_int_success()
     */

    public int deleteSystem(String clientCert) throws FaultException {
        Server server = validateClientCertificate(clientCert);
        SystemManager.deleteServer(server.getOrg().getActiveOrgAdmins().get(0),
                server.getId());
        return 1;
    }

    /**
     * Delete a system given its server id synchronously
     * @param loggedInUser The current user
     * @param serverId The id of the server in question
     * @return 1 on success
     * @throws FaultException A FaultException is thrown if:
     *   - The server corresponding to the sid cannot be found
     * @xmlrpc.doc Delete a system given its server id synchronously
     * @xmlrpc.param #param("string", "sessionKey")
     * @xmlrpc.param #param("int", "serverId")
     * @xmlrpc.returntype #return_int_success()
     */
    public int deleteSystem(User loggedInUser, Integer serverId)
            throws FaultException {

        Server server = lookupServer(loggedInUser, serverId);

        SystemManager.deleteServer(loggedInUser, server.getId());
        return 1;
    }

    /**
     * Get the addresses and hostname for a given server
     * @param loggedInUser The current user
     * @param sid The id of the server in question
     * @return Returns a map containing the servers addresses and hostname attributes
     * @throws FaultException A FaultException is thrown if the server corresponding to
     * sid cannot be found.
     *
     * @xmlrpc.doc Get the addresses and hostname for a given server.
     * @xmlrpc.param #param("string", "sessionKey")
     * @xmlrpc.param #param("int", "serverId")
     * @xmlrpc.returntype
     *          #struct("network info")
     *              #prop_desc("string", "ip", "IPv4 address of server")
     *              #prop_desc("string", "ip6", "IPv6 address of server")
     *              #prop_desc("string", "hostname", "Hostname of server")
     *          #struct_end()
     */
    public Map<String, String> getNetwork(User loggedInUser, Integer sid)
            throws FaultException {
        // Get the logged in user and server
        Server server = lookupServer(loggedInUser, sid);

        // Get the ip, ip6 and hostname for the server
        String ip = server.getIpAddress();
        String ip6 = server.getIp6Address();
        String hostname = server.getHostname();

        // Stick in a map and return
        Map<String, String> network = new HashMap<String, String>();
        network.put("ip", StringUtils.defaultString(ip));
        network.put("ip6", StringUtils.defaultString(ip6));
        network.put("hostname", StringUtils.defaultString(hostname));

        return network;
    }

    /**
     * Get a list of network devices for a given server.
     * @param loggedInUser The current user
     * @param sid The id of the server in question
     * @return Returns an array of maps representing a network device for the server.
     * @throws FaultException A FaultException is thrown if the server corresponding to
     * sid cannot be found.
     *
     * @xmlrpc.doc Returns the network devices for the given server.
     * @xmlrpc.param #param("string", "sessionKey")
     * @xmlrpc.param #param("int", "serverId")
     * @xmlrpc.returntype
     *      #array()
     *          $NetworkInterfaceSerializer
     *      #array_end()
     */
    public List<NetworkInterface> getNetworkDevices(User loggedInUser,
            Integer sid)
                    throws FaultException {
        // Get the logged in user and server
        Server server = lookupServer(loggedInUser, sid);
        Set<NetworkInterface> devices = server.getNetworkInterfaces();
        return new ArrayList<NetworkInterface>(devices);
    }

    /**
     * Set a servers membership in a given group
     * @param loggedInUser The current user
     * @param sid The id of the server in question
     * @param sgid The id of the server group
     * @param member Should this server be a member of this group?
     * @return Returns 1 if successful, exception otherwise
     * @throws FaultException A FaultException is thrown if the server corresponding to
     * sid cannot be found.
     *
     * @xmlrpc.doc Set a servers membership in a given group.
     * @xmlrpc.param #param("string", "sessionKey")
     * @xmlrpc.param #param("int", "serverId")
     * @xmlrpc.param #param("int", "serverGroupId")
     * @xmlrpc.param #param_desc("boolean", "member",  "'1' to assign the given server to
     * the given server group, '0' to remove the given server from the given server
     * group.")
     * @xmlrpc.returntype #return_int_success()
     */
    public int setGroupMembership(User loggedInUser, Integer sid, Integer sgid,
            boolean member) throws FaultException {
        // Get the logged in user and server
        ensureSystemGroupAdmin(loggedInUser);
        Server server = lookupServer(loggedInUser, sid);
        ServerGroupManager manager = ServerGroupManager.getInstance();
        try {
            ManagedServerGroup group = manager.lookup(new Long(sgid.longValue()),
                    loggedInUser);


            List<Server> servers = new ArrayList<Server>(1);
            servers.add(server);

            if (member) {
                //add to server group
                manager.addServers(group, servers, loggedInUser);
            }
            else {
                //remove from server group
                manager.removeServers(group, servers, loggedInUser);
            }
        }
        catch (LookupException le) {
            throw new PermissionCheckFailureException(le);
        }

        return 1;
    }

    /**
     * List the available groups for a given system
     * @param loggedInUser The current user
     * @param sid The id for the server in question
     * @return Returns an array of maps representing a system group
     * @throws FaultException A FaultException is thrown if the server corresponding to
     * sid cannot be found.
     *
     * @xmlrpc.doc List the available groups for a given system.
     * @xmlrpc.param #param("string", "sessionKey")
     * @xmlrpc.param #param("int", "serverId")
     * @xmlrpc.returntype
     *  #array()
     *      #struct("system group")
     *          #prop_desc("int", "id", "server group id")
     *          #prop_desc("int", "subscribed", "1 if the given server is subscribed
     *               to this server group, 0 otherwise")
     *          #prop_desc("string", "system_group_name", "Name of the server group")
     *          #prop_desc("string", "sgid", "server group id (Deprecated)")
     *      #struct_end()
     *  #array_end()
     */
    public Object[] listGroups(User loggedInUser, Integer sid) throws FaultException {
        // Get the logged in user and server
        Server server = lookupServer(loggedInUser, sid);

        DataResult<Map<String, Object>> groups =
                SystemManager.availableSystemGroups(server, loggedInUser);
        List<Map<String, Object>> returnList = new ArrayList<Map<String, Object>>();


        // More stupid data munging...
        for (Iterator<Map<String, Object>> itr = groups.iterator(); itr.hasNext();) {
            Map<String, Object> map = itr.next();
            Map<String, Object> row = new HashMap<String, Object>();

            row.put("id", map.get("id"));
            row.put("sgid", map.get("id").toString());
            row.put("system_group_name",
                    StringUtils.defaultString((String) map.get("group_name")));
            row.put("subscribed", map.get("is_system_member"));
            returnList.add(row);
        }

        return returnList.toArray();
    }

    /**
     * List systems for a given user
     * @param loggedInUser The current user
     * @param login The login for the target user
     * @return Returns an array of maps representing a system
     * @throws FaultException A FaultException is thrown if the user doesn't have access
     * to lookup the user corresponding to login or if the user does not exist.
     *
     * @xmlrpc.doc List systems for a given user.
     * @xmlrpc.param #param("string", "sessionKey")
     * @xmlrpc.param #param_desc("string", "login", "User's login name.")
     * @xmlrpc.returntype
     *          #array()
     *              $SystemOverviewSerializer
     *          #array_end()
     */
    public List<SystemOverview> listUserSystems(User loggedInUser, String login)
            throws FaultException {
        // Get the logged in user
        User target = XmlRpcUserHelper.getInstance().lookupTargetUser(loggedInUser, login);
        return SystemManager.systemListShort(target, null);
    }

    /**
     * List systems for the logged in user
     * @param loggedInUser The current user
     * @return Returns an array of maps representing a system
     *
     * @xmlrpc.doc List systems for the logged in user.
     * @xmlrpc.param #param("string", "sessionKey")
     * @xmlrpc.returntype
     *          #array()
     *              $SystemOverviewSerializer
     *          #array_end()
     */
    public List<SystemOverview> listUserSystems(User loggedInUser) {
        // Get the logged in user
        return SystemManager.systemListShort(loggedInUser, null);
    }

    /**
     * Set custom values for the specified server.
     * @param loggedInUser The current user
     * @param sid The id of the server in question
     * @param values A map containing the new set of custom data values for this server
     * @return Returns a 1 if successful, exception otherwise
     * @throws FaultException A FaultException is thrown if the server corresponding to
     * sid cannot be found.
     *
     * @xmlrpc.doc Set custom values for the specified server.
     * @xmlrpc.param #param("string", "sessionKey")
     * @xmlrpc.param #param("int", "serverId")
     * @xmlrpc.param
     *    #struct("Map of custom labels to custom values")
     *      #prop("string", "custom info label")
     *      #prop("string", "value")
     *    #struct_end()
     * @xmlrpc.returntype #return_int_success()
     */
    public int setCustomValues(User loggedInUser, Integer sid, Map<String, String> values)
            throws FaultException {
        // Get the logged in user and server
        Server server = lookupServer(loggedInUser, sid);
        Org org = loggedInUser.getOrg();
        List<String> skippedKeys = new ArrayList<String>();

        /*
         * Loop through the map the user sent us. Check to make sure that the org has the
         * corresponding custom data key. If so, update the value, if not, add the key to
         * the skippedKeys list so we can throw a fault exception later and tell the user
         * which keys were skipped.
         */
        Set<String> keys = values.keySet();
        for (Iterator<String> itr = keys.iterator(); itr.hasNext();) {
            String label = itr.next();
            if (org.hasCustomDataKey(label) && !StringUtils.isBlank(values.get(label))) {
                server.addCustomDataValue(label, values.get(label), loggedInUser);
            }
            else {
                // Add label to skippedKeys list
                skippedKeys.add(label);
            }
        }

        // If we skipped any keys, we need to throw an exception and let the user know.
        if (skippedKeys.size() > 0) {
            // We need to throw an exception. Append each undefined key to the
            // exception message.
            StringBuilder msg = new StringBuilder("One or more of the following " +
                    "custom info fields was not defined: ");

            for (Iterator<String> itr = skippedKeys.iterator(); itr.hasNext();) {
                String label = itr.next();
                msg.append("\n" + label);
            }

            throw new UndefinedCustomFieldsException(msg.toString());
        }

        return 1;
    }

    /**
     * Get the custom data values defined for the server
     * @param loggedInUser The current user
     * @param sid The id of the server in question
     * @return Returns a map containing the defined custom data values for the given server.
     * @throws FaultException A FaultException is thrown if the server corresponding to
     * sid cannot be found or if the name is invalid.
     *
     * @xmlrpc.doc Get the custom data values defined for the server.
     * @xmlrpc.param #param("string", "sessionKey")
     * @xmlrpc.param #param("int", "serverId")
     * @xmlrpc.returntype
     *      #struct("custom value")
     *          #prop("string", "custom info label")
     *      #struct_end()
     */
    public Map<String, String> getCustomValues(User loggedInUser, Integer sid)
        throws FaultException {
        // Get the logged in user and server
        Server server = lookupServer(loggedInUser, sid);

        Set<CustomDataValue> customDataValues = server.getCustomDataValues();
        Map<String, String> returnMap = new HashMap<String, String>();

        /*
         * Loop through the customDataValues set for the server. We're only interested in
         * the key and value information from the CustomDataValue object.
         */
        for (Iterator<CustomDataValue> itr = customDataValues.iterator(); itr.hasNext();) {
            CustomDataValue val = itr.next();
            if (val.getValue() != null) {
                returnMap.put(val.getKey().getLabel(), val.getValue());
            }
            else {
                returnMap.put(val.getKey().getLabel(), new String(""));
            }
        }

        return returnMap;
    }

    /**
     * Delete the custom values defined for the custom system information keys
     * provided from the given system.
     * @param loggedInUser The current user
     * @param sid The id of the server in question
     * @param keys A list of custom data labels/keys to delete from the server
     * @return Returns a 1 if successful, exception otherwise
     * @throws FaultException A FaultException is thrown if the server corresponding to
     * sid cannot be found.
     *
     * @xmlrpc.doc Delete the custom values defined for the custom system information keys
     * provided from the given system.<br/>
     * (Note: Attempt to delete values of non-existing keys throws exception. Attempt to
     * delete value of existing key which has assigned no values doesn't throw exception.)
     * @xmlrpc.param #param("string", "sessionKey")
     * @xmlrpc.param #param("int", "serverId")
     * @xmlrpc.param  #array_single("string", "customInfoLabel")
     * @xmlrpc.returntype #return_int_success()
     */
    public int deleteCustomValues(User loggedInUser, Integer sid, List<String> keys)
            throws FaultException {
        // Get the logged in user and server
        Server server = lookupServer(loggedInUser, sid);
        loggedInUser.getOrg();
        List<String> skippedKeys = new ArrayList<String>();

        /*
         * Loop through the list the user sent us. Check to make sure that the org has the
         * corresponding custom data key. If so, remove the value, if not, add the key to
         * the skippedKeys list so we can throw a fault exception later and tell the user
         * which keys were skipped.
         */
        for (String label : keys) {
            CustomDataKey key = OrgFactory.lookupKeyByLabelAndOrg(label,
                    loggedInUser.getOrg());

            // Does the custom data key exist?
            if (key == null || key.getLabel() == null) {
                // Add label to skippedKeys list
                skippedKeys.add(label);
            }
            else {
                ServerFactory.removeCustomDataValue(server, key);
            }
        }

        // If we skipped any keys, we need to throw an exception and let the user know.
        if (skippedKeys.size() > 0) {
            // We need to throw an exception. Append each undefined key to the
            // exception message.
            StringBuilder msg = new StringBuilder("One or more of the following " +
                "custom info keys was not defined: ");

            for (String label : skippedKeys) {
                msg.append("\n" + label);
            }
            throw new UndefinedCustomFieldsException(msg.toString());
        }
        return 1;
    }

    /**
     * Set the profile name for the server
     * @param loggedInUser The current user
     * @param sid The id for the server in question
     * @param name The new profile name for the server
     * @return Returns 1 if successful, exception otherwise
     * @throws FaultException A FaultException is thrown if the server corresponding to
     * sid cannot be found or if the name is invalid.
     *
     * @xmlrpc.doc Set the profile name for the server.
     * @xmlrpc.param #param("string", "sessionKey")
     * @xmlrpc.param #param("int", "serverId")
     * @xmlrpc.param #param_desc("string", "name", "Name of the profile.")
     * @xmlrpc.returntype #return_int_success()
     */
    public int setProfileName(User loggedInUser, Integer sid, String name)
            throws FaultException {
        // Get the logged in user and server
        Server server = lookupServer(loggedInUser, sid);

        //Do some validation on the name string
        name = StringUtils.trim(name); //trim the whitespace
        validateProfileName(name);
        server.setName(name);
        SystemManager.storeServer(server);

        return 1;
    }


    private void validateProfileName(String name) throws FaultException {
        if (name == null || name.length() < 2) { //too short
            throw new ProfileNameTooShortException();
        }

        if (name.length() > 128) { //too long
            throw new ProfileNameTooLongException();
        }
    }

    /**
     * Add a new note to the given server
     * @param loggedInUser The current user
     * @param sid The id for the server to add the note to
     * @param subject The subject of the note
     * @param body The body for the note
     * @return Returns 1 if successful, exception otherwise
     * @throws FaultException A FaultException is thrown if the server corresponding to
     * sid cannot be found.
     *
     * @xmlrpc.doc Add a new note to the given server.
     * @xmlrpc.param #param("string", "sessionKey")
     * @xmlrpc.param #param("int", "serverId")
     * @xmlrpc.param #param_desc("string", "subject", "What the note is about.")
     * @xmlrpc.param #param_desc("string", "body", "Content of the note.")
     * @xmlrpc.returntype #return_int_success()
     */
    public int addNote(User loggedInUser, Integer sid, String subject, String body)
            throws FaultException {
        // Get the logged in user and server
        Server server = lookupServer(loggedInUser, sid);

        server.addNote(loggedInUser, subject, body);
        SystemManager.storeServer(server);

        return 1;
    }

    /**
     * Deletes the given note from the server.
     *
     * @param loggedInUser The current user
     * @param sid        identifies the server on which the note resides
     * @param nid        identifies the note to delete
     * @return 1 if successful, exception otherwise
     * @throws NoSuchSystemException A NoSuchSystemException is thrown if the server
     * corresponding to sid cannot be found.
     *
     * @xmlrpc.doc Deletes the given note from the server.
     * @xmlrpc.param #param("string", "sessionKey")
     * @xmlrpc.param #param("int", "serverId")
     * @xmlrpc.param #param("int", "noteId")
     * @xmlrpc.returntype #return_int_success()
     */
    public int deleteNote(User loggedInUser, Integer sid, Integer nid) {
        if (sid == null) {
            throw new IllegalArgumentException("sid cannot be null");
        }

        if (nid == null) {
            throw new IllegalArgumentException("nid cannot be null");
        }

        SystemManager.deleteNote(loggedInUser, sid.longValue(), nid.longValue());

        return 1;
    }

    /**
     * Deletes all notes from the server.
     *
     * @param loggedInUser The current user
     * @param sid        identifies the server on which the note resides
     * @return 1 if successful, exception otherwise
     * @throws NoSuchSystemException A NoSuchSystemException is thrown if the server
     * corresponding to sid cannot be found.
     *
     * @xmlrpc.doc Deletes all notes from the server.
     * @xmlrpc.param #param("string", "sessionKey")
     * @xmlrpc.param #param("int", "serverId")
     * @xmlrpc.returntype #return_int_success()
     */
    public int deleteNotes(User loggedInUser, Integer sid) {
        if (sid == null) {
            throw new IllegalArgumentException("sid cannot be null");
        }

        SystemManager.deleteNotes(loggedInUser, sid.longValue());

        return 1;
    }

    /**
     * List Events for a given server.
     * @param loggedInUser The current user
     * @param sid The id of the server you are wanting to lookup
     * @param actionType type of the action
     * @return Returns an array of maps representing a system
     * @since 10.8
     *
     * @xmlrpc.doc List system events of the specified type for given server.
     * "actionType" should be exactly the string returned in the action_type field
     * from the listSystemEvents(sessionKey, serverId) method. For example,
     * 'Package Install' or 'Initiate a kickstart for a virtual guest.'
     *
     * @xmlrpc.param #param("string", "sessionKey")
     * @xmlrpc.param #param_desc("int", "serverId", "ID of system.")
     * @xmlrpc.param #param_desc("string", "actionType", "Type of the action.")
     * @xmlrpc.returntype
     *  #array()
     *      #struct("action")
     *          #prop_desc("int", "failed_count", "Number of times action failed.")
     *          #prop_desc("string", "modified", "Date modified. (Deprecated by
     *                     modified_date)")
     *          #prop_desc($date, "modified_date", "Date modified.")
     *          #prop_desc("string", "created", "Date created. (Deprecated by
     *                     created_date)")
     *          #prop_desc($date, "created_date", "Date created.")
     *          #prop("string", "action_type")
     *          #prop_desc("int", "successful_count",
     *                     "Number of times action was successful.")
     *          #prop_desc("string", "earliest_action", "Earliest date this action
     *                     will occur.")
     *          #prop_desc("int", "archived", "If this action is archived. (1 or 0)")
     *          #prop_desc("string", "scheduler_user", "available only if concrete user
     *                     has scheduled the action")
     *          #prop_desc("string", "prerequisite", "Pre-requisite action. (optional)")
     *          #prop_desc("string", "name", "Name of this action.")
     *          #prop_desc("int", "id", "Id of this action.")
     *          #prop_desc("string", "version", "Version of action.")
     *          #prop_desc("string", "completion_time", "The date/time the event was
     *                     completed. Format -&gt;YYYY-MM-dd hh:mm:ss.ms
     *                     Eg -&gt;2007-06-04 13:58:13.0. (optional)
     *                     (Deprecated by completed_date)")
     *          #prop_desc($date, "completed_date", "The date/time the event was completed.
     *                     (optional)")
     *          #prop_desc("string", "pickup_time", "The date/time the action was picked
     *                     up. Format -&gt;YYYY-MM-dd hh:mm:ss.ms
     *                     Eg -&gt;2007-06-04 13:58:13.0. (optional)
     *                     (Deprecated by pickup_date)")
     *          #prop_desc($date, "pickup_date", "The date/time the action was picked up.
     *                     (optional)")
     *          #prop_desc("string", "result_msg", "The result string after the action
     *                     executes at the client machine. (optional)")
     *          #prop_array_begin_desc("additional_info", "This array contains additional
     *              information for the event, if available.")
     *              #struct("info")
     *                  #prop_desc("string", "detail", "The detail provided depends on the
     *                  specific event.  For example, for a package event, this will be the
     *                  package name, for an errata event, this will be the advisory name
     *                  and synopsis, for a config file event, this will be path and
     *                  optional revision information...etc.")
     *                  #prop_desc("string", "result", "The result (if included) depends
     *                  on the specific event.  For example, for a package or errata event,
     *                  no result is included, for a config file event, the result might
     *                  include an error (if one occurred, such as the file was missing)
     *                  or in the case of a config file comparison it might include the
     *                  differenes found.")
     *              #struct_end()
     *          #prop_array_end()
     *      #struct_end()
     *  #array_end()
     */
    public List<Map<String, Object>> listSystemEvents(User loggedInUser, Integer sid,
            String actionType) {

        // Get the logged in user and server
        Server server = lookupServer(loggedInUser, sid);

        List<ServerAction> sActions = ActionFactory.listServerActionsForServer(server);

        // In order to support bug 501224, this method is being updated to populate
        // the result vs having the serializer do so.  The reason is that in order to
        // support this bug, we want to be able to return some additional detail for the
        // various events in the system history; however, those details are stored in
        // different database tables depending upon the event type.  This includes
        // information like, the specific errata applied, pkgs installed/removed/
        // upgraded/verified, config files uploaded, deployed or compared...etc.

        List<Map<String, Object>> results = new ArrayList<Map<String, Object>>();

        ActionType at = null;
        if (actionType != null) {
            at = ActionFactory.lookupActionTypeByName(actionType);
            if (at == null) {
                throw new IllegalArgumentException("Action type not found: " + actionType);
            }
        }

        for (ServerAction sAction : sActions) {

            Map<String, Object> result = new HashMap<String, Object>();

            Action action = sAction.getParentAction();

            if (at != null && !action.getActionType().equals(at)) {
                continue;
            }

            if (action.getFailedCount() != null) {
                result.put("failed_count", action.getFailedCount());
            }
            if (action.getActionType().getName() != null) {
                result.put("action_type", action.getActionType().getName());
            }
            if (action.getSuccessfulCount() != null) {
                result.put("successful_count", action.getSuccessfulCount());
            }
            if (action.getEarliestAction() != null) {
                result.put("earliest_action", action.getEarliestAction().toString());
            }
            if (action.getArchived() != null) {
                result.put("archived", action.getArchived());
            }
            if ((action.getSchedulerUser() != null) &&
                    (action.getSchedulerUser().getLogin() != null)) {
                result.put("scheduler_user", action.getSchedulerUser().getLogin());
            }
            if (action.getPrerequisite() != null) {
                result.put("prerequisite", action.getPrerequisite());
            }
            if (action.getName() != null) {
                result.put("name", action.getName());
            }
            if (action.getId() != null) {
                result.put("id", action.getId());
            }
            if (action.getVersion() != null) {
                result.put("version", action.getVersion().toString());
            }

            if (sAction.getCompletionTime() != null) {
                result.put("completion_time", sAction.getCompletionTime().toString());
            }
            if (sAction.getPickupTime() != null) {
                result.put("pickup_time", sAction.getPickupTime().toString());
            }
            if (sAction.getModified() != null) {
                result.put("modified", sAction.getModified().toString());
                result.put("modified_date", sAction.getModified());
            }
            if (sAction.getCreated() != null) {
                result.put("created", sAction.getCreated().toString());
                result.put("created_date", sAction.getCreated());
            }
            if (sAction.getCompletionTime() != null) {
                result.put("completed_date", sAction.getCompletionTime());
            }
            if (sAction.getPickupTime() != null) {
                result.put("pickup_date", sAction.getPickupTime());
            }
            if (sAction.getResultMsg() != null) {
                result.put("result_msg", sAction.getResultMsg());
            }

            // depending on the event type, we need to retrieve additional information
            // and store that information in the result
            ActionType type = action.getActionType();
            List<Map<String, String>> additionalInfo = new ArrayList<Map<String, String>>();

            if (type.equals(ActionFactory.TYPE_PACKAGES_REMOVE) ||
                    type.equals(ActionFactory.TYPE_PACKAGES_UPDATE) ||
                    type.equals(ActionFactory.TYPE_PACKAGES_VERIFY)) {

                // retrieve the list of package names associated with the action...

                DataResult pkgs = ActionManager.getPackageList(action.getId(), null);
                for (Iterator itr = pkgs.iterator(); itr.hasNext();) {
                    Map pkg = (Map) itr.next();
                    String detail = (String) pkg.get("nvre");

                    Map<String, String> info = new HashMap<String, String>();
                    info.put("detail", detail);
                    additionalInfo.add(info);
                }
            }
            else if (type.equals(ActionFactory.TYPE_ERRATA)) {

                // retrieve the errata that were associated with the action...
                DataResult errata = ActionManager.getErrataList(action.getId());
                for (Iterator itr = errata.iterator(); itr.hasNext();) {
                    Map erratum = (Map) itr.next();
                    String detail = (String) erratum.get("advisory");
                    detail += " (" + (String) erratum.get("synopsis") + ")";

                    Map<String, String> info = new HashMap<String, String>();
                    info.put("detail", detail);
                    additionalInfo.add(info);
                }
            }
            else if (type.equals(ActionFactory.TYPE_CONFIGFILES_UPLOAD) ||
                    type.equals(ActionFactory.TYPE_CONFIGFILES_MTIME_UPLOAD)) {

                // retrieve the details associated with the action...
                DataResult files = ActionManager.getConfigFileUploadList(action.getId());
                for (Iterator itr = files.iterator(); itr.hasNext();) {
                    Map file = (Map) itr.next();

                    Map<String, String> info = new HashMap<String, String>();
                    info.put("detail", (String) file.get("path"));
                    String error = (String) file.get("failure_reason");
                    if (error != null) {
                        info.put("result", error);
                    }
                    additionalInfo.add(info);
                }
            }
            else if (type.equals(ActionFactory.TYPE_CONFIGFILES_DEPLOY)) {

                // retrieve the details associated with the action...
                DataResult files = ActionManager.getConfigFileDeployList(action.getId());
                for (Iterator itr = files.iterator(); itr.hasNext();) {
                    Map file = (Map) itr.next();

                    Map<String, String> info = new HashMap<String, String>();
                    String path = (String) file.get("path");
                    path += " (rev. " + file.get("revision") + ")";
                    info.put("detail", path);
                    String error = (String) file.get("failure_reason");
                    if (error != null) {
                        info.put("result", error);
                    }
                    additionalInfo.add(info);
                }
            }
            else if (type.equals(ActionFactory.TYPE_CONFIGFILES_DIFF)) {

                // retrieve the details associated with the action...
                DataResult files = ActionManager.getConfigFileDiffList(action.getId());
                for (Iterator itr = files.iterator(); itr.hasNext();) {
                    Map file = (Map) itr.next();

                    Map<String, String> info = new HashMap<String, String>();
                    String path = (String) file.get("path");
                    path += " (rev. " + file.get("revision") + ")";
                    info.put("detail", path);

                    String error = (String) file.get("failure_reason");
                    if (error != null) {
                        info.put("result", error);
                    }
                    else {
                        // if there wasn't an error, check to see if there was a difference
                        // detected...
                        String diffString = HibernateFactory.getBlobContents(
                                file.get("diff"));
                        if (diffString != null) {
                            info.put("result", diffString);
                        }
                    }
                    additionalInfo.add(info);
                }
            }
            if (additionalInfo.size() > 0) {
                result.put("additional_info", additionalInfo);
            }
            results.add(result);
        }
        return results;
    }

    /**
     * List Events for a given server.
     * @param loggedInUser The current user
     * @param sid The id of the server you are wanting to lookup
     * @return Returns an array of maps representing a system
     * @since 10.8
     *
     * @xmlrpc.doc List all system events for given server. This includes *all* events
     * for the server since it was registered.  This may require the caller to
     * filter the results to fetch the specific events they are looking for.
     *
     * @xmlrpc.param #param("string", "sessionKey")
     * @xmlrpc.param #param_desc("int", "serverId", "ID of system.")
     * @xmlrpc.returntype
     *  #array()
     *      #struct("action")
     *          #prop_desc("int", "failed_count", "Number of times action failed.")
     *          #prop_desc("string", "modified", "Date modified. (Deprecated by
     *                     modified_date)")
     *          #prop_desc($date, "modified_date", "Date modified.")
     *          #prop_desc("string", "created", "Date created. (Deprecated by
     *                     created_date)")
     *          #prop_desc($date, "created_date", "Date created.")
     *          #prop("string", "action_type")
     *          #prop_desc("int", "successful_count",
     *                     "Number of times action was successful.")
     *          #prop_desc("string", "earliest_action", "Earliest date this action
     *                     will occur.")
     *          #prop_desc("int", "archived", "If this action is archived. (1 or 0)")
     *          #prop_desc("string", "scheduler_user", "available only if concrete user
     *                     has scheduled the action")
     *          #prop_desc("string", "prerequisite", "Pre-requisite action. (optional)")
     *          #prop_desc("string", "name", "Name of this action.")
     *          #prop_desc("int", "id", "Id of this action.")
     *          #prop_desc("string", "version", "Version of action.")
     *          #prop_desc("string", "completion_time", "The date/time the event was
     *                     completed. Format -&gt;YYYY-MM-dd hh:mm:ss.ms
     *                     Eg -&gt;2007-06-04 13:58:13.0. (optional)
     *                     (Deprecated by completed_date)")
     *          #prop_desc($date, "completed_date", "The date/time the event was completed.
     *                     (optional)")
     *          #prop_desc("string", "pickup_time", "The date/time the action was picked
     *                     up. Format -&gt;YYYY-MM-dd hh:mm:ss.ms
     *                     Eg -&gt;2007-06-04 13:58:13.0. (optional)
     *                     (Deprecated by pickup_date)")
     *          #prop_desc($date, "pickup_date", "The date/time the action was picked up.
     *                     (optional)")
     *          #prop_desc("string", "result_msg", "The result string after the action
     *                     executes at the client machine. (optional)")
     *          #prop_array_begin_desc("additional_info", "This array contains additional
     *              information for the event, if available.")
     *              #struct("info")
     *                  #prop_desc("string", "detail", "The detail provided depends on the
     *                  specific event.  For example, for a package event, this will be the
     *                  package name, for an errata event, this will be the advisory name
     *                  and synopsis, for a config file event, this will be path and
     *                  optional revision information...etc.")
     *                  #prop_desc("string", "result", "The result (if included) depends
     *                  on the specific event.  For example, for a package or errata event,
     *                  no result is included, for a config file event, the result might
     *                  include an error (if one occurred, such as the file was missing)
     *                  or in the case of a config file comparison it might include the
     *                  differenes found.")
     *              #struct_end()
     *          #prop_array_end()
     *      #struct_end()
     *  #array_end()
     */
    public List<Map<String, Object>> listSystemEvents(User loggedInUser, Integer sid) {
        return listSystemEvents(loggedInUser, sid, null);
    }

    /**
     *
     * Provision a guest on the server specified.  Defaults to: memory=512, vcpu=1,
     * storage=3GB.
     *
     * @param loggedInUser The current user
     * @param sid of server to provision guest on
     * @param guestName to assign to guest
     * @param profileName of Kickstart Profile to use.
     * @return Returns 1 if successful, exception otherwise
     *
     * @xmlrpc.doc Provision a guest on the host specified.  Defaults to:
     * memory=512MB, vcpu=1, storage=3GB, mac_address=random.
     * @xmlrpc.param #param("string", "sessionKey")
     * @xmlrpc.param #param_desc("int", "serverId", "ID of host to provision guest on.")
     * @xmlrpc.param #param("string", "guestName")
     * @xmlrpc.param #param_desc("string", "profileName", "Kickstart profile to use.")
     * @xmlrpc.returntype #return_int_success()
     */
    public int provisionVirtualGuest(User loggedInUser, Integer sid, String guestName,
            String profileName) {
        return provisionVirtualGuest(loggedInUser, sid, guestName, profileName,
                new Integer(512), new Integer(1), new Integer(3), "");
    }

    /**
     * Provision a system using the specified kickstart profile.
     *
     * @param loggedInUser The current user
     * @param serverId of the system to be provisioned
     * @param profileName of Kickstart Profile to be used.
     * @return Returns 1 if successful, exception otherwise
     * @throws FaultException A FaultException is thrown if the server corresponding to
     * id cannot be found or kickstart profile is not found.
     *
     * @xmlrpc.doc Provision a system using the specified kickstart profile.
     * @xmlrpc.param #param("string", "sessionKey")
     * @xmlrpc.param #param_desc("int", "serverId", "ID of the system to be provisioned.")
     * @xmlrpc.param #param_desc("string", "profileName", "Kickstart profile to use.")
     * @xmlrpc.returntype int - ID of the action scheduled, otherwise exception thrown
     * on error
     */
    public int provisionSystem(User loggedInUser, Integer serverId, String profileName)
            throws FaultException {
        log.debug("provisionSystem called.");

        // Lookup the server so we can validate it exists and throw error if not.
        Server server = lookupServer(loggedInUser, serverId);
        if (!(server.hasEntitlement(EntitlementManager.MANAGEMENT))) {
            throw new FaultException(-2, "provisionError",
                    "System does not have management entitlement");
        }

        KickstartData ksdata = KickstartFactory.
                lookupKickstartDataByLabelAndOrgId(profileName,
                        loggedInUser.getOrg().getId());
        if (ksdata == null) {
            throw new FaultException(-3, "kickstartProfileNotFound",
                    "No Kickstart Profile found with label: " + profileName);
        }

        String host = RhnXmlRpcServer.getServerName();


        KickstartScheduleCommand cmd = new KickstartScheduleCommand(
                Long.valueOf(serverId),
                ksdata.getId(), loggedInUser, new Date(), host);
        ValidatorError ve = cmd.store();
        if (ve != null) {
            throw new FaultException(-2, "provisionError",
                    LocalizationService.getInstance().getMessage(ve.getKey()));
        }
        return cmd.getScheduledAction().getId().intValue();
    }

    /**
     * Provision a system using the specified kickstart profile at specified time.
     *
     * @param loggedInUser The current user
     * @param serverId of the system to be provisioned
     * @param profileName of Kickstart Profile to be used.
     * @param earliestDate when the kickstart needs to be scheduled
     * @return Returns 1 if successful, exception otherwise
     * @throws FaultException A FaultException is thrown if the server corresponding to
     * id cannot be found or kickstart profile is not found.
     *
     * @xmlrpc.doc Provision a system using the specified kickstart profile.
     * @xmlrpc.param #param("string", "sessionKey")
     * @xmlrpc.param #param_desc("int", "serverId", "ID of the system to be provisioned.")
     * @xmlrpc.param #param_desc("string", "profileName", "Kickstart profile to use.")
     * @xmlrpc.param #param("dateTime.iso8601", "earliestDate")
     * @xmlrpc.returntype int - ID of the action scheduled, otherwise exception thrown
     * on error
     */
    public int provisionSystem(User loggedInUser, Integer serverId,
            String profileName, Date earliestDate)
                    throws FaultException {
        log.debug("provisionSystem called.");

        // Lookup the server so we can validate it exists and throw error if not.
        Server server = lookupServer(loggedInUser, serverId);
        if (!(server.hasEntitlement(EntitlementManager.MANAGEMENT))) {
            throw new FaultException(-2, "provisionError",
                    "System cannot be provisioned");
        }

        KickstartData ksdata = KickstartFactory.
                lookupKickstartDataByLabelAndOrgId(profileName,
                        loggedInUser.getOrg().getId());
        if (ksdata == null) {
            throw new FaultException(-3, "kickstartProfileNotFound",
                    "No Kickstart Profile found with label: " + profileName);
        }

        String host = RhnXmlRpcServer.getServerName();

        KickstartScheduleCommand cmd = new KickstartScheduleCommand(
                Long.valueOf(serverId),
                ksdata.getId(), loggedInUser, earliestDate, host);
        ValidatorError ve = cmd.store();
        if (ve != null) {
            throw new FaultException(-2, "provisionError",
                    LocalizationService.getInstance().getMessage(ve.getKey()));
        }
        return cmd.getScheduledAction().getId().intValue();
    }




    /**
     * Provision a guest on the server specified.
     *
     * @param loggedInUser The current user
     * @param sid of server to provision guest on
     * @param guestName to assign to guest
     * @param profileName of Kickstart Profile to use.
     * @param memoryMb to allocate to the guest (maxMemory)
     * @param vcpus to assign
     * @param storageGb to assign to disk
     * @return Returns 1 if successful, exception otherwise
     *
     * @xmlrpc.doc Provision a guest on the host specified.  This schedules the guest
     * for creation and will begin the provisioning process when the host checks in
     * or if OSAD is enabled will begin immediately. Defaults to mac_address=random.
     *
     * @xmlrpc.param #param("string", "sessionKey")
     * @xmlrpc.param #param_desc("int", "serverId", "ID of host to provision guest on.")
     * @xmlrpc.param #param("string", "guestName")
     * @xmlrpc.param #param_desc("string", "profileName", "Kickstart Profile to use.")
     * @xmlrpc.param #param_desc("int", "memoryMb", "Memory to allocate to the guest")
     * @xmlrpc.param #param_desc("int", "vcpus", "Number of virtual CPUs to allocate to
     *                                          the guest.")
     * @xmlrpc.param #param_desc("int", "storageGb", "Size of the guests disk image.")
     * @xmlrpc.returntype #return_int_success()
     */
    public int provisionVirtualGuest(User loggedInUser, Integer sid, String guestName,
            String profileName, Integer memoryMb, Integer vcpus, Integer storageGb) {
        return provisionVirtualGuest(loggedInUser, sid, guestName, profileName,
                memoryMb, vcpus, storageGb, "");
    }

    /**
     * Provision a guest on the server specified.
     *
     * @param loggedInUser The current user
     * @param sid of server to provision guest on
     * @param guestName to assign to guest
     * @param profileName of Kickstart Profile to use.
     * @param memoryMb to allocate to the guest (maxMemory)
     * @param vcpus to assign
     * @param storageGb to assign to disk
     * @param macAddress to assign
     * @return Returns 1 if successful, exception otherwise
     *
     * @xmlrpc.doc Provision a guest on the host specified.  This schedules the guest
     * for creation and will begin the provisioning process when the host checks in
     * or if OSAD is enabled will begin immediately.
     *
     * @xmlrpc.param #param("string", "sessionKey")
     * @xmlrpc.param #param_desc("int", "serverId", "ID of host to provision guest on.")
     * @xmlrpc.param #param("string", "guestName")
     * @xmlrpc.param #param_desc("string", "profileName", "Kickstart Profile to use.")
     * @xmlrpc.param #param_desc("int", "memoryMb", "Memory to allocate to the guest")
     * @xmlrpc.param #param_desc("int", "vcpus", "Number of virtual CPUs to allocate to
     *                                          the guest.")
     * @xmlrpc.param #param_desc("int", "storageGb", "Size of the guests disk image.")
     * @xmlrpc.param #param_desc("string", "macAddress", "macAddress to give the guest's
     *                                          virtual networking hardware.")
     * @xmlrpc.returntype #return_int_success()
     */
    public int provisionVirtualGuest(User loggedInUser, Integer sid,
            String guestName, String profileName, Integer memoryMb,
            Integer vcpus, Integer storageGb, String macAddress) {
        log.debug("provisionVirtualGuest called.");
        // Lookup the server so we can validate it exists and throw error if not.
        lookupServer(loggedInUser, sid);
        KickstartData ksdata = KickstartFactory.
                lookupKickstartDataByLabelAndOrgId(profileName, loggedInUser
                        .getOrg().getId());

        if (ksdata == null) {
            throw new FaultException(-3, "kickstartProfileNotFound",
                    "No Kickstart Profile found with label: " + profileName);
        }

        ProvisionVirtualInstanceCommand cmd = new ProvisionVirtualInstanceCommand(
                new Long(sid.longValue()), ksdata.getId(), loggedInUser, new Date(),
                ConfigDefaults.get().getCobblerHost());

        cmd.setGuestName(guestName);
        cmd.setMemoryAllocation(new Long(memoryMb));
        cmd.setVirtualCpus(new Long(vcpus.toString()));
        cmd.setLocalStorageSize(new Long(storageGb));
        // setting an empty string generates a random mac address
        cmd.setMacAddress(macAddress);
        // setting an empty string generates a default virt path
        cmd.setFilePath("");
        // Store the new KickstartSession to the DB.
        ValidatorError ve = cmd.store();
        if (ve != null) {
            throw new FaultException(-2, "provisionError",
                    LocalizationService.getInstance().getMessage(
                            ve.getKey(), ve.getValues()));
        }

        return 1;
    }


    /**
     * Private helper method to lookup a server from an sid, and throws a FaultException
     * if the server cannot be found.
     * @param user The user looking up the server
     * @param sid The id of the server we're looking for
     * @return Returns the server corresponding to sid
     * @throws NoSuchSystemException A NoSuchSystemException is thrown if the server
     * corresponding to sid cannot be found.
     */
    private Server lookupServer(User user, Integer sid) throws NoSuchSystemException {
        return XmlRpcSystemHelper.getInstance().lookupServer(user, sid);
    }

    /**
     * Get system IDs and last check in information for the given system name.
     * @param loggedInUser The current user
     * @param name of the server
     * @return Object[]  Integer Array containing system Ids with the given name
     *
     * @xmlrpc.doc Get system IDs and last check in information for the given system name.
     * @xmlrpc.param #param("string", "sessionKey")
     * @xmlrpc.param #param("string", "systemName")
     * @xmlrpc.returntype
     *          #array()
     *              $SystemOverviewSerializer
     *          #array_end()
     */
    public List<SystemOverview> getId(User loggedInUser, String name) {

        return SystemManager.listSystemsByName(loggedInUser, name);
    }

    /**
     * Get system name and last check in information for the given system ID.
     * @param loggedInUser The current user
     * @param serverId of the server
     * @return Map containing server id, name and last checkin date
     *
     * @xmlrpc.doc Get system name and last check in information for the given system ID.
     * @xmlrpc.param #param("string", "sessionKey")
     * @xmlrpc.param #param("string", "serverId")
     * @xmlrpc.returntype
     *  #struct("name info")
     *      #prop_desc("int", "id", "Server id")
     *      #prop_desc("string", "name", "Server name")
     *      #prop_desc("dateTime.iso8601", "last_checkin", "Last time server
     *              successfully checked in")
     *  #struct_end()
     */
    public Map<String, Object> getName(User loggedInUser, Integer serverId) {
        Server server = lookupServer(loggedInUser, serverId);
        Map<String, Object> name = new HashMap<String, Object>();
        name.put("id", server.getId());
        name.put("name", server.getName());
        name.put("last_checkin", server.getLastCheckin());
        return name;
    }

    /**
     * Provides the Date that the system was registered
     * @param loggedInUser The current user
     * @param sid  the ServerId of the system
     * @return Date the date the system was registered
     *
     * @xmlrpc.doc Returns the date the system was registered.
     * @xmlrpc.param #param("string", "sessionKey")
     * @xmlrpc.param #param("int", "serverId")
     * @xmlrpc.returntype dateTime.iso8601 - The date the system was registered,
     * in local time.
     */
    public Date getRegistrationDate(User loggedInUser, Integer sid) {
        Server server = lookupServer(loggedInUser, sid);
        return server.getCreated();
    }


    /**
     * List the child channels that this system is subscribed to.
     * @param loggedInUser The current user
     * @param sid The id of the system in question
     * @return Returns an array of maps representing the channels this server is
     * subscribed too.
     * @throws FaultException A FaultException is thrown if the server corresponding to
     * sid cannot be found.
     *
     * @xmlrpc.doc Returns a list of subscribed child channels.
     * @xmlrpc.param #param("string", "sessionKey")
     * @xmlrpc.param #param("int", "serverId")
     * @xmlrpc.returntype
     *      #array()
     *          $ChannelSerializer
     *      #array_end()
     */
    public List<Channel> listSubscribedChildChannels(User loggedInUser, Integer sid) {
        Server server = lookupServer(loggedInUser, sid);
        Set<Channel> childChannels = server.getChildChannels();

        if (childChannels == null) {
            return new ArrayList<Channel>();
        }

        return new ArrayList<Channel>(childChannels);
    }


    /**
     * Searching the system names using the regular expression
     *   passed in
     *
     * @param loggedInUser The current user
     * @param regexp regular expression to search with.  See the api for the
     *  Patter object for java specific regular expression details
     * @return an array of Integers containing the system Ids
     *
     * @xmlrpc.doc Returns a list of system IDs whose name matches
     *  the supplied regular expression(defined by
     *  <a href="http://docs.oracle.com/javase/1.5.0/docs/api/java/util/regex/Pattern.html"
     *  target="_blank">
     * Java representation of regular expressions</a>)
     *
     * @xmlrpc.param #param("string", "sessionKey")
     * @xmlrpc.param #param_desc("string", "regexp",  "A regular expression")
     *
     * @xmlrpc.returntype
     *           #array()
     *              $SystemOverviewSerializer
     *          #array_end()
     *
     */
    public List<SystemOverview> searchByName(User loggedInUser, String regexp) {
        List<SystemOverview> systems =  SystemManager.systemListShort(loggedInUser, null);
        List<SystemOverview> returnList = new ArrayList<SystemOverview>();

        Pattern pattern = Pattern.compile(regexp, Pattern.CASE_INSENSITIVE);

        for (SystemOverview system : systems) {
            Matcher match = pattern.matcher(system.getName());
            if (match.find()) {
                returnList.add(system);
            }
        }
        return returnList;
    }

    /**
     * Lists the administrators of a given system.  This includes Org Admins as well
     *      as system group users of groups that the system is in.
     * @param loggedInUser The current user
     * @param sid The id of the system in question
     * @return Returns an array of maps representing the users that can
     *              administer the system
     * @throws FaultException A FaultException is thrown if the server corresponding to
     * sid cannot be found.
     *
     * @xmlrpc.doc Returns a list of users which can administer the system.
     * @xmlrpc.param #param("string", "sessionKey")
     * @xmlrpc.param #param("int", "serverId")
     * @xmlrpc.returntype
     *      #array()
     *              $UserSerializer
     *      #array_end()
     */
    public Object[] listAdministrators(User loggedInUser, Integer sid) {
        Server server = lookupServer(loggedInUser, sid);
        return ServerFactory.listAdministrators(server).toArray();
    }

    /**
     * Returns the running kernel of the given system.
     *
     * @param loggedInUser The current user
     * @param sid Server ID to lookup.
     * @return Running kernel string.
     *
     * @xmlrpc.doc Returns the running kernel of the given system.
     * @xmlrpc.param #param("string", "sessionKey")
     * @xmlrpc.param #param("int", "serverId")
     * @xmlrpc.returntype string
     */
    public String getRunningKernel(User loggedInUser, Integer sid) {
        try {
            Server server = SystemManager.lookupByIdAndUser(new Long(sid.longValue()),
                    loggedInUser);
            if (server.getRunningKernel() != null) {
                return server.getRunningKernel();
            }
            return LocalizationService.getInstance().getMessage(
                    "server.runningkernel.unknown");
        }
        catch (LookupException e) {
            throw new NoSuchSystemException(e);
        }
    }

    /**
     * Lists the server history of a system.  Ordered from oldest to newest.
     * @param loggedInUser The current user
     * @param sid The id of the system in question
     * @return Returns an array of maps representing the server history items
     * @throws FaultException A FaultException is thrown if the server corresponding to
     * sid cannot be found.
     *
     * @xmlrpc.doc Returns a list history items associated with the system, ordered
     *             from newest to oldest. Note that the details may be empty for
     *             events that were scheduled against the system (as compared to instant).
     *             For more information on such events, see the system.listSystemEvents
     *             operation.
     * @xmlrpc.param #param("string", "sessionKey")
     * @xmlrpc.param #param("int", "serverId")
     * @xmlrpc.returntype
     *      #array()
     *           $HistoryEventSerializer
     *      #array_end()
     */
    public Object[] getEventHistory(User loggedInUser, Integer sid) {
        Server server = lookupServer(loggedInUser, sid);
        List<HistoryEvent> history = ServerFactory.getServerHistory(server);
        return history.toArray();
    }

    /**
     * Returns a list of all errata that are relevant to the system.
     *
     * @param loggedInUser The current user
     * @param sid The id of the system in question
     * @return Returns an array of maps representing the errata that can be applied
     * @throws FaultException A FaultException is thrown if the server corresponding to
     * sid cannot be found.
     *
     * @xmlrpc.doc Returns a list of all errata that are relevant to the system.
     * @xmlrpc.param #param("string", "sessionKey")
     * @xmlrpc.param #param("int", "serverId")
     * @xmlrpc.returntype
     *      #array()
     *          $ErrataOverviewSerializer
     *      #array_end()
     */
    public Object[] getRelevantErrata(User loggedInUser, Integer sid) {

        Server server = lookupServer(loggedInUser, sid);
        DataResult<ErrataOverview> dr = SystemManager.relevantErrata(
                loggedInUser, server.getId());
        return dr.toArray();
    }

    /**
     * Returns a list of all errata of the specified type that are relevant to the system.
     * @param loggedInUser The current user
     * @param serverId serverId
     * @param advisoryType The type of advisory (one of the following:
     * "Security Advisory", "Product Enhancement Advisory",
     * "Bug Fix Advisory")
     * @return Returns an array of maps representing errata relevant to the system.
     *
     * @throws FaultException A FaultException is thrown if a valid user can not be found
     * from the passed in session key or if the server corresponding to the serverId
     * cannot be found.
     *
     * @xmlrpc.doc Returns a list of all errata of the specified type that are
     * relevant to the system.
     * @xmlrpc.param #param("string", "sessionKey")
     * @xmlrpc.param #param("int", "serverId")
     * @xmlrpc.param #param_desc("string", "advisoryType", "type of advisory (one of
     * of the following: 'Security Advisory', 'Product Enhancement Advisory',
     * 'Bug Fix Advisory'")
     * @xmlrpc.returntype
     *      #array()
     *          $ErrataOverviewSerializer
     *      #array_end()
     */
    public Object[] getRelevantErrataByType(User loggedInUser, Integer serverId,
            String advisoryType) throws FaultException {

        Server server = lookupServer(loggedInUser, serverId);

        DataResult<ErrataOverview> dr = SystemManager.relevantErrataByType(loggedInUser,
                server.getId(), advisoryType);

        return dr.toArray();
    }

    /**
     * Lists all the relevant unscheduled errata for a system.
     *
     * @param loggedInUser The current user
     * @param sid The id of the system in question
     * @return Returns an array of maps representing the errata that can be applied
     * @throws FaultException A FaultException is thrown if the server corresponding to
     * sid cannot be found.
     *
     * @xmlrpc.doc Provides an array of errata that are applicable to a given system.
     * @xmlrpc.param #param("string", "sessionKey")
     * @xmlrpc.param #param("int", "serverId")
     * @xmlrpc.returntype
     *      #array()
     *          $ErrataSerializer
     *      #array_end()
     */
    public Errata[] getUnscheduledErrata(User loggedInUser, Integer sid) {

        Server server = lookupServer(loggedInUser, sid);
        DataResult<Errata> dr = SystemManager.unscheduledErrata(loggedInUser,
                server.getId(), null);
        dr.elaborate();
        return dr.toArray(new Errata []{});
    }

    /**
     * Schedules an action to apply errata updates to multiple systems.
     * @param loggedInUser The current user
     * @param serverIds List of server IDs to apply the errata to (as Integers)
     * @param errataIds List of errata IDs to apply (as Integers)
     * @return list of action ids, exception thrown otherwise
     * @since 13.0
     *
     * @xmlrpc.doc Schedules an action to apply errata updates to multiple systems.
     * @xmlrpc.param #param("string", "sessionKey")
     * @xmlrpc.param #array_single("int", "serverId")
     * @xmlrpc.param #array_single("int", "errataId")
     * @xmlrpc.returntype #array_single("int", "actionId")
     */
    public List<Long> scheduleApplyErrata(User loggedInUser, List<Integer> serverIds,
            List<Integer> errataIds) {
        return scheduleApplyErrata(loggedInUser, serverIds, errataIds, null);
    }

    /**
     * Schedules an action to apply errata updates to multiple systems at a specified time.
     * @param loggedInUser The current user
     * @param serverIds List of server IDs to apply the errata to (as Integers)
     * @param errataIds List of errata IDs to apply (as Integers)
     * @param earliestOccurrence Earliest occurrence of the errata update
     * @return list of action ids, exception thrown otherwise
     * @since 13.0
     *
     * @xmlrpc.doc Schedules an action to apply errata updates to multiple systems at a
     * given date/time.
     * @xmlrpc.param #param("string", "sessionKey")
     * @xmlrpc.param #array_single("int", "serverId")
     * @xmlrpc.param #array_single("int", "errataId")
     * @xmlrpc.param dateTime.iso8601 earliestOccurrence
     * @xmlrpc.returntype #array_single("int", "actionId")
     */
    public List<Long> scheduleApplyErrata(User loggedInUser, List<Integer> serverIds,
            List<Integer> errataIds, Date earliestOccurrence) {

        // we need long values to pass to ErrataManager.applyErrataHelper
        List<Long> longServerIds = new ArrayList<Long>();
        for (Iterator<Integer> it = serverIds.iterator(); it.hasNext();) {
            longServerIds.add(new Long(it.next()));
        }

        return ErrataManager.applyErrataHelper(loggedInUser,
                longServerIds, errataIds, earliestOccurrence);
    }

    /**
     * Schedules an action to apply errata updates to a system.
     * @param loggedInUser The current user
     * @param sid ID of the server
     * @param errataIds List of errata IDs to apply (as Integers)
     * @return 1 if successful, exception thrown otherwise
     * @deprecated being replaced by system.scheduleApplyErrata(string sessionKey,
     * int serverId, array[int errataId])
     *
     * @xmlrpc.doc Schedules an action to apply errata updates to a system.
     * @xmlrpc.param #param("string", "sessionKey")
     * @xmlrpc.param #param("int", "serverId")
     * @xmlrpc.param  #array_single("int", "errataId")
     * @xmlrpc.returntype #return_int_success()
     */
    @Deprecated
    public int applyErrata(User loggedInUser, Integer sid,
            List<Integer> errataIds) {
        scheduleApplyErrata(loggedInUser, sid, errataIds);
        return 1;
    }

    /**
     * Schedules an action to apply errata updates to a system.
     * @param loggedInUser The current user
     * @param sid ID of the server
     * @param errataIds List of errata IDs to apply (as Integers)
     * @return list of action ids, exception thrown otherwise
     * @since 13.0
     *
     * @xmlrpc.doc Schedules an action to apply errata updates to a system.
     * @xmlrpc.param #param("string", "sessionKey")
     * @xmlrpc.param #param("int", "serverId")
     * @xmlrpc.param  #array_single("int", "errataId")
     * @xmlrpc.returntype #array_single("int", "actionId")
     */
    public List<Long> scheduleApplyErrata(User loggedInUser, Integer sid,
            List<Integer> errataIds) {
        List<Integer> serverIds = new ArrayList<Integer>();
        serverIds.add(sid);

        return scheduleApplyErrata(loggedInUser, serverIds, errataIds);
    }

    /**
     * Schedules an action to apply errata updates to a system at a specified time.
     * @param loggedInUser The current user
     * @param sid ID of the server
     * @param errataIds List of errata IDs to apply (as Integers)
     * @param earliestOccurrence Earliest occurrence of the errata update
     * @return list of action ids, exception thrown otherwise
     * @since 13.0
     *
     * @xmlrpc.doc Schedules an action to apply errata updates to a system at a
     * given date/time.
     * @xmlrpc.param #param("string", "sessionKey")
     * @xmlrpc.param #param("int", "serverId")
     * @xmlrpc.param #array_single("int", "errataId")
     * @xmlrpc.param dateTime.iso8601 earliestOccurrence
     * @xmlrpc.returntype #array_single("int", "actionId")
     */
    public List<Long> scheduleApplyErrata(User loggedInUser, Integer sid,
            List<Integer> errataIds, Date earliestOccurrence) {
        List<Integer> serverIds = new ArrayList<Integer>();
        serverIds.add(sid);

        return scheduleApplyErrata(loggedInUser, serverIds, errataIds, earliestOccurrence);
    }

    /**
     * Compares the packages installed on two systems.
     *
     * @param loggedInUser The current user
     * @param sid1 This system's ID
     * @param sid2 Other system's ID
     * @return Array of PackageMetadata
     *
     * @xmlrpc.doc Compares the packages installed on two systems.
     * @xmlrpc.param #param("string", "sessionKey")
     * @xmlrpc.param #param("int", "thisServerId")
     * @xmlrpc.param #param("int", "otherServerId")
     * @xmlrpc.returntype
     *          #array()
     *              $PackageMetadataSerializer
     *          #array_end()
     *
     */
    public Object [] comparePackages(User loggedInUser, Integer sid1, Integer sid2) {

        Server target = null;
        Server source = null;
        try {
            target = SystemManager.lookupByIdAndUser(new Long(sid1.longValue()),
                    loggedInUser);
            source = SystemManager.lookupByIdAndUser(new Long(sid2.longValue()),
                    loggedInUser);
        }
        catch (LookupException e) {
            throw new NoSuchSystemException();
        }

        // Check that the two systems are compatible for comparison:
        if (!isCompatible(loggedInUser, target, source)) {
            throw new InvalidSystemException();
        }

        DataResult result = null;
        try {
            result = ProfileManager.compareServerToServer(
                    new Long(sid1.longValue()),
                    new Long(sid2.longValue()), loggedInUser.getOrg().getId(), null);
        }
        catch (MissingEntitlementException e) {
            throw new com.redhat.rhn.frontend.xmlrpc.MissingEntitlementException();
        }
        return result.toArray();
    }

    /**
     * Gets the hardware profile of a specific system
     *
     * @param loggedInUser The current user
     * @param sid This system's ID
     * @return Map contianing the DMI information of the system
     *
     * @xmlrpc.doc Gets the DMI information of a system.
     * @xmlrpc.param #param("string", "sessionKey")
     * @xmlrpc.param #param("int", "serverId")
     * @xmlrpc.returntype
     *      $DmiSerializer
     */
    public Object getDmi(User loggedInUser, Integer sid) {
        Server server = lookupServer(loggedInUser, sid);
        Dmi dmi = server.getDmi();
        if (dmi == null) {
            return new HashMap<String, String>();
        }
        return dmi;
    }

    /**
     * Gets the hardware profile of a specific system
     *
     * @param loggedInUser The current user
     * @param sid This system's ID
     * @return Map contianing the CPU info of the system
     *
     * @xmlrpc.doc Gets the CPU information of a system.
     * @xmlrpc.param #param("string", "sessionKey")
     * @xmlrpc.param #param("int", "serverId")
     * @xmlrpc.returntype
     *      $CpuSerializer
     */
    public Object getCpu(User loggedInUser, Integer sid) {
        Server server = lookupServer(loggedInUser, sid);
        CPU cpu = server.getCpu();
        if (cpu == null) {
            return new HashMap<String, String>();
        }
        return cpu;
    }

    /**
     * Gets the memory information of a specific system
     *
     * @param loggedInUser The current user
     * @param sid This system's ID
     * @return Map contianing the memory profile
     *
     * @xmlrpc.doc Gets the memory information for a system.
     * @xmlrpc.param #param("string", "sessionKey")
     * @xmlrpc.param #param("int", "serverId")
     * @xmlrpc.returntype
     *  #struct("memory")
     *      #prop_desc("int", "ram", "The amount of physical memory in MB.")
     *      #prop_desc("int", "swap", "The amount of swap space in MB.")
     *  #struct_end()
     */
    public Map<String, Long> getMemory(User loggedInUser, Integer sid) {
        Server server = lookupServer(loggedInUser, sid);
        Map<String, Long> memory = new HashMap<String, Long>();
        memory.put("swap", new Long(server.getSwap()));
        memory.put("ram", new Long(server.getRam()));
        return memory;
    }

    /**
     * Provides an array of devices for a system
     *
     * @param loggedInUser The current user
     * @param sid This system's ID
     * @return array continaing device Maps
     *
     * @xmlrpc.doc Gets a list of devices for a system.
     * @xmlrpc.param #param("string", "sessionKey")
     * @xmlrpc.param #param("int", "serverId")
     * @xmlrpc.returntype
     *          #array()
     *              $DeviceSerializer
     *              #array_end()
     */
    public Object[] getDevices(User loggedInUser, Integer sid) {
        Server server = lookupServer(loggedInUser, sid);
        Set<Device> devices = server.getDevices();
        return devices.toArray();
    }


    /**
     * Private helper method is called by other methods to perform package action.
     *
     * @param loggedInUser The current user
     * @param sids IDs of the servers
     * @param packageMaps List of maps with packages metadata "name_id", "evr_id", "arch_id"
     * @param earliestOccurrence Earliest occurrence of the package install
     * @return package action id
     */
    private Long[] schedulePackagesAction(User loggedInUser, List<Integer> sids,
            List<Map<String, Long>> packageMaps, Date earliestOccurrence, ActionType acT) {

        List<Long> actionIds = new ArrayList<Long>();

        for (Integer sid : sids) {
            Server server = SystemManager.lookupByIdAndUser(new Long(sid.longValue()),
                    loggedInUser);

            // Would be nice to do this check at the Manager layer but upset many tests,
            // some of which were not cooperative when being fixed. Placing here for now.
            if (!(SystemManager.hasEntitlement(server.getId(),
                    EntitlementManager.MANAGEMENT) ||
                    SystemManager.hasEntitlement(server.getId(),
                    EntitlementManager.SALT))) {
                throw new MissingEntitlementException(
                        EntitlementManager.MANAGEMENT.getHumanReadableLabel() + " or " +
                        EntitlementManager.SALT.getHumanReadableLabel());
            }

            Action action = null;
            try {

                action = ActionManager.schedulePackageAction(loggedInUser, packageMaps, acT,
                        earliestOccurrence, server);
            }
            catch (MissingEntitlementException e) {
                throw new com.redhat.rhn.frontend.xmlrpc.MissingEntitlementException();
            }

            actionIds.add(action.getId());
        }
        return actionIds.toArray(new Long[actionIds.size()]);
    }


    /**
     * Private helper method to build a list of maps in the format the ActionManager wants.
     *
     * @param loggedInUser The current user
     * @param packageIds List of package IDs to install (as Integers)
     * @return list of maps with packages metadata in format ActionManager wants
     */
    private List<Map<String, Long>> packageIdsToMaps(User user, List<Integer> packageIds) {

        List<Map<String, Long>> packageMaps = new LinkedList<Map<String, Long>>();

        for (Integer pkgId : packageIds) {

            Map<String, Long> pkgMap = new HashMap<String, Long>();

            Package p = PackageManager.lookupByIdAndUser(new Long(pkgId.longValue()), user);

            if (p == null) {
                throw new InvalidPackageException("cannot find package with name " +
                        pkgId.toString() + " in Satellite database");
            }

            pkgMap.put("name_id", p.getPackageName().getId());
            pkgMap.put("evr_id", p.getPackageEvr().getId());
            pkgMap.put("arch_id", p.getPackageArch().getId());
            packageMaps.add(pkgMap);
        }

        if (packageMaps.isEmpty()) {
            throw new InvalidParameterException("No packages to install.");
        }

        return packageMaps;
    }

    /**
     * Private helper method to build a list of maps in the format the ActionManager wants.
     *
     * @param loggedInUser The current user
     * @param packageNevraList array of dictionaries with package nevra
     * @return list of maps with packages metadata in format ActionManager wants
     */
    private List<Map<String, Long>> packageNevrasToMaps(User user,
            List<Map<String, String>> packageNevraList) {

        List<Map<String, Long>> packageMaps = new LinkedList<Map<String, Long>>();

        for (Map<String, String> packageNevra : packageNevraList) {

            Map<String, Long> pkgMap = new HashMap<String, Long>();
            PackageArch arch = PackageFactory
                    .lookupPackageArchByLabel(packageNevra.get("package_arch"));

            String epoch = packageNevra.get("package_epoch");

            if (arch == null) {
                throw new InvalidPackageArchException(packageNevra.get("package_arch"));
            }
            if (epoch != null && epoch.equals("")) {
                epoch = null;
            }

            List<Package> pl = PackageFactory.lookupByNevra(user.getOrg(),
                    packageNevra.get("package_name"), packageNevra.get("package_version"),
                    packageNevra.get("package_release"), epoch, arch);

            if (pl == null || pl.size() == 0) {
                throw new InvalidPackageException(packageNevra.get("package_name"));
            }

            // in case if we have more than one package with
            // the same nevra we pick up the first one
            pkgMap.put("name_id", pl.get(0).getPackageName().getId());
            pkgMap.put("evr_id", pl.get(0).getPackageEvr().getId());
            pkgMap.put("arch_id", pl.get(0).getPackageArch().getId());
            packageMaps.add(pkgMap);
        }

        if (packageMaps.isEmpty()) {
            throw new InvalidParameterException("No packages to install.");
        }
        return packageMaps;
    }

    /**
     * Schedule package installation for several systems.
     *
     * @param loggedInUser The current user
     * @param sids IDs of the servers
     * @param packageIds List of package IDs to install (as Integers)
     * @param earliestOccurrence Earliest occurrence of the package install
     * @return package action id
     *
     * @xmlrpc.doc Schedule package installation for several systems.
     * @xmlrpc.param #param("string", "sessionKey")
     * @xmlrpc.param #array_single("int", "serverId")
     * @xmlrpc.param #array_single("int", "packageId")
     * @xmlrpc.param dateTime.iso8601 earliestOccurrence
     * @xmlrpc.returntype #array_single("int", "actionId")
     */
    public Long[] schedulePackageInstall(User loggedInUser, List<Integer> sids,
            List<Integer> packageIds, Date earliestOccurrence) {

        return schedulePackagesAction(loggedInUser, sids,
                packageIdsToMaps(loggedInUser, packageIds), earliestOccurrence,
                ActionFactory.TYPE_PACKAGES_UPDATE);
    }

    /**
     * Schedule package installation for a system.
     *
     * @param loggedInUser The current user
     * @param sid ID of the server
     * @param packageIds List of package IDs to install (as Integers)
     * @param earliestOccurrence Earliest occurrence of the package install
     * @return package action id
     * @since 13.0
     *
     * @xmlrpc.doc Schedule package installation for a system.
     * @xmlrpc.param #param("string", "sessionKey")
     * @xmlrpc.param #param("int", "serverId")
     * @xmlrpc.param #array_single("int", "packageId")
     * @xmlrpc.param dateTime.iso8601 earliestOccurrence
     * @xmlrpc.returntype int actionId - The action id of the scheduled action
     */
    public Long schedulePackageInstall(User loggedInUser, final Integer sid,
            List<Integer> packageIds, Date earliestOccurrence) {

        List<Integer> sids = new ArrayList<Integer>();
        sids.add(sid);

        return schedulePackagesAction(loggedInUser, sids,
                packageIdsToMaps(loggedInUser, packageIds), earliestOccurrence,
                ActionFactory.TYPE_PACKAGES_UPDATE)[0];
    }

    /**
    * Schedule package installation for several systems.
    *
    * @param loggedInUser The current user
    * @param sids IDs of the servers
    * @param packageNevraList array of dictionaries with package nevra
    * @param earliestOccurrence Earliest occurrence of the package install
    * @return package action id
    *
    * @xmlrpc.doc Schedule package installation for several systems.
    * @xmlrpc.param #param("string", "sessionKey")
    * @xmlrpc.param #array_single("int", "serverId")
    * @xmlrpc.param #array()
    *                   #struct("Package nevra")
    *                          #prop("string", "package_name")
    *                          #prop("string", "package_epoch")
    *                          #prop("string", "package_version")
    *                          #prop("string", "package_release")
    *                          #prop("string", "package_arch")
    *
    *                   #struct_end()
    *               #array_end()
    * @xmlrpc.param #array_single("int", "packageId")
    * @xmlrpc.param dateTime.iso8601 earliestOccurrence
    * @xmlrpc.returntype #array_single("int", "actionId")
    */
    public Long[] schedulePackageInstallByNevra(User loggedInUser, List<Integer> sids,
            List<Map<String, String>> packageNevraList, Date earliestOccurrence) {

        return schedulePackagesAction(loggedInUser, sids,
                packageNevrasToMaps(loggedInUser, packageNevraList), earliestOccurrence,
                ActionFactory.TYPE_PACKAGES_UPDATE);
    }

    /**
    * Schedule package installation for a system.
    *
    * @param loggedInUser The current user
    * @param sid ID of the server
    * @param packageNevraList array of dictionaries with package nevra
    * @param earliestOccurrence Earliest occurrence of the package install
    * @return package action id
    *
    * @xmlrpc.doc Schedule package installation for a system.
    * @xmlrpc.param #param("string", "sessionKey")
    * @xmlrpc.param #param("int", "serverId")
    * @xmlrpc.param #array()
    *                   #struct("Package nevra")
    *                          #prop("string", "package_name")
    *                          #prop("string", "package_epoch")
    *                          #prop("string", "package_version")
    *                          #prop("string", "package_release")
    *                          #prop("string", "package_arch")
    *
    *                   #struct_end()
    *               #array_end()
    * @xmlrpc.param #array_single("int", "packageId")
    * @xmlrpc.param dateTime.iso8601 earliestOccurrence
    * @xmlrpc.returntype int actionId - The action id of the scheduled action
    */
    public Long schedulePackageInstallByNevra(User loggedInUser, final Integer sid,
            List<Map<String, String>> packageNevraList, Date earliestOccurrence) {

        List<Integer> sids = new ArrayList<Integer>();
        sids.add(sid);

        return schedulePackagesAction(loggedInUser, sids,
                packageNevrasToMaps(loggedInUser, packageNevraList), earliestOccurrence,
                ActionFactory.TYPE_PACKAGES_UPDATE)[0];
    }


    /**
     * Schedule package remove for several systems.
     *
     * @param loggedInUser The current user
     * @param sids IDs of the servers
     * @param packageIds List of package IDs to install (as Integers)
     * @param earliestOccurrence Earliest occurrence of the package install
     * @return package action id
     *
     * @xmlrpc.doc Schedule package installation for several systems.
     * @xmlrpc.param #param("string", "sessionKey")
     * @xmlrpc.param #array_single("int", "serverId")
     * @xmlrpc.param #array_single("int", "packageId")
     * @xmlrpc.param dateTime.iso8601 earliestOccurrence
     * @xmlrpc.returntype #array_single("int", "actionId")
     */
    public Long[] schedulePackageRemove(User loggedInUser, List<Integer> sids,
            List<Integer> packageIds, Date earliestOccurrence) {

        return schedulePackagesAction(loggedInUser, sids,
                packageIdsToMaps(loggedInUser, packageIds), earliestOccurrence,
                ActionFactory.TYPE_PACKAGES_REMOVE);
    }

    /**
     * Schedule package removal for a system.
     *
     * @param loggedInUser The current user
     * @param sid ID of the server
     * @param packageIds List of package IDs to remove (as Integers)
     * @param earliestOccurrence Earliest occurrence of the package install
     * @return 1 if successful, exception thrown otherwise
     *
     * @xmlrpc.doc Schedule package removal for a system.
     * @xmlrpc.param #param("string", "sessionKey")
     * @xmlrpc.param #param("int", "serverId")
     * @xmlrpc.param #array_single("int", "packageId")
     * @xmlrpc.param dateTime.iso8601 earliestOccurrence
     * @xmlrpc.returntype int actionId - The action id of the scheduled action
     */
    public int schedulePackageRemove(User loggedInUser, Integer sid,
            List<Integer> packageIds, Date earliestOccurrence) {

        List<Integer> sids = new ArrayList<Integer>();
        sids.add(sid);

        return schedulePackagesAction(loggedInUser, sids,
                packageIdsToMaps(loggedInUser, packageIds), earliestOccurrence,
                ActionFactory.TYPE_PACKAGES_REMOVE)[0].intValue();
    }

    /**
     * Schedule package remove for several systems using it's nerva.
     *
     * @param loggedInUser The current user
     * @param sids IDs of the servers
     * @param packageNevraList array of dictionaries with package nevra
     * @param earliestOccurrence Earliest occurrence of the package install
     * @return package action id
     *
     * @xmlrpc.doc Schedule package installation for a system.
     * @xmlrpc.param #param("string", "sessionKey")
     * @xmlrpc.param #array_single("int", "serverId")
     * @xmlrpc.param #array()
     *                   #struct("Package nevra")
     *                          #prop("string", "package_name")
     *                          #prop("string", "package_epoch")
     *                          #prop("string", "package_version")
     *                          #prop("string", "package_release")
     *                          #prop("string", "package_arch")
     *
     *                   #struct_end()
     *               #array_end()
     * @xmlrpc.param #array_single("int", "packageId")
     * @xmlrpc.param dateTime.iso8601 earliestOccurrence
     * @xmlrpc.returntype #array_single("int", "actionId")
     */
    public Long[] schedulePackageRemoveByNevra(User loggedInUser, List<Integer> sids,
            List<Map<String, String>> packageNevraList, Date earliestOccurrence) {

        return schedulePackagesAction(loggedInUser, sids,
                packageNevrasToMaps(loggedInUser, packageNevraList), earliestOccurrence,
                ActionFactory.TYPE_PACKAGES_REMOVE);
    }

    /**
    * Schedule package remove for a system using it's nerva.
    *
    * @param loggedInUser The current user
    * @param sid ID of the server
    * @param packageNevraList array of dictionaries with package nevra
    * @param earliestOccurrence Earliest occurrence of the package install
    * @return package action id
    *
    * @xmlrpc.doc Schedule package installation for a system.
    * @xmlrpc.param #param("string", "sessionKey")
    * @xmlrpc.param #param("int", "serverId")
    * @xmlrpc.param #array()
    *                   #struct("Package nevra")
    *                          #prop("string", "package_name")
    *                          #prop("string", "package_epoch")
    *                          #prop("string", "package_version")
    *                          #prop("string", "package_release")
    *                          #prop("string", "package_arch")
    *
    *                   #struct_end()
    *               #array_end()
    * @xmlrpc.param #array_single("int", "packageId")
    * @xmlrpc.param dateTime.iso8601 earliestOccurrence
    * @xmlrpc.returntype #array_single("int", "actionId")
    */
    public int schedulePackageRemoveByNevra(User loggedInUser, final Integer sid,
            List<Map<String, String>> packageNevraList, Date earliestOccurrence) {

        List<Integer> sids = new ArrayList<Integer>();
        sids.add(sid);

        return schedulePackagesAction(loggedInUser, sids,
                packageNevrasToMaps(loggedInUser, packageNevraList), earliestOccurrence,
                ActionFactory.TYPE_PACKAGES_REMOVE)[0].intValue();
    }


    /**
     * Lists all of the notes that are associated with a system.
     *   If no notes are found it should return an empty set.
     * @param loggedInUser The current user
     * @param sid the system id
     * @return Array of Note objects associated with the given system
     *
     * @xmlrpc.doc Provides a list of notes associated with a system.
     * @xmlrpc.param #param("string", "sessionKey")
     * @xmlrpc.param #param("int", "serverId")
     * @xmlrpc.returntype
     *  #array()
     *      $NoteSerializer
     *  #array_end()
     */
    public Set<Note> listNotes(User loggedInUser , Integer sid) {
        Server server = SystemManager.lookupByIdAndUser(new Long(sid.longValue()),
                loggedInUser);
        return server.getNotes();
    }


    /**
     * Lists all of the packages that are installed on a system that also belong
     *  to a particular channel.  NOTE: when the arch for an installed package is
     *  unavailable we do not take it into concern, meaning that it is arch unaware.
     *  This is usually the case for RHEL 4 or older.  RHEL 5 started uploading
     *  arch information, so that information is taken into account when matching
     *  packages.
     * @param loggedInUser The current user
     * @param sid the system Id
     * @param channelLabel the channel label
     * @return Array of Package objects representing the intersection of the channel
     *          packages and the system's installed packages
     *
     *
     * @xmlrpc.doc Provides a list of packages installed on a system that are also
     *          contained in the given channel.  The installed package list did not
     *          include arch information before RHEL 5, so it is arch unaware.  RHEL 5
     *          systems do upload the arch information, and thus are arch aware.
     * @xmlrpc.param #param("string", "sessionKey")
     * @xmlrpc.param #param("int", "serverId")
     * @xmlrpc.param #param("string", "channelLabel")
     * @xmlrpc.returntype
     *  #array()
     *      $PackageSerializer
     *  #array_end()
     */
    public List<Map<String, Object>> listPackagesFromChannel(User loggedInUser,
            Integer sid,
            String channelLabel) {
        SystemManager.lookupByIdAndUser(new Long(sid.longValue()),
                loggedInUser);
        Channel channel = ChannelFactory.lookupByLabelAndUser(channelLabel,
                loggedInUser);
        return SystemManager.packagesFromChannel(sid.longValue(), channel.getId());
    }

    /**
     * Schedule a hardware refresh for a system.
     *
     * @param loggedInUser The current user
     * @param sid ID of the server.
     * @param earliestOccurrence Earliest occurrence of the hardware refresh.
     * @return action id, exception thrown otherwise
     * @since 13.0
     *
     * @xmlrpc.doc Schedule a hardware refresh for a system.
     * @xmlrpc.param #param("string", "sessionKey")
     * @xmlrpc.param #param("int", "serverId")
     * @xmlrpc.param #param("dateTime.iso8601",  "earliestOccurrence")
     * @xmlrpc.returntype int actionId - The action id of the scheduled action
     */
    public Long scheduleHardwareRefresh(User loggedInUser, Integer sid,
            Date earliestOccurrence) {
        Server server = SystemManager.lookupByIdAndUser(new Long(sid.longValue()),
                loggedInUser);

        try {
            Action a = ActionManager.scheduleHardwareRefreshAction(loggedInUser, server,
                    earliestOccurrence);
            Action action = ActionFactory.save(a);
            if (server.asMinionServer().isPresent() &&
                    server.hasEntitlement(EntitlementManager.SALT)) {
                MessageQueue.publish(new RefreshHardwareEventMessage(
                        server.asMinionServer().get().getMinionId(), a));
            }
            return action.getId();
        }
        catch (MissingEntitlementException e) {
            throw new com.redhat.rhn.frontend.xmlrpc.MissingEntitlementException();
        }
    }

    /**
     * Schedule a package list refresh for a system.
     *
     * @param loggedInUser The current user
     * @param sid ID of the server.
     * @param earliestOccurrence Earliest occurrence of the refresh.
     * @return the id of the action scheduled, exception thrown otherwise
     *
     * @xmlrpc.doc Schedule a package list refresh for a system.
     * @xmlrpc.param #param("string", "sessionKey")
     * @xmlrpc.param #param("int", "serverId")
     * @xmlrpc.param #param("dateTime.iso8601",  "earliestOccurrence")
     * @xmlrpc.returntype int - ID of the action scheduled, otherwise exception thrown
     * on error
     */
    public int schedulePackageRefresh(User loggedInUser, Integer sid,
            Date earliestOccurrence) {
        Server server = SystemManager.lookupByIdAndUser(new Long(sid.longValue()),
                loggedInUser);

        try {
            Action a = ActionManager.schedulePackageRefresh(loggedInUser, server,
                    earliestOccurrence);
            ActionFactory.save(a);

            return a.getId().intValue();
        }
        catch (MissingEntitlementException e) {
            throw new com.redhat.rhn.frontend.xmlrpc.MissingEntitlementException();
        }
    }

    /**
     * Schedule a script to run.
     *
     * @param loggedInUser The current user
     * @param systemIds IDs of the servers to run the script on.
     * @param username User to run script as.
     * @param groupname Group to run script as.
     * @param timeout Seconds to allow the script to run before timing out.
     * @param script Contents of the script to run.
     * @param earliest Earliest the script can run.
     * @return ID of the new script action.
     *
     * @xmlrpc.doc Schedule a script to run.
     * @xmlrpc.param #param("string", "sessionKey")
     * @xmlrpc.param #array_single("int", "System IDs of the servers to run the script on.")
     * @xmlrpc.param #param_desc("string", "username", "User to run script as.")
     * @xmlrpc.param #param_desc("string", "groupname", "Group to run script as.")
     * @xmlrpc.param #param_desc("int", "timeout", "Seconds to allow the script to run
     *                                      before timing out.")
     * @xmlrpc.param #param_desc("string", "script", "Contents of the script to run.")
     * @xmlrpc.param #param_desc("dateTime.iso8601", "earliestOccurrence",
     *                  "Earliest the script can run.")
     * @xmlrpc.returntype int - ID of the script run action created. Can be used to fetch
     * results with system.getScriptResults.
     */
    public Integer scheduleScriptRun(User loggedInUser, List<Integer> systemIds,
            String username, String groupname, Integer timeout, String script,
            Date earliest) {

        ScriptActionDetails scriptDetails = ActionManager.createScript(username, groupname,
                new Long(timeout.longValue()), script);
        ScriptAction action = null;

        List<Long> servers = new ArrayList<Long>();

        for (Iterator<Integer> sysIter = systemIds.iterator(); sysIter.hasNext();) {
            Integer sidAsInt = sysIter.next();
            Long sid = new Long(sidAsInt.longValue());
            try {
                SystemManager.lookupByIdAndUser(new Long(sid.longValue()),
                        loggedInUser);
                servers.add(sid);
            }
            catch (LookupException e) {
                throw new NoSuchSystemException();
            }
        }

        try {
            action = ActionManager.scheduleScriptRun(loggedInUser, servers,
                    null, scriptDetails, earliest);
        }
        catch (MissingCapabilityException e) {
            throw new com.redhat.rhn.frontend.xmlrpc.MissingCapabilityException();
        }
        catch (MissingEntitlementException e) {
            throw new com.redhat.rhn.frontend.xmlrpc.MissingEntitlementException();
        }

        return new Integer(action.getId().intValue());
    }

    /**
     * Schedule a script to run.
     *
     * @param loggedInUser The current user
     * @param sid ID of the server to run the script on.
     * @param username User to run script as.
     * @param groupname Group to run script as.
     * @param timeout Seconds to allow the script to run before timing out.
     * @param script Contents of the script to run.
     * @param earliest Earliest the script can run.
     * @return ID of the new script action.
     *
     * @xmlrpc.doc Schedule a script to run.
     * @xmlrpc.param #param("string", "sessionKey")
     * @xmlrpc.param #param_desc("int", "serverId",
     *          "ID of the server to run the script on.")
     * @xmlrpc.param #param_desc("string", "username", "User to run script as.")
     * @xmlrpc.param #param_desc("string", "groupname", "Group to run script as.")
     * @xmlrpc.param #param_desc("int", "timeout", "Seconds to allow the script to run
     *                                      before timing out.")
     * @xmlrpc.param #param_desc("string", "script", "Contents of the script to run.")
     * @xmlrpc.param #param_desc("dateTime.iso8601", "earliestOccurrence",
     *                  "Earliest the script can run.")
     * @xmlrpc.returntype int - ID of the script run action created. Can be used to fetch
     * results with system.getScriptResults.
     */
    public Integer scheduleScriptRun(User loggedInUser, Integer sid, String username,
            String groupname, Integer timeout, String script, Date earliest) {

        List<Integer> systemIds = new ArrayList<Integer>();
        systemIds.add(sid);

        return scheduleScriptRun(loggedInUser, systemIds, username, groupname, timeout,
                script, earliest);
    }
    /**
     * Schedule a script with label to run.
     *
     * @param loggedInUser The current user
     * @param label Description/label for script
     * @param systemIds IDs of the servers to run the script on.
     * @param username User to run script as.
     * @param groupname Group to run script as.
     * @param timeout Seconds to allow the script to run before timing out.
     * @param script Contents of the script to run.
     * @param earliest Earliest the script can run.
     * @return ID of the new script action.
     *
     * @xmlrpc.doc Schedule a script to run.
     * @xmlrpc.param #param("string", "sessionKey")
     * @xmlrpc.param #param_desc("string", "label","Label or short description of script.")
     * @xmlrpc.param #array_single("int", "System IDs of the servers to run the script on.")
     * @xmlrpc.param #param_desc("string", "username", "User to run script as.")
     * @xmlrpc.param #param_desc("string", "groupname", "Group to run script as.")
     * @xmlrpc.param #param_desc("int", "timeout", "Seconds to allow the script to run
     *                                      before timing out.")
     * @xmlrpc.param #param_desc("string", "script", "Contents of the script to run.")
     * @xmlrpc.param #param_desc("dateTime.iso8601", "earliestOccurrence",
     *                  "Earliest the script can run.")
     * @xmlrpc.returntype int - ID of the script run action created. Can be used to fetch
     * results with system.getScriptResults.
     */
    public Integer scheduleLabelScriptRun(User loggedInUser, String label,
            List<Integer> systemIds,
            String username, String groupname,
            Integer timeout, String script,
            Date earliest) {

        ScriptActionDetails scriptDetails = ActionManager.createScript(username, groupname,
                new Long(timeout.longValue()), script);
        ScriptAction action = null;

        List<Long> servers = new ArrayList<Long>();

        for (Iterator<Integer> sysIter = systemIds.iterator(); sysIter.hasNext();) {
            Integer sidAsInt = sysIter.next();
            Long sid = new Long(sidAsInt.longValue());
            try {
                SystemManager.lookupByIdAndUser(new Long(sid.longValue()),
                        loggedInUser);
                servers.add(sid);
            }
            catch (LookupException e) {
                throw new NoSuchSystemException();
            }
        }

        try {
            action = ActionManager.scheduleScriptRun(loggedInUser, servers,
                    label, scriptDetails, earliest);
        }
        catch (MissingCapabilityException e) {
            throw new com.redhat.rhn.frontend.xmlrpc.MissingCapabilityException();
        }
        catch (MissingEntitlementException e) {
            throw new com.redhat.rhn.frontend.xmlrpc.MissingEntitlementException();
        }

        return new Integer(action.getId().intValue());
    }

    /**
     * Schedule a script with label to run.
     *
     * @param loggedInUser The current user
     * @param label Description/label for script
     * @param sid ID of the server to run the script on.
     * @param username User to run script as.
     * @param groupname Group to run script as.
     * @param timeout Seconds to allow the script to run before timing out.
     * @param script Contents of the script to run.
     * @param earliest Earliest the script can run.
     * @return ID of the new script action.
     *
     * @xmlrpc.doc Schedule a script to run.
     * @xmlrpc.param #param("string", "sessionKey")
     * @xmlrpc.param #param_desc("string", "label","Label or short description of script.")
     * @xmlrpc.param #param_desc("int", "serverId",
     *          "ID of the server to run the script on.")
     * @xmlrpc.param #param_desc("string", "username", "User to run script as.")
     * @xmlrpc.param #param_desc("string", "groupname", "Group to run script as.")
     * @xmlrpc.param #param_desc("int", "timeout", "Seconds to allow the script to run
     *                                      before timing out.")
     * @xmlrpc.param #param_desc("string", "script", "Contents of the script to run.")
     * @xmlrpc.param #param_desc("dateTime.iso8601", "earliestOccurrence",
     *                  "Earliest the script can run.")
     * @xmlrpc.returntype int - ID of the script run action created. Can be used to fetch
     * results with system.getScriptResults.
     */
    public Integer scheduleLabelScriptRun(User loggedInUser, String label,
            Integer sid, String username,
            String groupname, Integer timeout,
            String script, Date earliest) {

        List<Integer> systemIds = new ArrayList<Integer>();
        systemIds.add(sid);

        return scheduleLabelScriptRun(loggedInUser, label, systemIds,
                username, groupname, timeout,
                script, earliest);
    }
    /**
     * Fetch results from a script execution. Returns an empty array if no results are
     * yet available.
     *
     * @param loggedInUser The current user
     * @param actionId ID of the script run action.
     * @return Array of ScriptResult objects.
     *
     * @xmlrpc.doc Fetch results from a script execution. Returns an empty array if no
     * results are yet available.
     * @xmlrpc.param #param("string", "sessionKey")
     * @xmlrpc.param #param_desc("int", "actionId", "ID of the script run action.")
     * @xmlrpc.returntype
     *          #array()
     *              $ScriptResultSerializer
     *         #array_end()
     */
    public Object [] getScriptResults(User loggedInUser, Integer actionId) {
        ScriptRunAction action = lookupScriptRunAction(actionId, loggedInUser);
        ScriptActionDetails details = action.getScriptActionDetails();

        if (details.getResults() == null) {
            return new Object [] {};
        }

        List<ScriptResult> results = new LinkedList<ScriptResult>();
        for (Iterator<ScriptResult> it = details.getResults().iterator(); it
                .hasNext();) {
            ScriptResult r = it.next();
            results.add(r);
        }
        return results.toArray();
    }

    /**
     * Returns action script contents for script run actions
     * @param loggedInUser The current user
     * @param actionId action identifier
     * @return script details
     *
     * @xmlrpc.doc Returns script details for script run actions
     * @xmlrpc.param #param("string", "sessionKey")
     * @xmlrpc.param #param_desc("int", "actionId", "ID of the script run action.")
     * @xmlrpc.returntype
     *      #struct("Script details")
     *          #prop_desc("int" "id" "action id")
     *          #prop_desc("string" "content" "script content")
     *          #prop_desc("string" "run_as_user" "Run as user")
     *          #prop_desc("string" "run_as_group" "Run as group")
     *          #prop_desc("int" "timeout" "Timeout in seconds")
     *          #array()
     *              $ScriptResultSerializer
     *          #array_end()
     *      #struct_end()
     */
    public Map<String, Object> getScriptActionDetails(User loggedInUser, Integer actionId) {
        Map<String, Object> retDetails = new HashMap<String, Object>();
        ScriptRunAction action = lookupScriptRunAction(actionId, loggedInUser);
        ScriptActionDetails details = action.getScriptActionDetails();
        retDetails.put("id", action.getId());
        retDetails.put("content", details.getScriptContents());
        retDetails.put("run_as_user", details.getUsername());
        retDetails.put("run_as_group", details.getGroupname());
        retDetails.put("timeout", details.getTimeout());

        if (details.getResults() != null) {
            List<ScriptResult> results = new LinkedList<ScriptResult>();
            for (Iterator<ScriptResult> it = details.getResults().iterator(); it
                    .hasNext();) {
                ScriptResult r = it.next();
                results.add(r);
            }
            retDetails.put("result", results.toArray());
        }
        return retDetails;
    }

    private ScriptRunAction lookupScriptRunAction(Integer actionId, User loggedInUser) {
        ScriptRunAction action = null;
        try {
            action = (ScriptRunAction)ActionManager.lookupAction(loggedInUser,
                    new Long(actionId.longValue()));
        }
        catch (LookupException e) {
            throw new NoSuchActionException(actionId.toString(), e);
        }
        catch (ClassCastException e) {
            throw new InvalidActionTypeException(e);
        }
        return action;
    }

    /**
     * Schedule a system reboot
     *
     * @param loggedInUser The current user
     * @param sid ID of the server.
     * @param earliestOccurrence Earliest occurrence of the reboot.
     * @return action id, exception thrown otherwise
     * @since 13.0
     *
     * @xmlrpc.doc Schedule a reboot for a system.
     * @xmlrpc.param #param("string", "sessionKey")
     * @xmlrpc.param #param("int", "serverId")
     * @xmlrpc.param #param("dateTime.iso860", "earliestOccurrence")
     * @xmlrpc.returntype int actionId - The action id of the scheduled action
     */
    public Long scheduleReboot(User loggedInUser, Integer sid,
            Date earliestOccurrence) {
        Server server = SystemManager.lookupByIdAndUser(new Long(sid.longValue()),
                loggedInUser);

        Action a = ActionManager.scheduleRebootAction(loggedInUser, server,
                earliestOccurrence);
        a = ActionFactory.save(a);
        return a.getId();
    }

    /**
     * Get system details.
     *
     * @param loggedInUser The current user
     * @param serverId ID of server to lookup details for.
     * @return Server object. (converted to XMLRPC struct by serializer)
     *
     * @xmlrpc.doc Get system details.
     * @xmlrpc.param #param("string", "sessionKey")
     * @xmlrpc.param #param("int", "serverId")
     * @xmlrpc.returntype
     *          $ServerSerializer
     */
    public Object getDetails(User loggedInUser, Integer serverId) {
        Server server = null;
        try {
            server = SystemManager.lookupByIdAndUser(new Long(serverId.longValue()),
                    loggedInUser);
        }
        catch (LookupException e) {
            throw new NoSuchSystemException();
        }
        return server; // serializer will take care of the rest
    }


    /**
     * Set server details.
     *
     * @param loggedInUser The current user
     * @param serverId ID of server to lookup details for.
     * @param details Map of (optional) system details to be set.
     * @return 1 on success, exception thrown otherwise.
     *
     * @xmlrpc.doc Set server details. All arguments are optional and will only be modified
     * if included in the struct.
     * @xmlrpc.param #param("string", "sessionKey")
     * @xmlrpc.param #param_desc("int", "serverId", "ID of server to lookup details for.")
     * @xmlrpc.param
     *      #struct("server details")
     *          #prop_desc("string", "profile_name", "System's profile name")
     *          #prop_desc("string", "base_entitlement", "System's base entitlement label.
     *                      (enterprise_entitled or unentitle)")
     *           #prop_desc("boolean", "auto_errata_update", "True if system has
     *                          auto errata updates enabled")
     *           #prop_desc("string", "description", "System description")
     *           #prop_desc("string", "address1", "System's address line 1.")
     *           #prop_desc("string", "address2", "System's address line 2.")
     *           #prop("string", "city")
     *           #prop("string", "state")
     *           #prop("string", "country")
     *           #prop("string", "building")
     *           #prop("string", "room")
     *           #prop("string", "rack")
     *           #prop_desc("string", "contact_method", "One of the following:")
     *             #options()
     *               #item("default")
     *               #item("ssh-push")
     *               #item("ssh-push-tunnel")
     *             #options_end()
     *     #struct_end()
     *
     *  @xmlrpc.returntype #return_int_success()
     */
    public Integer setDetails(User loggedInUser, Integer serverId,
            Map<String, Object> details) {

        // confirm that the user only provided valid keys in the map
        Set<String> validKeys = new HashSet<String>();
        validKeys.add("profile_name");
        validKeys.add("base_entitlement");
        validKeys.add("auto_errata_update");
        validKeys.add("address1");
        validKeys.add("address2");
        validKeys.add("city");
        validKeys.add("state");
        validKeys.add("country");
        validKeys.add("building");
        validKeys.add("room");
        validKeys.add("rack");
        validKeys.add("description");
        validKeys.add("contact_method");
        validateMap(validKeys, details);

        Server server = null;
        try {
            server = SystemManager.lookupByIdAndUser(new Long(serverId.longValue()),
                    loggedInUser);
        }
        catch (LookupException e) {
            throw new NoSuchSystemException();
        }

        if (details.containsKey("profile_name")) {
            String name = (String)details.get("profile_name");
            name = StringUtils.trim(name);
            validateProfileName(name);
            server.setName(name);
        }

        if (details.containsKey("description")) {
            server.setDescription((String)details.get("description"));
        }

        if (details.containsKey("base_entitlement")) {
            // Raise exception if user attempts to set base entitlement but isn't an org
            // admin:
            if (!loggedInUser.hasRole(RoleFactory.ORG_ADMIN)) {
                throw new PermissionCheckFailureException();
            }

            String selectedEnt = (String)details.get("base_entitlement");
            Entitlement base = EntitlementManager.getByName(selectedEnt);
            if (base != null) {
                server.setBaseEntitlement(base);
            }
            else if (selectedEnt.equals("unentitle")) {
                SystemManager.removeAllServerEntitlements(server.getId());
            }
        }

        if (details.containsKey("auto_errata_update")) {
            Boolean autoUpdate = (Boolean)details.get("auto_errata_update");

            if (autoUpdate.booleanValue()) {
                if (server.getAutoUpdate().equals("N")) {
                    // schedule errata update only it if the value has changed
                    ActionManager.scheduleAllErrataUpdate(loggedInUser, server, new Date());
                }
                server.setAutoUpdate("Y");
            }
            else {
                server.setAutoUpdate("N");
            }
        }

        if (server.getLocation() == null) {
            Location l = new Location();
            server.setLocation(l);
            l.setServer(server);
        }

        if (details.containsKey("address1")) {
            server.getLocation().setAddress1((String)details.get("address1"));
        }
        if (details.containsKey("address2")) {
            server.getLocation().setAddress2((String)details.get("address2"));
        }
        if (details.containsKey("city")) {
            server.getLocation().setCity((String)details.get("city"));
        }
        if (details.containsKey("state")) {
            server.getLocation().setState((String)details.get("state"));
        }
        if (details.containsKey("country")) {
            String country = (String)details.get("country");
            Map<String, String> map = LocalizationService.getInstance()
                    .availableCountries();
            if (country.length() > 2 ||
                    !map.containsValue(country)) {
                throw new UnrecognizedCountryException(country);
            }
            server.getLocation().setCountry(country);
        }
        if (details.containsKey("building")) {
            server.getLocation().setBuilding((String)details.get("building"));
        }
        if (details.containsKey("room")) {
            server.getLocation().setRoom((String)details.get("room"));
        }
        if (details.containsKey("rack")) {
            server.getLocation().setRack((String)details.get("rack"));
        }

        if (details.containsKey("contact_method")) {
            ContactMethod contactMethod = ServerFactory.findContactMethodByLabel(
                    (String) details.get("contact_method"));
            if (contactMethod != null) {
                server.setContactMethod(contactMethod);
            }
            else {
                throw new FaultException(-1, "invalidContactMethod",
                        "Invalid contact method: " + details.get("contact_method"));
            }
        }

        return 1;
    }

    /**
     * Set server lock status.
     *
     * @param loggedInUser The current user
     * @param serverId ID of server to lookup details for.
     * @param lockStatus to set. True to lock the system, False to unlock the system.
     * @return 1 on success, exception thrown otherwise.
     *
     * @xmlrpc.doc Set server lock status.
     * @xmlrpc.param #param("string", "sessionKey")
     * @xmlrpc.param #param("int", "serverId")
     * @xmlrpc.param #param_desc("boolean", "lockStatus", "true to lock the system,
     * false to unlock the system.")
     *
     *  @xmlrpc.returntype #return_int_success()
     */
    public Integer setLockStatus(User loggedInUser, Integer serverId, boolean lockStatus) {

        Server server = null;
        try {
            server = SystemManager.lookupByIdAndUser(new Long(serverId.longValue()),
                    loggedInUser);
        }
        catch (LookupException e) {
            throw new NoSuchSystemException();
        }

        LocalizationService ls = LocalizationService.getInstance();

        if (lockStatus) {
            // lock the server, if it isn't already locked.
            if (server.getLock() == null) {
                SystemManager.lockServer(loggedInUser, server, ls.getMessage
                        ("sdc.details.overview.lock.reason"));
            }
        }
        else {
            // unlock the server, if it isn't already locked.
            if (server.getLock() != null) {
                SystemManager.unlockServer(loggedInUser, server);
            }
        }

        return 1;
    }

    /**
     * Add addon entitlements to a server. Entitlements a server already has are simply
     * ignored.
     *
     * @param loggedInUser The current user
     * @param serverId ID of server.
     * @param entitlements List of addon entitlement labels to add.
     * @return 1 on success, exception thrown otherwise.
     *
     * @xmlrpc.doc Add entitlements to a server. Entitlements a server already has
     * are quietly ignored.
     * @xmlrpc.param #param("string", "sessionKey")
     * @xmlrpc.param #param("int", "serverId")
     * @xmlrpc.param #array_single("string", "entitlementLabel - one of following:
     * virtualization_host, enterprise_entitled")
     * @xmlrpc.returntype #return_int_success()
     */
    public int addEntitlements(User loggedInUser, Integer serverId,
            List<String> entitlements) {
        boolean needsSnapshot = false;
        Server server = null;
        try {
            server = SystemManager.lookupByIdAndUser(new Long(serverId.longValue()),
                    loggedInUser);
        }
        catch (LookupException e) {
            throw new NoSuchSystemException();
        }

        validateEntitlements(entitlements);

        List<String> addOnEnts = new LinkedList<String>(entitlements);
        // first process base entitlements
        for (Entitlement en : EntitlementManager.getBaseEntitlements()) {
            if (addOnEnts.contains(en.getLabel())) {
                addOnEnts.remove(en.getLabel());
                server.setBaseEntitlement(en);
            }
        }

        // put a more intelligible exception
        if ((server.getBaseEntitlement() == null) && (!addOnEnts.isEmpty())) {
            throw new InvalidEntitlementException("Base entitlement missing");
        }

        for (Iterator<String> it = addOnEnts.iterator(); it.hasNext();) {

            Entitlement ent = EntitlementManager.getByName(it.next());

            // Ignore if the system already has this entitlement:
            if (server.hasEntitlement(ent)) {
                log.debug("System " + server.getName() + " already has entitlement: " +
                        ent.getLabel());
                continue;
            }

            if (SystemManager.canEntitleServer(server, ent)) {
                ValidatorResult vr = SystemManager.entitleServer(server, ent);
                needsSnapshot = true;
                if (vr.getErrors().size() > 0) {
                    throw new InvalidEntitlementException();
                }
            }
            else {
                throw new InvalidEntitlementException();
            }
        }

        if (needsSnapshot) {
            SystemManager.snapshotServer(server, LocalizationService
                    .getInstance().getMessage("snapshots.entitlements"));
        }

        return 1;
    }

    /**
     * Remove addon entitlements from a server.
     *
     * @param loggedInUser The current user
     * @param serverId ID of server.
     * @param entitlements List of addon entitlement labels to remove.
     * @return 1 on success, exception thrown otherwise.
     *
     * @xmlrpc.doc Remove addon entitlements from a server. Entitlements a server does
     * not have are quietly ignored.
     * @xmlrpc.param #param("string", "sessionKey")
     * @xmlrpc.param #param("int", "serverId")
     * @xmlrpc.param #array_single("string", "entitlement_label")
     * @xmlrpc.returntype #return_int_success()
     */
    public int removeEntitlements(User loggedInUser, Integer serverId,
            List<String> entitlements) {
        boolean needsSnapshot = false;
        Server server = null;
        try {
            server = SystemManager.lookupByIdAndUser(new Long(serverId.longValue()),
                    loggedInUser);
        }
        catch (LookupException e) {
            throw new NoSuchSystemException();
        }

        validateEntitlements(entitlements);

        List<Entitlement> baseEnts = new LinkedList<Entitlement>();

        for (Iterator<String> it = entitlements.iterator(); it.hasNext();) {
            Entitlement ent = EntitlementManager.getByName(it.next());
            if (ent.isBase()) {
                baseEnts.add(ent);
                continue;
            }
            SystemManager.removeServerEntitlement(server.getId(), ent);
            needsSnapshot = true;
        }

        // process base entitlements at the end
        if (!baseEnts.isEmpty()) {
            // means unentile the whole system
            SystemManager.removeAllServerEntitlements(server.getId());
            needsSnapshot = true;
        }

        if (needsSnapshot) {
            SystemManager.snapshotServer(server, LocalizationService
                    .getInstance().getMessage("snapshots.entitlements"));
        }

        return 1;
    }

    /**
     * Unentitle the system completely
     * @param clientCert client system id file
     * @return 1 if successful
     *
     * @xmlrpc.doc Unentitle the system completely
     * @xmlrpc.param #param_desc("string", "systemid", "systemid file")
     * @xmlrpc.returntype #return_int_success()
     */
    public int unentitle(String clientCert) {
        Server server = validateClientCertificate(clientCert);
        if (server.getBaseEntitlement().isPermanent()) {
            // a permanent entitlement is not changeable by API
            throw new InvalidEntitlementException();
        }
        SystemManager.removeAllServerEntitlements(server.getId());
        SystemManager.snapshotServer(server, LocalizationService
                .getInstance().getMessage("snapshots.entitlements"));
        return 1;
    }

    /**
     * returns uuid and other transition data for the system according to the mapping file
     * @param clientCert client certificate
     * @return map containing transition data (hostname, uuid, system_id, timestamp)
     * @throws FileNotFoundException in case no transition data are available
     * @throws NoSuchSystemException in case no transition data for the specific system
     * were found
     *
     * @xmlrpc.ignore Since this API is used for transition of systems and
     * is not useful to external users of the API, the typical XMLRPC API documentation
     * is not being included.
     */
    public Map transitionDataForSystem(String clientCert) throws FileNotFoundException,
        NoSuchSystemException {
        final File transitionFolder =  new File("/usr/share/rhn/transition");
        final String csvUuid = "uuid";
        final String csvSystemId = "system_id";
        final String csvStamp = "timestamp";
        final String csvHostname = "hostname";

        Server server = validateClientCertificate(clientCert);
        String systemIdStr = server.getId().toString();
        Map<String, Object> map = new HashMap<String, Object>();
        map.put(csvStamp, 0);

        File[] files = transitionFolder.listFiles();
        if (files == null) {
            throw new FileNotFoundException("Transition data not available");
        }
        for (File file : files) {
            Pattern pattern = Pattern.compile("id_to_uuid-(\\d+).map");
            Matcher matcher = pattern.matcher(file.getName());
            if (matcher.find()) {
                Integer fileStamp;
                try {
                    fileStamp = Integer.parseInt(matcher.group(1));
                }
                catch (NumberFormatException nfe) {
                    // not our file, skip it
                    log.debug("Skipping " + file.getName());
                    break;
                }

                try {
                    BufferedReader br = new BufferedReader(new FileReader(file));
                    String line;
                    String[] header = null;
                    Integer systemIdPos = null, uuidPos = null;
                    while ((line = br.readLine()) != null) {
                        if (header == null) {
                            header = line.split(",");
                            for (int i = 0; i < header.length; i++) {
                                if (header[i].equals(csvUuid)) {
                                    uuidPos = i;
                                }
                                if (header[i].equals(csvSystemId)) {
                                    systemIdPos = i;
                                }
                            }
                            if (uuidPos == null || systemIdPos == null) {
                                log.warn("Unexpected format of mapping file " +
                                        file.getName());
                                break;
                            }
                            continue;
                        }
                        String[] record = line.split(",");
                        if (record.length <= uuidPos || record.length <= systemIdPos) {
                            log.warn("Unexpected format of mapping file " + file.getName());
                            break;
                        }
                        if (record[systemIdPos].equals(systemIdStr) &&
                                fileStamp > (Integer)map.get(csvStamp)) {
                            map.put(csvUuid, record[uuidPos]);
                            map.put(csvSystemId, record[systemIdPos]);
                            map.put(csvStamp, fileStamp);
                            String[] cmd = {"rpm", "--qf=%{NAME}",
                                    "-qf", file.getAbsolutePath()};
                            map.remove(csvHostname);
                            SystemCommandExecutor ce = new SystemCommandExecutor();
                            if (ce.execute(cmd) == 0) {
                                Pattern rpmPattern = Pattern.compile(
                                        "system-profile-transition-(\\S+)-" + fileStamp +
                                        "\n$");
                                matcher = rpmPattern.matcher(ce.getLastCommandOutput());
                                if (matcher.find()) {
                                    map.put(csvHostname, matcher.group(1));
                                }
                            }
                       }
                    }
                    br.close();
                }
                catch (IOException e) {
                    log.warn("Cannot read " + file.getName());
                }
            }
        }

        if (!map.containsKey(csvUuid)) {
            throw new NoSuchSystemException("No transition data for system " + systemIdStr);
        }
        return map;
    }

    /**
     * Lists the package profiles in this organization
     *
     * @param loggedInUser The current user
     * @return 1 on success
     *
     * @xmlrpc.doc List the package profiles in this organization
     * @xmlrpc.param #param("string", "sessionKey")
     * @xmlrpc.returntype
     *  #array()
     *      $ProfileOverviewDtoSerializer
     *  #array_end()
     */
    public Object[] listPackageProfiles(User loggedInUser) {
        DataResult<ProfileOverviewDto> profiles = ProfileManager.listProfileOverviews(
                loggedInUser.getOrg().getId());

        return profiles.toArray();
    }

    /**
     * Delete a package profile
     *
     * @param loggedInUser The current user
     * @param profileId The package profile ID to delete.
     * @return 1 on success
     *
     * @xmlrpc.doc Delete a package profile
     * @xmlrpc.param #param("string", "sessionKey")
     * @xmlrpc.param #param("int", "profileId")
     * @xmlrpc.returntype #return_int_success()
     */
    public int deletePackageProfile(User loggedInUser, Integer profileId) {

        // make sure the user can access this profile
        Profile profile = ProfileManager.lookupByIdAndOrg(profileId.longValue(),
                loggedInUser.getOrg());

        return ProfileManager.deleteProfile(profile);
    }

    /**
     * Creates a new stored Package Profile
     *
     * @param loggedInUser The current user
     * @param sid ID of server to lookup details for.
     * @param profileLabel the label of the profile to be created
     * @param desc the description of the profile to be created
     * @return 1 on success
     *
     * @xmlrpc.doc Create a new stored Package Profile from a systems
     *      installed package list.
     * @xmlrpc.param #param("string", "sessionKey")
     * @xmlrpc.param #param("int", "serverId")
     * @xmlrpc.param #param("string", "profileLabel")
     * @xmlrpc.param #param("string", "description")
     * @xmlrpc.returntype #return_int_success()
     */
    public int createPackageProfile(User loggedInUser, Integer sid,
            String profileLabel, String desc) {

        Server server = SystemManager.lookupByIdAndUser(new Long(sid.longValue()),
                loggedInUser);

        try {
            Profile profile = ProfileManager.createProfile(loggedInUser, server,
                    profileLabel, desc);
            ProfileManager.copyFrom(server, profile);
        }
        catch (DuplicateProfileNameException dbe) {
            throw new DuplicateProfileNameException("Package Profile already exists " +
                    "with name: " + profileLabel);
        }
        catch (NoBaseChannelFoundException nbcfe) {
            throw new ProfileNoBaseChannelException();
        }

        ProfileFactory.findByNameAndOrgId(profileLabel,
                loggedInUser.getOrg().getId());

        return 1;
    }

    /**
     * Compare a system's packages against a package profile.
     *
     * @param loggedInUser The current user
     * @param serverId ID of server
     * @param profileLabel the label of the package profile
     * @return 1 on success
     *
     * @xmlrpc.doc Compare a system's packages against a package profile.  In
     * the result returned, 'this_system' represents the server provided as an input
     * and 'other_system' represents the profile provided as an input.
     * @xmlrpc.param #param("string", "sessionKey")
     * @xmlrpc.param #param("int", "serverId")
     * @xmlrpc.param #param("string", "profileLabel")
     * @xmlrpc.returntype
     *          #array()
     *              $PackageMetadataSerializer
     *          #array_end()
     */
    public Object[] comparePackageProfile(User loggedInUser, Integer serverId,
            String profileLabel) {

        Long sid = new Long(serverId.longValue());
        SystemManager.lookupByIdAndUser(sid, loggedInUser);

        Profile profile = ProfileFactory.findByNameAndOrgId(profileLabel,
                loggedInUser.getOrg().getId());

        if (profile == null) {
            throw new InvalidProfileLabelException(profileLabel);
        }

        DataResult dr = ProfileManager.compareServerToProfile(sid, profile.getId(),
                loggedInUser.getOrg().getId(), null);

        return dr.toArray();
    }

    /**
     * Returns list of systems which have packages needing updates
     * @param loggedInUser The current user
     * @return Returns an array of SystemOverview objects (which are then
     *          serialized using SystemOverviewSerializer)
     *
     * @xmlrpc.doc Returns list of systems needing package updates.
     * @xmlrpc.param #param("string", "sessionKey")
     * @xmlrpc.returntype
     *          #array()
     *              $SystemOverviewSerializer
     *          #array_end()
     *
     */
    public Object[] listOutOfDateSystems(User loggedInUser) {
        DataResult<SystemOverview> list = SystemManager.outOfDateList(
                loggedInUser, null);
        return list.toArray();
    }

    /**
     * Sync packages from a source system to a target.
     *
     * @param loggedInUser The current user
     * @param targetServerId Target system to apply package changes to.
     * @param sourceServerId Source system to retrieve package state from.
     * @param packageIds List of package IDs to be synced.
     * @param earliest Earliest occurrence of action.
     * @return action id, exception thrown otherwise
     * @since 13.0
     *
     * @xmlrpc.doc Sync packages from a source system to a target.
     * @xmlrpc.param #param("string", "sessionKey")
     * @xmlrpc.param #param_desc("int", "targetServerId", "Target system to apply package
     *                  changes to.")
     * @xmlrpc.param #param_desc("int", "sourceServerId", "Source system to retrieve
     *                  package state from.")
     * @xmlrpc.param  #array_single("int", "packageId - Package IDs to be synced.")
     * @xmlrpc.param #param_desc("dateTime.iso8601", "date", "Date to schedule action for")
     * @xmlrpc.returntype int actionId - The action id of the scheduled action
     */
    public Long scheduleSyncPackagesWithSystem(User loggedInUser, Integer targetServerId,
            Integer sourceServerId,
            List<Integer> packageIds, Date earliest) {

        Server target = null;
        Server source = null;
        try {
            target = SystemManager.lookupByIdAndUser(new Long(targetServerId.longValue()),
                    loggedInUser);
            source = SystemManager.lookupByIdAndUser(new Long(sourceServerId.longValue()),
                    loggedInUser);
        }
        catch (LookupException e) {
            throw new NoSuchSystemException();
        }

        if (!isCompatible(loggedInUser, target, source)) {
            throw new InvalidSystemException();
        }

        // For each of the package ids provided, retrieve the pkg id combo
        // which includes name_id|evr_id|arch_id
        Set<String> pkgIdCombos = new HashSet<String>();
        for (Iterator<Integer> it = packageIds.iterator(); it.hasNext();) {
            Integer i = it.next();

            Package pkg = PackageManager.lookupByIdAndUser(i.longValue(), loggedInUser);

            if (pkg != null) {
                StringBuilder idCombo = new StringBuilder();
                idCombo.append(pkg.getPackageName().getId()).append("|");
                if (pkg.getPackageEvr() != null) {
                    idCombo.append(pkg.getPackageEvr().getId()).append("|");
                }
                if (pkg.getPackageArch() != null) {
                    idCombo.append(pkg.getPackageArch().getId());
                }
                pkgIdCombos.add(idCombo.toString());
            }
        }

        Action action = null;
        try {
           action = ProfileManager.syncToSystem(loggedInUser,
                   new Long(targetServerId.longValue()),
                   new Long(sourceServerId.longValue()), pkgIdCombos, null,
                    earliest);
        }
        catch (MissingEntitlementException e) {
            throw new com.redhat.rhn.frontend.xmlrpc.MissingEntitlementException();
        }
        if (action == null) {
            throw new InvalidParameterException("No packages to sync");
        }
        return action.getId();
    }

    /**
     * Returns true if the two systems are compatible for a package sync.
     *
     * @param user User making the request.
     * @param target Target server.
     * @param source Source server.
     * @return True is systems are compatible, false otherwise.
     */
    private boolean isCompatible(User user, Server target, Server source) {
        List<Map<String, Object>> compatibleServers =
                SystemManager.compatibleWithServer(user, target);
        boolean found = false;
        for (Iterator<Map<String, Object>> it = compatibleServers.iterator();
                it.hasNext();) {
            Map<String, Object> m = it.next();
            Long currentId = (Long)m.get("id");
            if (currentId.longValue() == source.getId().longValue()) {
                found = true;
                break;
            }
        }
        return found;
    }


    /**
     * list systems that are not in any system group
     * @param loggedInUser The current user
     * @return A list of Maps containing ID,name, and last checkin
     *
     * @xmlrpc.doc List systems that are not associated with any system groups.
     * @xmlrpc.param #param("string", "sessionKey")
     * @xmlrpc.returntype
     *      #array()
     *          $SystemOverviewSerializer
     *      #array_end()
     */
    public List<SystemOverview> listUngroupedSystems(User loggedInUser) {
        return SystemManager.ungroupedList(loggedInUser, null);
    }


    /**
     * Gets the base channel for a particular system
     * @param loggedInUser The current user
     * @param sid SystemID of the system in question
     * @return Channel that is the base channel
     *
     * @xmlrpc.doc Provides the base channel of a given system
     * @xmlrpc.param #param("string", "sessionKey")
     * @xmlrpc.param #param("int", "serverId")
     * @xmlrpc.returntype
     *      $ChannelSerializer
     */
    public Object getSubscribedBaseChannel(User loggedInUser, Integer sid) {
        Server server = lookupServer(loggedInUser, sid);
        Channel base = server.getBaseChannel();
        if (base == null) {
            return new HashMap<String, String>();
        }
        return base;
    }


    /**
     * Gets the list of inactive systems using the default inactive period
     * @param loggedInUser The current user
     * @return list of inactive systems
     *
     * @xmlrpc.doc Lists systems that have been inactive for the default period of
     *          inactivity
     * @xmlrpc.param #param("string", "sessionKey")
     * @xmlrpc.returntype
     *      #array()
     *          $SystemOverviewSerializer
     *      #array_end()
     */
    public List<SystemOverview> listInactiveSystems(User loggedInUser) {
        return SystemManager.systemListShortInactive(loggedInUser, null);
    }


    /**
     * Gets the list of inactive systems using the provided  inactive period
     * @param loggedInUser The current user
     * @param days the number of days for inactivity you want
     * @return list of inactive systems
     *
     * @xmlrpc.doc Lists systems that have been inactive for the specified
     *      number of days..
     * @xmlrpc.param #param("string", "sessionKey")
     * @xmlrpc.param #param("int", "days")
     * @xmlrpc.returntype
     *      #array()
     *          $SystemOverviewSerializer
     *      #array_end()
     */
    public List<SystemOverview> listInactiveSystems(User loggedInUser,
            Integer days) {
        return SystemManager.systemListShortInactive(loggedInUser, days, null);
    }

    /**
     * Retrieve the user who registered a particular system
     * @param loggedInUser The current user
     * @param sid the id of the system in question
     * @return the User
     *
     * @xmlrpc.doc Returns information about the user who registered the system
     * @xmlrpc.param #param("string", "sessionKey")
     * @xmlrpc.param #param_desc("int", "sid", "Id of the system in question")
     * @xmlrpc.returntype
     *          $UserSerializer
     */
    public User whoRegistered(User loggedInUser, Integer sid) {
        Server server = lookupServer(loggedInUser, sid);
        return server.getCreator();
    }

    /**
     * returns a list of SystemOverview objects that contain the given package id
     * @param loggedInUser The current user
     * @param pid the package id to search for
     * @return an array of systemOverview objects
     *
     * @xmlrpc.doc Lists the systems that have the given installed package
     * @xmlrpc.param #param("string", "sessionKey")
     * @xmlrpc.param #param_desc("int", "pid", "the package id")
     * @xmlrpc.returntype
     *           #array()
     *              $SystemOverviewSerializer
     *           #array_end()
     */
    public List<SystemOverview> listSystemsWithPackage(User loggedInUser,
            Integer pid) {
        Package pack = PackageFactory.lookupByIdAndOrg(
                pid.longValue(), loggedInUser.getOrg());
        if (pack == null) {
            throw new InvalidPackageException(pid.toString());
        }
        return SystemManager.listSystemsWithPackage(loggedInUser, pid.longValue());
    }

    /**
     * returns a list of SystemOverview objects that contain a package given it's NVR
     * @param loggedInUser The current user
     * @param name package name
     * @param version package version
     * @param release package release
     *
     * @return an array of systemOverview objects
     *
     * @xmlrpc.doc Lists the systems that have the given installed package
     * @xmlrpc.param #param("string", "sessionKey")
     * @xmlrpc.param #param_desc("string", "name", "the package name")
     * @xmlrpc.param #param_desc("string", "version", "the package version")
     * @xmlrpc.param #param_desc("string", "release", "the package release")
     * @xmlrpc.returntype
     *              #array()
     *                  $SystemOverviewSerializer
     *              #array_end()
     */
    public List<SystemOverview> listSystemsWithPackage(User loggedInUser,
            String name, String version,
            String release) {
        return SystemManager.listSystemsWithPackage(loggedInUser,
                name, version, release);
    }

    /**
     * Gets a list of all Physical systems visible to user
     * @param loggedInUser The current user
     * @return Returns an array of maps representing all systems visible to user
     *
     * @throws FaultException A FaultException is thrown if a valid user can not be found
     * from the passed in session key
     *
     * @xmlrpc.doc Returns a list of all Physical servers visible to the user.
     * @xmlrpc.param #param("string", "sessionKey")
     * @xmlrpc.returntype
     *      #array()
     *          $SystemOverviewSerializer
     *      #array_end()
     */
    public Object[] listPhysicalSystems(User loggedInUser) throws FaultException {
        DataResult<SystemOverview> dr = SystemManager.physicalList(loggedInUser, null);
        dr.elaborate();
        return dr.toArray();
    }

    /**
     * Gets a list of virtual hosts for the current user
     * @param loggedInUser The current user
     * @return list of SystemOverview objects
     *
     * @xmlrpc.doc Lists the virtual hosts visible to the user
     * @xmlrpc.param #param("string", "sessionKey")
     * @xmlrpc.returntype
     *      #array()
     *       $SystemOverviewSerializer
     *      #array_end()
     */
    public List<SystemOverview> listVirtualHosts(User loggedInUser) {
        return SystemManager.listVirtualHosts(loggedInUser);
    }

    /**
     * Gets a list of virtual guests for the given host
     * @param loggedInUser The current user
     * @param sid the host system id
     * @return list of VirtualSystemOverview objects
     *
     * @xmlrpc.doc Lists the virtual guests for a given virtual host
     * @xmlrpc.param #param("string", "sessionKey")
     * @xmlrpc.param #param_desc("int", "sid", "the virtual host's id")
     * @xmlrpc.returntype
     *      #array()
     *          $VirtualSystemOverviewSerializer
     *     #array_end()
     */
    public List<VirtualSystemOverview> listVirtualGuests(User loggedInUser,
            Integer sid) {
        DataResult<VirtualSystemOverview> result = SystemManager
                .virtualGuestsForHostList(loggedInUser,
                        sid.longValue(), null);
        result.elaborate();
        return result;
    }

    /**
     * Schedules an action to set the guests memory usage
     * @param loggedInUser The current user
     * @param sid the server ID of the guest
     * @param memory the amount of memory to set the guest to use
     * @return the action id of the scheduled action
     *
     * @xmlrpc.doc Schedule an action of a guest's host, to set that guest's memory
     *          allocation
     * @xmlrpc.param #session_key()
     * @xmlrpc.param #param_desc("int", "sid", "The guest's system id")
     * @xmlrpc.param #param_desc("int", "memory", "The amount of memory to
     *          allocate to the guest")
     *  @xmlrpc.returntype int actionID - the action Id for the schedule action
     *              on the host system.
     *
     */
    public int setGuestMemory(User loggedInUser, Integer sid, Integer memory) {
        VirtualInstance vi = VirtualInstanceFactory.getInstance().lookupByGuestId(
                loggedInUser.getOrg(), sid.longValue());

        Map<String, String> context = new HashMap<String, String>();
        //convert from mega to kilo bytes
        context.put(VirtualizationSetMemoryAction.SET_MEMORY_STRING,
                new Integer(memory * 1024).toString());


        VirtualizationActionCommand cmd = new VirtualizationActionCommand(loggedInUser,
                new Date(),
                ActionFactory.TYPE_VIRTUALIZATION_SET_MEMORY,
                vi.getHostSystem(),
                vi.getUuid(),
                context);
        cmd.store();
        return cmd.getAction().getId().intValue();
    }


    /**
     * Schedules an actino to set the guests CPU allocation
     * @param loggedInUser The current user
     * @param sid the server ID of the guest
     * @param numOfCpus the num of cpus to set
     * @return the action id of the scheduled action
     *
     * @xmlrpc.doc Schedule an action of a guest's host, to set that guest's CPU
     *          allocation
     * @xmlrpc.param #session_key()
     * @xmlrpc.param #param_desc("int", "sid", "The guest's system id")
     * @xmlrpc.param #param_desc("int", "numOfCpus", "The number of virtual cpus to
     *          allocate to the guest")
     *  @xmlrpc.returntype int actionID - the action Id for the schedule action
     *              on the host system.
     *
     */
    public int setGuestCpus(User loggedInUser, Integer sid, Integer numOfCpus) {
        VirtualInstance vi = VirtualInstanceFactory.getInstance().lookupByGuestId(
                loggedInUser.getOrg(), sid.longValue());

        Map<String, String> context = new HashMap<String, String>();
        context.put(VirtualizationSetVcpusAction.SET_CPU_STRING, numOfCpus.toString());

        VirtualizationActionCommand cmd = new VirtualizationActionCommand(loggedInUser,
                new Date(),
                ActionFactory.TYPE_VIRTUALIZATION_SET_VCPUS,
                vi.getHostSystem(),
                vi.getUuid(),
                context);
        cmd.store();
        return cmd.getAction().getId().intValue();
    }

    /**
     *  schedules the specified action on the guest
     * @param loggedInUser The current user
     * @param sid the id of the system
     * @param state one of the following: 'start', 'suspend', 'resume', 'restart',
     *          'shutdown'
     * @param date the date to schedule it
     * @return action ID
     *
     * @xmlrpc.doc Schedules a guest action for the specified virtual guest for a given
     *          date/time.
     * @xmlrpc.param #session_key()
     * @xmlrpc.param #param_desc("int", "sid", "the system Id of the guest")
     * @xmlrpc.param #param_desc("string", "state", "One of the following actions  'start',
     *          'suspend', 'resume', 'restart', 'shutdown'.")
     * @xmlrpc.param  #param_desc($date, "date", "the time/date to schedule the action")
     * @xmlrpc.returntype int actionId - The action id of the scheduled action
     */
    public int scheduleGuestAction(User loggedInUser, Integer sid, String state,
            Date date) {
        VirtualInstance vi = VirtualInstanceFactory.getInstance().lookupByGuestId(
                loggedInUser.getOrg(), sid.longValue());

        ActionType action;
        if (state.equals("start")) {
            action = ActionFactory.TYPE_VIRTUALIZATION_START;
        }
        else if (state.equals("suspend")) {
            action = ActionFactory.TYPE_VIRTUALIZATION_SUSPEND;
        }
        else if (state.equals("resume")) {
            action = ActionFactory.TYPE_VIRTUALIZATION_RESUME;
        }
        else if (state.equals("restart")) {
            action = ActionFactory.TYPE_VIRTUALIZATION_REBOOT;
        }
        else if (state.equals("shutdown")) {
            action = ActionFactory.TYPE_VIRTUALIZATION_SHUTDOWN;
        }
        else {
            throw new InvalidActionTypeException();
        }

        VirtualizationActionCommand cmd = new VirtualizationActionCommand(loggedInUser,
                date == null ? new Date() : date,
                        action,
                        vi.getHostSystem(),
                        vi.getUuid(),
                        new HashMap<String, String>());
        cmd.store();
        return cmd.getAction().getId().intValue();
    }

    /**
     *  schedules the specified action on the guest
     * @param loggedInUser The current user
     * @param sid the id of the system
     * @param state one of the following: 'start', 'suspend', 'resume', 'restart',
     *          'shutdown'
     * @return action ID
     *
     * @xmlrpc.doc Schedules a guest action for the specified virtual guest for the
     *          current time.
     * @xmlrpc.param #session_key()
     * @xmlrpc.param #param_desc("int", "sid", "the system Id of the guest")
     * @xmlrpc.param #param_desc("string", "state", "One of the following actions  'start',
     *          'suspend', 'resume', 'restart', 'shutdown'.")
     * @xmlrpc.returntype int actionId - The action id of the scheduled action
     */
    public int scheduleGuestAction(User loggedInUser, Integer sid, String state) {
        return scheduleGuestAction(loggedInUser, sid, state, null);
    }

    /**
     * List the activation keys the system was registered with.
     * @param loggedInUser The current user
     * @param serverId the host system id
     * @return list of keys
     *
     * @xmlrpc.doc List the activation keys the system was registered with.  An empty
     * list will be returned if an activation key was not used during registration.
     * @xmlrpc.param #param("string", "sessionKey")
     * @xmlrpc.param #param("int", "serverId")
     * @xmlrpc.returntype #array_single ("string", "key")
     */
    public List<String> listActivationKeys(User loggedInUser, Integer serverId) {
        Server server = lookupServer(loggedInUser, serverId);

        DataResult<ActivationKeyDto> result = SystemManager.getActivationKeys(server);

        List<String> returnList = new ArrayList<String>();
        for (Iterator itr = result.iterator(); itr.hasNext();) {
            ActivationKeyDto key = (ActivationKeyDto) itr.next();

            returnList.add(key.getToken());
        }
        return returnList;
    }

    /**
     * Get the list of proxies that the given system connects
     * through in order to reach the server.
     * @param loggedInUser The current user
     * @param sid The id of the system in question
     * @return Returns an array of maps representing the proxies the system is connected
     * through
     * @throws FaultException A FaultException is thrown if the server corresponding to
     * sid cannot be found.
     *
     * @xmlrpc.doc Get the list of proxies that the given system connects
     * through in order to reach the server.
     * @xmlrpc.param #param("string", "sessionKey")
     * @xmlrpc.param #param("int", "serverId")
     * @xmlrpc.returntype
     *      #array()
     *          $ServerPathSerializer
     *      #array_end()
     */
    public Object[] getConnectionPath(User loggedInUser, Integer sid)
            throws FaultException {

        // Get the logged in user and server
        Server server = lookupServer(loggedInUser, sid);

        DataResult<ServerPath> dr = SystemManager.getConnectionPath(server.getId());
        return dr.toArray();
    }

    /**
     * Authenticates the client system by the client cert and looks up system record.
     * @param clientcert Client certificate.
     * @return SystemRecord.
     */
    private SystemRecord getSystemRecordFromClientCert(String clientcert) {
        Server server = validateClientCertificate(clientcert);
        SystemRecord rec = server.getCobblerObject(null);
        return rec;
    }

    /**
     * Method to setup the static network configuration for a given server
     * This is used by spacewalkkoan if the user selects static networking option
     * in the advanced configuration section during provisioning.
     * It basically adds $static_network variable to the cobbler system record
     * which gets rendered during the kickstart.
     * @param clientcert the client certificate or the system id file
     * @param data a map holding the network details like ip, gateway,
     *              name servers, ip, netmask and hostname.
     *
     * @return 1 on success exception otherwise.
     *
     * @xmlrpc.ignore Since this API is for internal integration between services and
     * is not useful to external users of the API, the typical XMLRPC API documentation
     * is not being included.
     */
    public int setupStaticNetwork(String clientcert, Map<String, Object> data) {
        SystemRecord rec = getSystemRecordFromClientCert(clientcert);
        if (rec == null) {
            throw new NoSuchSystemException();
        }

        String device = (String)data.get("device");
        String gateway = (String)data.get("gateway");
        List<String> nameservers = (List<String>)data.get("nameservers");
        String ip = (String)data.get("ip");
        String netmask = (String)data.get("netmask");
        String hostName = (String)data.get("hostname");
        String command = KickstartFormatter.makeStaticNetworkCommand(device, ip, gateway,
                nameservers.get(0), netmask, hostName);
        rec.setHostName(hostName);
        rec.setGateway(gateway);
        rec.setNameServers(nameservers);
        Map<String, Object> meta = rec.getKsMeta();
        meta.put(KickstartFormatter.STATIC_NETWORK_VAR, command);
        rec.setKsMeta(meta);
        rec.save();
        return 1;
    }

    /**
     * Method to setup the static network IPv4 and IPv6 configuration for a given server
     * This is used by spacewalkkoan if the user selects static networking option
     * in the advanced configuration section during provisioning.
     * It basically adds $static_network variable to the cobbler system record
     * which gets rendered during the kickstart.
     * @param clientcert the client certificate or the system id file
     * @param data a map holding the IPv4 network details like ip, gateway,
     *              name servers, ip, netmask and hostname.
     *
     * @param data6 a map holding the IPv6 network details like ip, netmask, gateway
     *              and device.
     * @return 1 on success exception otherwise.
     *
     * @xmlrpc.ignore Since this API is for internal integration between services and
     * is not useful to external users of the API, the typical XMLRPC API documentation
     * is not being included.
     */
    public int setupStaticNetwork(String clientcert, Map<String, Object> data,
            Map<String, Object> data6) {
        SystemRecord rec = getSystemRecordFromClientCert(clientcert);
        if (rec == null) {
            throw new NoSuchSystemException();
        }

        String device = (String)data.get("device");
        // General network info
        String hostName = (String)data.get("hostname");
        List<String> nameservers = (List<String>)data.get("nameservers");
        // IPv4 network info
        String ip4 = (String)data.get("ip");
        String nm4 = (String)data.get("netmask");
        String gw4 = (String)data.get("gateway");
        // IPv6 network info
        String ip6 = (String) data6.get("ip");
        String nm6 = (String) data6.get("netmask");
        String gw6 = (String) data6.get("gateway");

        Map<String, Object> meta = rec.getKsMeta();
        String ipv6GatewayMeta = (String) meta.get(KickstartFormatter.USE_IPV6_GATEWAY);
        boolean preferIpv6Gateway = false;
        if (ipv6GatewayMeta != null && ipv6GatewayMeta.equals("true")) {
            preferIpv6Gateway = true;
        }
        String ksDistro = (String) meta.get(KickstartFormatter.KS_DISTRO);

        String command = KickstartFormatter.makeStaticNetworkCommand(device, hostName,
                nameservers.get(0), ip4, nm4, gw4, ip6, nm6, gw6,
                preferIpv6Gateway, ksDistro);

        rec.setHostName(hostName);
        rec.setGateway((preferIpv6Gateway) ? gw6 : gw4);
        rec.setNameServers(nameservers);
        meta.put(KickstartFormatter.STATIC_NETWORK_VAR, command);
        rec.setKsMeta(meta);
        rec.save();
        return 1;
    }

    private KickstartData lookupKsData(String label, Org org) {
        return XmlRpcKickstartHelper.getInstance().lookupKsData(label, org);
    }

    /**
     * Creates a cobbler system record
     * @param loggedInUser The current user
     * @param serverId the host system id
     * @param ksLabel identifies the kickstart profile
     *
     * @return int - 1 on success, exception thrown otherwise.
     *
     * @xmlrpc.doc Creates a cobbler system record with the specified kickstart label
     * @xmlrpc.param #param("string", "sessionKey")
     * @xmlrpc.param #param("int", "serverId")
     * @xmlrpc.param #param("string", "ksLabel")
     * @xmlrpc.returntype #return_int_success()
     */
    public int createSystemRecord(User loggedInUser, Integer serverId, String ksLabel) {
        Server server = null;
        try {
            server = SystemManager.lookupByIdAndUser(serverId.longValue(),
                    loggedInUser);
        }
        catch (LookupException e) {
            throw new NoSuchSystemException();
        }

        if (!(server.hasEntitlement(EntitlementManager.MANAGEMENT))) {
            throw new FaultException(-2, "provisionError",
                    "System cannot be provisioned");
        }

        KickstartData ksData = lookupKsData(ksLabel, loggedInUser.getOrg());
        CobblerSystemCreateCommand cmd = new CobblerSystemCreateCommand(
                loggedInUser, server, ksData.getCobblerObject(loggedInUser).getName());
        cmd.store();

        return 1;
    }

    /**
     * Creates a cobbler system record for a system that is not (yet) registered.
     * @param loggedInUser the currently logged in user
     * @param sysName server name
     * @param ksLabel kickstart profile label
     * @param kOptions kernel options
     * @param comment comment
     * @param netDevices list of network interfaces
     * @return int - 1 on success, exception thrown otherwise.
     *
     * @xmlrpc.doc Creates a cobbler system record for a system that is not registered.
     * @xmlrpc.param #param("string", "sessionKey")
     * @xmlrpc.param #param("string", "sysName")
     * @xmlrpc.param #param("string", "ksLabel")
     * @xmlrpc.param #param("string", "kOptions")
     * @xmlrpc.param #param("string", "comment")
     * @xmlrpc.param
     *      #array()
     *          #struct("network device")
     *              #prop("string", "name")
     *              #prop("string", "mac")
     *              #prop("string", "ip")
     *          #struct_end()
     *      #array_end()
     * @xmlrpc.returntype #return_int_success()
     */
    public int createSystemRecord(User loggedInUser, String sysName, String ksLabel,
            String kOptions, String comment, List<HashMap<String, String>> netDevices) {
        // Determine the user and lookup the kickstart profile
        KickstartData ksData = lookupKsData(ksLabel, loggedInUser.getOrg());

        // Create a server object
        Server server = ServerFactory.createServer();
        server.setName(sysName);
        server.setOrg(loggedInUser.getOrg());

        // Create cobbler command
        CobblerUnregisteredSystemCreateCommand cmd;
        cmd = new CobblerUnregisteredSystemCreateCommand(loggedInUser, server,
                ksData.getCobblerObject(loggedInUser).getName());

        // Set network device information to the server
        Set<NetworkInterface> set = new HashSet<NetworkInterface>();
        for (HashMap<String, String> map : netDevices) {
            CobblerNetworkInterface device = cmd.new CobblerNetworkInterface();
            device.setName(map.get("name"));
            device.setIpaddr(map.get("ip"));
            device.setHwaddr(map.get("mac"));
            // Only add this interface, if either MAC or IP is valid
            if (device.isMacValid() || device.isIpValid()) {
                if (device.getName() == null || device.getName().isEmpty()) {
                    throw new FaultException(-2, "networkDeviceError",
                            "Network device name needs to be specified, e.g. 'eth0'");
                }
                server.addNetworkInterface(device);
            }
        }
        // One device is needed at least
        if (server.getNetworkInterfaces().size() == 0) {
            throw new FaultException(-2, "networkDeviceError",
                    "At least one valid network device is needed");
        }

        // Store the command
        cmd.setKernelOptions(kOptions);
        cmd.setComment(comment);
        cmd.store();

        return 1;
    }

    /**
     * Returns a list of kickstart variables set for the specified server
     *
     * @param loggedInUser The current user
     * @param serverId        identifies the server
     * @return map of kickstart variables set for the specified server
     *
     * @xmlrpc.doc Lists kickstart variables set  in the system record
     *  for the specified server.
     *  Note: This call assumes that a system record exists in cobbler for the
     *  given system and will raise an XMLRPC fault if that is not the case.
     *  To create a system record over xmlrpc use system.createSystemRecord
     *
     *  To create a system record in the Web UI  please go to
     *  System -&gt; &lt;Specified System&gt; -&gt; Provisioning -&gt;
     *  Select a Kickstart profile -&gt; Create Cobbler System Record.
     *
     * @xmlrpc.param #param("string", "sessionKey")
     * @xmlrpc.param #param("int", "serverId")
     * @xmlrpc.returntype
     *      #struct("System kickstart variables")
     *          #prop_desc("boolean" "netboot" "netboot enabled")
     *          #prop_array_begin("kickstart variables")
     *              #struct("kickstart variable")
     *                  #prop("string", "key")
     *                  #prop("string or int", "value")
     *              #struct_end()
     *          #prop_array_end()
     *      #struct_end()
     */
    public Map<String, Object> getVariables(User loggedInUser, Integer serverId) {

        Server server = null;
        try {
            server = SystemManager.lookupByIdAndUser(serverId.longValue(), loggedInUser);
        }
        catch (LookupException e) {
            throw new NoSuchSystemException();
        }

        if (!(server.hasEntitlement(EntitlementManager.MANAGEMENT))) {
            throw new FaultException(-2, "provisionError",
                    "System cannot be provisioned");
        }

        SystemRecord rec = SystemRecord.lookupById(
                CobblerXMLRPCHelper.getConnection(loggedInUser), server.getCobblerId());
        if (rec == null) {
            throw new NoSuchCobblerSystemRecordException();
        }

        Map<String, Object> vars = new HashMap<String, Object>();
        vars.put("netboot", rec.isNetbootEnabled());
        vars.put("variables", rec.getKsMeta());

        return vars;
    }

    /**
     * Sets a list of kickstart variables for the specified server
     *
     * @param loggedInUser The current user
     * @param serverId        identifies the server
     * @param netboot         netboot enabled
     * @param variables       list of system kickstart variables to set
     * @return int - 1 on success, exception thrown otherwise
     *
     * @xmlrpc.doc Sets a list of kickstart variables in the cobbler system record
     * for the specified server.
     *  Note: This call assumes that a system record exists in cobbler for the
     *  given system and will raise an XMLRPC fault if that is not the case.
     *  To create a system record over xmlrpc use system.createSystemRecord
     *
     *  To create a system record in the Web UI  please go to
     *  System -&gt; &lt;Specified System&gt; -&gt; Provisioning -&gt;
     *  Select a Kickstart profile -&gt; Create Cobbler System Record.
     *
     *
     * @xmlrpc.param #param("string", "sessionKey")
     * @xmlrpc.param #param("int", "serverId")
     * @xmlrpc.param #param("boolean","netboot")
     * @xmlrpc.param
     *      #array()
     *          #struct("kickstart variable")
     *              #prop("string", "key")
     *              #prop("string or int", "value")
     *          #struct_end()
     *      #array_end()
     * @xmlrpc.returntype #return_int_success()
     */
    public int setVariables(User loggedInUser, Integer serverId, Boolean netboot,
            Map<String, Object> variables) {

        Server server = null;
        try {
            server = SystemManager.lookupByIdAndUser(serverId.longValue(), loggedInUser);
        }
        catch (LookupException e) {
            throw new NoSuchSystemException();
        }

        if (!(server.hasEntitlement(EntitlementManager.MANAGEMENT))) {
            throw new FaultException(-2, "provisionError",
                    "System cannot be provisioned");
        }

        SystemRecord rec = SystemRecord.lookupById(
                CobblerXMLRPCHelper.getConnection(loggedInUser), server.getCobblerId());
        if (rec == null) {
            throw new NoSuchCobblerSystemRecordException();
        }

        rec.enableNetboot(netboot);
        rec.setKsMeta(variables);
        rec.save();

        return 1;
    }


    private List<Map<String, Object>> transformDuplicate(
            List<DuplicateSystemGrouping> list, String propName) {
        List<Map<String, Object>> toRet = new ArrayList<Map<String, Object>>();
        for (DuplicateSystemGrouping b : list) {
            Map<String, Object> map = new HashMap<String, Object>();
            map.put(propName, b.getKey());
            map.put("systems", b.getSystems());
            toRet.add(map);
        }
        return toRet;
    }

    /**
     * List Duplicates by IP
     * @param loggedInUser The current user
     * @return List of Duplicates
     *
     *
     * @xmlrpc.doc List duplicate systems by IP Address.
     * @xmlrpc.param #param("string", "sessionKey")
     * @xmlrpc.returntype
     *      #array()
     *           #struct("Duplicate Group")
     *                   #prop("string", "ip")
     *                   #prop_array_begin("systems")
     *                      $NetworkDtoSerializer
     *                   #prop_array_end()
     *           #struct_end()
     *      #array_end()
     **/
    public List<Map<String, Object>> listDuplicatesByIp(User loggedInUser) {
        List<DuplicateSystemGrouping> list =
                SystemManager.listDuplicatesByIP(loggedInUser, 0L);
        return transformDuplicate(list, "ip");
    }

    /**
     * List Duplicates by Mac Address
     * @param loggedInUser The current user
     * @return List of Duplicates
     *
     *
     * @xmlrpc.doc List duplicate systems by Mac Address.
     * @xmlrpc.param #param("string", "sessionKey")
     * @xmlrpc.returntype
     *      #array()
     *           #struct("Duplicate Group")
     *                   #prop("string", "mac")
     *                   #prop_array_begin("systems")
     *                      $NetworkDtoSerializer
     *                   #prop_array_end()
     *           #struct_end()
     *      #array_end()
     **/
    public List listDuplicatesByMac(User loggedInUser) {
        List<DuplicateSystemGrouping> list =
                SystemManager.listDuplicatesByMac(loggedInUser, 0L);
        return transformDuplicate(list, "mac");
    }

    /**
     * List Duplicates by Hostname
     * @param loggedInUser The current user
     * @return List of Duplicates
     *
     *
     * @xmlrpc.doc List duplicate systems by Hostname.
     * @xmlrpc.param #param("string", "sessionKey")
     * @xmlrpc.returntype
     *      #array()
     *           #struct("Duplicate Group")
     *                   #prop("string", "hostname")
     *                   #prop_array_begin("systems")
     *                      $NetworkDtoSerializer
     *                   #prop_array_end()
     *           #struct_end()
     *      #array_end()
     **/
    public List<Map<String, Object>> listDuplicatesByHostname(User loggedInUser) {
        List<DuplicateSystemGrouping> list =
                SystemManager.listDuplicatesByHostname(loggedInUser, 0L);
        return transformDuplicate(list, "hostname");
    }

    /**
     * Get the System Currency score multipliers
     * @param loggedInUser The current user
     * @return the score multipliers used by the System Currency page
     *
     * @xmlrpc.doc Get the System Currency score multipliers
     *  @xmlrpc.param #param("string", "sessionKey")
     * @xmlrpc.returntype Map of score multipliers
     */
    public Map<String, Integer> getSystemCurrencyMultipliers(User loggedInUser) {
        Map<String, Integer> multipliers = new HashMap<String, Integer>();
        multipliers.put("scCrit", ConfigDefaults.get().getSCCrit());
        multipliers.put("scImp", ConfigDefaults.get().getSCImp());
        multipliers.put("scMod", ConfigDefaults.get().getSCMod());
        multipliers.put("scLow", ConfigDefaults.get().getSCLow());
        multipliers.put("scBug", ConfigDefaults.get().getSCBug());
        multipliers.put("scEnh", ConfigDefaults.get().getSCEnh());
        return multipliers;
    }

    /**
     * Get System Currency scores for all servers the user has access to
     * @param loggedInUser The current user
     * @return List of user visible systems and a breakdown of the security,
     * bug fix and enhancement errata counts plus a score based on the default
     * system currency multipliers.
     *
     * @xmlrpc.doc Get the System Currency scores for all servers the user has access to
     * @xmlrpc.param #param("string", "sessionKey")
     * @xmlrpc.returntype
     *      #array()
     *          #struct("system currency")
     *              #prop("int", "sid")
     *              #prop("int", "critical security errata count")
     *              #prop("int", "important security errata count")
     *              #prop("int", "moderate security errata count")
     *              #prop("int", "low security errata count")
     *              #prop("int", "bug fix errata count")
     *              #prop("int", "enhancement errata count")
     *              #prop("int", "system currency score")
     *          #struct_end()
     *      #array_end()
     */
    public List<Map<String, Long>> getSystemCurrencyScores(User loggedInUser) {
        DataResult<SystemCurrency> dr = SystemManager.systemCurrencyList(loggedInUser,
                null);
        List<Map<String, Long>> l = new ArrayList<Map<String, Long>>();
        for (Iterator<SystemCurrency> it = dr.iterator(); it.hasNext();) {
            Map<String, Long> m = new HashMap<String, Long>();
            SystemCurrency s = it.next();
            m.put("sid", s.getId());
            m.put("crit", s.getCritical());
            m.put("imp", s.getImportant());
            m.put("mod", s.getModerate());
            m.put("low", s.getLow());
            m.put("bug", s.getBug());
            m.put("enh", s.getEnhancement());
            m.put("score", s.getScore());
            l.add(m);
        }

        return l;
    }

    /**
     * Get the UUID for the given system ID.
     * @param loggedInUser The current user
     * @param serverId of the server
     * @return UUID string
     *
     * @xmlrpc.doc Get the UUID from the given system ID.
     * @xmlrpc.param #param("string", "sessionKey")
     * @xmlrpc.param #param("int", "serverId")
     * @xmlrpc.returntype string
     */
    public String getUuid(User loggedInUser, Integer serverId) {
        Server server = lookupServer(loggedInUser, serverId);

        if (server.isVirtualGuest()) {
            return server.getVirtualInstance().getUuid();
        }
        return "";
    }

    /**
     * Tags latest system snapshot
     * @param loggedInUser The current user
     * @param serverId server id
     * @param tagName tag
     * @return 1 on success, exception thrown otherwise.
     *
     * @xmlrpc.doc Tags latest system snapshot
     * @xmlrpc.param #param("string", "sessionKey")
     * @xmlrpc.param #param("int", "serverId")
     * @xmlrpc.param #param("string", "tagName")
     * @xmlrpc.returntype #return_int_success()
     */
    public int tagLatestSnapshot(User loggedInUser, Integer serverId, String tagName) {
        Server server = lookupServer(loggedInUser, serverId);
        if (!(server.hasEntitlement(EntitlementManager.MANAGEMENT))) {
            throw new FaultException(-2, "provisionError",
                    "System cannot be provisioned");
        }
        List<ServerSnapshot> snps = ServerFactory.listSnapshots(loggedInUser.getOrg(),
                server, null, null);
        if (snps.isEmpty()) {
            SystemManager.snapshotServer(server, "Initial snapshot");
            snps = ServerFactory.listSnapshots(loggedInUser.getOrg(), server, null, null);
        }
        if (!snps.get(0).addTag(tagName)) {
            throw new SnapshotTagAlreadyExistsException(tagName);
        }
        return 1;
    }

    /**
     * Deletes tag from system snapshot
     * @param loggedInUser The current user
     * @param serverId server id
     * @param tagName tag
     * @return 1 on success, exception thrown otherwise.
     *
     * @xmlrpc.doc Deletes tag from system snapshot
     * @xmlrpc.param #param("string", "sessionKey")
     * @xmlrpc.param #param("int", "serverId")
     * @xmlrpc.param #param("string", "tagName")
     * @xmlrpc.returntype #return_int_success()
     */
    public int deleteTagFromSnapshot(User loggedInUser, Integer serverId, String tagName) {
        Server server = lookupServer(loggedInUser, serverId);
        SnapshotTag tag = ServerFactory.lookupSnapshotTagbyName(tagName);
        if (tag == null) {
            throw new NoSuchSnapshotTagException(tagName);
        }
        ServerFactory.removeTagFromSnapshot(server.getId(), tag);
        return 1;
    }

    /**
     * List systems with extra packages
     * @param loggedInUser The current user
     * @return Array of systems with extra packages
     *
     * @xmlrpc.doc List systems with extra packages
     * @xmlrpc.param #param("string", "sessionKey")
     * @xmlrpc.returntype
     *     #array()
     *         #struct("system")
     *             #prop_desc("int", "id", "System ID")
     *             #prop_desc("string", "name", "System profile name")
     *             #prop_desc("int", "extra_pkg_count", "Extra packages count")
     *         #struct_end()
     *     #array_end()
     */
    public Object[] listSystemsWithExtraPackages(User loggedInUser) {
        return SystemManager.getExtraPackagesSystems(loggedInUser, null).toArray();
    }

    /**
     * List extra packages for given system
     * @param loggedInUser The current user
     * @param serverId Server ID
     * @return Array of extra packages for given system
     *
     * @xmlrpc.doc List extra packages for a system
     * @xmlrpc.param #param("string", "sessionKey")
     * @xmlrpc.param #param("int", "serverId")
     * @xmlrpc.returntype
     *      #array()
     *          #struct("package")
     *                 #prop("string", "name")
     *                 #prop("string", "version")
     *                 #prop("string", "release")
     *                 #prop_desc("string", "epoch", "returned only if non-zero")
     *                 #prop("string", "arch")
     *                 #prop_desc("date", "installtime", "returned only if known")
     *          #struct_end()
     *      #array_end()
     */
    public List<Map<String, Object>> listExtraPackages(User loggedInUser,
            Integer serverId) {
        DataResult<PackageListItem> dr =
                SystemManager.listExtraPackages(new Long(serverId));

        List<Map<String, Object>> returnList = new ArrayList<Map<String, Object>>();

        for (Iterator<PackageListItem> itr = dr.iterator(); itr.hasNext();) {
            PackageListItem row = itr.next();
            Map<String, Object> pkg = new HashMap<String, Object>();

            pkg.put("name", row.getName());
            pkg.put("version", row.getVersion());
            pkg.put("release", row.getRelease());
            if (row.getEpoch() != null) {
                pkg.put("epoch", row.getEpoch());
            }
            pkg.put("arch", row.getArch());
            pkg.put("installtime", row.getInstallTime());

            returnList.add(pkg);
        }

        return returnList;
    }

    /**
     * Sets new primary network interface
     * @param loggedInUser The current user
     * @param serverId Server ID
     * @param interfaceName Interface name
     * @return 1 if success, exception thrown otherwise
     * @throws Exception If interface does not exist Exception is thrown
     *
     * @xmlrpc.doc Sets new primary network interface
     * @xmlrpc.param #param("string", "sessionKey")
     * @xmlrpc.param #param("int", "serverId")
     * @xmlrpc.param #param("string", "interfaceName")
     * @xmlrpc.returntype #return_int_success()
     */
    public int setPrimaryInterface(User loggedInUser, Integer serverId,
            String interfaceName) throws Exception {
        Server server = lookupServer(loggedInUser, serverId);

        if (!server.existsActiveInterfaceWithName(interfaceName)) {
            throw new NoSuchNetworkInterfaceException("No such network interface: " +
                    interfaceName);
        }
        server.setPrimaryInterfaceWithName(interfaceName);
        return 1;
    }

    /**
     * Schedule update of client certificate
     * @param loggedInUser The current user
     * @param serverId Server Id
     * @return ID of the action if the action scheduling succeeded, exception otherwise
     *
     * @xmlrpc.doc Schedule update of client certificate
     * @xmlrpc.param #param("string", "sessionKey")
     * @xmlrpc.param #param("int", "serverId")
     * @xmlrpc.returntype int actionId - The action id of the scheduled action
     */
    public int scheduleCertificateUpdate(User loggedInUser, Integer serverId) {
        return scheduleCertificateUpdate(loggedInUser, serverId, new Date());
    }

    /**
     * Schedule update of client certificate at given date and time
     * @param loggedInUser The current user
     * @param serverId Server Id
     * @param date The date of earliest occurence
     * @return ID of the action if the action scheduling succeeded, exception otherwise
     *
     * @xmlrpc.doc Schedule update of client certificate at given date and time
     * @xmlrpc.param #param("string", "sessionKey")
     * @xmlrpc.param #param("int", "serverId")
     * @xmlrpc.param #param("dateTime.iso860", "date")
     * @xmlrpc.returntype int actionId - The action id of the scheduled action
     */
    public int scheduleCertificateUpdate(User loggedInUser, Integer serverId, Date date) {
        Server server = lookupServer(loggedInUser, serverId);

        if (server == null) {
            throw new InvalidSystemException();
        }

        Action action = null;
        try {
            action = ActionManager.scheduleCertificateUpdate(loggedInUser,
                     server,
                     null);
        }
        catch (MissingCapabilityException e) {
            throw new com.redhat.rhn.frontend.xmlrpc.MissingCapabilityException();
        }


        return action.getId().intValue();
    }

    /**
     * send a ping to a system using OSA
     * @param loggedInUser the session key
     * @param serverId server id
     * @return 1 on success, exception thrown otherwise.
     *
     * @xmlrpc.doc send a ping to a system using OSA
     * @xmlrpc.param #param("string", "sessionKey")
     * @xmlrpc.param #param("int", "serverId")
     * @xmlrpc.returntype #return_int_success()
     */
    public int sendOsaPing(User loggedInUser, Integer serverId) {
        Server server = lookupServer(loggedInUser, serverId);
        PushClient client = server.getPushClient();
        client.setLastPingTime(new Date());
        client.setNextActionTime(null);
        SystemManager.storeServer(server);
        return 1;
    }
    /**
     * get details about a ping sent to a system using OSA
     * @param loggedInUser the session key
     * @param serverId server id
     * @return details about a ping sent to a system using OSA
     *
     * @xmlrpc.doc get details about a ping sent to a system using OSA
     * @xmlrpc.param #param("User", "loggedInUser")
     * @xmlrpc.param #param("int", "serverId")
     * @xmlrpc.returntype
     *      #struct("osaPing")
     *          #prop_desc("String" "state"
     *          "state of the system (unknown, online, offline)")
     *          #prop_desc("dateTime.iso8601" "lastMessageTime"
     *          "time of the last received response
     *          (1970/01/01 00:00:00 if never received a response)")
     *          #prop_desc("dateTime.iso8601" "lastPingTime"
     *          "time of the last sent ping
     *          (1970/01/01 00:00:00 if no ping is pending")
     *      #struct_end()
     */
    public Map<String, Object> getOsaPing(User loggedInUser, Integer serverId) {
        Server server = lookupServer(loggedInUser, serverId);
        Map<String, Object> map = new HashMap<String, Object>();
        if (server.getPushClient() != null) {
            if (server.getPushClient().getState().getName() == null) {
                map.put("state", "unknown");
            }
            else {
                map.put("state", server.getPushClient().getState().getName());
            }
            if (server.getPushClient().getLastMessageTime() == null) {
                map.put("lastMessageTime", new Date(0));
            }
            else {
                map.put("lastMessageTime", server.getPushClient().getLastMessageTime());
            }
            if (server.getPushClient().getLastPingTime() == null) {
                map.put("lastPingTime", new Date(0));
            }
            else {
                map.put("lastPingTime", server.getPushClient().getLastPingTime());
            }
        }
        else {
            map.put("state", "unknown");
            map.put("lastMessageTime", new Date(0));
            map.put("lastPingTime", new Date(0));
        }
        return map;
    }
<<<<<<< HEAD

    /**
     * Schedule a Service Pack migration for a system. This call is the recommended and
     * supported way of migrating a system to the next Service Pack. It will automatically
     * find all mandatory product channels below a given target base channel and subscribe
     * the system accordingly. Any additional optional channels can be subscribed by
     * providing their labels.
     *
     * @param loggedInUser the currently logged in user
     * @param sid ID of the server
     * @param baseChannelLabel label of the target base channel
     * @param optionalChildChannels labels of optional child channels to subscribe
     * @param dryRun set to true to perform a dry run
     * @param earliest earliest occurrence of the migration
     * @return action id, exception thrown otherwise
     *
     * @xmlrpc.doc Schedule a Service Pack migration for a system. This call is the
     * recommended and supported way of migrating a system to the next Service Pack. It will
     * automatically find all mandatory product channels below a given target base channel
     * and subscribe the system accordingly. Any additional optional channels can be
     * subscribed by providing their labels.
     * @xmlrpc.param #param("string", "sessionKey")
     * @xmlrpc.param #param("int", "serverId")
     * @xmlrpc.param #param("string", "baseChannelLabel")
     * @xmlrpc.param #array_single("string", "optionalChildChannels")
     * @xmlrpc.param #param("boolean", "dryRun")
     * @xmlrpc.param #param("dateTime.iso8601",  "earliest")
     * @xmlrpc.returntype int actionId - The action id of the scheduled action
     */
    public Long scheduleSPMigration(User loggedInUser, Integer sid, String baseChannelLabel,
            List<String> optionalChildChannels, boolean dryRun, Date earliest) {
        // Perform checks on the server
        Server server = null;
        try {
            server = DistUpgradeManager.performServerChecks(sid.longValue(), loggedInUser);
        }
        catch (DistUpgradeException e) {
            throw new FaultException(-1, "distUpgradeServerError", e.getMessage());
        }

        // Check validity of optional child channels and initialize list of channel IDs
        Set<Long> channelIDs = null;
        optionalChildChannels.add(baseChannelLabel);
        try {
            channelIDs =
              DistUpgradeManager.performChannelChecks(optionalChildChannels, loggedInUser);
        }
        catch (DistUpgradeException e) {
            throw new FaultException(-1, "distUpgradeChannelError", e.getMessage());
        }

        // Find target products for the migration
        SUSEProductSet installedProducts = server.getInstalledProductSet();
        ChannelArch arch = server.getServerArch().getCompatibleChannelArch();
        List<SUSEProductSet> targets = DistUpgradeManager.getTargetProductSets(
                installedProducts, arch, loggedInUser);
        if (targets.size() > 0) {
            SUSEProductSet targetProducts = targets.get(0);

            // See if vendor channels are matching the given base channel
            EssentialChannelDto baseChannel = DistUpgradeManager.getProductBaseChannelDto(
                    targetProducts.getBaseProduct().getId(), arch);
            if (baseChannel != null && baseChannel.getLabel().equals(baseChannelLabel)) {
                List<EssentialChannelDto> channels = DistUpgradeManager.
                        getRequiredChannels(targetProducts, baseChannel.getId());
                for (EssentialChannelDto channel : channels) {
                    channelIDs.add(channel.getId());
                }
                return DistUpgradeManager.scheduleDistUpgrade(loggedInUser, server,
                        targetProducts, channelIDs, dryRun, earliest);
            }

            // Consider alternatives (cloned channel trees)
            Map<ClonedChannel, List<Long>> alternatives = DistUpgradeManager.
                    getAlternatives(targetProducts, arch, loggedInUser);
            for (ClonedChannel clonedBaseChannel : alternatives.keySet()) {
                if (clonedBaseChannel.getLabel().equals(baseChannelLabel)) {
                    channelIDs.addAll(alternatives.get(clonedBaseChannel));
                    return DistUpgradeManager.scheduleDistUpgrade(loggedInUser, server,
                            targetProducts, channelIDs, dryRun, earliest);
                }
            }
        }

        // We didn't find target products if we are still here
        throw new FaultException(-1, "servicePackMigrationNoTarget",
                "No target found for SP migration");
    }

    /**
     * Schedule a dist upgrade for a system. This call takes a list of channel labels that
     * the system will be subscribed to before performing the dist upgrade.
     *
     * Note: You can seriously damage your system with this call, use it only if you really
     * know what you are doing! Make sure that the list of channel labels is complete and
     * in any case do a dry run before scheduling an actual dist upgrade.
     *
     * @param loggedInUser the currently logged in user
     * @param sid ID of the server
     * @param channels labels of channels to subscribe to
     * @param dryRun set to true to perform a dry run
     * @param earliest earliest occurrence of the migration
     * @return action id, exception thrown otherwise
     *
     * @xmlrpc.doc Schedule a dist upgrade for a system. This call takes a list of channel
     * labels that the system will be subscribed to before performing the dist upgrade.
     * Note: You can seriously damage your system with this call, use it only if you really
     * know what you are doing! Make sure that the list of channel labels is complete and in
     * any case do a dry run before scheduling an actual dist upgrade.
     * @xmlrpc.param #param("string", "sessionKey")
     * @xmlrpc.param #param("int", "serverId")
     * @xmlrpc.param #array_single("string", "channels")
     * @xmlrpc.param #param("boolean", "dryRun")
     * @xmlrpc.param #param("dateTime.iso8601",  "earliest")
     * @xmlrpc.returntype int actionId - The action id of the scheduled action
     */
    public Long scheduleDistUpgrade(User loggedInUser, Integer sid, List<String> channels,
            boolean dryRun, Date earliest) {
        // Lookup the server and perform some checks
        Server server = null;
        try {
            server = DistUpgradeManager.performServerChecks(sid.longValue(), loggedInUser);
        }
        catch (DistUpgradeException e) {
            throw new FaultException(-1, "distUpgradeServerError", e.getMessage());
        }

        // Perform checks on the channels (while converting to a list of IDs)
        Set<Long> channelIDs = null;
        try {
            channelIDs = DistUpgradeManager.performChannelChecks(channels, loggedInUser);
        }
        catch (DistUpgradeException e) {
            throw new FaultException(-1, "distUpgradeChannelError", e.getMessage());
        }

        return DistUpgradeManager.scheduleDistUpgrade(loggedInUser, server, null,
                channelIDs, dryRun, earliest);
=======
    /**
     * Method to list systems that require reboot
     * @param loggedInUser the session key
     * @return List of systems that require reboot
     *
     * @xmlrpc.doc list systems that require reboot
     * @xmlrpc.param #param("string", "sessionKey")
     * @xmlrpc.return List of systems that require reboot
     */
    public Object[] listSuggestedReboot(User loggedInUser) {
            return SystemManager.requiringRebootList(loggedInUser, null).toArray();
>>>>>>> cce558a3
    }
}<|MERGE_RESOLUTION|>--- conflicted
+++ resolved
@@ -5854,7 +5854,6 @@
         }
         return map;
     }
-<<<<<<< HEAD
 
     /**
      * Schedule a Service Pack migration for a system. This call is the recommended and
@@ -5993,7 +5992,7 @@
 
         return DistUpgradeManager.scheduleDistUpgrade(loggedInUser, server, null,
                 channelIDs, dryRun, earliest);
-=======
+    }
     /**
      * Method to list systems that require reboot
      * @param loggedInUser the session key
@@ -6005,6 +6004,5 @@
      */
     public Object[] listSuggestedReboot(User loggedInUser) {
             return SystemManager.requiringRebootList(loggedInUser, null).toArray();
->>>>>>> cce558a3
     }
 }