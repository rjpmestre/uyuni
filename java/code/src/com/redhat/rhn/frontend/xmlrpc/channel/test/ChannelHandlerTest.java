--- conflicted
+++ resolved
@@ -49,11 +49,7 @@
         ChannelFactory.save(channel);
         flushAndEvict(channel);
 
-<<<<<<< HEAD
-        List<Map<String, Object>> result = handler.listSoftwareChannels(adminKey);
-=======
         List<Map<String, Object>> result = handler.listSoftwareChannels(admin);
->>>>>>> 4f1c3dcf
         assertNotNull(result);
         assertTrue(result.size() > 0);
 
