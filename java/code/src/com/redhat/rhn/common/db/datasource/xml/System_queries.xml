--- conflicted
+++ resolved
@@ -834,7 +834,6 @@
 </mode>
 
 <mode name="has_errata_with_keyword_applied_since_last_reboot">
-<<<<<<< HEAD
     <query params="org_id, user_id, keyword, sid">
         SELECT 1
           FROM allServerKeywordSinceReboot
@@ -842,26 +841,6 @@
            AND user_id = :user_id
            AND org_id  = :org_id
            AND keyword = :keyword
-=======
-  <query params="org_id, user_id, keyword, sid">
-        SELECT 1
-        FROM rhnServer S,
-          rhnErrata E,
-          rhnServerInfo SI,
-          rhnServerPackage SP,
-          rhnPackage P,
-          rhnErrataPackage EP
-        WHERE S.org_id = :org_id
-          AND S.id = :sid
-          AND EXISTS (SELECT 1 FROM rhnUserServerPerms USP WHERE USP.user_id=:user_id AND USP.server_id = S.id)
-          AND SI.server_id = S.id
-          AND SP.server_id = S.id
-          AND P.evr_id = SP.evr_id
-          AND P.name_id = SP.name_id
-          AND EP.errata_id = E.id AND EP.package_id = P.id
-          AND (to_timestamp('1970-01-01', 'YYYY-MM-DD') + numtodsinterval(S.last_boot, 'second')) &lt; SP.installtime
-          AND E.id IN (SELECT EK.errata_id FROM rhnErrataKeyword EK WHERE EK.keyword = :keyword)
->>>>>>> a165cfa9
     </query>
 </mode>
 
