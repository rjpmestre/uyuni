--- conflicted
+++ resolved
@@ -852,13 +852,9 @@
   <query params="sid">
     SELECT
       rp.id AS package_id,
-<<<<<<< HEAD
       not_installed.*,
       lck.pending,
       CASE WHEN lck.server_id IS NOT NULL THEN 'Y' ELSE NULL END AS locked
-=======
-      not_installed.*
->>>>>>> 355110b7
     FROM
       (
         SELECT
@@ -906,7 +902,6 @@
           AND rp.package_arch_id = not_installed.arch_id
         JOIN rhnChannelPackage rcp ON rcp.package_id = rp.id
         JOIN rhnServerChannel rsc ON rsc.channel_id = rcp.channel_id
-<<<<<<< HEAD
         LEFT JOIN rhnlockedpackages lck ON lck.name_id = not_installed.name_id
           AND lck.evr_id = not_installed.evr_id
           AND lck.arch_id = not_installed.arch_id
@@ -956,10 +951,6 @@
   <query params="pkgid, sid, nid, eid, aid, pending">
       INSERT INTO RHNLOCKEDPACKAGES (pkg_id, server_id, name_id, evr_id, arch_id, pending)
            VALUES (:pkgid, :sid, :nid, :eid, :aid, :pending)
-=======
-    WHERE rsc.server_id = :sid
-    ORDER BY UPPER(name)
->>>>>>> 355110b7
   </query>
 </write-mode>
 
