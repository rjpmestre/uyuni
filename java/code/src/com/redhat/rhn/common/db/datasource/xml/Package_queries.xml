--- conflicted
+++ resolved
@@ -863,13 +863,8 @@
         pn.id name_id,
         full_list.arch_id,
         lookup_evr((full_list.evr).epoch, (full_list.evr).version, (full_list.evr).release) evr_id,
-<<<<<<< HEAD
-        (full_list.evr).release as release,
-        (full_list.evr).version as version
-=======
         (full_list.evr).release AS release,
         (full_list.evr).version AS version
->>>>>>> 4c8a12a7
   FROM  (
          SELECT  p.name_id name_id, max(pe.evr) evr,
                  pa.label as arch_label, pa.id as arch_id
