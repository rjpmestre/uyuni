--- conflicted
+++ resolved
@@ -28,13 +28,10 @@
 
 import org.apache.logging.log4j.LogManager;
 import org.apache.logging.log4j.Logger;
-<<<<<<< HEAD
-=======
 import org.junit.jupiter.api.AfterAll;
 import org.junit.jupiter.api.BeforeAll;
 import org.junit.jupiter.api.BeforeEach;
 import org.junit.jupiter.api.Test;
->>>>>>> f5953fec
 
 import java.sql.Connection;
 import java.sql.SQLException;
@@ -44,13 +41,6 @@
 
 public class TestFactoryWrapperTest extends RhnBaseTestCase {
     private static Logger log = LogManager.getLogger(TestFactoryWrapperTest.class);
-<<<<<<< HEAD
-
-    public TestFactoryWrapperTest(String name) {
-        super(name);
-    }
-=======
->>>>>>> f5953fec
 
     @BeforeEach
     public void setUp() {
