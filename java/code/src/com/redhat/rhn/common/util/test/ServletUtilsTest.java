--- conflicted
+++ resolved
@@ -161,11 +161,7 @@
     }
 
     public final void testRequestParamsToQueryStringWithParams() throws Exception {
-<<<<<<< HEAD
-        Hashtable<String, String> parameterMap = createParameterMap();
-=======
         final Hashtable<String, String> parameterMap = createParameterMap();
->>>>>>> 32c8168c
         context().checking(new Expectations() { {
             allowing(mockRequest).getParameterMap();
             will(returnValue(parameterMap));
