--- conflicted
+++ resolved
@@ -121,15 +121,9 @@
             addPackageDepData(out, obsoletesIterator, pkgDto.getId()
                     .longValue(), "Replaces");
 
-<<<<<<< HEAD
-            // TODO FIX path to package, Apache needs access to it
-            out.write("Filename: ");
-            out.write("/var/spacewalk/" + pkgDto.getPath());
-=======
             out.write("Filename: XMLRPC/GET-REQ/" + channelLabel + "/getPackage/" +
                     pkgDto.getName() + "-" + pkgDto.getVersion() + "-" +
                     pkgDto.getRelease() + "." + pkgDto.getArchLabel() + ".deb");
->>>>>>> ec89b999
             out.newLine();
 
             // size of package, is checked by apt
