/**
 * Copyright (c) 2009--2011 Red Hat, Inc.
 *
 * This software is licensed to you under the GNU General Public License,
 * version 2 (GPLv2). There is NO WARRANTY for this software, express or
 * implied, including the implied warranties of MERCHANTABILITY or FITNESS
 * FOR A PARTICULAR PURPOSE. You should have received a copy of GPLv2
 * along with this software; if not, see
 * http://www.gnu.org/licenses/old-licenses/gpl-2.0.txt.
 *
 * Red Hat trademarks are not licensed under GPLv2. No permission is
 * granted to use or replicate Red Hat trademarks that are incorporated
 * in this software or its documentation.
 */
package com.redhat.rhn.taskomatic.task;

import com.redhat.rhn.common.conf.Config;
import com.redhat.rhn.common.conf.ConfigDefaults;
import com.redhat.rhn.common.db.datasource.ModeFactory;
import com.redhat.rhn.common.db.datasource.SelectMode;
import com.redhat.rhn.common.db.datasource.WriteMode;
import com.redhat.rhn.common.hibernate.HibernateFactory;
import com.redhat.rhn.common.localization.LocalizationService;
import com.redhat.rhn.common.messaging.JavaMailException;
import com.redhat.rhn.common.messaging.Mail;
import com.redhat.rhn.common.messaging.SmtpMail;
import com.redhat.rhn.domain.errata.Errata;
import com.redhat.rhn.domain.errata.impl.PublishedErrata;
import com.redhat.rhn.domain.org.OrgFactory;

import org.apache.commons.lang.StringUtils;
import org.quartz.JobExecutionContext;
import org.quartz.JobExecutionException;

import java.io.PrintWriter;
import java.io.StringWriter;
import java.util.ArrayList;
import java.util.HashMap;
import java.util.Iterator;
import java.util.List;
import java.util.Map;

/**
 * This is a port of the ErrataEngine taskomatic task
 *
 * @version $Rev.$
 */

public class ErrataMailer extends RhnJavaJob {

    /**
     * {@inheritDoc}
     */
    public void execute(JobExecutionContext context)
        throws JobExecutionException {

        List results = getErrataToProcess();
        if (results == null || results.size() == 0) {
            if (log.isDebugEnabled()) {
                log.debug("No patch found...exiting");
            }
        }
        else {
            if (log.isDebugEnabled()) {
                log.debug("=== Queued up " + results.size() + " patches");
            }
            Map erratas = new HashMap();
            for (Iterator iter = results.iterator(); iter.hasNext();) {
                Map row = (Map) iter.next();
                Long errataId = (Long) row.get("errata_id");
                Long orgId = (Long) row.get("org_id");
                Long channelId = (Long) row.get("channel_id");
                markErrataDone(errataId, orgId, channelId);
                if (log.isDebugEnabled()) {
                    log.debug("Processing patch " + errataId +
                            " for org " + orgId);
                }
                try {
                    sendEmails(errataId, orgId, channelId);
                    if (log.isDebugEnabled()) {
                        log.debug("Finished patch " + errataId +
                                " for org " + orgId);
                    }
                }
                catch (JavaMailException e) {
                    log.error("Error sending mail", e);
                }
            }
        }
    }

    protected List getErrataToProcess() {
        SelectMode select = ModeFactory.getMode(TaskConstants.MODE_NAME,
                TaskConstants.TASK_QUERY_ERRATAMAILER_FIND_ERRATA);
        Map params = new HashMap();
        params.put("threshold", new Integer(1));
        List results = select.execute(params);
        return results;
    }

    private void markErrataDone(Long errataId, Long orgId, Long channelId) {
        HibernateFactory.getSession();
        WriteMode marker = ModeFactory.getWriteMode(TaskConstants.MODE_NAME,
                TaskConstants.TASK_QUERY_ERRATAMAILER_MARK_ERRATA_DONE);
        Map params = new HashMap();
        params.put("org_id", orgId);
        params.put("errata_id", errataId);
        params.put("channel_id", channelId);
        int rowsUpdated = marker.executeUpdate(params);
        if (log.isDebugEnabled()) {
            log.debug("Marked " + rowsUpdated + " rows complete");
        }
    }

    private void sendEmails(Long errataId, Long orgId, Long channelId) {
        Errata errata = (Errata) HibernateFactory.getSession().load(PublishedErrata.class,
                new Long(errataId.longValue()));
        List orgServers = getOrgRelevantServers(errataId, orgId, channelId);

        if (orgServers == null || orgServers.size() == 0) {
<<<<<<< HEAD
            log.info("No relevant servers found for patch " + errata.getId() +
=======
            log.debug("No relevant servers found for erratum " + errata.getId() +
>>>>>>> 332d1191
                    " in channel " + channelId + " for org " + orgId +
                    " ... skipping.");
            return;
        }

        Map<Long, List> userMap = createUserEmailMap(orgServers);

        log.info("Found " + userMap.keySet().size() + " user(s) to notify about erratum " +
                errata.getId() + " in channel " + channelId + " for org " + orgId + ".");

        for (Long userId : userMap.keySet()) {
            Map userInfo = getUserInfo(userId);
            String email = (String) userInfo.get("email");
            String login = (String) userInfo.get("login");
            List servers = userMap.get(userId);
            log.info("Nofification for user " + login + "(" + userId + ") about " +
                    servers.size()  + " relevant server(s).");
            String emailBody = formatEmail(login, email, errata, servers);
            Mail mail = new SmtpMail();
            mail.setRecipient(email);
            mail.setHeader("X-RHN-Info",
                    "Autogenerated mail for " + login);
            mail.setHeader("Precedence", "first-class");
            mail.setHeader("Errors-To", "rhn-bounce" +
                    login + "-" + orgId.toString() + "@rhn.redhat.com");
            mail.setBody(emailBody);
            StringBuffer subject = new StringBuffer();
            subject.append(Config.get().getString("web.product_name") + " Patch Alert: ");
            subject.append(errata.getAdvisory()).append(" - ");
            subject.append(errata.getSynopsis());
            mail.setSubject(subject.toString());
            TaskHelper.sendMail(mail, log);
        }
    }

    private Map createUserEmailMap(List orgServersIn) {
        Map<Long, List> map = new HashMap<Long, List>();
        for (Iterator i = orgServersIn.iterator(); i.hasNext();) {
            Map row = (Map) i.next();
            Long userId = (Long) row.get("user_id");
            if (!map.containsKey(userId)) {
                map.put(userId, new ArrayList<Map>());
            }
            map.get(userId).add(row);
            i.remove();
        }
        return map;
    }

    private Map getUserInfo(Long userId) {
        SelectMode mode = ModeFactory.getMode(TaskConstants.MODE_NAME,
                TaskConstants.TASK_QUERY_ERRATAMAILER_GET_USERINFO);
        Map params = new HashMap();
        params.put("user_id", userId);
        return (Map) mode.execute(params).get(0);
    }

    protected List getOrgRelevantServers(Long errataId, Long orgId, Long channelId) {
        SelectMode mode = ModeFactory.getMode(TaskConstants.MODE_NAME,
                TaskConstants.TASK_QUERY_ERRATAMAILER_GET_RELEVANT_SERVERS);
        Map params = new HashMap();
        params.put("errata_id", errataId);
        params.put("org_id", orgId);
        params.put("channel_id", channelId);
        return mode.execute(params);
    }

    private String formatEmail(String login,
            String email,
            Errata errata,
            List servers) {
        StringBuffer body = new StringBuffer();

        //Build the hostname with protocol. Used to create urls for the email.
        String host;
        //The protocol from configuration.
        if (ConfigDefaults.get().isSSLAvailable()) {
            host = "https://";
        }
        else {
            host = "http://";
        }
        //Add the hostname
        host = host + ConfigDefaults.get().getHostname();

        //Build the email body
        body.append(getEmailBodySummary(errata, host));
        body.append("\n").append("\n");
        body.append(getEmailBodyAffectedSystems(host, servers));
        body.append("\n").append("\n");
        body.append(getEmailBodyPreferences(host, login, email));

        return body.toString();
    }

    private String getEmailBodySummary(Errata errata, String host) {
        LocalizationService ls = LocalizationService.getInstance();
        Object[] args = new Object[8];

        //Build the errata details url.
        StringBuffer buffy = new StringBuffer();
        buffy.append(host).append("/rhn/errata/details/Details.do?eid=");
        buffy.append(errata.getId().toString());
        args[0] = buffy.toString();

        //Add in the errata information.
        args[1] = errata.getAdvisoryType() == null ? "" : errata.getAdvisoryType();
        args[2] = errata.getAdvisory() == null ? "" : errata.getAdvisory();
        args[3] = errata.getSynopsis() == null ? "" : errata.getSynopsis();
        args[4] = errata.getTopic() == null ? "" : errata.getTopic();
        args[5] = errata.getDescription() == null ? "" : errata.getDescription();
        args[6] = errata.getNotes() == null ? "" : errata.getNotes();
        args[7] = errata.getRefersTo() == null ? "" : errata.getRefersTo();
        return ls.getMessage("email.errata.notification.body.summary", args);
    }

    private String getEmailBodyAffectedSystems(String host, List servers) {
        LocalizationService ls = LocalizationService.getInstance();

        //Render the header of the affected systems section along with helpful text.
        StringBuffer buffy = new StringBuffer();
        buffy.append(ls.getMessage("email.errata.notification.body.affectedheader"));
        buffy.append("\n").append("\n");

        //There is one sentence off on its own that deals with whether there are
        //multiple systems or just one, so this is a separate trans-unit.
        if (servers.size() == 1) {
            buffy.append(ls.getMessage("email.errata.notification.body.onesystem"));
        }
        else {
            buffy.append(ls.getMessage("email.errata.notification.body.numsystems",
                    new Object[] {String.valueOf(servers.size())}));
        }
        buffy.append("\n").append("\n");

        //Now show the table of affected systems and the footer text
        Object[] args = new Object[2];

        //Create the data to show in the table
        //TODO: I'm just copying over code that was here before, but it
        //      seems to me that we should be printing another column to
        //      the table according to the String Resource bundle.
        StringWriter writer = new StringWriter();
        PrintWriter printWriter = new PrintWriter(writer, true);
        for (Iterator iter = servers.iterator(); iter.hasNext();) {
            Map row = (Map) iter.next();
            String release = (String) row.get("release");
            printWriter.print(release);
            for (int i = 0; i < (11 - release.length()); i++) {
                printWriter.print(' ');
            }
            String arch = (String) row.get("arch");
            printWriter.print(arch);
            for (int i = 0; i < (11 - arch.length()); i++) {
                printWriter.print(' ');
            }
            printWriter.println((String) row.get("name"));
        }
        printWriter.flush();
        args[0] = writer.toString();
        //URL for the system list
        args[1] = host + "/rhn/systems/Overview.do";
        buffy.append(ls.getMessage("email.errata.notification.body.affected", args));
        return buffy.toString();
    }

    private String getEmailBodyPreferences(String host, String login, String email) {
        LocalizationService ls = LocalizationService.getInstance();
        Object[] args = new Object[3];

        //URL for user preferences
        args[0] = host + "/rhn/account/UserPreferences.do";
        //custom email footer
        args[1] = OrgFactory.EMAIL_FOOTER.getValue();

        //custom account info
        args[2] = OrgFactory.EMAIL_ACCOUNT_INFO.getValue();

        //This is so ugly! For some reason we support these 'macros' for
        //account info only. But we made them look like XML tags as if spaces
        //didn't matter. However, spaces do matter. <sigh />
        args[2] = StringUtils.replace(args[2].toString(),
                "<login />",
                login);
        args[2] = StringUtils.replace(args[2].toString(),
                "<email-address />",
                email);

        return ls.getMessage("email.errata.notification.body.preferences", args);
    }
}<|MERGE_RESOLUTION|>--- conflicted
+++ resolved
@@ -118,11 +118,7 @@
         List orgServers = getOrgRelevantServers(errataId, orgId, channelId);
 
         if (orgServers == null || orgServers.size() == 0) {
-<<<<<<< HEAD
-            log.info("No relevant servers found for patch " + errata.getId() +
-=======
-            log.debug("No relevant servers found for erratum " + errata.getId() +
->>>>>>> 332d1191
+            log.debug("No relevant servers found for patch " + errata.getId() +
                     " in channel " + channelId + " for org " + orgId +
                     " ... skipping.");
             return;
