--- conflicted
+++ resolved
@@ -125,13 +125,9 @@
         int maxWorkItems = Config.get().getInt("taskomatic." + queueName +
                 "_max_work_items", defaultItems);
         int queueSize = queue.getQueueSize();
-<<<<<<< HEAD
-        getLogger().debug("Queue size (before run): " + queueSize);
-=======
         if (getLogger().isDebugEnabled()) {
             getLogger().debug("Queue size (before run): " + queueSize);
         }
->>>>>>> 663af282
         if (queueSize < maxWorkItems) {
             queue.run();
         }
