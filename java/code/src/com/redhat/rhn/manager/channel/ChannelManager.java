/**
 * Copyright (c) 2009--2012 Red Hat, Inc.
 *
 * This software is licensed to you under the GNU General Public License,
 * version 2 (GPLv2). There is NO WARRANTY for this software, express or
 * implied, including the implied warranties of MERCHANTABILITY or FITNESS
 * FOR A PARTICULAR PURPOSE. You should have received a copy of GPLv2
 * along with this software; if not, see
 * http://www.gnu.org/licenses/old-licenses/gpl-2.0.txt.
 *
 * Red Hat trademarks are not licensed under GPLv2. No permission is
 * granted to use or replicate Red Hat trademarks that are incorporated
 * in this software or its documentation.
 */
package com.redhat.rhn.manager.channel;

import com.redhat.rhn.common.conf.Config;
import com.redhat.rhn.common.conf.ConfigDefaults;
import com.redhat.rhn.common.db.datasource.CallableMode;
import com.redhat.rhn.common.db.datasource.DataList;
import com.redhat.rhn.common.db.datasource.DataResult;
import com.redhat.rhn.common.db.datasource.ModeFactory;
import com.redhat.rhn.common.db.datasource.SelectMode;
import com.redhat.rhn.common.db.datasource.WriteMode;
import com.redhat.rhn.common.hibernate.HibernateFactory;
import com.redhat.rhn.common.hibernate.LookupException;
import com.redhat.rhn.common.localization.LocalizationService;
import com.redhat.rhn.common.security.PermissionException;
import com.redhat.rhn.common.util.MethodUtil;
import com.redhat.rhn.common.validator.ValidatorException;
import com.redhat.rhn.domain.channel.Channel;
import com.redhat.rhn.domain.channel.ChannelArch;
import com.redhat.rhn.domain.channel.ChannelFactory;
import com.redhat.rhn.domain.channel.ChannelFamily;
import com.redhat.rhn.domain.channel.ChannelFamilyFactory;
import com.redhat.rhn.domain.channel.ChannelVersion;
import com.redhat.rhn.domain.channel.ClonedChannel;
import com.redhat.rhn.domain.channel.DistChannelMap;
import com.redhat.rhn.domain.channel.InvalidChannelRoleException;
import com.redhat.rhn.domain.channel.ProductName;
import com.redhat.rhn.domain.channel.ReleaseChannelMap;
import com.redhat.rhn.domain.common.CommonConstants;
import com.redhat.rhn.domain.common.VirtSubscriptionLevel;
import com.redhat.rhn.domain.errata.Errata;
import com.redhat.rhn.domain.kickstart.KickstartData;
import com.redhat.rhn.domain.org.Org;
import com.redhat.rhn.domain.org.OrgFactory;
import com.redhat.rhn.domain.rhnpackage.PackageEvr;
import com.redhat.rhn.domain.rhnpackage.PackageFactory;
import com.redhat.rhn.domain.role.RoleFactory;
import com.redhat.rhn.domain.server.Server;
import com.redhat.rhn.domain.user.User;
import com.redhat.rhn.frontend.action.channel.ssm.ChannelActionDAO;
import com.redhat.rhn.frontend.dto.ChannelOverview;
import com.redhat.rhn.frontend.dto.ChannelPerms;
import com.redhat.rhn.frontend.dto.ErrataOverview;
import com.redhat.rhn.frontend.dto.EssentialChannelDto;
import com.redhat.rhn.frontend.dto.MultiOrgEntitlementsDto;
import com.redhat.rhn.frontend.dto.OrgChannelFamily;
import com.redhat.rhn.frontend.dto.OrgSoftwareEntitlementDto;
import com.redhat.rhn.frontend.dto.PackageDto;
import com.redhat.rhn.frontend.dto.PackageOverview;
import com.redhat.rhn.frontend.listview.ListControl;
import com.redhat.rhn.frontend.listview.PageControl;
import com.redhat.rhn.frontend.xmlrpc.NoSuchChannelException;
import com.redhat.rhn.frontend.xmlrpc.ProxyChannelNotFoundException;
import com.redhat.rhn.manager.BaseManager;
import com.redhat.rhn.manager.entitlement.EntitlementManager;
import com.redhat.rhn.manager.errata.cache.ErrataCacheManager;
import com.redhat.rhn.manager.org.OrgManager;
import com.redhat.rhn.manager.rhnpackage.PackageManager;
import com.redhat.rhn.manager.rhnset.RhnSetDecl;
import com.redhat.rhn.manager.system.SystemManager;
import com.redhat.rhn.manager.user.UserManager;
import com.redhat.rhn.taskomatic.TaskomaticApi;
import com.redhat.rhn.taskomatic.task.TaskConstants;

import org.apache.commons.lang.StringUtils;
import org.apache.log4j.Logger;

import java.io.File;
import java.sql.Timestamp;
import java.sql.Types;
import java.text.SimpleDateFormat;
import java.util.ArrayList;
import java.util.Arrays;
import java.util.Collections;
import java.util.Date;
import java.util.HashMap;
import java.util.HashSet;
import java.util.Iterator;
import java.util.LinkedList;
import java.util.List;
import java.util.Map;
import java.util.Set;

/**
 * ChannelManager
 * @version $Rev$
 */
public class ChannelManager extends BaseManager {

    private static Logger log = Logger.getLogger(ChannelManager.class);

    public static final String QRY_ROLE_MANAGE = "manage";
    public static final String QRY_ROLE_SUBSCRIBE = "subscribe";

    // Valid RHEL 4 EUS Channel Versions (from rhnReleaseChannelMap):
    public static final Set<String> RHEL4_EUS_VERSIONS;
    static {
        RHEL4_EUS_VERSIONS = new HashSet<String>();
        RHEL4_EUS_VERSIONS.add("4AS");
        RHEL4_EUS_VERSIONS.add("4ES");
    }


    // Product name (also sometimes referred to as OS) is unfortunately very
    // convoluted. For RHEL, in rhnDistChannelMap is appears as "Red Hat Linux", in
    // rhnReleaseChannelMap it is "RHEL AS", and in rhnProductName it's label is "rhel".
    // If this starts to shift we may need to stop relying on constants and find some
    // way to look these up...
    public static final String RHEL_PRODUCT_NAME = "rhel";

    /**
     * Key used to identify the rhn-tools channel.  Used in searches to find the channel
     */
    public static final String TOOLS_CHANNEL_PACKAGE_NAME =
        Config.get().getString("tools_channel.package_name", "rhncfg");


    /**
     * Key used to identify the rhel-arch-server-vt-5 channel.
     * Used in searches to find the channel
     */
    public static final String VIRT_CHANNEL_PACKAGE_NAME =
        Config.get().getString("virt_channel.package_name", "libvirt");

    /**
     * Package name of rhn-virtualization-host
     */
    public static final String RHN_VIRT_HOST_PACKAGE_NAME =
        Config.get().getString("tools_channel.virt_package_name",
                "rhn-virtualization-host");

    /**
     * OS name for the virt child channel.  rhnDistChannelMap.OS field.
     */
    public static final String VT_OS_PRODUCT =
        Config.get().getString("web.virt_product_os_name", "VT");


    private ChannelManager() {

    }

    /**
     * Refreshes the channel with the "newest" packages.  Newest isn't just
     * the latest versions, an errata could have obsoleted a package in which
     * case this would have removed said package from the channel.
     *
     * @param channel channel to be refreshed
     * @param label   the label
     */
    public static void refreshWithNewestPackages(Channel channel, String label) {
        refreshWithNewestPackages(channel.getId(), label);
    }

    /**
     * Refreshes the channel with the "newest" packages.  Newest isn't just
     * the latest versions, an errata could have obsoleted a package in which
     * case this would have removed said package from the channel.
     *
     * @param channelId identifies the channel to be refreshed
     * @param label     the label
     */
    public static void refreshWithNewestPackages(Long channelId, String label) {
        Channel chan = ChannelFactory.lookupById(channelId);
         ChannelFactory.refreshNewestPackageCache(channelId, label);
         if (chan != null) {
             ChannelManager.queueChannelChange(chan.getLabel(), label, label);
         }
    }

    /**
     * Clones the "newest" packages to the clone channel.
     * The reason is to speed up the process, becasue calling
     * rhn_channel.refresh_newest_package
     * takes two minutes for channel with 11000 packages
     *
     * @param fromChannelId original channel id
     * @param toChannel cloned channel
     * @param label label for taskomatic repo_regen request
     */
    public static void cloneNewestPackages(Long fromChannelId, Channel toChannel,
                                                                    String label) {
        ChannelFactory.cloneNewestPackageCache(fromChannelId, toChannel.getId());
        ChannelManager.queueChannelChange(
                toChannel.getLabel(), label, "clone channel");
    }

    /**
     * Returns a list channel entitlements
     * @param orgId The users org ID
     * @param pc The PageControl
     * @return channel entitlements
     */
    public static DataResult<ChannelOverview> entitlements(Long orgId, PageControl pc) {
        SelectMode m = ModeFactory.getMode("Channel_queries", "channel_entitlements");

        Map params = new HashMap();
        params.put("org_id", orgId);
        return makeDataResult(params, params, pc, m);
    }

    /**
     * Given an org it returns all the channel family subscription information
     * pertaining to that org.
     * @param org the org whose subscriptsion you are interested
     * @return channel family subscriptions/entitlement information.
     */
    public static List <OrgChannelFamily> listChannelFamilySubscriptionsFor(Org org) {
        List <OrgChannelFamily> ret = new LinkedList<OrgChannelFamily>();
        List<ChannelOverview> orgEntitlements = ChannelManager.entitlements(org.getId(),
                null);

        List <ChannelOverview> satEntitlements = ChannelManager.entitlements(
                OrgFactory.getSatelliteOrg().getId(), null);

        // Reformat it into a map for easy lookup
        Map <Long, ChannelOverview> orgMap = new HashMap();
        for (ChannelOverview orgEnt : orgEntitlements) {
            orgMap.put(orgEnt.getId(), orgEnt);
        }

        for (ChannelOverview sato : satEntitlements) {
            OrgChannelFamily ocf = new OrgChannelFamily();

            ocf.setSatelliteCurrentMembers(sato.getCurrentMembers());
            ocf.setSatelliteMaxMembers(sato.getMaxMembers());
            ocf.setSatelliteCurrentFlex(sato.getCurrentFlex());
            ocf.setSatelliteMaxFlex(sato.getMaxFlex());
            ocf.setId(sato.getId());
            ocf.setName(sato.getName());
            ocf.setLabel(sato.getLabel());

            ChannelOverview orgo =  orgMap.get(sato.getId());
            if (orgo == null) {
                ocf.setCurrentMembers(new Long(0));
                ocf.setMaxMembers(new Long(0));
                ocf.setMaxFlex(0L);
                ocf.setCurrentFlex(0L);
            }
            else {
                ocf.setCurrentMembers(orgo.getCurrentMembers());
                ocf.setMaxMembers(orgo.getMaxMembers());
                ocf.setMaxFlex(orgo.getMaxFlex());
                ocf.setCurrentFlex(orgo.getCurrentFlex());
            }
            if (ocf.getSatelliteMaxMembers() != null) {
              ret.add(ocf);
            }
        }
        return ret;
    }

    /**
     * Returns a list channel entitlements for all orgs.
     * @return channel entitlements for multiorgs
     */
    public static DataList<MultiOrgEntitlementsDto> entitlementsForAllMOrgs() {
        SelectMode m = ModeFactory.getMode("Channel_queries",
                "channel_entitlements_for_all_m_orgs");
        return DataList.getDataList(m, Collections.EMPTY_MAP,
                Collections.EMPTY_MAP);
    }

    /**
     * Return a ChannelOverview for all orgs using the given channel family.
     * @param entitlementId Channel family ID.
     * @return List of ChannelOverview objects.
     */
    public static List<ChannelOverview> getEntitlementForAllOrgs(
            Long entitlementId) {
        SelectMode m = ModeFactory.getMode("Channel_queries",
                "channel_entitlement_for_all_orgs");

        Map params = new HashMap();
        params.put("entitlement_id", entitlementId);
        return makeDataResult(params, params, null, m);
    }

    /**
     * Given a channel family, this method returns entitlement information on a per org
     * basis. If a particular org does not have any entitlements in the family, it
     * will <strong>not</strong> be listed.
     *
     * @param cf   the channel family
     * @param user the user needed for access privilege
     * @return the lists the entitlement information for the given channel family
     *         for all orgs that have <strong>at least one entitlement on the
     *         family.</strong>
     */
    public static List<OrgSoftwareEntitlementDto>
                    listEntitlementsForAllOrgs(ChannelFamily cf, User user) {
        List <OrgSoftwareEntitlementDto> ret =
                            new LinkedList<OrgSoftwareEntitlementDto>();

        List<ChannelOverview> entitlementUsage = ChannelManager.getEntitlementForAllOrgs(
                cf.getId());

        // Create a mapping of org ID's to the channel overview returned, we'll need this
        // when iterating the list of all orgs shortly:
        Map<Long, ChannelOverview> orgEntitlementUsage =  new
                                        HashMap<Long, ChannelOverview>();
        for (ChannelOverview o : entitlementUsage) {
            orgEntitlementUsage.put(o.getOrgId(), o);
        }
        Org satelliteOrg = OrgFactory.getSatelliteOrg();
        ChannelOverview satelliteOrgOverview = ChannelManager.getEntitlement(
                                            satelliteOrg.getId(),
                                            cf.getId());
        if (satelliteOrgOverview == null) {
            throw new RuntimeException("Satellite org does not" +
                                "appear to have been allocated entitlement:" +
                                cf.getId());
        }

        List<Org> allOrgs = OrgManager.allOrgs(user);
        for (Org org : allOrgs) {
            if (orgEntitlementUsage.containsKey(org.getId())) {
                ChannelOverview co = orgEntitlementUsage.get(org.getId());
                if (co.getMaxMembers() == 0 && co.getMaxFlex() == 0) {
                    continue;
                }
                ret.add(makeOrgSoftwareEntitlement(co, org, satelliteOrgOverview));
            }
        }

        return ret;
    }


    private static OrgSoftwareEntitlementDto makeOrgSoftwareEntitlement(
                            ChannelOverview co,
                            Org org,
                            ChannelOverview satelliteOrgOverview) {
        OrgSoftwareEntitlementDto seDto = new OrgSoftwareEntitlementDto();
        seDto.setOrg(org);
        seDto.setCurrentMembers(co.getCurrentMembers());
        seDto.setMaxMembers(co.getMaxMembers());
        if (co.getMaxMembers() != null &&
                satelliteOrgOverview.getFreeMembers() != null) {
            seDto.setMaxPossibleAllocation(co.getMaxMembers() +
                                    satelliteOrgOverview.getFreeMembers());
        }

        seDto.setCurrentFlex(co.getCurrentFlex());
        seDto.setMaxFlex(co.getMaxFlex());

        if (co.getMaxFlex() != null &&
                satelliteOrgOverview.getFreeFlex() != null) {
            seDto.setMaxPossibleFlexAllocation(co.getMaxFlex() +
                                    satelliteOrgOverview.getFreeFlex());
        }
        return seDto;
    }

    /**
     * Given a channel family, this method returns entitlement information on a per org
     * basis. This call will return all organizations, even if it does not have any
     * entitlements on the family.
     *
     * @param cf   the channel family
     * @param user the user needed for access privilege
     * @return lists the entitlement information for the given channel family for
     *         all orgs.
     */
    public static List<OrgSoftwareEntitlementDto>
                    listEntitlementsForAllOrgsWithEmptyOrgs(ChannelFamily cf, User user) {
        List <OrgSoftwareEntitlementDto> ret =
                            new LinkedList<OrgSoftwareEntitlementDto>();

        List<ChannelOverview> entitlementUsage = ChannelManager.getEntitlementForAllOrgs(
                cf.getId());

        // Create a mapping of org ID's to the channel overview returned, we'll need this
        // when iterating the list of all orgs shortly:
        Map<Long, ChannelOverview> orgEntitlementUsage =
            new HashMap<Long, ChannelOverview>();
        for (ChannelOverview o : entitlementUsage) {
            orgEntitlementUsage.put(o.getOrgId(), o);
        }
        Org satelliteOrg = OrgFactory.getSatelliteOrg();
        ChannelOverview satelliteOrgOverview = ChannelManager.getEntitlement(
                                            satelliteOrg.getId(),
                                            cf.getId());
        if (satelliteOrgOverview == null) {
            throw new RuntimeException("Satellite org does not" +
                                "appear to have been allocated entitlement:" +
                                cf.getId());
        }

        List<Org> allOrgs = OrgManager.allOrgs(user);
        for (Org org : allOrgs) {
            if (orgEntitlementUsage.containsKey(org.getId())) {
                ChannelOverview co = orgEntitlementUsage.get(org.getId());
                ret.add(makeOrgSoftwareEntitlement(co, org, satelliteOrgOverview));
            }
            else {
                OrgSoftwareEntitlementDto seDto = new OrgSoftwareEntitlementDto();
                seDto.setOrg(org);
                seDto.setCurrentMembers(0L);
                seDto.setMaxMembers(0L);
                seDto.setMaxPossibleAllocation(satelliteOrgOverview.getFreeMembers());
                seDto.setCurrentFlex(0L);
                seDto.setMaxFlex(0L);
                seDto.setMaxPossibleFlexAllocation(satelliteOrgOverview.getFreeFlex());
                ret.add(seDto);
            }

        }
        return ret;
    }

    /**
     * Returns a specifically requested entitlement
     * @param orgId The user's org ID
     * @param entitlementId the id of the entitlement
     * @return the Channel Entitlement
     */
    public static ChannelOverview getEntitlement(Long orgId, Long entitlementId) {
        SelectMode m = ModeFactory.getMode("Channel_queries", "channel_entitlement");

        Map params = new HashMap();
        params.put("org_id", orgId);
        params.put("entitlement_id", entitlementId);
        DataResult dr = m.execute(params);

        if (dr != null && !dr.isEmpty()) {
            return (ChannelOverview) dr.get(0);
        }
        return null;
    }

    /**
     * Returns a list of ChannelTreeNodes that have orgId null
     *      or has a parent with org_id null
     * @param user who we are requesting channels for
     * @param lc ListControl to use
     * @return list of ChannelTreeNode's
     */
    public static DataResult vendorChannelTree(User user,
                                                 ListControl lc) {
        SelectMode m = ModeFactory.getMode("Channel_queries", "vendor_channel_tree");


        Map params = new HashMap();
        params.put("org_id", user.getOrg().getId());
        params.put("user_id", user.getId());

        DataResult dr = makeDataResult(params, params, lc, m);
        Collections.sort(dr);
        return dr;
    }


    /**
     * Returns a list of ChannelTreeNodes that have orgId null
     *      or has a prarent with org_id null
     * @param user who we are requesting Red Hat channels for
     * @param serverCount the number of systems registered to that channel for it to
     *      be popular
     * @param lc ListControl to use
     * @return list of ChannelTreeNode's
     */
    public static DataResult popularChannelTree(User user, Long serverCount,
                                                 ListControl lc) {
        SelectMode m = ModeFactory.getMode("Channel_queries", "popular_channel_tree");

        Map params = new HashMap();
        params.put("org_id", user.getOrg().getId());
        params.put("user_id", user.getId());
        params.put("server_count", serverCount);

        DataResult dr = makeDataResult(params, params, lc, m);
        Collections.sort(dr);
        return dr;
    }


    /**
     * Returns a list of ChannelTreeNodes that have orgId null
     *      or has a parent with org_id null
     * @param user who we are requesting Red Hat channels for
     * @param lc ListControl to use
     * @return list of ChannelTreeNode's
     */
    public static DataResult myChannelTree(User user,
                                                 ListControl lc) {
        SelectMode m = ModeFactory.getMode("Channel_queries", "my_channel_tree");


        Map params = new HashMap();
        params.put("org_id", user.getOrg().getId());
        params.put("user_id", user.getId());

        DataResult dr = makeDataResult(params, params, lc, m);
        Collections.sort(dr);
        return dr;
    }

    /**
     * Returns a list of ChannelTreeNodes containing all channels
     * the trusted org is consuming from a specific org
     * @param org Org that is sharing the channels
     * @param trustOrg org that is consuming the shared channels
     * @param user User of the sharing Org
     * @param lc ListControl to use
     * @return list of ChannelTreeNode's
     */
    public static DataResult trustChannelConsume(Org org, Org trustOrg, User user,
                                            ListControl lc) {
        SelectMode m = ModeFactory.getMode("Channel_queries", "trust_channel_consume");

        Map params = new HashMap();
        params.put("org_id", trustOrg.getId());
        params.put("user_id", user.getId());
        params.put("org_id2", org.getId());
        DataResult dr = makeDataResult(params, params, lc, m);
        return dr;
    }

    /**
     * Returns a list of ChannelTreeNodes containing all channels
     * the user can see
     * @param user who we are requesting channels for
     * @param lc ListControl to use
     * @return list of ChannelTreeNode's
     */
    public static DataResult allChannelTree(User user,
                                            ListControl lc) {
        SelectMode m = ModeFactory.getMode("Channel_queries", "all_channel_tree");

        Map params = new HashMap();
        params.put("org_id", user.getOrg().getId());
        params.put("user_id", user.getId());

        DataResult dr = makeDataResult(params, params, lc, m);
        return dr;
    }

    /**
     * Returns a list of channels owned by the user.
     *
     * @param user cannot be <code>null</code>
     * @return list of maps containing the channel data
     */
    public static DataResult ownedChannelsTree(User user) {
        SelectMode m = ModeFactory.getMode("Channel_queries", "owned_channels_tree");

        Map params = new HashMap();
        params.put("user_id", user.getId());

        DataResult dr = makeDataResult(params, params, null, m);
        return dr;
    }

    /**
     * Returns a list of ChannelTreeNodes containing shared channels
     * the user can see
     * @param user who we are requesting channels for
     * @param lc ListControl to use
     * @return list of ChannelTreeNode's
     */
    public static DataResult sharedChannelTree(User user,
                                            ListControl lc) {
        SelectMode m = ModeFactory.getMode("Channel_queries", "shared_channel_tree");

        Map params = new HashMap();
        params.put("org_id", user.getOrg().getId());
        params.put("user_id", user.getId());

        DataResult dr = makeDataResult(params, params, lc, m);
        return dr;
    }

    /**
     * Returns a list of ChannelTreeNodes containing end-of-life
     * retired channels the user can see
     * @param user who we are requesting channels for
     * @param lc ListControl to use
     * @return list of ChannelTreeNode's
     */
    public static DataResult retiredChannelTree(User user,
                                                ListControl lc) {
        SelectMode m = ModeFactory.getMode("Channel_queries", "retired_channel_tree");

        Map params = new HashMap();
        params.put("org_id", user.getOrg().getId());
        params.put("user_id", user.getId());

        DataResult dr = makeDataResult(params, params, lc, m);
        return dr;
    }

    /**
     * Returns a list of channels and their parents who are in a particular
     * channel family/entitlement
     * @param user who we are requesting channels for
     * @param familyId Id of the family we want a tree for
     * @param lc ListControl to use
     * @return list of ChannelTreeNode's representing the channel family
     */
    public static DataResult channelFamilyTree(User user,
                                               Long familyId,
                                               ListControl lc) {
        SelectMode m = ModeFactory.getMode("Channel_queries", "channel_family_tree");

        Map params = new HashMap();
        params.put("user_id", user.getId());
        params.put("family_id", familyId);
        params.put("org_id", user.getOrg().getId());

        DataResult dr = makeDataResult(params, params, lc, m);
        return dr;
    }
    /**
     * Returns a list of packages whose ids match those from the given list.
     * @param pids The ids of the package list.
     * @param archLabels Channel arch labels.
     * @param relevantFlag if set will only return packages relevant to subscribed channels
     * @return list of packages
     */
    public static List<PackageOverview> packageSearch(List pids, List archLabels,
            boolean relevantFlag) {
        return PackageFactory.packageSearch(pids, archLabels, relevantFlag);
    }

    /**
     * Returns a list of packages whose ids match those from the given list.
     * @param pids The ids of the package list.
     * @param archLabels Channel arch labels.
     * @return list of packages
     */
    public static List<PackageOverview> packageSearch(List pids, List archLabels) {
        return PackageFactory.packageSearch(pids, archLabels);
    }

    /**
     * Returns a dataresult containing the channels in an org.
     * @param orgId The org in question
     * @param pc page control for the user
     * @return Returns a data result containing ChannelOverview dtos
     */
    public static DataResult channelsOwnedByOrg(Long orgId, PageControl pc) {
        SelectMode m = ModeFactory.getMode("Channel_queries",
                                           "channels_owned_by_org");
        Map params = new HashMap();
        params.put("org_id", orgId);
        return makeDataResult(params, null, pc, m);
    }

    /**
     * Returns the package ids for packages relevant to a channel for a published errata
     * @param channelId The id for the channel in question
     * @param e the errata in question
     * @return Returns the ids for relevant packages
     */
    public static DataResult relevantPackages(Long channelId, Errata e) {
        SelectMode m;

        if (e.isPublished()) {
            m = ModeFactory.getMode("Channel_queries",
                                    "relevant_packages_for_channel_published");
        }
        else {
            m = ModeFactory.getMode("Channel_queries",
                                    "relevant_packages_for_channel_unpublished");
        }

        Map params = new HashMap();
        params.put("cid", channelId);
        params.put("eid", e.getId());
        return makeDataResult(params, null, null, m);
    }

    /**
     * Returns a Channel object with the given id and user
     * @param cid The id for the channel you want
     * @param userIn The User looking for the channel
     * @return Returns the channel with the given id
     */
    public static Channel lookupByIdAndUser(Long cid, User userIn) {
        Channel channel = ChannelFactory.lookupByIdAndUser(cid, userIn);
        if (channel == null) {
            LocalizationService ls = LocalizationService.getInstance();
            LookupException e = new LookupException("User " + userIn.getId() +
                    " does not have access to channel " + cid +
                    " or the channel does not exist");
            e.setLocalizedTitle(ls.getMessage("lookup.jsp.title.channel"));
            e.setLocalizedReason1(ls.getMessage("lookup.jsp.reason1.channel"));
            e.setLocalizedReason2(ls.getMessage("lookup.jsp.reason2.channel"));
            throw e;
        }
        return channel;
    }

    /**
     * Returns a Channel object with the given label and user
     * @param label The label for the channel you want
     * @param userIn The User looking for the channel
     * @return Returns the channel with the given id
     */
    public static Channel lookupByLabelAndUser(String label, User userIn) {
        Channel channel = ChannelFactory.lookupByLabelAndUser(label, userIn);
        if (channel == null) {
            LocalizationService ls = LocalizationService.getInstance();
            LookupException e = new LookupException("User " + userIn.getId() +
                    " does not have access to channel " + label +
                    " or the channel does not exist");
            e.setLocalizedTitle(ls.getMessage("lookup.jsp.title.channel"));
            e.setLocalizedReason1(ls.getMessage("lookup.jsp.reason1.channel"));
            e.setLocalizedReason2(ls.getMessage("lookup.jsp.reason2.channel"));
            throw e;
        }
        return channel;
    }


    /**
     * channelsForUser returns a list containing the names of the channels
     * that this user has permissions to. If the user doesn't have permissions
     * to any channels, this method returns an empty list.
     * @param user The user in question
     * @return Returns the list of names of channels this user has permission to,
     * an empty list otherwise.
     */
    public static List channelsForUser(User user) {
        //subscribableChannels is the list we'll be returning
        List subscribableChannels = new ArrayList();

        //Setup items for the query
        SelectMode m = ModeFactory.getMode("Channel_queries",
                                           "user_subscribe_perms");
        Map params = new HashMap();
        params.put("user_id", user.getId());
        params.put("org_id", user.getOrg().getId());

        //Execute the query
        DataResult subscribable = m.execute(params);

        /*
         * We now need to go through the subscribable DataResult and
         * add the names of the channels this user has permissions to
         * to the subscribableChannels list.
         */
        Iterator i = subscribable.iterator();
        while (i.hasNext()) {
            ChannelPerms perms = (ChannelPerms) i.next();
            //if the user has permissions for this channel
            if (perms.isHasPerm()) {
                //add the name to the list
                subscribableChannels.add(perms.getName());
            }
        }

        return subscribableChannels;
    }

    /**
     * Returns the list of Channel ids which the given orgid has access to.
     * @param orgid Org id
     * @param cid Base Channel id.
     * @return the list of Channel ids which the given orgid has access to.
     */
    public static List<Channel> userAccessibleChildChannels(Long orgid, Long cid) {
        return ChannelFactory.getUserAcessibleChannels(orgid, cid);
    }

    /**
     * Get the list of Channels with clonable Errata
     * @param org org we want to search against
     * @return List of com.redhat.rhn.domain.Channel objects
     */
    public static List getChannelsWithClonableErrata(Org org) {
        return ChannelFactory.getChannelsWithClonableErrata(org);
    }

    /**
     * Get the list of Channels accessible by an org
     * @param orgid The id of the org
     * @return List of accessible channels
     */
    public static List getChannelsAccessibleByOrg(Long orgid) {
        return ChannelFactory.getAccessibleChannelsByOrg(orgid);
    }

    /**
     * Returns list of proxy channel names for a given version
     * @param version proxy version
     * @param server Server
     * @return list of proxy channel names for a given version
     */
    public static Channel getProxyChannelByVersion(String version, Server server) {

        ChannelFamily proxyFamily = ChannelFamilyFactory
                                    .lookupByLabel(ChannelFamilyFactory
                                                   .PROXY_CHANNEL_FAMILY_LABEL,
                                                   null);

        if (proxyFamily == null ||
                    proxyFamily.getChannels() == null ||
                        proxyFamily.getChannels().isEmpty()) {
            if (!ConfigDefaults.get().isSpacewalk()) {
                throw new ProxyChannelNotFoundException();
            }
            return null;
        }

        /* We search for a proxy channel whose version equals the version of
         * proxy trying to activate and whose parent channel is our server's basechannel.
         * This will be the channel we attempt to subscribe the server to.
         */
        for (Channel proxyChan : proxyFamily.getChannels()) {
            if (proxyChan.getProduct() != null &&
                proxyChan.getProduct().getVersion().equals(version) &&
                proxyChan.getParentChannel().equals(server.getBaseChannel())) {
                return proxyChan;
            }
        }
        if (!ConfigDefaults.get().isSpacewalk()) {
            throw new ProxyChannelNotFoundException();
        }

        return null;
    }


    /**
     * Returns the list of all channels the user can see.
     * @param user User whose channels are sought.
     * @return the list of all channels the user can see as a DataResult
     *
     */
    public static List<DataResult> allChannelsTree(User user) {
        SelectMode m = ModeFactory.getMode("Channel_queries",
                                           "all_channels_tree");
        Map params = new HashMap();
        params.put("user_id", user.getId());

        return m.execute(params);
    }

    /**
     * Returns list of ChannelArches
     * @return list of ChannelArches
     * @see com.redhat.rhn.domain.channel.ChannelArch
     */
    public static List<ChannelArch> getChannelArchitectures() {
        return ChannelFactory.getChannelArchitectures();
    }

    /**
     * Deletes a software channel
     * @param user User with access to delete the channel.
     * @param label Channel label
     * @throws InvalidChannelRoleException thrown if User does not have access
     * to delete channel.
     * @throws NoSuchChannelException thrown if no channel exists with the
     * given label
     */
    public static void deleteChannel(User user, String label)
        throws InvalidChannelRoleException, NoSuchChannelException {

        Channel toRemove = ChannelFactory.lookupByLabel(user.getOrg(), label);

        if (toRemove == null) {
            throw new NoSuchChannelException();
        }
        if (toRemove.getOrg() == null) {
            throw new PermissionException(
                    LocalizationService.getInstance().getMessage(
                            "api.channel.delete.redhat"));
        }
        if (verifyChannelAdmin(user, toRemove.getId())) {
            if (!ChannelFactory.listAllChildrenForChannel(toRemove).isEmpty()) {
                throw new PermissionException(
                        LocalizationService.getInstance().getMessage(
                                "api.channel.delete.haschild"));
            }
            if (toRemove.containsDistributions()) {
                ValidatorException.raiseException(
                        "message.channel.cannot-be-deleted.has-distros");

            }
            ChannelManager.unscheduleEventualRepoSync(toRemove, user);
            ChannelManager.queueChannelChange(label,
                    user.getLogin(), "java::deleteChannel");
            ChannelFactory.remove(toRemove);
        }
    }

    /**
     * Unschedule eventual repo sync schedule
     * @param channel relevant channel
     * @param user executive
     */
    public static void unscheduleEventualRepoSync(Channel channel, User user) {
        TaskomaticApi tapi = new TaskomaticApi();
        try {
            String cronExpr = tapi.getRepoSyncSchedule(channel, user);
            if (!StringUtils.isEmpty(cronExpr)) {
                log.info("Unscheduling repo sync schedule with " + cronExpr +
                        " for channel " + channel.getLabel());
                tapi.unscheduleRepoSync(channel, user);
            }
        }
        catch (Exception e) {
            log.warn("Failed to unschedule repo sync for channel " + channel.getLabel());
        }
    }

    /**
     * Verify that a user is a channel admin
     * @param user the user to verify
     * @param cid the channel id to verify
     * @return true if the user is an admin of this channel
     * @throws InvalidChannelRoleException if the user does not have perms
     */
    public static boolean verifyChannelAdmin(User user, Long cid)
        throws InvalidChannelRoleException {

        if (user.hasRole(RoleFactory.CHANNEL_ADMIN)) {
            return true;
        }

        return verifyChannelRole(user, cid, QRY_ROLE_MANAGE);
    }

    /**
     * Adds the subscribe role for the passed in user for the passed in channel.
     * @param user The user in question.
     * @param channel The channel in question.
     */
    public static void addSubscribeRole(User user, Channel channel) {
        if (verifyChannelSubscribe(user, channel.getId())) {
            return; //user already has subscribe perms to this channel
        }
        //Insert row into rhnChannelPermission
        WriteMode m = ModeFactory.getWriteMode("Channel_queries",
                                               "grant_channel_permission");
        Map params = new HashMap();
        params.put("user_id", user.getId());
        params.put("cid", channel.getId());
        params.put("role_label", QRY_ROLE_SUBSCRIBE);
        m.executeUpdate(params);
    }

    /**
     * Removes the subscribe role from the passed in user for the passed in channel.
     * @param user The user in question.
     * @param channel The channel in question.
     */
    public static void removeSubscribeRole(User user, Channel channel) {
        if (!verifyChannelSubscribe(user, channel.getId())) {
            return; //user doesn't have subscribe perms to begin with
        }
        //Delete row from rhnChannelPermission
        WriteMode m = ModeFactory.getWriteMode("Channel_queries",
                                               "revoke_channel_permission");
        Map params = new HashMap();
        params.put("user_id", user.getId());
        params.put("cid", channel.getId());
        params.put("role_label", QRY_ROLE_SUBSCRIBE);
        m.executeUpdate(params);
    }

    /**
     * Adds the mange role for the passed in user for the passed in channel.
     * @param user The user in question.
     * @param channel The channel in question.
     */
    public static void addManageRole(User user, Channel channel) {
        if (verifyChannelManage(user, channel.getId())) {
            return; //user already has subscribe perms to this channel
        }
        //Insert row into rhnChannelPermission
        WriteMode m = ModeFactory.getWriteMode("Channel_queries",
                                               "grant_channel_permission");
        Map params = new HashMap();
        params.put("user_id", user.getId());
        params.put("cid", channel.getId());
        params.put("role_label", QRY_ROLE_MANAGE);
        m.executeUpdate(params);
    }

    /**
     * Removes the manage role from the passed in user for the passed in channel.
     * @param user The user in question.
     * @param channel The channel in question.
     */
    public static void removeManageRole(User user, Channel channel) {
        if (!verifyChannelManage(user, channel.getId())) {
            return; //user doesn't have subscribe perms to begin with
        }
        //Delete row from rhnChannelPermission
        WriteMode m = ModeFactory.getWriteMode("Channel_queries",
                                               "revoke_channel_permission");
        Map params = new HashMap();
        params.put("user_id", user.getId());
        params.put("cid", channel.getId());
        params.put("role_label", QRY_ROLE_MANAGE);
        m.executeUpdate(params);
    }

    /**
     * Makes sure the passed in user has subscribe permissions to the channel with the
     * given id.
     * @param user The user in question
     * @param cid The id for the channel in question
     * @return Returns true if the user has permission, false otherwise
     */
    public static boolean verifyChannelSubscribe(User user, Long cid) {

        try {
            return verifyChannelRole(user, cid, QRY_ROLE_SUBSCRIBE);
        }
        catch (InvalidChannelRoleException e) {
            /*
             * We don't really care what the reason is for why this user doesn't have
             * access to this channel, so catch the exception, log it, and simply
             * return false.
             */
            StringBuffer msg = new StringBuffer("User: ");
            msg.append(user.getLogin());
            msg.append(" either does not have subscribe privileges to Channel: ");
            msg.append(cid);
            msg.append(" or ChannelManager.QRY_ROLE_SUBSCRIBE is defined wrong.");
            log.debug(msg.toString(), e);
            return false;
        }
    }

    /**
     * Makes sure the passed in user has manage permissions to the channel with the
     * given id.
     * @param user The user in question
     * @param cid The id for the channel in question
     * @return Returns true if the user has permission, false otherwise
     */
    public static boolean verifyChannelManage(User user, Long cid) {

        try {
            return verifyChannelRole(user, cid, QRY_ROLE_MANAGE);
        }
        catch (InvalidChannelRoleException e) {
            /*
             * We don't really care what the reason is for why this user doesn't have
             * access to this channel, so catch the exception, log it, and simply
             * return false.
             */
            StringBuffer msg = new StringBuffer("User: ");
            msg.append(user.getLogin());
            msg.append(" either does not have subscribe privileges to Channel: ");
            msg.append(cid);
            msg.append(" or ChannelManager.QRY_ROLE_MANAGE is defined wrong.");
            log.debug(msg.toString(), e);
            return false;
        }
    }

    /**
     * Check to see if the channel passed in is subscribable by the Server passed in for
     * *free* without costing an entitlement.  Criteria:
     *
     *  1) if server is a virtual guest
     *  2) the host of the guest has the Virtualization or VirtualizationPlatform
     *     entitlement
     *  3) the host's system entitlement has to match the type of the Channel's
     *     ChannelFamily's VirtSubLevel type.
     *
     * @param serverIn to check against the channelIn
     * @param channelIn channelIn to check against the server
     * @return boolean if its free or not
     */
    public static boolean isChannelFreeForSubscription(Server serverIn, Channel channelIn) {

        if (log.isDebugEnabled()) {
            log.debug("isChannelFreeForSubscription.start: " + channelIn.getLabel());
        }

        if (!serverIn.isVirtualGuest()) {
            log.debug("server is not a guest, returning false");
            return false;
        }
        Server host = serverIn.getVirtualInstance().getHostSystem();
        Set levels = channelIn.getChannelFamily().getVirtSubscriptionLevels();
        if (levels == null || levels.size() == 0) {
            log.debug("Channel has no virtsublevel. returning false");
            return false;
        }
        if (log.isDebugEnabled()) {
            log.debug("levels   : " + levels);
            if (host != null) {
                log.debug("host.ents: " + host.getEntitlements());
            }
        }
        // No host for this guest, false!
        if (host == null) {
            log.debug("host is null, returning false");
            return false;
        }
        if (host.hasEntitlement(EntitlementManager.VIRTUALIZATION)) {
            log.debug("host has virt");
            Iterator i = levels.iterator();
            while (i.hasNext()) {
                VirtSubscriptionLevel level = (VirtSubscriptionLevel) i.next();
                if (level.equals(CommonConstants.getVirtSubscriptionLevelFree())) {
                    log.debug("Channel has virt and host has virt, returning true");
                    return true;
                }
            }
        }
        if (host.hasEntitlement(EntitlementManager.VIRTUALIZATION_PLATFORM)) {
            log.debug("host has virt-plat");
            Iterator i = levels.iterator();
            while (i.hasNext()) {
                VirtSubscriptionLevel level = (VirtSubscriptionLevel) i.next();
                if (level.equals(
                        CommonConstants.getVirtSubscriptionLevelPlatformFree())) {
                    log.debug("Channel has virt-plat and host virt-plat, returning true");
                    return true;
                }
            }
        }

        log.debug("No criteria match.  returning false");
        return false;
    }

    private static boolean verifyChannelRole(User user, Long cid, String role)
        throws InvalidChannelRoleException {

        CallableMode m = ModeFactory.getCallableMode(
                "Channel_queries", "verify_channel_role");

        Map inParams = new HashMap();
        inParams.put("cid", cid);
        inParams.put("user_id", user.getId());
        inParams.put("role", role);

        Map outParams = new HashMap();
        outParams.put("result", new Integer(Types.VARCHAR));
        Map result = m.execute(inParams, outParams);

        String reason = (String) result.get("result");
        if (reason != null) {
            throw new InvalidChannelRoleException(reason);
        }
        return true;
    }

    /**
     * Returns true if the given channel is globally subscribable for the
     * given org.
     * @param user User
     * @param chanLabel label of Channel to validate
     * @return true if the given channel is globally subscribable for the
     */
    public static boolean isGloballySubscribable(User user, String chanLabel) {
        Channel c = lookupByLabelAndUser(chanLabel, user);
        return ChannelFactory.isGloballySubscribable(user.getOrg(), c);
    }

    /**
     * Returns the Channel whose label matches the given label.
     * @param org The org of the user looking up the channel
     * @param label Channel label sought.
     * @return the Channel whose label matches the given label.
     */
    public static Channel lookupByLabel(Org org, String label) {
        return ChannelFactory.lookupByLabel(org, label);
    }

    /**
     * Returns available entitlements for the org and the given channel.
     * @param org Org
     * @param c Channel
     * @return available entitlements for the org and the given channel.
     */
    public static Long getAvailableEntitlements(Org org, Channel c) {
        ChannelEntitlementCounter counter =
            (ChannelEntitlementCounter) MethodUtil.getClassFromConfig(
                    ChannelEntitlementCounter.class.getName());

        Long retval = counter.getAvailableEntitlements(org, c);
        log.debug("getAvailableEntitlements: " + c.getLabel() + " got: " + retval);

        return retval;
    }

    /**
     * Returns available flex entitlements for the org and the given channel.
     * @param org Org
     * @param c Channel
     * @return available flex entitlements for the org and the given channel.
     */
    public static Long getAvailableFveEntitlements(Org org, Channel c) {
        ChannelEntitlementCounter counter =
            (ChannelEntitlementCounter) MethodUtil.getClassFromConfig(
                    ChannelEntitlementCounter.class.getName());

        Long retval = counter.getAvailableFveEntitlements(org, c);
        log.debug("getAvailableFveEntitlements: " + c.getLabel() + " got: " + retval);

        return retval;
    }

    /**
     * Returns the latest packages in the channel. This call will return more details
     * about the channel than the API specific call
     * {@link #latestPackagesInChannel(com.redhat.rhn.domain.channel.Channel)}.
     *
     * @param channelId identifies the channel
     * @return list of packages in this channel
     */
    public static DataResult latestPackagesInChannel(Long channelId) {
        SelectMode m = ModeFactory.getMode(
                "Package_queries", "latest_packages_in_channel");

        Map params = new HashMap();
        params.put("cid", channelId);

        return m.execute(params);
    }

    /**
     * Returns list of latest packages in channel
     * @param channel channel whose packages are sought
     * @return list of latest packages in channel
     */
    public static List latestPackagesInChannel(Channel channel) {
        SelectMode m = ModeFactory.getMode(
                "Package_queries", "latest_packages_in_channel_api");

        Map params = new HashMap();
        params.put("cid", channel.getId());

        return m.execute(params);
    }


    /**
     * List the errata applicable to a channel between start and end date
     * @param channel channel whose errata are sought
     * @param start start date
     * @param end end date
     * @param user the user doing the list
     * @return the errata applicable to a channel
     */
    public static DataResult<ErrataOverview> listErrata(Channel channel, Date start,
                                                                    Date end, User user) {
        String mode = "in_channel";
        Map params = new HashMap();
        params.put("cid", channel.getId());

        if (start != null) {
            params.put("start_date", new Timestamp(start.getTime()));
            mode = "in_channel_after";

            if (end != null) {
                params.put("end_date", new Timestamp(end.getTime()));
                mode = "in_channel_between";
            }
        }
        SelectMode m = ModeFactory.getMode(
                "Errata_queries", mode);

        DataResult dr = m.execute(params);
        Map elabParams = new HashMap();
        elabParams.put("user_id", user.getId());
        dr.setElaborationParams(elabParams);
        return dr;
    }


    /**
     * List the errata applicable to a channel between start and end date
     * @deprecated
     * @param channel channel whose errata are sought
     * @param start start date
     * @param end end date
     * @return the errata applicable to a channel
     */
    @Deprecated
    public static DataResult listErrataForDates(Channel channel, String start, String end) {
        String mode = "relevant_to_channel_deprecated";
        Map params = new HashMap();
        params.put("cid", channel.getId());

        if (!StringUtils.isEmpty(start)) {
            params.put("start_date_str", start);
            mode = "relevant_to_channel_after_deprecated";

            if (!StringUtils.isEmpty(end)) {
                params.put("end_date_str", end);
                mode = "relevant_to_channel_between_deprecated";
            }
        }

        SelectMode m = ModeFactory.getMode(
                "Errata_queries", mode);

        return m.execute(params);
    }

    /**
     * List the errata of a particular type that are applicable to a channel.
     * @param channel channel whose errata are sought
     * @param type type of errata
     * @return the errata applicable to a channel
     */
    public static DataResult listErrataByType(Channel channel, String type) {

        Map params = new HashMap();
        params.put("cid", channel.getId());
        params.put("type", type);

        SelectMode m = ModeFactory.getMode(
                "Errata_queries", "relevant_to_channel_by_type");

        return m.execute(params);
    }

    /**
     * Returns list of packages in channel
     * @param channel channel whose packages are sought
     * @param startDate package start date
     * @param endDate package end date
     * @return list of packages in channel
     */
    public static List<PackageDto> listAllPackages(Channel channel, String startDate,
            String endDate) {
        String mode = "all_packages_in_channel";
        Map params = new HashMap();
        params.put("cid", channel.getId());

        if (!StringUtils.isEmpty(startDate)) {
            params.put("start_date_str", startDate);
            mode = "all_packages_in_channel_after";
        }

        if (!StringUtils.isEmpty(endDate)) {
            params.put("end_date_str", endDate);
            mode = "all_packages_in_channel_between";
        }

        SelectMode m = ModeFactory.getMode("Package_queries", mode);

        return m.execute(params);
    }

    /**
     * Returns list of packages in channel
     * @param channel channel whose packages are sought
     * @return list of packages in channel
     */
    public static List<PackageDto> listAllPackages(Channel channel) {
        String mode = "all_packages_in_channel";
        Map params = new HashMap();
        params.put("cid", channel.getId());

        SelectMode m = ModeFactory.getMode("Package_queries", mode);

        return m.execute(params);
    }

    /**
     * Returns list of packages in channel
     * @param channel channel whose packages are sought
     * @param startDate package start date
     * @param endDate package end date
     * @return list of packages in channel
     */
    public static List listAllPackages(Channel channel, Date startDate,
            Date endDate) {

        // convert the start and end dates to a string representation
        // that can be used in the db query...
        SimpleDateFormat sdf = new SimpleDateFormat("yyyy-MM-dd HH:mm:ss");

        String startDateStr = null;
        String endDateStr = null;

        if (startDate != null) {
            startDateStr = sdf.format(startDate);
        }
        if (endDate != null) {
            endDateStr = sdf.format(endDate);
        }

        return listAllPackages(channel, startDateStr, endDateStr);
    }

    /**
     * Returns list of packages in channel
     * @param channel channel whose packages are sought
     * @param startDate package start date
     * @param endDate package end date
     * @return list of packages in channel
     */
    public static List listAllPackagesByDate(Channel channel, String startDate,
        String endDate) {

        String mode = "all_packages_in_channel_by_date";
        Map params = new HashMap();
        params.put("cid", channel.getId());

        if (!StringUtils.isEmpty(startDate)) {
            params.put("start_date_str", startDate);
            mode = "all_packages_in_channel_after_by_date";
        }

        if (!StringUtils.isEmpty(endDate)) {
            params.put("end_date_str", endDate);
            mode = "all_packages_in_channel_between_by_date";
        }

        SelectMode m = ModeFactory.getMode(
                "Package_queries", mode);

        return m.execute(params);
    }

    /**
     * Get the id of latest packages equal in the passed in Channel and name
     *
     * @param channelId to lookup package against
     * @param packageName to check
     * @return List containing Maps of "CP.package_id, CP.name_id, CP.evr_id"
     */
    public static Long getLatestPackageEqual(Long channelId, String packageName) {
        List latestPkgs = listLatestPackagesEqual(channelId, packageName);
        if (latestPkgs != null && latestPkgs.size() > 0) {
            Map row = (Map) latestPkgs.get(0);
            return (Long) row.get("package_id");
        }
        return null;
    }

    /**
     * Get the id of latest packages located in the channel tree where channelId
     * is a parent
     *
     * @param channelId to lookup package against
     * @param packageName to check
     * @return List containing Maps of "CP.package_id, CP.name_id, CP.evr_id"
     */
    public static Long getLatestPackageEqualInTree(Long channelId,
            String packageName) {
        SelectMode m = ModeFactory.getMode("Channel_queries",
                "latest_package_equal_in_tree");
        Map params = new HashMap();
        params.put("cid", channelId);
        params.put("name", packageName);
        List results = m.execute(params);
        if (results != null && results.size() > 0) {
            Map row = (Map) results.get(0);
            return (Long) row.get("package_id");
        }
        return null;
    }

    /**
     * List the latest packages equal in the passed in Channel and name
     *
     * @param channelId to lookup package against
     * @param packageName to check
     * @return List containing Maps of "CP.package_id, CP.name_id, CP.evr_id"
     */
    public static List listLatestPackagesEqual(Long channelId, String packageName) {
        if (log.isDebugEnabled()) {
            log.debug("listLatestPackagesEqual: " +
                    channelId + " pn: " + packageName);
        }
        SelectMode m = ModeFactory.getMode("Channel_queries",
            "latest_package_equal");
        Map params = new HashMap();
        params.put("cid", channelId);
        params.put("name", packageName);
        return m.execute(params);

    }

    /**
     * List the latest packages in a channel *like* the given package name.
     *
     * @param channelId to lookup package against
     * @param packageName to check
     * @return List containing Maps of "CP.package_id, CP.name_id, CP.evr_id"
     */
    public static List listLatestPackagesLike(Long channelId, String packageName) {
        if (log.isDebugEnabled()) {
            log.debug("listLatestPackagesLike() cid: " +
                    channelId + " packageName : " + packageName);
        }
        SelectMode m = ModeFactory.getMode("Channel_queries",
            "latest_package_like");
        StringBuffer pname = new StringBuffer();
        pname.append("%");
        pname.append(packageName);
        pname.append("%");
        Map params = new HashMap();
        params.put("cid", channelId);
        params.put("name", pname.toString());
        return m.execute(params);

    }

    /**
     * Finds the id of a child channel with the given parent channel id that contains
     * a package with the given name.  Will only find one child channel even if there are
     * many that qualify.
     * @param org Organization of the current user.
     * @param parent The id of the parent channel
     * @param packageName The exact name of the package sought for.
     * @return The id of a single child channel found or null if nothing found.
     */
    public static Long findChildChannelWithPackage(Org org, Long parent, String
            packageName) {

        List<Long> cids = findChildChannelsWithPackage(org, parent, packageName, true);
        if (cids.isEmpty()) {
            return null;
        }
        return cids.get(0);
    }

    /**
     * Finds the id of a child channel with the given parent channel id that contains
     * a package with the given name.  Returns all child channel unless expectOne is True
     * @param org Organization of the current user.
     * @param parent The id of the parent channel
     * @param packageName The exact name of the package sought for.
     * @param expectOne if true, throws exception, if more child channels are returned
     * @return List of child channel ids
     */
    public static List<Long> findChildChannelsWithPackage(Org org, Long parent, String
            packageName, boolean expectOne) {

        SelectMode m = ModeFactory.getMode("Channel_queries", "channel_with_package");
        Map params = new HashMap();
        params.put("parent", parent);
        params.put("package", packageName);
        params.put("org_id", org.getId());

        DataResult dr = m.execute(params);
        List<Long> channelIds = new LinkedList<Long>();
        for (Iterator it = dr.iterator(); it.hasNext();) {
            channelIds.add((Long)((Map)it.next()).get("id"));
        }
        if (expectOne && channelIds.size() > 1) {
            // Multiple channels have this package, highly unlikely we can guess which
            // one is the right one so we'll raise an exception and let the caller
            // decide what to do.
            throw new MultipleChannelsWithPackageException(channelIds);
        }

        return channelIds;
    }

    /**
     * Finds the ids of all child channels that contain
     * a package with the given name.  Will only all the child channels.
     * @param packageName The exact name of the package sought for.
     * @param org the org this is in
     * @return The list of ids
     */
    public static List<Long> findChildChannelsWithPackage(String packageName, Org org) {
        SelectMode m = ModeFactory.getMode("Channel_queries",
                        "child_channels_with_package");
        Map params = new HashMap();
        params.put("package", packageName);
        params.put("org_id", org.getId());

        //whittle down until we have the piece we want.
        DataResult<Map<String, Long>> dr  = m.execute(params);
        List <Long> cids = new LinkedList<Long>();
        for (Map <String, Long> row : dr) {
            cids.add(row.get("id"));
        }
        return cids;
    }
    /**
     * Subscribe a Server to the first child channel of its base channel that contains
     * the packagename passed in.  Returns false if it can't be subscribed.
     *
     * @param user requesting the subscription
     * @param current System to be subbed
     * @param packageName to use to lookup the channel with.
     * @return Channel we subscribed to, null if not.
     */
    public static Channel subscribeToChildChannelWithPackageName(User user, Server current,
                String packageName) {

        log.debug("subscribeToChildChannelWithPackageName: " + current.getId() +
                " name: " + packageName);
        /*
         * First make sure that we have a base channel.
         * Second, make sure that the base channel has an RHN Tools child channel.
         * Third, try to subscribe to that child channel.
         */
        if (current.getBaseChannel() == null) {
            log.debug("base channel for server is null. returning null");
            return null;
        }

        // We know its the channel we want if it has the package in it:
        Long bcid = current.getBaseChannel().getId();
        log.debug("found basechannel: " + bcid);

        Long cid = null;

        try {
            cid = ChannelManager.findChildChannelWithPackage(user.getOrg(), bcid,
                    packageName);
        }
        catch (MultipleChannelsWithPackageException e) {
            // If multiple channels have the package we're looking for, see if the server
            // already has access to one of them before raising this exception.
            for (Long channelId : e.getChannelIds()) {
                Channel c = ChannelManager.lookupByIdAndUser(channelId, user);
                if (current.isSubscribed(c)) {
                    // found a channel already subscribed
                    cid = channelId;
                    break;
                }
            }
            if (cid == null) {
                // Didn't find one, re-throw the exception:
                throw e;
            }
        }

        if (cid == null) { // Didnt find it ..
            log.debug("didnt find a child channel with the package.");
            return null;
        }

        Channel channel = null;
        try {
            channel = ChannelManager.lookupByIdAndUser(cid, user);
        }
        catch (LookupException e) {
            log.warn("User " + user.getLogin() + " does not have access to channel " +
                    cid + ".");
        }

        boolean canSubscribe = false;

        // check to make sure we *can* sub to this channel
        if (channel != null) {
            canSubscribe = SystemManager.canServerSubscribeToChannel(user.getOrg(),
                    current, channel);
        }
        if (!canSubscribe) {
            return null;
        }

        if (!current.isSubscribed(channel)) {
            if (log.isDebugEnabled()) {
                log.debug("Subscribing server to channel: " + channel);
            }
            SystemManager.subscribeServerToChannel(user, current, channel);
        }
        return channel;
    }

    /**
     * Subscribe a Server to the first child channel of its base channel supplies OS level
     * functionality based on the "osProductName" passed in.  In DB terms it is looking
     * for a child channel that has an entry in rhnDistChannel map with an OS field
     * matching the osProductName.
     *
     * @param user requesting the subscription
     * @param current System to be subbed
     * @param osProductName to use to lookup the channel with.
     * @return Channel we subscribed to, null if not.
     */
    public static Channel subscribeToChildChannelByOSProduct(User user, Server current,
                String osProductName) {

        /*
         * First make sure that we have a base channel.
         * Second, make sure that the base channel has an RHN Tools child channel.
         * Third, try to subscribe to that child channel.
         */
        if (current.getBaseChannel() == null) {
            log.debug("base channel for server is null. returning null");
            return null;
        }

        Channel baseChannel = current.getBaseChannel();
        Channel foundChannel = null;

        Iterator i = ChannelManager.userAccessibleChildChannels(
                user.getOrg().getId(), baseChannel.getId()).iterator();
        while (i.hasNext()) {
            Channel child = (Channel) i.next();
            Set distChannelMaps = child.getDistChannelMaps();
            log.debug("distChannelMaps null? " + (distChannelMaps == null));
            if (distChannelMaps != null) {
                Iterator di = distChannelMaps.iterator();
                while (di.hasNext()) {
                    DistChannelMap dcm = (DistChannelMap) di.next();
                    log.debug("got DistChannelMap: " + dcm);
                    if (dcm.getOs().equals(osProductName)) {
                        log.debug("found a possible channel: " + dcm.getChannel());
                        foundChannel = dcm.getChannel();
                        if (SystemManager.canServerSubscribeToChannel(user.getOrg(),
                                current, dcm.getChannel())) {
                            log.debug("we can subscribe.  lets set foundChannel");
                            foundChannel = dcm.getChannel();
                            break;
                        }
                        log.debug("no subscriptions available.");
                    }
                }
            }
        }

        if (foundChannel != null) {
           log.debug("we found a channel, now lets see if we should sub");
           if (!current.isSubscribed(foundChannel)) {
                if (log.isDebugEnabled()) {
                    log.debug("subChildChannelByOSProduct " +
                            "Subscribing server to channel: " + foundChannel);
                }
                SystemManager.subscribeServerToChannel(user, current, foundChannel);
           }
        }
        log.debug("subscribeToChildChannelByOSProduct returning: " + foundChannel);
        return foundChannel;

    }

    /**
     * For the specified server, make a best-guess effort at what its base-channel
     * SHOULD be
     * @param usr User asking the question
     * @param s Server of interest
     * @return Channel that could serve as a base-channel for the Server
     */
    public static Channel guessServerBase(User usr, Server s) {
        // Figure out what this server's base OUGHT to be
        CallableMode sbm = ModeFactory.getCallableMode(
                "Channel_queries", "guess_server_base");
        Map inParams = new HashMap();
        inParams.put("server_id", s.getId());
        Map outParams = new HashMap();
        outParams.put("result", new Integer(Types.NUMERIC));
        Map result = sbm.execute(inParams, outParams);

        Long guessedId = (Long) result.get(("result"));

        Channel c = null;
        if (guessedId != null) {
            c = ChannelFactory.lookupByIdAndUser(guessedId, usr);
        }

        if (c == null) {
            List<EssentialChannelDto> dr = listPossibleSuseBaseChannelsForServer(s);
            if (dr != null && !dr.isEmpty()) {
                c = ChannelFactory.lookupByIdAndUser(dr.get(0).getId(), usr);
            }
        }
        return c;
    }

    /**
     * Convert redhat-release release values to those that are stored in the
     * rhnReleaseChannelMap table.
     *
     * RHEL 4 release samples: 7.6, 8, 9
     * RHEL 5 release samples: 5.1.0.1, 5.2.0.2, 5.3.0.3
     *
     * RHEL 4 must be treated specially, if the release is X.Y, we only wish to look at
     * the X portion.
     *
     * For RHEL 5 and presumably all future releases, we only look at the W.X.Y portion of
     * W.X.Y.Z.
     *
     * @param rhelVersion RHEL version we're comparing release for. (5Server, 4AS, 4ES)
     * @param originalRelease Original package release.
     * @return Release version for rhnReleaseChannelMap.
     */
    public static String normalizeRhelReleaseForMapping(String rhelVersion,
            String originalRelease) {

        String [] tokens = originalRelease.split("\\.");

        if (RHEL4_EUS_VERSIONS.contains(rhelVersion)) {
            if (tokens.length <= 1) {
                return originalRelease;
            }
            return tokens[0];
        }

        if (tokens.length <= 3) {
            return originalRelease;
        }

        StringBuffer buf = new StringBuffer();
        buf.append(tokens[0]);
        buf.append(".");
        buf.append(tokens[1]);
        buf.append(".");
        buf.append(tokens[2]);
        return buf.toString();
    }

    /**
     * Search for the tools channel beneath the specified base channel.
     * Queries for package names that look like kickstart packages, and
     * assumes that if any are found in this channel is must be the
     * tools channel.
     * @param baseChannel Base channel to search for a tools channel beneath.
     * @param user User performing the search.
     * @return Tools channel if found, null otherwise.
     */
    public static Channel getToolsChannel(Channel baseChannel, User user) {
        if (log.isDebugEnabled()) {
            log.debug("getToolsChannel, baseChannel: " + baseChannel.getLabel());
        }

        Iterator i = ChannelManager.userAccessibleChildChannels(
                user.getOrg().getId(), baseChannel.getId()).iterator();

        if (log.isDebugEnabled()) {
            log.debug("getToolsChannel, userAccessibleChildChannels: " + i.hasNext());
        }
        while (i.hasNext()) {
            Channel child = (Channel) i.next();
            if (log.isDebugEnabled()) {
                log.debug("getToolsChannel, trying: " + child.getLabel());
            }
            // First search for legacy kickstart package names:
            List kspackages = ChannelManager.
                listLatestPackagesLike(child.getId(),
                        KickstartData.LEGACY_KICKSTART_PACKAGE_NAME);
            if (kspackages.size() > 0) {
                return child;
            }

            // Search for rhn-kickstart package name:
            kspackages = ChannelManager.listLatestPackagesEqual(child.getId(),
                    ConfigDefaults.get().getKickstartPackageName());
            if (kspackages.size() > 0) {
                return child;
            }
        }
        List kspackages = ChannelManager.
             listLatestPackagesLike(baseChannel.getId(),
                      KickstartData.LEGACY_KICKSTART_PACKAGE_NAME);
        if (kspackages.size() > 0) {
            return baseChannel;
        }
        kspackages = ChannelManager.listLatestPackagesEqual(baseChannel.getId(),
                ConfigDefaults.get().getKickstartPackageName());
        if (kspackages.size() > 0) {
            return baseChannel;
        }

        return null;
    }

    /**
     * Examines each DistChannelMap associated with the given channel to build the
     * master set of all supported channel version constants.
     * @param channel Channel to return the versions for.
     * @return Set of all supported channel versions.
     */
    public static Set getChannelVersions(Channel channel) {
        Set returnSet = new HashSet();
        Iterator iter = channel.getDistChannelMaps().iterator();
        while (iter.hasNext()) {
            DistChannelMap dcm = (DistChannelMap)iter.next();

            returnSet.add(ChannelVersion.getChannelVersionForDistChannelMap(dcm));
        }
        return returnSet;
    }

    /**
     * Returns all channels that are applicable to the systems currently selected in
     * the SSM.
     *
     * @param user logged in user
     * @param lc   controller for the UI list
     * @return description of all channels applicable to the systems
     */
    public static DataResult getChannelsForSsm(User user, ListControl lc) {
        SelectMode m = ModeFactory.getMode("Channel_queries", "channel_tree_ssm_install");

        Map params = new HashMap();
        params.put("org_id", user.getOrg().getId());
        params.put("user_id", user.getId());
        params.put("set_label", RhnSetDecl.SYSTEMS.getLabel());
        DataResult dr = makeDataResult(params, params, lc, m);

        return dr;
    }

    /**
     * Returns the list of all child-channels in the user's System Set
     * @param user User whose channels are sought.
     * @return the list of all child-channels in that user's System Set
     */
    public static DataResult childrenAvailableToSet(User user) {
        SelectMode m = ModeFactory.getMode("Channel_queries", "children_in_set");
        Map params = new HashMap();
        params.put("user_id", user.getId());

        return m.execute(params);
    }

    /**
     * Returns the list of all base-channels represented in the System Set.
     * @param user User whose System Set is being considered
     * @return the list of all base-channels in that set.
     */
    public static DataResult baseChannelsInSet(User user) {
        SelectMode m = ModeFactory.getMode("Channel_queries", "base_channels_in_set");
        Map params = new HashMap();
        params.put("user_id", user.getId());

        return m.execute(params);
    }

    private static boolean isDefaultBaseChannel(Channel baseChan, String version) {
        if (baseChan == null) {
            return false;
        }

        Channel defaultBaseChan = getDefaultBaseChannel(version,
            baseChan.getChannelArch());
        if (defaultBaseChan == null) {
            return false;
        }
        return defaultBaseChan.getId().equals(baseChan.getId());
    }

    private static Channel getDefaultBaseChannel(String version, ChannelArch
            arch) {
        DistChannelMap dcm = ChannelManager.lookupDistChannelMapByPnReleaseArch(
                RHEL_PRODUCT_NAME, version, arch);
        if (dcm == null) {
            return null;
        }
        return dcm.getChannel();
    }


    /**
     * Given a system, find all the base channels available to the specified user
     * that the system may be re-subscribed to.
     *
     * If the system is currently subscribed to the default RHEL channel for their
     * version (i.e. main RHEL 4), then only the *newest* available EUS channel
     * will be included.
     *
     * If the system is already subscribed to a non-default channel (i.e. EUS or custom),
     * we look up the redhat-release package information on the system and use it's
     * version/release information to search for all *newer* EUS channels.
     *
     * Custom base channels for this organization will always be returned,
     * regardless of the RHEL version.
     *
     * @param usr requesting list
     * @param s Server to check against
     * @return List of Channel objects that match
     */
    public static List<EssentialChannelDto> listBaseChannelsForSystem(User usr,
            Server s) {

        List<EssentialChannelDto> channelDtos = new LinkedList<EssentialChannelDto>();
        PackageEvr releaseEvr = PackageManager.lookupReleasePackageEvrFor(s);
        if (releaseEvr != null) {
            String rhelVersion = releaseEvr.getVersion();

            // If the system has the default base channel, that channel will not have
            // compatability entries in rhnReleaseChannelMap. Assume that this is a base
            // RHEL channel and that only the most recent (i.e. default) EUS channel
            // in rhnReleaseChannelMap is a suitable replacement.
            List<EssentialChannelDto> baseEusChans = new LinkedList<EssentialChannelDto>();
            if (isDefaultBaseChannel(s.getBaseChannel(), rhelVersion)) {
                EssentialChannelDto baseEus = lookupLatestEusChannelForRhelVersion(usr,
                        rhelVersion, s.getBaseChannel().getChannelArch().getId());
                if (baseEus != null) {
                    baseEusChans.add(baseEus);
                }
            }
            else {
                baseEusChans = listBaseEusChannelsByVersionReleaseAndServerArch(usr,
                    rhelVersion, releaseEvr.getRelease(), s.getServerArch().getLabel());
            }
            channelDtos.addAll(baseEusChans);
        }

<<<<<<< HEAD
        DataResult dr = listPossibleSuseBaseChannelsForServer(s);
        if (dr != null) {
            channelDtos.addAll(dr);
        }

        // Get all the possible base-channels owned by this Org (IE, custom)
        // and add the server's current base-channel to it:
=======
        // Get all the possible base-channels owned by this Org
>>>>>>> 95fe3c02
        channelDtos.addAll(listBaseChannelsForOrg(usr.getOrg()));

<<<<<<< HEAD
        // For each channel, ensure user-access and arch-compat with this server:
        List<EssentialChannelDto> retval = new LinkedList<EssentialChannelDto>();
        for (EssentialChannelDto ecd : channelDtos) {
            Channel channel = null;
            try {
                channel = lookupByIdAndUser(new Long(ecd.getId().longValue()), usr);
            }
            catch (LookupException le) {
                log.info("User doesnt have access to channel: " + ecd.getId());
            }
            if (channel != null &&
                    channel.getChannelArch().isCompatible(s.getServerArch())) {
                if (!retval.contains(ecd)) {
                    retval.add(ecd);
                }
            }
=======
        for (DistChannelMap dcm : ChannelFactory.listCompatibleDcmByServerInNullOrg(s)) {
                channelDtos.add(new EssentialChannelDto(dcm.getChannel()));
>>>>>>> 95fe3c02
        }

        return channelDtos;
    }

    /**
     * Given a base-channel, find all the base channels available to the specified user
     * that a system with the specified channel may be re-subscribed to.
     *
     * @param u User of interest
     * @param inChan Base-channel of interest
     * @return List of channels that a system subscribed to "c" could be re-subscribed to
     */
    public static List<EssentialChannelDto> listCompatibleBaseChannelsForChannel(User u,
            Channel inChan) {

        log.debug("ChannelManager.listCompatibleBaseChannelsForChannel");
        log.debug("channel = " + inChan.getLabel());
        List<EssentialChannelDto> retval = new ArrayList();

        // Get all the custom-channels owned by this org and add them
        DataResult dr = listBaseChannelsForOrg(u.getOrg());
        List<EssentialChannelDto> channels = new DataList(dr);

        // Find all of the obvious matches
        for (EssentialChannelDto ecd : channels) {
            Channel c = ChannelFactory.lookupByIdAndUser(ecd.getId().longValue(), u);
            if (log.isDebugEnabled()) {
                log.debug(c == null ? "<null>" : c.getName());
            }

            if (c != null &&
                (c.getOrg() != null ||
                inChan.getChannelArch().equals(c.getChannelArch())) &&
                !retval.contains(ecd)) {
                retval.add(ecd);
            }
        }

        List<EssentialChannelDto> eusBaseChans = new LinkedList<EssentialChannelDto>();

        for (Channel c :
                    ChannelFactory.listCompatibleDcmForChannelSSMInNullOrg(u, inChan)) {
            if (!c.isCustom()) {
                retval.add(new EssentialChannelDto(c));
            }
        }

        ReleaseChannelMap rcm = lookupDefaultReleaseChannelMapForChannel(inChan);
        if (rcm != null) {
                    eusBaseChans.addAll(listBaseEusChannelsByVersionReleaseAndChannelArch(
                            u, rcm.getVersion(), rcm.getRelease(),
                            inChan.getChannelArch().getId()));
        }
        else {
            for (DistChannelMap dcm : inChan.getDistChannelMaps()) {
                String rhelVersion = dcm.getRelease();
                if (isDefaultBaseChannel(inChan, rhelVersion)) {
                    EssentialChannelDto latestEus = lookupLatestEusChannelForRhelVersion(u,
                            rhelVersion, inChan.getChannelArch().getId());
                    if (latestEus != null) {
                        eusBaseChans.add(latestEus);
                    }
                }
            }
        }
        retval.addAll(eusBaseChans);

        for (EssentialChannelDto dto : retval) {
            if (dto.getId().longValue() == inChan.getId().longValue()) {
                retval.remove(dto); // normally not a good idea, but we do break
                break;
            }
        }

       return retval;
    }

    private static EssentialChannelDto channelToEssentialChannelDto(Channel channel,
            boolean isCustom) {
        EssentialChannelDto dto = new EssentialChannelDto(channel);
        dto.setIsCustom(isCustom);
        return dto;
    }

    /**
     * Lookup the default release channel map for the given channel. Returns null if no
     * default is found.
     *
     * @param channel Channel to lookup mapping for
     * @return Default ReleaseChannelMap
     */
    public static ReleaseChannelMap lookupDefaultReleaseChannelMapForChannel(
            Channel channel) {
        return ChannelFactory.lookupDefaultReleaseChannelMapForChannel(channel);
    }

    /**
     * Lookup the dist channel map for the given os, release, and channel arch.
     * Returns null if none is found.
     *
     * @param productName Product name.
     * @param release Version.
     * @param channelArch Channel arch.
     * @return DistChannelMap, null if none is found
     */
    public static DistChannelMap lookupDistChannelMapByPnReleaseArch(String productName,
            String release, ChannelArch channelArch) {
        return ChannelFactory.lookupDistChannelMapByPnReleaseArch(productName, release,
                channelArch);
    }

    /**
     * Lookup the EUS base channels suitable for the given version, release, and
     * server arch.
     *
     * NOTE: Release not actually used in the database query, must filter manually
     * in application code due to some very specific requirements on how it must
     * be compared. See normalizeRhelReleaseForMapping for more info.
     *
     * @param user User performing the query.
     * @param version RHEL version.
     * @param release RHEL version release.
     * @param serverArch RHEL server arch.
     * @return List of EssentialChannelDto's.
     */
    public static List<EssentialChannelDto>
        listBaseEusChannelsByVersionReleaseAndServerArch(User user,
            String version, String release, String serverArch) {

        log.debug("listBaseEusChannelsByVersionReleaseAndServerArch()");
        log.debug("   version = " + version);
        log.debug("   release = " + release);
        log.debug("   serverArch = " + serverArch);
        SelectMode m = ModeFactory.getMode("Channel_queries",
                    "base_eus_channels_by_version_release_server_arch");
        Map params = new HashMap();
        params.put("user_id", user.getId());
        params.put("org_id", user.getOrg().getId());
        params.put("product_name_label", RHEL_PRODUCT_NAME);
        params.put("version", version);
        params.put("server_arch", serverArch);
        DataResult<EssentialChannelDto> dr  = makeDataResult(params, new HashMap(),
                null, m);

        List<EssentialChannelDto> result = new LinkedList<EssentialChannelDto>();
        EusReleaseComparator comparator = new EusReleaseComparator(version);
        for (EssentialChannelDto dto : dr) {
            log.debug(dto.getId());
            if (comparator.compare(dto.getRelease(), release) >= 0) {
                result.add(dto);
            }
        }

        return result;
    }

    /**
     * Lookup the EUS base channels suitable for the given version, release, and
     * channel arch.
     *
     * NOTE: Release not actually used in the database query, must filter manually
     * in application code due to some very specific requirements on how it must
     * be compared. See normalizeRhelReleaseForMapping for more info.
     *
     * @param user User performing the query.
     * @param version RHEL version.
     * @param release RHEL release.
     * @param channelArchId Channel arch.
     * @return List of EssentialChannelDto's.
     */
    public static List<EssentialChannelDto>
        listBaseEusChannelsByVersionReleaseAndChannelArch(User user,
            String version, String release, Long channelArchId) {

        log.debug("listBaseEusChannelsByVersionReleaseAndChannelArch()");
        SelectMode m = ModeFactory.getMode("Channel_queries",
                    "base_eus_channels_by_version_channel_arch");
        Map params = new HashMap();
        params.put("user_id", user.getId());
        params.put("org_id", user.getOrg().getId());
        log.debug("   version = " + version);
        log.debug("   release = " + release);
        log.debug("   channelArch = " + channelArchId);
        params.put("product_name_label", RHEL_PRODUCT_NAME);
        params.put("version", version);
        params.put("channel_arch_id", channelArchId);
        DataResult<EssentialChannelDto> dr  = makeDataResult(params, new HashMap(),
                null, m);

        List<EssentialChannelDto> result = new LinkedList<EssentialChannelDto>();
        EusReleaseComparator comparator = new EusReleaseComparator(version);
        for (EssentialChannelDto dto : dr) {
            if (comparator.compare(dto.getRelease(), release) > 0) {
                result.add(dto);
            }
        }

        return result;
    }

    /**
     * Lookup the latest EUS base channel for the given version and server arch.
     *
     * Sorts based on the release column. null will be returned if none found.
     *
     * @param user User performing the query.
     * @param rhelVersion RHEL version.
     * @param channelArchId Channel arch id.
     * @return EssentialChannelDto, or null if no entry is found.
     */
    public static EssentialChannelDto lookupLatestEusChannelForRhelVersion(
            User user, String rhelVersion, Long channelArchId) {

        log.debug("listBaseEusChannelsByVersionAndChannelArch");
        SelectMode m = ModeFactory.getMode("Channel_queries",
                    "base_eus_channels_by_version_channel_arch");

        Map params = new HashMap();
        params.put("user_id", user.getId());
        params.put("org_id", user.getOrg().getId());
        log.debug("   version = " + rhelVersion);
        log.debug("   channelArch = " + channelArchId);
        params.put("product_name_label", RHEL_PRODUCT_NAME);
        params.put("version", rhelVersion);
        params.put("channel_arch_id", channelArchId);
        DataResult<EssentialChannelDto> dr  = makeDataResult(params, new HashMap(),
                null, m);
        if (dr.size() == 0) {
            return null;
        }
        Collections.sort(dr, new EusReleaseComparator(rhelVersion));
        return dr.get(dr.size() - 1);
    }

    /**
     * List base channels for the given org.
     * @param o Org to list channels for.
     * @return List of channels.
     */
    public static DataResult listBaseChannelsForOrg(Org o) {
        SelectMode m =
            ModeFactory.getMode("Channel_queries", "base_channels_for_org");
        Map params = new HashMap();
        params.put("org_id", o.getId());
        DataResult dr  = makeDataResult(params, new HashMap(), null, m);
        return dr;
    }

    /**
     * List base channels (including Red Hat channels) for a given org.
     * @param u User to list base channels for.
     * @return List of Channels
     */
    public static List<Channel> findAllBaseChannelsForOrg(User u) {
        return ChannelFactory.listAllBaseChannels(u);
    }

    /**
     * Given an old and a new base channel, return a map of old child channels to new
     * child channels with the same product name. If no match can be found the old
     * child channel is omitted from the map.
     *
     * @param oldBaseChannel the base channel to which we need to find the equivalent
     *      child channels
     * @param newBaseChannel the base channel which holds the a child channel with
     *      same product name
     * @param user user needed for authentication purposes
     * @return a map [childChannel1:childChannel2]
     */
    public static Map<Channel, Channel> findCompatibleChildren(Channel oldBaseChannel,
            Channel newBaseChannel, User user) {

        Map<Channel, Channel> compatibleChannels = new HashMap<Channel, Channel>();
        if (oldBaseChannel == null) {
            return compatibleChannels;
        }

        Map <ProductName, Channel> prodChannels =
            new HashMap<ProductName, Channel>();

        for (Channel channel : newBaseChannel.getAccessibleChildrenFor(user)) {
            if (channel.getProductName() != null) {
                prodChannels.put(channel.getProductName(), channel);
            }
        }

        for (Channel childOne : oldBaseChannel.getAccessibleChildrenFor(user)) {
            ProductName name = childOne.getProductName();
            if (prodChannels.containsKey(name)) {
                compatibleChannels.put(childOne, prodChannels.get(name));
            }
        }

        return compatibleChannels;
    }

    /**
     * Finds non-custom errata for a target channel
     * @param targetChannel the channel to search for
     * @param packageAssoc  whether to filter packages on what packages are already
     *                      in the channel
     * @return List of errata
     */
    public static DataResult<ErrataOverview> findErrataForTarget(
            Channel targetChannel,  boolean packageAssoc) {
        String mode;
        if (packageAssoc) {
             mode = "for_target_package_assoc";
        }
        else {
             mode = "for_target";
        }

        Map params = new HashMap();
        params.put("custom_cid", targetChannel.getId());

        SelectMode m = ModeFactory.getMode(
                "Errata_queries", mode);

        return m.execute(params);
    }


    /**
     * Finds errata associated with channels in the "channels_for_errata" rhnSet that
     *              apply to a custom channel
     * @param targetChannel the channel to search for
     * @param user the user doing the query
     * @param packageAssoc whether to filter packages on what packages are already
     *                      in the channel
     * @return List of Errata
     */
    public static DataResult<ErrataOverview> findErrataFromRhnSetForTarget(
            Channel targetChannel, boolean packageAssoc, User user) {

        String mode;
        if (packageAssoc) {
             mode =  "in_sources_for_target_package_assoc";
        }
        else {
             mode =  "in_sources_for_target";
        }

        Map params = new HashMap();
        params.put("custom_cid", targetChannel.getId());
        params.put("user_id", user.getId());


        SelectMode m = ModeFactory.getMode(
                "Errata_queries", mode);

        return m.execute(params);
    }

    /**
     * find available errata from custom base channels and their child channels for a
     *          particular channel
     * @param targetChannel the channel to target
     * @param packageAssoc whether to filter packages on what packages are already
     *                      in the channel
     *
     * @return List of errata
     */
    public static DataResult<ErrataOverview> findCustomErrataForTarget(
            Channel targetChannel, boolean packageAssoc) {
        String mode;
        if (packageAssoc) {
             mode = "custom_for_target_package_assoc";
        }
        else {
             mode = "custom_for_target";
        }

        Map params = new HashMap();
        params.put("custom_cid", targetChannel.getId());

        SelectMode m = ModeFactory.getMode(
                "Errata_queries", mode);

        return m.execute(params);
    }

    /**
     * Returns a list of compatible packages arches for the given ChannelArch
     * labels. It will NOT tell you which package arch goes with which channel
     * arch, for that you need to load the ChannelArch individually. This
     * methods purpose is for searching packages where we don't actually
     * care what package arch goes with what channel arch we only care what
     * package arch we should look for.
     * @param channelArchLabels List of ChannelArch labels.
     * @return list of compatible package arches.
     */
    public static List<String> listCompatiblePackageArches(String[] channelArchLabels) {
        if (channelArchLabels == null || (channelArchLabels.length < 1)) {
            return Collections.EMPTY_LIST;
        }

        SelectMode mode = ModeFactory.getMode(
                "Package_queries", "compatible_package_arches");
        DataResult dr = mode.execute(Arrays.asList(channelArchLabels));
        List<String> result = new ArrayList<String>();
        for (Object o : dr) {
            Map m = (Map) o;
            result.add((String) m.get("label"));
        }
        return result;
    }

    /**
     * Returns a distinct list of ChannelArch labels for all synch'd and custom
     * channels in the satellite.
     * @return a distinct list of ChannelArch labels for all synch'd and custom
     * channels in the satellite.
     */
    public static List<String> getSyncdChannelArches() {
        return ChannelFactory.findChannelArchLabelsSyncdChannels();
    }

    /**
     *
     * @param channelLabel channel label
     * @param client client info
     * @param reason reason for queue
     */
    public static void queueChannelChange(String channelLabel, String client,
            String reason) {
        if ("".equals(client)) {
            client = null;
        }

        if ("".equals(reason)) {
            reason = null;
        }

        WriteMode m = ModeFactory.getWriteMode("Channel_queries", "request_repo_regen");
        Map params = new HashMap();
        params.put("label", channelLabel);
        params.put("client", client);
        params.put("reason", reason);
        m.executeUpdate(params);
    }

    /**
     * Remove packages from a channel very quickly
     * @param chan the channel
     * @param packageIds list of package ids
     * @param user the user doing the removing
     */
    public static void removePackages(Channel chan, List<Long> packageIds, User user) {

        if (!UserManager.verifyChannelAdmin(user, chan)) {
            StringBuffer msg = new StringBuffer("User: ");
            msg.append(user.getLogin());
            msg.append(" does not have channel admin access to channel: ");
            msg.append(chan.getLabel());

            LocalizationService ls = LocalizationService.getInstance();
            PermissionException pex = new PermissionException(msg.toString());
            pex.setLocalizedTitle(ls.getMessage("permission.jsp.title.channel"));
            pex.setLocalizedSummary(ls.getMessage("permission.jsp.summary.channel"));
            throw pex;
        }

        Map params = new HashMap();
        params.put("cid", chan.getId());

        WriteMode m = ModeFactory.getWriteMode("Channel_queries", "remove_packages");
        m.executeUpdate(params, packageIds);

        HibernateFactory.getSession().refresh(chan);

    }

    /**
     * Adds packages to a channel
     * @param chan the channel
     * @param packageIds list of package ids
     * @param user the user adding packages
     */
    public static void addPackages(Channel chan, List<Long> packageIds, User user) {

        if (!UserManager.verifyChannelAdmin(user, chan)) {
            StringBuffer msg = new StringBuffer("User: ");
            msg.append(user.getLogin());
            msg.append(" does not have channel admin access to channel: ");
            msg.append(chan.getLabel());

            LocalizationService ls = LocalizationService.getInstance();
            PermissionException pex = new PermissionException(msg.toString());
            pex.setLocalizedTitle(ls.getMessage("permission.jsp.title.channel"));
            pex.setLocalizedSummary(ls.getMessage("permission.jsp.summary.channel"));
            throw pex;
        }

        Map params = new HashMap();
        params.put("cid", chan.getId());

        WriteMode m = ModeFactory.getWriteMode("Channel_queries", "add_channel_packages");
        m.executeUpdate(params, packageIds);

        HibernateFactory.getSession().refresh(chan);
    }


    /**
     * Remove a set of erratas from a channel
     *      and remove associated packages
     * @param chan The channel to remove from
     * @param errataIds set of errata ids to remove
     * @param user the user doing the removing
     */
    public static void removeErrata(Channel chan, Set<Long> errataIds, User user) {
        if (!UserManager.verifyChannelAdmin(user, chan)) {
            throw new PermissionException(RoleFactory.CHANNEL_ADMIN);
        }

        List<Long> ids = new ArrayList<Long>();
        ids.addAll(errataIds);

        List pids = ChannelFactory.getChannelPackageWithErrata(chan, ids);

        Map params = new HashMap();
        params.put("cid", chan.getId());

        WriteMode m = ModeFactory.getWriteMode("Channel_queries", "remove_errata");
        m.executeUpdate(params, ids);

        m = ModeFactory.getWriteMode("Channel_queries", "remove_errata_packages");
        m.executeUpdate(params, ids);

        ChannelManager.refreshWithNewestPackages(chan, "Remove errata");
        ErrataCacheManager.deleteCacheEntriesForChannelPackages(chan.getId(), pids);
        ErrataCacheManager.deleteCacheEntriesForChannelErrata(chan.getId(), ids);
        ChannelFactory.getSession().refresh(chan);
    }

    /**
     * List packages that are contained in an errata and in a channel
     * @param chan The channel
     * @param errata the Errata
     * @return A list of PackageDto that are in the channel and errata
     */
    public static List<PackageDto> listErrataPackages(Channel chan, Errata errata) {
        Map params = new HashMap();
        params.put("cid", chan.getId());
        params.put("eid", errata.getId());

        SelectMode mode = ModeFactory.getMode(
                "Channel_queries", "channel_errata_packages");
        return mode.execute(params);
    }

    /**
     * Returns an id of the original channel
     * @param channel The cloned channel
     * @return A original channel id
     */
    public static Long lookupOriginalId(Channel channel) {
        Map params = new HashMap();
        params.put("cid", channel.getId());

        SelectMode mode = ModeFactory.getMode(
                "Channel_queries", "cloned_original_id");
        List<Map> list = mode.execute(params);
        if (!list.isEmpty()) {
            Map map = list.get(0);
            return (Long) map.get("id");
        }
        return null;
    }

    /**
     * List errata that is within a channel that needs to be resynced
     *  This is determined by the packages in the channel
     *
     * @param c the channel
     * @param user the user
     * @return list of errataOverview objects that need to be resynced
     */
    public static List listErrataNeedingResync(Channel c, User user) {
        if (!user.hasRole(RoleFactory.CHANNEL_ADMIN)) {
            throw new PermissionException(RoleFactory.CHANNEL_ADMIN);
        }

        if (c.isCloned()) {
            Map params = new HashMap();
            params.put("cid", c.getId());
            ClonedChannel cc = (ClonedChannel) c;
            params.put("ocid", cc.getOriginal().getId());
            SelectMode m = ModeFactory.getMode("Errata_queries",
                                        "list_errata_needing_sync");
            return m.execute(params);
        }
        return Collections.EMPTY_LIST;
    }

    /**
     * List errata packages that need to be resynced
     * @param c the channel to look for packages in
     * @param user the user doing it
     * @param setLabel the set of errata to base the package off of
     * @return the list of PackageOverview objects
     */
    public static List listErrataPackagesForResync(Channel c, User user, String setLabel) {
        if (!user.hasRole(RoleFactory.CHANNEL_ADMIN)) {
            throw new PermissionException(RoleFactory.CHANNEL_ADMIN);
        }

        if (c.isCloned()) {
            Map params = new HashMap();
            params.put("cid", c.getId());
            params.put("set_label", setLabel);
            ClonedChannel cc = (ClonedChannel) c;
            params.put("ocid", cc.getOriginal().getId());
            SelectMode m = ModeFactory.getMode("Errata_queries",
                    "list_packages_needing_sync_from_set");
            return m.execute(params);
        }
        return Collections.EMPTY_LIST;
    }

    /**
     * Check the status of the cache repo data
     * @param channel the channel to look for status
     * @return repodata status
     */
    public static boolean isChannelLabelInProgress(String channel) {
        SelectMode selector = ModeFactory.getMode(TaskConstants.MODE_NAME,
                TaskConstants.TASK_QUERY_REPOMD_DETAILS_QUERY);
        Map<Object, Object> params = new HashMap<Object, Object>();
        params.put("channel_label", channel);
        return (selector.execute(params).size() > 0);
    }

    /**
     * get the last build date on repodata per channel
     * @param channel the channel to look for repodata build date
     * @return last repo build date
     */
    public static String getRepoLastBuild(Channel channel) {
        String  pathPrefix = Config.get().getString(ConfigDefaults.REPOMD_PATH_PREFIX,
        "rhn/repodata");
        String mountPoint = Config.get().getString(ConfigDefaults.REPOMD_CACHE_MOUNT_POINT,
                "/pub");
        File theFile = new File(mountPoint + File.separator + pathPrefix +
                File.separator + channel.getLabel() + File.separator +
                "repomd.xml");
        if (!theFile.exists()) {
            // No repo file, dont bother computing build date
            return null;
        }
        Date fileModifiedDateIn = new Date(theFile.lastModified());
        // the file Modified date should be getting set when the file
        // is moved into the correct location.
        log.info("File Modified Date:" + fileModifiedDateIn);
        return LocalizationService.getInstance().formatCustomDate(fileModifiedDateIn);
    }


    /**
     * get the latest log file for spacewalk-repo-sync
     * @param c channel
     * @return the string of the filename (fully qualified)
     */
    public static String getLatestSyncLogFile(Channel c) {

        String logPath = Config.get().getString(ConfigDefaults.SPACEWALK_REPOSYNC_LOG_PATH,
                "/var/log/rhn/reposync/");

        File dir = new File(logPath);
        List<String> possibleList = new ArrayList<String>();
        String[] dirList = dir.list();
        if (dirList == null) {
            return null; // the log directory does not exist
        }
        for (String file : dirList) {
            if (file.contains(c.getLabel())) {
                possibleList.add(file);
            }
        }
        if (possibleList.isEmpty()) {
            return null;
        }
        Collections.sort(possibleList);
        return logPath + possibleList.get(possibleList.size() - 1);
    }




    /**
     * Takes a list of child channels and a set label and returns a Map
     *    with system ids as the key and a set ChannelActionDAO's
     *     as the value
     * @param setLabel the set label of System ids
     * @param subChans the list of channels to subscribe
     * @param unsubChans the list of channels to unsubscribe
     * @param user the user doing the work
     * @return The aformentioned map
     */
    public static Map<Long, ChannelActionDAO> filterChildSubscriptions(
            String setLabel, List<Channel> subChans, List<Channel> unsubChans, User user) {
        Map<Long, ChannelActionDAO> toRet = new  HashMap<Long, ChannelActionDAO>();

        List subCids = new ArrayList();
        for (Channel c : subChans) {
            subCids.add(c.getId());
        }
        List unsubCids = new ArrayList();
        for (Channel c : unsubChans) {
            unsubCids.add(c.getId());
        }

        Map params = new HashMap();
        params.put("uid", user.getId());
        params.put("set_label", setLabel);

        SelectMode m = null;
        List<Map> subDr = Collections.EMPTY_LIST;
        List<Map> unsubDr = Collections.EMPTY_LIST;
        if (!subChans.isEmpty()) {
            m = ModeFactory.getMode("Channel_queries",
                    "ssm_systems_for_child_subscription");
            subDr =  m.execute(params, subCids);
        }
        if (!unsubChans.isEmpty()) {
            m = ModeFactory.getMode("Channel_queries",
                        "ssm_systems_for_child_unsubscription");
           unsubDr =  m.execute(params, unsubCids);
        }


        for (Map row : subDr) {
            Long id = (Long) row.get("id");
            ChannelActionDAO sys = toRet.get(id);
            if (sys == null) {
                sys = new ChannelActionDAO();
                sys.setId(id);
                sys.setName((String) row.get("name"));
                toRet.put(id, sys);
            }
            sys.addSubscribeChannelId((Long) row.get("channel_id"));
            sys.addSubscribeName((String) row.get("channel_name"));
        }

        for (Map row : unsubDr) {
            Long id = (Long) row.get("id");
            ChannelActionDAO sys = toRet.get(id);
            if (sys == null) {
                sys = new ChannelActionDAO();
                sys.setId(id);
                sys.setName((String) row.get("name"));
                toRet.put(id, sys);
            }
            sys.addUnsubscribeChannelId((Long) row.get("channel_id"));
            sys.addUnsubcribeName((String) row.get("channel_name"));
        }

        return toRet;
    }

    /**
     * List possible SUSE Base channels for a given server.
     * @param s server
     * @return result
     */
    public static DataResult listPossibleSuseBaseChannelsForServer(Server s) {
        log.debug("listPossibleSuseBaseChannelsForServer called");

        Long serverId = s.getId();
        Map params = new HashMap();
        params.put("sid", serverId);

        SelectMode m = ModeFactory.getMode("Channel_queries",
                    "installed_base_product_on_server");
        List<Map> dr =  m.execute(params);
        if (dr.size() == 0) {
            log.info("Server has no base product installed");
            return null;
        }
        Map<String, String> product = dr.get(0);

        params = new HashMap();
        params.put("name", product.get("name").toLowerCase());
        if (product.get("version") != null) {
            params.put("version", product.get("version").toLowerCase());
        }
        else {
            params.put("version", "");
        }
        if (product.get("release") != null) {
            params.put("release", product.get("release").toLowerCase());
        }
        else {
            params.put("release", "");
        }
        if (product.get("arch_type_id") != null) {
            params.put("arch_type_id", product.get("arch_type_id"));
        }
        else {
            params.put("arch_type_id", "");
        }
        log.debug("Search for: " + params.get("name") + " " + params.get("version") +
                " " + params.get("release") + " " + params.get("arch_type_id"));
        SelectMode m2 = ModeFactory.getMode("Channel_queries",
                    "best_suse_product_for_installed_product");
        List<Map> dr2 =  m2.execute(params);
        if (dr2.size() == 0) {
            log.debug("No best product found");
            return null;
        }
        Map suseProduct = dr2.get(0);

        params = new HashMap();
        params.put("pid", suseProduct.get("id"));

        SelectMode m3 = ModeFactory.getMode("Channel_queries",
                    "suse_base_channels_for_suse_product");
        DataResult ret  = makeDataResult(params, new HashMap(), null, m3);
        return ret;
    }

    /**
     * List SUSE products in a given channel.
     * @param channel channel
     * @return result
     */
    public static DataResult listSuseProductsInChannel(Channel channel) {
        String mode = "suse_products_in_channel";
        Map params = new HashMap();
        params.put("channel_id", channel.getId());

        SelectMode m = ModeFactory.getMode("Package_queries", mode, Map.class);
        return m.execute(params);
    }
}<|MERGE_RESOLUTION|>--- conflicted
+++ resolved
@@ -2007,40 +2007,16 @@
             channelDtos.addAll(baseEusChans);
         }
 
-<<<<<<< HEAD
         DataResult dr = listPossibleSuseBaseChannelsForServer(s);
         if (dr != null) {
             channelDtos.addAll(dr);
         }
 
-        // Get all the possible base-channels owned by this Org (IE, custom)
-        // and add the server's current base-channel to it:
-=======
         // Get all the possible base-channels owned by this Org
->>>>>>> 95fe3c02
         channelDtos.addAll(listBaseChannelsForOrg(usr.getOrg()));
 
-<<<<<<< HEAD
-        // For each channel, ensure user-access and arch-compat with this server:
-        List<EssentialChannelDto> retval = new LinkedList<EssentialChannelDto>();
-        for (EssentialChannelDto ecd : channelDtos) {
-            Channel channel = null;
-            try {
-                channel = lookupByIdAndUser(new Long(ecd.getId().longValue()), usr);
-            }
-            catch (LookupException le) {
-                log.info("User doesnt have access to channel: " + ecd.getId());
-            }
-            if (channel != null &&
-                    channel.getChannelArch().isCompatible(s.getServerArch())) {
-                if (!retval.contains(ecd)) {
-                    retval.add(ecd);
-                }
-            }
-=======
         for (DistChannelMap dcm : ChannelFactory.listCompatibleDcmByServerInNullOrg(s)) {
                 channelDtos.add(new EssentialChannelDto(dcm.getChannel()));
->>>>>>> 95fe3c02
         }
 
         return channelDtos;
