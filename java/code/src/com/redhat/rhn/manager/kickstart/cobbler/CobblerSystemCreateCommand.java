--- conflicted
+++ resolved
@@ -334,7 +334,6 @@
             ksmeta.put(KickstartFormatter.KS_DISTRO, this.ksDistro);
         }
         rec.setKsMeta(ksmeta);
-<<<<<<< HEAD
         Profile recProfile = rec.getProfile();
         if (recProfile != null && "suse".equals(recProfile.getDistro().getBreed())) {
             if (kernelOptions != null && kickstartHost != null && mediaPath != null &&
@@ -344,18 +343,12 @@
             }
         }
 
-=======
->>>>>>> 32ea2fdb
         if (getServer().getHostname() != null) {
             rec.setHostName(getServer().getHostname());
         }
         else if (getServer().getName() != null) {
             rec.setHostName(getServer().getName());
         }
-<<<<<<< HEAD
-
-=======
->>>>>>> 32ea2fdb
         rec.setKernelOptions(kernelOptions);
         rec.setKernelPostOptions(postKernelOptions);
         // The comment is optional
