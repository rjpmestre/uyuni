--- conflicted
+++ resolved
@@ -1536,16 +1536,10 @@
         Profile cProfile = Profile.lookupById(CobblerXMLRPCHelper.getConnection(
            pcmd.getUser()), pcmd.getKsdata().getCobblerId());
         if (pcmd.getVirtBridge() == null) {
-<<<<<<< HEAD
-        	kad.setVirtBridge(cProfile.getVirtBridge());        	
-        } else {
-        	kad.setVirtBridge(pcmd.getVirtBridge());
-=======
             kad.setVirtBridge(cProfile.getVirtBridge());
         }
         else {
             kad.setVirtBridge(pcmd.getVirtBridge());
->>>>>>> e091fdca
         }
 
         CobblerVirtualSystemCommand vcmd = new CobblerVirtualSystemCommand(
