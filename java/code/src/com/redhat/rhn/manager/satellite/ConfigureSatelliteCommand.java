--- conflicted
+++ resolved
@@ -144,25 +144,9 @@
         }
 
         Executor e = getExecutor();
-<<<<<<< HEAD
         if (keysToBeUpdated.isEmpty()) {
             return null;
         }
-        if (keysToBeUpdated.contains(ConfigDefaults.WEB_IS_MONITORING_BACKEND)) {
-            boolean backend = Config.get().getBoolean(
-                    ConfigDefaults.WEB_IS_MONITORING_BACKEND);
-            if (backend) {
-                enableMonitoring();
-            }
-        }
-        if (keysToBeUpdated.contains(ConfigDefaults.WEB_IS_MONITORING_SCOUT)) {
-            boolean scout = Config.get().getBoolean(ConfigDefaults.WEB_IS_MONITORING_SCOUT);
-            if (scout) {
-                enableMonitoringScout();
-            }
-        }
-=======
->>>>>>> ae95d6d5
 
         if (keysToBeUpdated.contains(ConfigDefaults.JABBER_SERVER)) {
             updateHostname();
