/**
 * Copyright (c) 2009--2010 Red Hat, Inc.
 *
 * This software is licensed to you under the GNU General Public License,
 * version 2 (GPLv2). There is NO WARRANTY for this software, express or
 * implied, including the implied warranties of MERCHANTABILITY or FITNESS
 * FOR A PARTICULAR PURPOSE. You should have received a copy of GPLv2
 * along with this software; if not, see
 * http://www.gnu.org/licenses/old-licenses/gpl-2.0.txt.
 *
 * Red Hat trademarks are not licensed under GPLv2. No permission is
 * granted to use or replicate Red Hat trademarks that are incorporated
 * in this software or its documentation.
 */

package org.cobbler.test;

import org.cobbler.CobblerConnection;
import org.cobbler.Distro;

import java.util.HashMap;

import junit.framework.TestCase;


/**
 * @author paji
 *
 */
public class DistroTest extends TestCase {
   private CobblerConnection client;

   public void setUpXX() throws Exception {
       client = new CobblerConnection("http://localhost/cobbler_api_rw",
                       "admin", "foo");
   }

   public void testFoo() {
     //no op to keep junit happy
   }
   public void xxxtestDistroCreate() throws Exception {
        String name = "Partha-Test";
        String kernel =
            "/var/satellite/rhn/kickstart/ks-rhel-i386-as-4-u2//images/pxeboot/vmlinuz";
        String initrd =
            "/var/satellite/rhn/kickstart/ks-rhel-i386-as-4-u2//images/pxeboot/initrd.img";
        String breed = "redhat";
        String osVersion = "rhel4";
<<<<<<< HEAD
        Distro newDistro = Distro.create(client, name, kernel, initrd, new HashMap(),
                breed, osVersion);
=======
        String arch = "i386";
        Distro newDistro = Distro.create(client, name, kernel, initrd, new HashMap(),
                breed, osVersion, arch);
>>>>>>> 4f1c3dcf
        assertEquals(name, newDistro.getName());
        assertEquals(kernel, newDistro.getKernel());
        assertEquals(initrd, newDistro.getInitrd());
        newDistro.remove();
    }
}<|MERGE_RESOLUTION|>--- conflicted
+++ resolved
@@ -46,14 +46,9 @@
             "/var/satellite/rhn/kickstart/ks-rhel-i386-as-4-u2//images/pxeboot/initrd.img";
         String breed = "redhat";
         String osVersion = "rhel4";
-<<<<<<< HEAD
-        Distro newDistro = Distro.create(client, name, kernel, initrd, new HashMap(),
-                breed, osVersion);
-=======
         String arch = "i386";
         Distro newDistro = Distro.create(client, name, kernel, initrd, new HashMap(),
                 breed, osVersion, arch);
->>>>>>> 4f1c3dcf
         assertEquals(name, newDistro.getName());
         assertEquals(kernel, newDistro.getKernel());
         assertEquals(initrd, newDistro.getInitrd());
