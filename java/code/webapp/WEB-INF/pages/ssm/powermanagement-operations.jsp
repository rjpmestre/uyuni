<%@ taglib uri="http://java.sun.com/jsp/jstl/core" prefix="c"%>
<%@ taglib uri="http://java.sun.com/jsp/jstl/functions" prefix="fn"%>
<%@ taglib uri="http://rhn.redhat.com/rhn" prefix="rhn"%>
<%@ taglib uri="http://rhn.redhat.com/tags/list" prefix="rl"%>
<%@ taglib uri="http://struts.apache.org/tags-bean" prefix="bean"%>
<%@ taglib uri="http://struts.apache.org/tags-html" prefix="html"%>

<html:xhtml />
<html>
<body>
    <%@ include file="/WEB-INF/pages/common/fragments/ssm/header.jspf"%>
<<<<<<< HEAD
    <rhn:toolbar base="h2" icon="header-power"
        helpUrl="/rhn/help/user/en-US/s2-sm-system-list.jsp#s5-sdc-provisioning-powermgnt">
=======
    <rhn:toolbar base="h2" icon="header-power">
>>>>>>> a69743a5
        <bean:message key="ssm.provisioning.powermanagement.operations.header" />
    </rhn:toolbar>
    <div class="page-summary">
        <p>
            <bean:message key="ssm.provisioning.powermanagement.operations.summary" />
        </p>
    </div>

<<<<<<< HEAD
    <%@ include file="/WEB-INF/pages/common/fragments/ssm/system_list.jspf"%>

    <html:form action="/systems/ssm/provisioning/PowerManagementOperations.do">
        <rhn:csrf />
        <rhn:submitted />

        <%@ include file="/WEB-INF/pages/common/fragments/kickstart/powermanagement-operations.jspf"%>
    </html:form>
=======
    <c:if test="${fn:length(types) >= 1}">
        <%@ include file="/WEB-INF/pages/common/fragments/ssm/system_list.jspf"%>

        <html:form action="/systems/ssm/provisioning/PowerManagementOperations.do">
            <rhn:csrf />
            <rhn:submitted />

            <%@ include file="/WEB-INF/pages/common/fragments/kickstart/powermanagement-operations.jspf"%>
        </html:form>
    </c:if>
>>>>>>> a69743a5
</body>
</html><|MERGE_RESOLUTION|>--- conflicted
+++ resolved
@@ -9,12 +9,8 @@
 <html>
 <body>
     <%@ include file="/WEB-INF/pages/common/fragments/ssm/header.jspf"%>
-<<<<<<< HEAD
     <rhn:toolbar base="h2" icon="header-power"
         helpUrl="/rhn/help/user/en-US/s2-sm-system-list.jsp#s5-sdc-provisioning-powermgnt">
-=======
-    <rhn:toolbar base="h2" icon="header-power">
->>>>>>> a69743a5
         <bean:message key="ssm.provisioning.powermanagement.operations.header" />
     </rhn:toolbar>
     <div class="page-summary">
@@ -23,16 +19,6 @@
         </p>
     </div>
 
-<<<<<<< HEAD
-    <%@ include file="/WEB-INF/pages/common/fragments/ssm/system_list.jspf"%>
-
-    <html:form action="/systems/ssm/provisioning/PowerManagementOperations.do">
-        <rhn:csrf />
-        <rhn:submitted />
-
-        <%@ include file="/WEB-INF/pages/common/fragments/kickstart/powermanagement-operations.jspf"%>
-    </html:form>
-=======
     <c:if test="${fn:length(types) >= 1}">
         <%@ include file="/WEB-INF/pages/common/fragments/ssm/system_list.jspf"%>
 
@@ -43,6 +29,5 @@
             <%@ include file="/WEB-INF/pages/common/fragments/kickstart/powermanagement-operations.jspf"%>
         </html:form>
     </c:if>
->>>>>>> a69743a5
 </body>
 </html>