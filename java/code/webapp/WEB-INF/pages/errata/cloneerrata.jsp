--- conflicted
+++ resolved
@@ -6,13 +6,8 @@
 
 <html:html >
     <body>
-<<<<<<< HEAD
-<rhn:toolbar base="h1" img="/img/rhn-icon-errata.gif">
-        <!-- helpUrl="/rhn/help/channel-mgmt/en-US/channel-mgmt-Custom_Errata_Management-Cloning_Errata.jsp" -->
-=======
-<rhn:toolbar base="h1" icon="spacewalk-icon-patches"
-                 helpUrl="/rhn/help/getting-started/en-US/sect-Getting_Started_Guide-Errata_Management-Cloning_Errata.jsp">
->>>>>>> 8c1e81a4
+<rhn:toolbar base="h1" icon="spacewalk-icon-patches">
+        <!-- helpUrl="/rhn/help/getting-started/en-US/sect-Getting_Started_Guide-Errata_Management-Cloning_Errata.jsp" -->
         <bean:message key="cloneerrata.jsp.erratamanagement"/>
     </rhn:toolbar>
 
