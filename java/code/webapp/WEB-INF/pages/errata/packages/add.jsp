--- conflicted
+++ resolved
@@ -10,13 +10,8 @@
 </head>
 <body>
 
-<<<<<<< HEAD
-<rhn:toolbar base="h1" icon="header-errata" iconAlt="errata.common.errataAlt">
-	           helpUrl="">
-=======
 <rhn:toolbar base="h1" icon="header-errata" iconAlt="errata.common.errataAlt"
                    helpUrl="">
->>>>>>> a165cfa9
     <bean:message key="errata.edit.toolbar"/> <c:out value="${advisory}" />
   </rhn:toolbar>
 
