<%@ taglib uri="http://rhn.redhat.com/rhn" prefix="rhn" %>
<%@ taglib uri="http://java.sun.com/jsp/jstl/core" prefix="c" %>
<%@ taglib uri="http://struts.apache.org/tags-html" prefix="html" %>
<%@ taglib uri="http://struts.apache.org/tags-bean" prefix="bean" %>

<<<<<<< HEAD
<html:xhtml/>
<html>
<head>
    <meta name="page-decorator" content="none" />
</head>
<body>
<rhn:toolbar base="h1" img="/img/rhn-icon-errata.gif" imgAlt="errata.common.errataAlt"
	           deletionUrl="/rhn/errata/manage/Delete.do?eid=${param.eid}"
               deletionType="errata">
    <!-- helpUrl="/rhn/help/channel-mgmt/en-US/channel-mgmt-Custom_Errata_Management-Managed_Errata_Details.jsp" -->
    <bean:message key="errata.edit.toolbar"/> <c:out value="${advisory}" />
  </rhn:toolbar>

  <rhn:dialogmenu mindepth="0" maxdepth="1" definition="/WEB-INF/nav/manage_errata.xml"
                  renderer="com.redhat.rhn.frontend.nav.DialognavRenderer" />


<%-- Publish or Send notification --%>
  <html:form action="/errata/manage/Edit">
  <rhn:csrf />
  <rhn:submitted />
  <input type="hidden" name="eid" value="<c:out value="${param.eid}"/>" />
  <c:if test="${isPublished == true}">
      <h2><bean:message key="errata.edit.senderratamail"/></h2>
      <div class="page-summary">
        <p><bean:message key="errata.edit.youmaynotify" /></p>
      </div>
      <div align="right">
        <html:submit property="dispatch">
          <bean:message key="errata.edit.sendnotification" />
        </html:submit>
      </div>
  </c:if>

  <c:if test="${isPublished == false}">
      <h2><bean:message key="errata.edit.publisherrata"/></h2>
      <div class="page-summary">
        <p><bean:message key="errata.edit.youmaypublish" /></p>
      </div>
      <div align="right">
        <html:submit property="dispatch">
          <bean:message key="errata.edit.publisherrata" />
        </html:submit>
      </div>
  </c:if>
  </html:form>

  <html:form action="/errata/manage/Edit">
  <rhn:csrf />
  <rhn:submitted />
<%-- Edit the errata details --%>
  <h2><bean:message key="errata.edit.editerrata" /></h2>

  <div class="page-summary">
    <p><bean:message key="errata.edit.instructions" /></p>
  </div>
<table class="details">
    <tr>
      <th nowrap="nowrap">
        <bean:message key="errata.create.jsp.synopsis"/>
      </th>
      <td class="small-form">
        <html:text property="synopsis" size="60" maxlength="4000" />
      </td>
    </tr>

    <tr>
      <th nowrap="nowrap">
        <bean:message key="errata.create.jsp.advisory"/>
      </th>
      <td class="small-form">
        <html:text property="advisoryName" size="25" maxlength="32" />
      </td>
    </tr>

    <tr>
      <th nowrap="nowrap">
        <bean:message key="errata.create.jsp.advisoryrelease"/>
      </th>
      <td class="small-form">
        <html:text property="advisoryRelease" size="4" maxlength="4"/>
      </td>
    </tr>
=======
>>>>>>> 8c1e81a4

<html>
    <head>
        <meta name="page-decorator" content="none" />
    </head>
    <body>
        <rhn:toolbar base="h1" icon="spacewalk-icon-patches" iconAlt="errata.common.errataAlt"
                     helpUrl="/rhn/help/getting-started/en-US/chap-Getting_Started_Guide-Errata_Management.jsp#sect-Getting_Started_Guide-Errata_Management-Creating_and_Editing_Errata"
                     deletionUrl="/rhn/errata/manage/Delete.do?eid=${param.eid}"
                     deletionType="errata">
            <bean:message key="errata.edit.toolbar"/> <c:out value="${advisory}" />
        </rhn:toolbar>

        <rhn:dialogmenu mindepth="0" maxdepth="1" definition="/WEB-INF/nav/manage_errata.xml"
                        renderer="com.redhat.rhn.frontend.nav.DialognavRenderer" />


        <%-- Publish or Send notification --%>
        <html:form action="/errata/manage/Edit" styleClass="form-horizontal">
            <rhn:csrf />
            <rhn:submitted />
            <input type="hidden" name="eid" value="<c:out value="${param.eid}"/>" />

            <c:if test="${isPublished == true}">
                <h2><bean:message key="errata.edit.senderratamail"/></h2>
                <p><bean:message key="errata.edit.youmaynotify" /></p>
                <div class="form-group">
                    <div class="col-lg-offset-3 col-lg-6">
                        <html:submit property="dispatch" styleClass="btn btn-success">
                            <bean:message key="errata.edit.sendnotification" />
                        </html:submit>
                    </div>
                </div>
            </c:if>

            <c:if test="${isPublished == false}">
                <h2><bean:message key="errata.edit.publisherrata"/></h2>
                <p><bean:message key="errata.edit.youmaypublish" /></p>
                <div class="form-group">
                    <div class="col-lg-offset-3 col-lg-6">
                        <html:submit property="dispatch">
                            <bean:message key="errata.edit.publisherrata" />
                        </html:submit>
                    </div>
                </div>
            </c:if>
        </html:form>

        <html:form action="/errata/manage/Edit" styleClass="form-horizontal">
            <rhn:csrf />
            <rhn:submitted />
            <%-- Edit the errata details --%>
            <h2><bean:message key="errata.edit.editerrata" /></h2>
            <p><bean:message key="errata.edit.instructions" /></p>
            <div class="form-group">
                <label class="col-lg-3 control-label">
                    <bean:message key="errata.create.jsp.synopsis"/>
                </label>
                <div class="col-lg-6">
                    <html:text property="synopsis" size="60" maxlength="4000" styleClass="form-control"/>
                </div>
            </div>

            <div class="form-group">
                <label class="col-lg-3 control-label">
                    <bean:message key="errata.create.jsp.advisory"/>
                </label>
                <div class="col-lg-6">
                    <html:text property="advisoryName" size="25" maxlength="32" styleClass="form-control"/>
                </div>
            </div>
            <div class="form-group">
                <label class="col-lg-3 control-label">
                    <bean:message key="errata.create.jsp.advisoryrelease"/>
                </label>
                <div class="col-lg-6">
                    <html:text property="advisoryRelease" size="4" maxlength="4" styleClass="form-control"/>
                </div>
            </div>
            <div class="form-group">
                <label class="col-lg-3 control-label">
                    <bean:message key="errata.create.jsp.advisorytype"/>
                </label>
                <div class="col-lg-6">
                    <html:select property="advisoryType" styleClass="form-control">
                        <html:options name="advisoryTypes" labelProperty="advisoryTypeLabels"/>
                    </html:select>
                </div>
            </div>
            <div class="form-group">
                <label class="col-lg-3 control-label">
                    <bean:message key="errata.create.jsp.product"/>
                </label>
                <div class="col-lg-6">
                    <html:text property="product" size="30" maxlength="64" styleClass="form-control"/>
                </div>
            </div>
            <div class="form-group">
                <label class="col-lg-3 control-label">
                    <bean:message key="errata.create.jsp.from"/>
                </label>
                <div class="col-lg-6">
                    <html:text property="errataFrom" size="30" maxlength="127" styleClass="form-control"/>
                </div>
            </div>
            <div class="form-group">
                <label class="col-lg-3 control-label">
                    <bean:message key="errata.create.jsp.topic"/>
                </label>
                <div class="col-lg-6">
                    <html:textarea property="topic" cols="80" rows="6" styleClass="form-control"/>
                </div>
            </div>
            <div class="form-group">
                <label class="col-lg-3 control-label">
                    <bean:message key="errata.create.jsp.description"/>
                </label>
                <div class="col-lg-6">
                    <html:textarea property="description" cols="80" rows="6" styleClass="form-control"/>
                </div>
            </div>
            <div class="form-group">
                <label class="col-lg-3 control-label">
                    <bean:message key="errata.create.jsp.solution"/>
                </label>
                <div class="col-lg-6">
                    <html:textarea property="solution" cols="80" rows="6" styleClass="form-control"/>
                </div>
            </div>
            <div class="form-group">
                <div class="col-lg-offset-3 col-lg-6">
                    <h3><bean:message key="errata.create.jsp.bugs"/></h3>
                </div>
            </div>

            <c:forEach items="${bugs}" var="bug">
                <div class="form-group">
                    <div class="well well-sm">
                            <div class="form-group">
                                <label class="col-lg-3 control-label">
                                    <bean:message key="errata.create.jsp.id"/>
                                </label>
                                <div class="col-lg-2">
                                    <html:text property="buglistId${bug.id}"
                                               styleClass="form-control"
                                               size="6" value="${bug.id}" />
                                </div>
                            </div>
                            <div class="form-group">
                                <label class="col-lg-3 control-label">
                                    <bean:message key="errata.create.jsp.summary"/>
                                </label>
                                <div class="col-lg-6">
                                    <html:text property="buglistSummary${bug.id}"
                                               size="60" styleClass="form-control"
                                               value="${bug.summary}" />
                                </div>
                            </div>
                            <div class="form-group">
                                <label class="col-lg-3 control-label">
                                    <bean:message key="errata.create.jsp.bugurl"/>
                                </label>
                                <div class="col-lg-6">
                                    <html:text property="buglistUrl${bug.id}" size="60"
                                               styleClass="form-control"
                                               value="${bug.url}" />
                                </div>
                            </div>
                            <div class="form-group">
                                <div class="col-lg-offset-3 col-lg-6">
                                    <a class="btn btn-danger"
                                       href="/rhn/errata/manage/DeleteBug.do?eid=<c:out value="${param.eid}"/>&amp;bid=<c:out value="${bug.id}"/>">
                                        <bean:message key="errata.edit.deletebug"/>
                                    </a>
                                </div>
                            </div>
                    </div>
                </div>
            </c:forEach>

            <%-- Display an empty bug shell for input --%>
            <div class="form-group">
                <div class="col-lg-offset-3 col-lg-6">
                    <h3><bean:message key="errata.create.jsp.newbug"/></h3>
                </div>
            </div>
            <div class="form-group">
                <div class="panel panel-default">
                    <div class="panel-body">
                        <div class="form-group">
                            <label class="col-lg-3 control-label">
                                <bean:message key="errata.create.jsp.id"/>
                            </label>
                            <div class="col-lg-2">
                                <html:text property="buglistIdNew" value="" size="6" styleClass="form-control"/>
                            </div>
                        </div>
                        <div class="form-group">
                            <label class="col-lg-3 control-label">
                                <bean:message key="errata.create.jsp.summary"/>
                            </label>
                            <div class="col-lg-6">
                                <html:text property="buglistSummaryNew" value="" size="60" styleClass="form-control"/>
                            </div>
                        </div>
                        <div class="form-group">
                            <label class="col-lg-3 control-label">
                                <bean:message key="errata.create.jsp.bugurl"/>
                            </label>
                            <div class="col-lg-6">
                                <html:text property="buglistUrlNew" value="" size="60" styleClass="form-control"/>
                            </div>
                        </div>
                    </div>
                </div>
            </div>
            <div class="form-group">
                <label class="col-lg-3 control-label">
                    <bean:message key="errata.create.jsp.keywords"/>
                </label>
                <div class="col-lg-6">
                    <html:text property="keywords" size="40" styleClass="form-control"/>
                    <span class="help-block">
                        <bean:message key="errata.edit.commadelimited"/>
                    </span>
                </div>
            </div>
            <div class="form-group">
                <label class="col-lg-3 control-label">
                    <bean:message key="errata.create.jsp.references"/>
                </label>
                <div class="col-lg-6">
                    <html:textarea property="refersTo" cols="40" rows="6" styleClass="form-control"/>
                </div>
            </div>
            <div class="form-group">
                <label class="col-lg-3 control-label">
                    <bean:message key="errata.create.jsp.notes"/>
                </label>
                <div class="col-lg-6">
                    <html:textarea property="notes" cols="40" rows="6" styleClass="form-control"/>
                </div>
            </div>
            <input type="hidden" name="eid" value="<c:out value="${param.eid}"/>" />
            <div class="form-group">
                <div class="col-lg-offset-3 col-lg-6">
                    <html:submit property="dispatch" styleClass="btn btn-success">
                        <bean:message key="errata.edit.updateerrata"/>
                    </html:submit>
                </div>
            </div>
        </html:form>
    </body>
</html><|MERGE_RESOLUTION|>--- conflicted
+++ resolved
@@ -3,92 +3,6 @@
 <%@ taglib uri="http://struts.apache.org/tags-html" prefix="html" %>
 <%@ taglib uri="http://struts.apache.org/tags-bean" prefix="bean" %>
 
-<<<<<<< HEAD
-<html:xhtml/>
-<html>
-<head>
-    <meta name="page-decorator" content="none" />
-</head>
-<body>
-<rhn:toolbar base="h1" img="/img/rhn-icon-errata.gif" imgAlt="errata.common.errataAlt"
-	           deletionUrl="/rhn/errata/manage/Delete.do?eid=${param.eid}"
-               deletionType="errata">
-    <!-- helpUrl="/rhn/help/channel-mgmt/en-US/channel-mgmt-Custom_Errata_Management-Managed_Errata_Details.jsp" -->
-    <bean:message key="errata.edit.toolbar"/> <c:out value="${advisory}" />
-  </rhn:toolbar>
-
-  <rhn:dialogmenu mindepth="0" maxdepth="1" definition="/WEB-INF/nav/manage_errata.xml"
-                  renderer="com.redhat.rhn.frontend.nav.DialognavRenderer" />
-
-
-<%-- Publish or Send notification --%>
-  <html:form action="/errata/manage/Edit">
-  <rhn:csrf />
-  <rhn:submitted />
-  <input type="hidden" name="eid" value="<c:out value="${param.eid}"/>" />
-  <c:if test="${isPublished == true}">
-      <h2><bean:message key="errata.edit.senderratamail"/></h2>
-      <div class="page-summary">
-        <p><bean:message key="errata.edit.youmaynotify" /></p>
-      </div>
-      <div align="right">
-        <html:submit property="dispatch">
-          <bean:message key="errata.edit.sendnotification" />
-        </html:submit>
-      </div>
-  </c:if>
-
-  <c:if test="${isPublished == false}">
-      <h2><bean:message key="errata.edit.publisherrata"/></h2>
-      <div class="page-summary">
-        <p><bean:message key="errata.edit.youmaypublish" /></p>
-      </div>
-      <div align="right">
-        <html:submit property="dispatch">
-          <bean:message key="errata.edit.publisherrata" />
-        </html:submit>
-      </div>
-  </c:if>
-  </html:form>
-
-  <html:form action="/errata/manage/Edit">
-  <rhn:csrf />
-  <rhn:submitted />
-<%-- Edit the errata details --%>
-  <h2><bean:message key="errata.edit.editerrata" /></h2>
-
-  <div class="page-summary">
-    <p><bean:message key="errata.edit.instructions" /></p>
-  </div>
-<table class="details">
-    <tr>
-      <th nowrap="nowrap">
-        <bean:message key="errata.create.jsp.synopsis"/>
-      </th>
-      <td class="small-form">
-        <html:text property="synopsis" size="60" maxlength="4000" />
-      </td>
-    </tr>
-
-    <tr>
-      <th nowrap="nowrap">
-        <bean:message key="errata.create.jsp.advisory"/>
-      </th>
-      <td class="small-form">
-        <html:text property="advisoryName" size="25" maxlength="32" />
-      </td>
-    </tr>
-
-    <tr>
-      <th nowrap="nowrap">
-        <bean:message key="errata.create.jsp.advisoryrelease"/>
-      </th>
-      <td class="small-form">
-        <html:text property="advisoryRelease" size="4" maxlength="4"/>
-      </td>
-    </tr>
-=======
->>>>>>> 8c1e81a4
 
 <html>
     <head>
@@ -96,9 +10,9 @@
     </head>
     <body>
         <rhn:toolbar base="h1" icon="spacewalk-icon-patches" iconAlt="errata.common.errataAlt"
-                     helpUrl="/rhn/help/getting-started/en-US/chap-Getting_Started_Guide-Errata_Management.jsp#sect-Getting_Started_Guide-Errata_Management-Creating_and_Editing_Errata"
                      deletionUrl="/rhn/errata/manage/Delete.do?eid=${param.eid}"
                      deletionType="errata">
+            <!-- helpUrl="/rhn/help/getting-started/en-US/chap-Getting_Started_Guide-Errata_Management.jsp#sect-Getting_Started_Guide-Errata_Management-Creating_and_Editing_Errata" -->
             <bean:message key="errata.edit.toolbar"/> <c:out value="${advisory}" />
         </rhn:toolbar>
 
