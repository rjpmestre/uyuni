<%@ taglib uri="http://java.sun.com/jsp/jstl/core" prefix="c" %>
<%@ taglib uri="http://java.sun.com/jsp/jstl/functions" prefix="fn"%>
<%@ taglib uri="http://rhn.redhat.com/rhn" prefix="rhn" %>
<%@ taglib uri="http://struts.apache.org/tags-bean" prefix="bean" %>
<%@ taglib uri="http://struts.apache.org/tags-html" prefix="html" %>
<%@ taglib uri="http://rhn.redhat.com/tags/list" prefix="rl" %>

<html:html >
<body>
    <%@ include file="/WEB-INF/pages/common/fragments/package/package_header.jspf" %>
    <div class="form-horizontal">
        <div class="panel panel-default">
            <div class="panel-heading">
                <h2><bean:message key="channel.jsp.details.title"/></h2>
            </div>
            <div class="panel-body">
                <div class="form-group">
                    <label class="col-lg-3 control-label">
                        <bean:message key="package.jsp.description"/>:
                    </label>
                    <div class="col-lg-6">
                        ${description}
                    </div>
                </div>
                <div class="form-group">
                    <label class="col-lg-3 control-label">
                        <bean:message key="package.jsp.arch"/>:
                    </label>
                    <div class="col-lg-6">
                        <c:out value="${pack.packageArch.label}" />
                    </div>
                </div>
                <div class="form-group">
                    <label class="col-lg-3 control-label">
                        <bean:message key="package.jsp.availarch"/>:
                    </label>
                    <div class="col-lg-6">
                        ${pack.packageArch.name}
                        <c:forEach items="${packArches}" var="tmpPack">
                            <a class="btn btn-info" href="/rhn/software/packages/Details.do?pid=${tmpPack.id}">
                                ${tmpPack.packageArch.name}
                            </a>
                        </c:forEach>
                    </div>
                </div>
                <div class="form-group">
                    <label class="col-lg-3 control-label">
                        <bean:message key="package.jsp.availfrom"/>:
                    </label>
                    <div class="col-lg-6">
                        <c:forEach items="${channels}" var="channel">
                            <a href="/rhn/channels/ChannelDetail.do?cid=${channel.id}">
                                ${channel.name}
                            </a><br/>
                        </c:forEach>
                    </div>
                </div>
                <div class="form-group">
                    <label class="col-lg-3 control-label">
                        <bean:message key="package.jsp.vendor"/>:
                    </label>
                    <div class="col-lg-6">
                        <c:out value="${pack.vendor}" />
                    </div>
                </div>
                <div class="form-group">
                    <label class="col-lg-3 control-label">
                        <bean:message key="package.jsp.key"/>:
                    </label>
                    <c:if test="${package_key !=  null}">
                        <div class="col-lg-6">
                            <c:out value="${package_key}" />
                        </div>
                    </c:if>
                    <c:if test="${package_key ==  null}">
                        <div class="col-lg-6">
                            <bean:message key="package.jsp.key.unkown"/>
                        </div>
                    </c:if>
                </div>
                <div class="form-group">
                    <label class="col-lg-3 control-label">
                        <c:out value="${pack.checksum.checksumType.description}"/>:
                    </label>
                    <div class="col-lg-6">
                        <c:out value="${pack.checksum.checksum}" />
                    </div>
                </div>
                <div class="form-group">
                    <label class="col-lg-3 control-label">
                        <bean:message key="package.jsp.path"/>:
                    </label>
                    <div class="col-lg-6">
                        <c:out value="${pack.path}" />
                    </div>
                </div>
                <div class="form-group">
                    <label class="col-lg-3 control-label">
                        <bean:message key="package.jsp.packagesize"/>:
                    </label>
                    <div class="col-lg-6">
                        <c:out value="${pack.packageSizeString}" />
                    </div>
                </div>
            </div>
        </div>
<<<<<<< HEAD
        <!-- Patch stuff -->
        <rhn:require acl="package_type_capable(solaris_patch)"
                     mixins="com.redhat.rhn.common.security.acl.PackageAclHandler">
            <div class="panel panel-default">
                <div class="panel-heading"><h3>Solaris Patch</h3></div>
                <div class="panel-body">
                    <div class="form-group">
                        <label class="col-lg-3 control-label">
                            <bean:message key="package.jsp.solarisrelease"/>:
                        </label>
                        <div class="col-lg-6">
                            <c:out value="${pack.solarisRelease}" />
                        </div>
                    </div>
                    <div class="form-group">
                        <label class="col-lg-3 control-label">
                            <bean:message key="package.jsp.sunosrelease"/>:
                        </label>
                        <div class="col-lg-6">
                            <c:out value="${pack.sunosRelease}" />
                        </div>
                    </div>
                    <div class="form-group">
                        <label class="col-lg-3 control-label">
                            <bean:message key="package.jsp.patchtype"/>:
                        </label>
                        <div class="col-lg-6">
                            <c:out value="${pack.patchType.name}" />
                        </div>
                    </div>
                    <div class="form-group">
                        <label class="col-lg-3 control-label">
                            <thbean:message key="package.jsp.patchinfo"/>:
                        </label>
                        <div class="col-lg-6">
                            <c:out value="${pack.patchInfo}" />
                        </div>
                    </div>
                    <div class="form-group">
                        <label class="col-lg-3 control-label">
                            <bean:message key="package.jsp.readme"/>:
                        </label>
                        <div class="col-lg-6">
                            <a class="btn btn-info" href="<c:out value="${readme_url}" />">
                                <bean:message key="package.jsp.readmedownload"/>
                            </a>
                        </div>
                    </div>
                    <!-- Patch Set stuff -->
                    <rhn:require acl="package_type_capable(solaris_patchset)"
                                 mixins="com.redhat.rhn.common.security.acl.PackageAclHandler">
                        <div class="form-group">
                            <label class="col-lg-3 control-label">
                                <bean:message key="package.jsp.readme"/>:
                            </label>
                            <div class="col-lg-6">
                                <a class="btn btn-info" href="<c:out value="${readme_url}" />">
                                    <bean:message key="package.jsp.readmedownload"/>
                                </a>
                            </div>
                        </div>
                    </rhn:require>
                </div>
            </div>
        </rhn:require>
        <!-- EULA stuff -->
        <c:if test="${fn:length(eulas) > 0}">
            <div class="panel panel-default">
                <div class="panel-heading"><h3>End-user license agreements (EULAs)</h3></div>
                <div class="panel-body">
                    <c:forEach items="${eulas}" var="eula">
                        <div class="form-group">
                            <label class="col-lg-3 control-label">
                                <bean:message key="package.jsp.eula"/>:
                            </label>
                            <div class="col-lg-6">
                                <pre><c:out value="${eula.textString}"></c:out></pre>
                            </div>
                        </div>
                    </c:forEach>
                </div>
            </div>
        </c:if>
=======
>>>>>>> ae95d6d5
        <!-- RPM stuff -->
        <rhn:require acl="package_type_capable(rpm)"
                     mixins="com.redhat.rhn.common.security.acl.PackageAclHandler">
            <div class="panel panel-default">
                <div class="panel-heading"><h3>RPM package</h3></div>
                <div class="panel-body">
                    <div class="form-group">
                        <label class="col-lg-3 control-label">
                            <bean:message key="package.jsp.payloadsize"/>:
                        </label>
                        <div class="col-lg-6">
                            <c:out value="${pack.payloadSizeString}" />
                        </div>
                    </div>
                    <div class="form-group">
                        <label class="col-lg-3 control-label">
                            <bean:message key="package.jsp.buildhost"/>:
                        </label>
                        <div class="col-lg-6">
                            <c:out value="${pack.buildHost}" />
                        </div>
                    </div>
                    <div class="form-group">
                        <label class="col-lg-3 control-label">
                            <bean:message key="package.jsp.builddate"/>:
                        </label>
                        <div class="col-lg-6">
                            <c:out value="${pack.buildTime}" />
                        </div>
                    </div>
                    <div class="form-group">
                        <label class="col-lg-3 control-label">
                            <bean:message key="package.jsp.license"/>:
                        </label>
                        <div class="col-lg-6">
                            <c:out value="${pack.copyright}" />
                        </div>
                    </div>
                    <div class="form-group">
                        <label class="col-lg-3 control-label">
                            <bean:message key="package.jsp.group"/>:
                        </label>
                        <div class="col-lg-6">
                            <c:out value="${pack.packageGroup.name}" />
                        </div>
                    </div>
                    <div class="form-group">
                        <label class="col-lg-3 control-label">
                            <bean:message key="package.jsp.rpmversion"/>:
                        </label>
                        <div class="col-lg-6">
                            <c:out value="${pack.rpmVersion}" />
                        </div>
                    </div>
                </div>
            </div>
        </rhn:require>
        <div class="panel panel-default">
            <div class="panel-heading"><h3>Download</h3></div>
            <div class="panel-body">
                <div class="form-group">
                    <label class="col-lg-3 control-label">
                        <bean:message key="package.jsp.download"/>:
                    </label>
                    <div class="col-lg-6">
                        <c:if test="${url !=  null}">
                            <div class="input-group">
                                <div class="form-control">${pack.file}</div>
                                <span class="input-group-btn">
                                    <a class="btn btn-info" href="${url}">Download ${pack.packageSizeString}</a>
                                </span>
                            </div>
                        </c:if>
                        <c:if test="${url eq null}">
                            <div class="input-group">
                                <div class="form-control">${pack.file}</div>
                                <span class="input-group-btn">
                                    <button class="btn btn-info" disabled="disabled">Download</button>
                                </span>
                            </div>
                            <span class="help-block"><bean:message key="package.jsp.missingfile"/></span>
                        </c:if>
                    </div>
                </div>
                <div class="form-group">
                    <label class="col-lg-3 control-label">
                        <bean:message key="package.jsp.source"/>:
                    </label>
                    <div class="col-lg-6">
                        <c:if test="${srpm_url !=  null}">
                            <div class="input-group">
                                <div class="form-control">${srpm_path}</div>
                                <span class="input-group-btn">
                                    <a class="btn btn-info" href="${srpm_url}">Download</a>
                                </span>
                            </div>
                        </c:if>
                        <c:if test="${srpm_url eq null}">
                            <bean:message key="package.jsp.unavailable"/>
                        </c:if>
                    </div>
                </div>
            </div>
        </div>
        <div class="panel panel-default">
            <div class="panel-heading"><h3>Misc</h3></div>
            <div class="panel-body">
                <rhn:require acl="package_type_capable(rpm)"
                             mixins="com.redhat.rhn.common.security.acl.PackageAclHandler">
                    <c:if test="${not isDebuginfo}" >
                        <div class="form-group">
                            <label class="col-lg-3 control-label">
                                <bean:message key="debuginfo.header" />:
                            </label>
                            <div class="col-lg-6">
                            <c:if test="${debugUrl != null}">
                                <a class="btn btn-info" href="${debugUrl}"><bean:message key="package.jsp.download"/></a>
                                <c:if test="${debugFtp}" >
                                    <span class="help-block">
                                        <bean:message key="debuginfo.external" />
                                    </span>
                                </c:if>
                            </c:if>
                            <c:if test="${debugUrl == null}">
                                <bean:message key="package.jsp.unavailable" />
                                <span class="help-block">
                                    <bean:message key="debuginfo.unavailable" />
                                </span>
                            </c:if>
                            </div>
                        </div>
                    </c:if>
                </rhn:require>
                <div class="form-group">
                    <label class="col-lg-3 control-label">
                        <bean:message key="package.jsp.errata" />:
                    </label>
                    <div class="col-lg-6">
                        <c:forEach items="${erratum}" var="tmpErrata">
                            <a href="/rhn/errata/details/Details.do?eid=${tmpErrata.id}"><c:out value="${tmpErrata.advisory}" /></a></br>
                        </c:forEach>
                        <c:if test="${erratumEmpty == true}">
                            <bean:message key="package.jsp.errataunavailable" />
                        </c:if>
                    </div>
                </div>
            </div>
        </div>
    </div>
</body>
</html:html><|MERGE_RESOLUTION|>--- conflicted
+++ resolved
@@ -104,72 +104,6 @@
                 </div>
             </div>
         </div>
-<<<<<<< HEAD
-        <!-- Patch stuff -->
-        <rhn:require acl="package_type_capable(solaris_patch)"
-                     mixins="com.redhat.rhn.common.security.acl.PackageAclHandler">
-            <div class="panel panel-default">
-                <div class="panel-heading"><h3>Solaris Patch</h3></div>
-                <div class="panel-body">
-                    <div class="form-group">
-                        <label class="col-lg-3 control-label">
-                            <bean:message key="package.jsp.solarisrelease"/>:
-                        </label>
-                        <div class="col-lg-6">
-                            <c:out value="${pack.solarisRelease}" />
-                        </div>
-                    </div>
-                    <div class="form-group">
-                        <label class="col-lg-3 control-label">
-                            <bean:message key="package.jsp.sunosrelease"/>:
-                        </label>
-                        <div class="col-lg-6">
-                            <c:out value="${pack.sunosRelease}" />
-                        </div>
-                    </div>
-                    <div class="form-group">
-                        <label class="col-lg-3 control-label">
-                            <bean:message key="package.jsp.patchtype"/>:
-                        </label>
-                        <div class="col-lg-6">
-                            <c:out value="${pack.patchType.name}" />
-                        </div>
-                    </div>
-                    <div class="form-group">
-                        <label class="col-lg-3 control-label">
-                            <thbean:message key="package.jsp.patchinfo"/>:
-                        </label>
-                        <div class="col-lg-6">
-                            <c:out value="${pack.patchInfo}" />
-                        </div>
-                    </div>
-                    <div class="form-group">
-                        <label class="col-lg-3 control-label">
-                            <bean:message key="package.jsp.readme"/>:
-                        </label>
-                        <div class="col-lg-6">
-                            <a class="btn btn-info" href="<c:out value="${readme_url}" />">
-                                <bean:message key="package.jsp.readmedownload"/>
-                            </a>
-                        </div>
-                    </div>
-                    <!-- Patch Set stuff -->
-                    <rhn:require acl="package_type_capable(solaris_patchset)"
-                                 mixins="com.redhat.rhn.common.security.acl.PackageAclHandler">
-                        <div class="form-group">
-                            <label class="col-lg-3 control-label">
-                                <bean:message key="package.jsp.readme"/>:
-                            </label>
-                            <div class="col-lg-6">
-                                <a class="btn btn-info" href="<c:out value="${readme_url}" />">
-                                    <bean:message key="package.jsp.readmedownload"/>
-                                </a>
-                            </div>
-                        </div>
-                    </rhn:require>
-                </div>
-            </div>
-        </rhn:require>
         <!-- EULA stuff -->
         <c:if test="${fn:length(eulas) > 0}">
             <div class="panel panel-default">
@@ -188,8 +122,6 @@
                 </div>
             </div>
         </c:if>
-=======
->>>>>>> ae95d6d5
         <!-- RPM stuff -->
         <rhn:require acl="package_type_capable(rpm)"
                      mixins="com.redhat.rhn.common.security.acl.PackageAclHandler">
