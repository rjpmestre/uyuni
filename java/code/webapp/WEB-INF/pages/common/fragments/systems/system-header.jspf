--- conflicted
+++ resolved
@@ -4,66 +4,6 @@
 <%@ taglib uri="http://java.sun.com/jsp/jstl/core" prefix="c" %>
 <%@ taglib uri="http://java.sun.com/jsp/jstl/functions" prefix="fn" %>
 
-<<<<<<< HEAD
-<html:xhtml/>
-<div class="toolbar-h1">
-	<div class="toolbar">
-		<span class="toolbar">
-					
-			 <rhn:require acl="system_has_management_entitlement() or system_has_bootstrap_entitlement()">
-			 	<c:if test="${!inSSM}">
-					<a href="/rhn/systems/details/AddToSSM.do?sid=${system.id}">
-						<img src="/img/action-add.gif" alt="<bean:message key="toolbar.ssm.add"/>" title="<bean:message key="toolbar.ssm.add"/>" />
-						<bean:message key="toolbar.ssm.add"/>
-					</a>
-  			 	</c:if>
-  			 	
-			 	<c:if test="${inSSM}">
-					<a href="/rhn/systems/details/RemoveFromSSM.do?sid=${system.id}">
-						<img src="/img/action-remove.gif" alt="<bean:message key="toolbar.ssm.remove"/>" title="<bean:message key="toolbar.ssm.remove"/>" />
-						<bean:message key="toolbar.ssm.remove"/>
-					</a>
-  			 	</c:if>  			 	
-  			 	|
-			</rhn:require>							
-						
-			<a href="/rhn/systems/details/DeleteConfirm.do?sid=${system.id}">
-				<img src="/img/action-del.gif" alt="<bean:message key="toolbar.delete.system"/>" title="<bean:message key="toolbar.delete.system"/>" />
-				<bean:message key="toolbar.delete.system"/>
-			</a>			
-				
-		</span>
-	</div>
-	
-	<c:choose>
-    <c:when test="${system.bootstrap}">
-      <img src="/img/rhn-icon-bootstrap.png" alt="system" />
-    </c:when>
-    <c:when test="${system.virtualGuest}">
-      <img src="/img/virt-guest.png" alt="system" />
-    </c:when>
-		<c:when test="${system.virtualHost}">
-			<img src="/img/virt-host.png" alt="system" />
-		</c:when>
-		<c:otherwise>
-			<img src="/img/rhn-icon-system.gif" alt="system" />
-		</c:otherwise>
-    </c:choose>
-
-	<c:if test="${empty system}">
-		<decorator:getProperty property="meta.name" />
-	</c:if>
-	<c:if test="${not empty system}">
-		${fn:escapeXml(system.name)}
-	</c:if>
-
-	<a href="/rhn/help/reference/en-US/s1-sm-systems.jsp#s3-sm-system-details" target="_new" class="help-title">
-		<img src="/img/rhn-icon-help.gif" alt="<bean:message key="toolbar.jsp.helpicon.alt"/>" />
-	</a>
-</div>
-
-=======
->>>>>>> 8c1e81a4
 
 
 <c:choose>
@@ -80,6 +20,9 @@
 </c:choose>
 
 <c:choose>
+    <c:when test="${system.bootstrap}">
+        <c:set var="systemIcon" value="fa-money"/>
+    </c:when>
     <c:when test="${system.virtualGuest}">
         <c:set var="systemIcon" value="spacewalk-icon-virtual-guest"/>
     </c:when>
