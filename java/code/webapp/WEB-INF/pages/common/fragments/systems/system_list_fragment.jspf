                      <c:out value="<a href=\"/rhn/systems/details/Overview.do?sid=${current.id}\">"  escapeXml="false" />
<<<<<<< HEAD
						<c:choose>
                    <c:when test="${current.bootstrap && empty nosystemicons}">
                      <rhn:icon type="system-bare-metal" title="systemlist.jsp.bootstrap" />
                    </c:when>
						<c:when test="${current.virtualGuest && empty nosystemicons}">
=======
                                                <c:choose>
                                                <c:when test="${current.virtualGuest && empty nosystemicons}">
>>>>>>> a165cfa9
                      <rhn:icon type="system-virt-guest" title="systemlist.jsp.virtguest" />
                                                        </c:when>
                                                        <c:when test="${current.virtualHost && empty nosystemicons}">
                      <rhn:icon type="system-virt-host" title="systemlist.jsp.virthost" />
                                                        </c:when>
                                                        <c:otherwise>
                    <rhn:icon type="system-physical" title="systemlist.jsp.nonvirt" />
                                                        </c:otherwise>
                                                </c:choose>
                                                <c:choose>
                                                        <c:when test="${empty current.name}">
                                                                <bean:message key="sdc.details.overview.unknown"/>
                                                        </c:when>
                                                        <c:otherwise>
                                                                <c:out value="${current.name}" escapeXml="true" />
                                                        </c:otherwise>
                                                </c:choose>
                                        <c:out value="</a>" escapeXml="false"/><|MERGE_RESOLUTION|>--- conflicted
+++ resolved
@@ -1,14 +1,9 @@
                       <c:out value="<a href=\"/rhn/systems/details/Overview.do?sid=${current.id}\">"  escapeXml="false" />
-<<<<<<< HEAD
-						<c:choose>
+                                                <c:choose>
                     <c:when test="${current.bootstrap && empty nosystemicons}">
                       <rhn:icon type="system-bare-metal" title="systemlist.jsp.bootstrap" />
                     </c:when>
 						<c:when test="${current.virtualGuest && empty nosystemicons}">
-=======
-                                                <c:choose>
-                                                <c:when test="${current.virtualGuest && empty nosystemicons}">
->>>>>>> a165cfa9
                       <rhn:icon type="system-virt-guest" title="systemlist.jsp.virtguest" />
                                                         </c:when>
                                                         <c:when test="${current.virtualHost && empty nosystemicons}">
