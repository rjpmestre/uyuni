<%@ taglib uri="http://rhn.redhat.com/rhn" prefix="rhn" %>
<%@ taglib uri="http://java.sun.com/jsp/jstl/core" prefix="c" %>
<%@ taglib uri="http://struts.apache.org/tags-bean" prefix="bean" %>
<%@ taglib uri="http://java.sun.com/jsp/jstl/functions" prefix="fn" %>
<%@ taglib uri="http://rhn.redhat.com/tags/list" prefix="rl" %>
<%@ taglib uri="http://struts.apache.org/tags-html" prefix="html" %>



<rl:list dataset="pageList"
		name="groupList"
		decorator="SelectableDecorator"
		emptykey="assignedgroups.jsp.nogroups"
		alphabarcolumn="name"
        filter="com.redhat.rhn.frontend.taglibs.list.filters.SystemGroupFilter">

		<rl:decorator name="ElaborationDecorator"/>
  		<rl:decorator name="PageSizeDecorator"/>

  	    <rl:selectablecolumn value="${current.id}"
	 						selected="${current.selected}"
	 						disabled="${not current.selectable}"/>

  	   	<!--Updates Column -->
		<rl:column sortable="false"
				   bound="false"
		           headerkey="grouplist.jsp.status"
		           styleclass="center"
		           headerclass="thin-column">

                      <c:out value="<a href=\"/rhn/groups/ListErrata.do?sgid=${current.id}\">"  escapeXml="false"/>

	              <c:choose>
			        <c:when test="${current.mostSevereErrata == 'Security Advisory'}">
			          <rhn:icon type="system-crit" title="grouplist.jsp.security" />
			        </c:when>
			        <c:when test="${current.mostSevereErrata == 'Bug Fix Advisory' or current.mostSevereErrata == 'Product Enhancement Advisory'}">
			          <rhn:icon type="system-warn" title="grouplist.jsp.updates" />
			        </c:when>
			        <c:otherwise>
			          <rhn:icon type="system-ok" title="grouplist.jsp.noerrata" />
			        </c:otherwise>
			      </c:choose>

			    <c:out value="</a>"  escapeXml="false" />
		</rl:column>


  	   <!--Name Column -->
		<rl:column sortable="true"
				   bound="false"
		           headerkey="grouplist.jsp.name"
		           sortattr="name">
			<c:out value="<a href=\"/rhn/groups/GroupDetail.do?sgid=${current.id}\">" escapeXml="false" />
			<c:out value="${current.name}" escapeXml="true" />
			<c:out value="</a>" escapeXml="false" />
		</rl:column>


		<!--Systems Column -->
		<rl:column sortable="true"
				   sortattr="serverCount"
				   bound="false"
		           headerkey="grouplist.jsp.systems"
		           styleclass="center"
		           headerclass="thin-column">
		        <c:choose>
		    		<c:when test="${(current.serverCount) < 1}">
		        		<c:out value="${current.serverCount}" />
		        	</c:when>
		        	<c:otherwise>
						<c:out value="<a href=\"/rhn/groups/ListRemoveSystems.do?sgid=${current.id}\">${current.serverCount}</a>" escapeXml="false" />
		        	</c:otherwise>
		        </c:choose>
		</rl:column>


    	   <!--USE in SSM  Column -->
		<rl:column sortable="false"
				   bound="false"
		           headerkey="grouplist.jsp.use"
		           styleclass="center"
		           headerclass="center">


                                <c:out value="<a class=\"link-button\" href=\"/rhn/systems/WorkWithGroup.do?sgid=${current.id}\">
  				${rhn:localize('grouplist.jsp.use')}</a>"  escapeXml="false" />

		</rl:column>



</rl:list>
<rl:csv dataset="pageList"
	        name="groupList"
<<<<<<< HEAD
	        exportColumns="id, name, groupAdmins, serverCount, monitoringStatus" />
<div class="pull-left">
=======
	        exportColumns="id, name, groupAdmins, serverCount" />
<div class="text-right">
  <hr />
>>>>>>> ae95d6d5
	<input class="btn btn-default" type="submit" name="union" value="${rhn:localize('grouplist.jsp.union')}" />
	<input class="btn btn-default" type="submit" name="intersection" value="${rhn:localize('grouplist.jsp.intersection')}" />
</div>
	<rhn:submitted/><|MERGE_RESOLUTION|>--- conflicted
+++ resolved
@@ -93,14 +93,9 @@
 </rl:list>
 <rl:csv dataset="pageList"
 	        name="groupList"
-<<<<<<< HEAD
-	        exportColumns="id, name, groupAdmins, serverCount, monitoringStatus" />
+	        exportColumns="id, name, groupAdmins, serverCount" />
 <div class="pull-left">
-=======
-	        exportColumns="id, name, groupAdmins, serverCount" />
-<div class="text-right">
   <hr />
->>>>>>> ae95d6d5
 	<input class="btn btn-default" type="submit" name="union" value="${rhn:localize('grouplist.jsp.union')}" />
 	<input class="btn btn-default" type="submit" name="intersection" value="${rhn:localize('grouplist.jsp.intersection')}" />
 </div>
