--- conflicted
+++ resolved
@@ -9,11 +9,7 @@
 		<c:choose>
 			<c:when test="${deleting}">
 				<rhn:toolbar base="h1" img="/img/folder-config.png" imgAlt="config.common.dirAlt"
-<<<<<<< HEAD
 					helpUrl="/rhn/help/user/en-US/configuration-files.jsp#configuration-files-local">
-=======
-					helpUrl="">
->>>>>>> fe26dc7a
 					<bean:message key="filedetails.manage_header.jspf.label"
 						arg0="${fn:escapeXml(file.configFileName.path)}" arg1="${channel.displayName}"
 						arg2="/rhn/configuration/ChannelOverview.do?ccid=${channel.id}" />
@@ -21,11 +17,7 @@
 			</c:when>
 			<c:otherwise>
 				<rhn:toolbar base="h1" img="/img/folder-config.png" imgAlt="config.common.dirAlt"
-<<<<<<< HEAD
 					helpUrl="/rhn/help/user/en-US/configuration-files.jsp#configuration-files-local"
-=======
-					helpUrl=""
->>>>>>> fe26dc7a
 					deletionUrl="/rhn/configuration/file/DeleteFile.do?cfid=${file.id}"
 					deletionType="deletefile"
 					deletionAcl="config_channel_editable(${channel.id})"
@@ -41,11 +33,7 @@
 		<c:choose>
 			<c:when test="${deleting}">
 				<rhn:toolbar base="h1" icon="header-configuration" imgAlt="config.common.fileAlt"
-<<<<<<< HEAD
 					helpUrl="/rhn/help/user/en-US/configuration-files.jsp#configuration-files-local"
-=======
-					helpUrl=""
->>>>>>> fe26dc7a
 					miscUrl="/rhn/configuration/file/FileDownload.do?crid=${file.latestConfigRevision.id}&amp;cfid=${file.id}"
 					miscIcon="item-download"
 					miscText="filedetails.header.jspf.download_latest"
@@ -58,11 +46,7 @@
 			</c:when>
 			<c:otherwise>
 				<rhn:toolbar base="h1" icon="header-configuration" imgAlt="config.common.fileAlt"
-<<<<<<< HEAD
 					helpUrl="/rhn/help/user/en-US/configuration-files.jsp#configuration-files-local"
-=======
-					helpUrl=""
->>>>>>> fe26dc7a
 					deletionUrl="/rhn/configuration/file/DeleteFile.do?cfid=${file.id}"
 					deletionType="deletefile"
 					deletionAcl="config_channel_editable(${channel.id})"
