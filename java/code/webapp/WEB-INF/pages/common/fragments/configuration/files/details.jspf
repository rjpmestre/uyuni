--- conflicted
+++ resolved
@@ -29,11 +29,7 @@
                         </c:choose>
 
                         <a href="/rhn/configuration/ChannelOverview.do?ccid=${channel.id}">
-<<<<<<< HEAD
-                            ${channel.displayName}
-=======
                             ${fn:escapeXml(channel.displayName)}
->>>>>>> 4f1c3dcf
                         </a>
                     </p>
                 </div>
