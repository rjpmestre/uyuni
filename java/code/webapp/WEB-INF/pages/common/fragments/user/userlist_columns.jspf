

<rl:column bound="false"
        sortable="true"
        headerkey="realname.displayname"
        sortattr="userLastName">
<<<<<<< HEAD

        <c:out value="${current.userLastName}, ${current.userFirstName}" />

=======
        <c:out value="${current.userLastName}, ${current.userFirstName}" />
>>>>>>> 07c953cd
</rl:column>

<rl:column bound="true"
        headerkey="userdetails.jsp.roles"
        sortable="true"
        attr="roleNames"/>

<rl:column bound="true"
        headerkey="userdetails.jsp.lastsign"
        sortable="true"
        sortattr="lastLoggedInDate"
        attr="lastLoggedIn"/><|MERGE_RESOLUTION|>--- conflicted
+++ resolved
@@ -4,13 +4,7 @@
         sortable="true"
         headerkey="realname.displayname"
         sortattr="userLastName">
-<<<<<<< HEAD
-
         <c:out value="${current.userLastName}, ${current.userFirstName}" />
-
-=======
-        <c:out value="${current.userLastName}, ${current.userFirstName}" />
->>>>>>> 07c953cd
 </rl:column>
 
 <rl:column bound="true"
