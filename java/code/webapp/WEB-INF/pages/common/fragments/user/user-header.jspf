<%@ taglib uri="http://www.opensymphony.com/sitemesh/decorator" prefix="decorator" %>
<%@ taglib uri="http://struts.apache.org/tags-html" prefix="html" %>
<%@ taglib uri="http://rhn.redhat.com/rhn" prefix="rhn" %>
<%@ taglib uri="http://java.sun.com/jsp/jstl/core" prefix="c" %>

<c:if test="${not targetuser.disabled}">
   <c:set var="url" value="/rhn/users/DisableUser.do?uid=${param.uid}" />
   <c:set var="text" value="userdetails.jsp.disable" />
<<<<<<< HEAD
   <c:set var="img" value="action-disable-user.gif" />
=======
   <c:set var="icon" value="fa-minus-circle" />
>>>>>>> d16f9322
</c:if>
<c:if test="${targetuser.disabled}">
   <c:set var="url" value="/rhn/users/EnableUser.do?uid=${param.uid}" />
   <c:set var="text" value="userdetails.jsp.enable" />
<<<<<<< HEAD
   <c:set var="img" value="action-enable-user.gif" />
=======
   <c:set var="icon" value="fa-plus-circle" />
>>>>>>> d16f9322
</c:if>

<rhn:toolbar base="h1" icon="fa-user"
 helpUrl="/rhn/help/reference/en-US/s1-sm-users.jsp#s3-sm-user-active-details"
 miscUrl="${url}"
 miscAcl="user_role(org_admin)"
 miscText="${text}"
 miscIcon="${icon}"
 miscAlt="${text}"
 deletionUrl="/rhn/users/DeleteUser.do?uid=${param.uid}"
 deletionAcl="user_role(org_admin)"
 deletionType="user"
 imgAlt="users.jsp.imgAlt">
    <c:out escapeXml="true" value="${requestScope.targetuser.login}" />
</rhn:toolbar>
<rhn:dialogmenu mindepth="0" maxdepth="1" definition="/WEB-INF/nav/user_detail.xml" renderer="com.redhat.rhn.frontend.nav.DialognavRenderer" /><|MERGE_RESOLUTION|>--- conflicted
+++ resolved
@@ -6,20 +6,12 @@
 <c:if test="${not targetuser.disabled}">
    <c:set var="url" value="/rhn/users/DisableUser.do?uid=${param.uid}" />
    <c:set var="text" value="userdetails.jsp.disable" />
-<<<<<<< HEAD
-   <c:set var="img" value="action-disable-user.gif" />
-=======
    <c:set var="icon" value="fa-minus-circle" />
->>>>>>> d16f9322
 </c:if>
 <c:if test="${targetuser.disabled}">
    <c:set var="url" value="/rhn/users/EnableUser.do?uid=${param.uid}" />
    <c:set var="text" value="userdetails.jsp.enable" />
-<<<<<<< HEAD
-   <c:set var="img" value="action-enable-user.gif" />
-=======
    <c:set var="icon" value="fa-plus-circle" />
->>>>>>> d16f9322
 </c:if>
 
 <rhn:toolbar base="h1" icon="fa-user"
