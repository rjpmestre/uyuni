<%@ taglib uri="http://java.sun.com/jsp/jstl/core" prefix="c" %>
<%@ taglib uri="http://rhn.redhat.com/rhn" prefix="rhn" %>
<%@ taglib uri="http://struts.apache.org/tags-bean" prefix="bean" %>
<%@ taglib uri="http://struts.apache.org/tags-html" prefix="html" %>

<html:form action="${param.url}" styleClass="form-horizontal">
    <rhn:csrf />
    <c:if test="${not empty param.tid}">
        <input type="hidden" name="tid" value="${param.tid}"/>
    </c:if>
        <h2><bean:message key="activation-key.details.jsp.title"/></h2>
        <p><bean:message key="activation-key.jsp.summary"/></p>

        <div class="form-group">
            <label class="col-lg-3 control-label" for="description">
                <bean:message key="kickstart.activationkeys.jsp.description"/>:
            </label>
            <div class="col-lg-6">
                <html:text property="description" styleClass="form-control" styleId="description"/>
                <span class="help-block">
                    <bean:message key="activation-key.jsp.edit-description-tooltip"
                                  arg0 = "${requestScope.blankDescription}"/>
                </span>
            </div>
        </div>

        <div class="form-group">
            <label class="col-lg-3 control-label" for="key">
                <bean:message key="kickstart.activationkeys.jsp.key"/>:
            </label>
            <div class="col-lg-6">
                <div class="input-group">
                    <c:if test="${not requestScope.unprefixed}">
                        <span class="input-group-addon">${requestScope.prefix}</span>
                    </c:if>
                    <html:text property="key" styleId="key" styleClass="form-control"/>
                </div>
                <c:choose>
                    <c:when test = "${not requestScope.unprefixed}">
                        <span class="help-block">
                            <bean:message key="activation-key.jsp.blank.auto-generator.prefix-notice"/>
                        </span>
                    </c:when>
                    <c:otherwise>
                        <span class="help-block">
                            <bean:message key="activation-key.jsp.blank.auto-generator"/>
                        </span>
                        <span class="help-block">
                            <bean:message key="activation-key.jsp.org_notice" arg0="${requestScope.prefix}"/>
                        </span>
                    </c:otherwise>
                </c:choose>
            </div>
        </div>
        <div class="form-group">
            <label class="col-lg-3 control-label" for="usageLimit">
                <bean:message key="kickstart.activationkeys.jsp.usagelimit"/>:
            </label>
            <div class="col-lg-6">
                <html:text property="usageLimit" styleClass="form-control" styleId="usageLimit"/>
                <span class="help-block">
                    <bean:message key="activation-key.jsp.blank.unlimited-use"/>
                </span>
            </div>
        </div>
        <div class="form-group">
            <label class="col-lg-3 control-label" for="selectedChannel">
                <bean:message key="activation-key.jsp.base-channels"/>:
            </label>
            <div class="col-lg-6">
                <html:select property="selectedChannel" styleId="selectedChannel" styleClass="form-control">
                    <html:options collection="possibleChannels"
                                  property="value"
                                  labelProperty="label" />
                </html:select>
                <span class="help-block">
                    <bean:message key="activation-key.jsp.edit-basechannel-tooltip"
                                  arg0 = "${rhn:localize('activation-key.jsp.rh-default')}"/>
                </span>
            </div>
        </div>
        <div class="form-group">
            <label class="col-lg-3 control-label">
                <bean:message key="activation-key.jsp.addon-entitlements"/>:
            </label>
            <div class="col-lg-6">
                <c:forEach items="${possibleEntitlements}" var="item">
                    <div class="checkbox">
                        <label>
                            <html:multibox property="selectedEntitlements" disabled="${item.disabled}"
                                           styleId="${item.value}" value="${item.value}"/>
                            <c:out value="${item.label}"/>
                        </label>
                    </div>
                </c:forEach>
            </div>
        </div>
        <c:if test="${not requestScope.create}">
            <div class="form-group">
                <label class="col-lg-3 control-label">
                    <bean:message key="activation-key.jsp.enable-config-auto-deploy"/>:
                </label>
                <div class="col-lg-6">
                    <rhn:require acl="token_has_entitlement(provisioning_entitled)"
                                 mixins="com.redhat.rhn.common.security.acl.ActivationKeyAclHandler">
                        <div class="checkbox">
                            <html:checkbox property="autoDeploy" styleId="enable-config-auto-deploy" />
                            <br/>
                        </div>
                        <span class="help-block">
                            <bean:message key="activation-key.jsp.config-auto-deploy-tooltip"/>
                        </span>
                    </rhn:require>
                    <rhn:require acl="not token_has_entitlement(provisioning_entitled)"
                                 mixins="com.redhat.rhn.common.security.acl.ActivationKeyAclHandler">
                        <div class="checkbox">
                            <input type=checkbox disabled=true/>
                            <br/>
                        </div>
                        <span class="help-block">
                            <bean:message key="activation-key.jsp.disabled-config-auto-deploy-tooltip"
                                          arg0="${rhn:localize('provisioning_entitled')}"
                                          arg1="${rhn:localize('activation-key.jsp.addon-entitlements')}"/>
                        </span>
                    </rhn:require>
                </div>
            </div>
        </c:if>
        <div class="form-group">
<<<<<<< HEAD
            <label class="col-lg-3 control-label" for="contact-method">
                <bean:message key="server.contact-method.label" />
            </label>
            <div class="col-lg-6">
                <html:select property="contactMethodId" styleId="contact-method" styleClass="form-control">
                    <html:options collection="contactMethods" property="id" labelProperty="name" />
                </html:select>
            </div>
        </div>
        <div class="form-group">
            <div class="col-lg-offset-3 col-lg-6">
=======
            <label class="col-lg-3 control-label">
                <bean:message key="activation-key.jsp.universal-default"/>:
            </label>
            <div class="col-lg-6">
>>>>>>> 4db14ff8
                <div class="checkbox">
                    <html:checkbox property="universal" styleId="universal" /><br/>
                </div>
                <span class="help-block">
                    <rhn:tooltip key="activation-key.jsp.edit.universal-default-tooltip"/>
                </span>
            </div>
        </div>
        <div class="form-group">
            <div class="col-lg-offset-3 col-lg-6">
                <html:submit property="dispatch" styleClass="btn btn-success">
                    <bean:message key="${param.submit}"/>
                </html:submit>
            </div>
        </div>
        <rhn:submitted/>
</html:form>
<|MERGE_RESOLUTION|>--- conflicted
+++ resolved
@@ -127,7 +127,6 @@
             </div>
         </c:if>
         <div class="form-group">
-<<<<<<< HEAD
             <label class="col-lg-3 control-label" for="contact-method">
                 <bean:message key="server.contact-method.label" />
             </label>
@@ -138,13 +137,10 @@
             </div>
         </div>
         <div class="form-group">
-            <div class="col-lg-offset-3 col-lg-6">
-=======
             <label class="col-lg-3 control-label">
                 <bean:message key="activation-key.jsp.universal-default"/>:
             </label>
             <div class="col-lg-6">
->>>>>>> 4db14ff8
                 <div class="checkbox">
                     <html:checkbox property="universal" styleId="universal" /><br/>
                 </div>
