<%@ taglib uri="http://rhn.redhat.com/rhn" prefix="rhn" %>
<%@ taglib uri="http://java.sun.com/jsp/jstl/core" prefix="c" %>
<%@ taglib uri="http://struts.apache.org/tags-html" prefix="html" %>
<%@ taglib uri="http://struts.apache.org/tags-bean" prefix="bean" %>
<html:xhtml/>
<html>
<head>
  <script src="/javascript/focus.js" type="text/javascript"></script>
</head>
<body onLoad="disableAutoComplete();formFocus('loginForm', 'username');">
    <div id="relogin_page"> <!-- Trying to make relogin page look more like login -->
    <style> <%-- Rather ugly hack, but at the time being I don't see any other way to do this without breaking the backwards-compatibility --%>
	.sidebar{display:none}
	.page-content{padding-left:0;border-left:none}
    </style> <%-- End of hack --%>
    
<rhn:require acl="not user_authenticated()">
<c:if test="${requestScope.hasExpired != 'true'}">

     <h1><bean:message key="relogin.jsp.pleasesignin"/></h1>
  <div class="clearBox">
  <div class="clearBoxInner">
  <div class="clearBoxBody">

<<<<<<< HEAD
    <html:form action="/ReLoginSubmit">
        <rhn:csrf />
        <%@ include file="/WEB-INF/pages/common/fragments/login_form.jspf" %>
         <html:hidden property="url_bounce" />
    </html:form>
  </div><!-- end clearBoxBody -->
  </div><!-- end clearBoxInner -->
  </div><!-- end clearBox -->
=======
  <div id="contentLeft">
    <div class="clearBox">
    <div class="clearBoxInner">
    <div class="clearBoxBody">
      <html:form action="/ReLoginSubmit">
          <rhn:csrf />
          <%@ include file="/WEB-INF/pages/common/fragments/login_form.jspf" %>
           <html:hidden property="url_bounce" />
           <html:hidden property="request_method" />
      </html:form>
    </div><!-- end clearBoxBody -->
    </div><!-- end clearBoxInner -->
    </div><!-- end clearBox -->
  </div> <!-- end contentLeft -->
>>>>>>> 332d1191

</c:if>
</rhn:require>

    </div> <!-- Login Page -->
    <div style="clear:both"></div><!-- Clearing div. Let's not have the footer over the context -->
</body>
</html><|MERGE_RESOLUTION|>--- conflicted
+++ resolved
@@ -22,16 +22,6 @@
   <div class="clearBoxInner">
   <div class="clearBoxBody">
 
-<<<<<<< HEAD
-    <html:form action="/ReLoginSubmit">
-        <rhn:csrf />
-        <%@ include file="/WEB-INF/pages/common/fragments/login_form.jspf" %>
-         <html:hidden property="url_bounce" />
-    </html:form>
-  </div><!-- end clearBoxBody -->
-  </div><!-- end clearBoxInner -->
-  </div><!-- end clearBox -->
-=======
   <div id="contentLeft">
     <div class="clearBox">
     <div class="clearBoxInner">
@@ -46,7 +36,6 @@
     </div><!-- end clearBoxInner -->
     </div><!-- end clearBox -->
   </div> <!-- end contentLeft -->
->>>>>>> 332d1191
 
 </c:if>
 </rhn:require>
