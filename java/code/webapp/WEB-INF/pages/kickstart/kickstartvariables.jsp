<%@ taglib uri="http://java.sun.com/jsp/jstl/core" prefix="c" %>
<%@ taglib uri="http://rhn.redhat.com/rhn" prefix="rhn" %>
<%@ taglib uri="http://struts.apache.org/tags-bean" prefix="bean" %>
<%@ taglib uri="http://struts.apache.org/tags-html" prefix="html" %>

<html:html >
<<<<<<< HEAD
    <body>
        <rhn:require acl="is_ks_raw(${ksid})" mixins="com.redhat.rhn.common.security.acl.KickstartAclHandler">
            <%@ include file="/WEB-INF/pages/common/fragments/kickstart/advanced/header.jspf"%>
        </rhn:require>
        <rhn:require acl="is_ks_not_raw(${ksid})" mixins="com.redhat.rhn.common.security.acl.KickstartAclHandler">
            <%@ include file="/WEB-INF/pages/common/fragments/kickstart/kickstart-toolbar.jspf" %>
            <rhn:dialogmenu mindepth="0" maxdepth="1"
                            definition="/WEB-INF/nav/kickstart_details.xml"
                            renderer="com.redhat.rhn.frontend.nav.DialognavRenderer" />
        </rhn:require>
        <c:import url="/WEB-INF/pages/common/fragments/kickstart/cobbler-variables.jspf">
            <c:param name = "post_url" value="/kickstart/EditVariables.do"/>
            <c:param name = "name" value="ksid"/>
            <c:param name = "value" value="${param.ksid}"/>
        </c:import>
    </body>
=======
<body>
<rhn:require acl="is_ks_raw(${ksid})" mixins="com.redhat.rhn.common.security.acl.KickstartAclHandler">
        <%@ include file="/WEB-INF/pages/common/fragments/kickstart/advanced/header.jspf"%>
 </rhn:require>



  <rhn:require acl="is_ks_not_raw(${ksid})" mixins="com.redhat.rhn.common.security.acl.KickstartAclHandler">
<%@ include file="/WEB-INF/pages/common/fragments/kickstart/kickstart-toolbar.jspf" %>

          <rhn:dialogmenu mindepth="0" maxdepth="1"
            definition="/WEB-INF/nav/kickstart_details.xml"
            renderer="com.redhat.rhn.frontend.nav.DialognavRenderer" />

  </rhn:require>
<c:import url="/WEB-INF/pages/common/fragments/kickstart/cobbler-variables.jspf">
        <c:param name = "post_url" value="/kickstart/EditVariables.do"/>
        <c:param name = "name" value="ksid"/>
        <c:param name = "value" value="${param.ksid}"/>
</c:import>
</body>
>>>>>>> a165cfa9
</html:html>
<|MERGE_RESOLUTION|>--- conflicted
+++ resolved
@@ -4,24 +4,6 @@
 <%@ taglib uri="http://struts.apache.org/tags-html" prefix="html" %>
 
 <html:html >
-<<<<<<< HEAD
-    <body>
-        <rhn:require acl="is_ks_raw(${ksid})" mixins="com.redhat.rhn.common.security.acl.KickstartAclHandler">
-            <%@ include file="/WEB-INF/pages/common/fragments/kickstart/advanced/header.jspf"%>
-        </rhn:require>
-        <rhn:require acl="is_ks_not_raw(${ksid})" mixins="com.redhat.rhn.common.security.acl.KickstartAclHandler">
-            <%@ include file="/WEB-INF/pages/common/fragments/kickstart/kickstart-toolbar.jspf" %>
-            <rhn:dialogmenu mindepth="0" maxdepth="1"
-                            definition="/WEB-INF/nav/kickstart_details.xml"
-                            renderer="com.redhat.rhn.frontend.nav.DialognavRenderer" />
-        </rhn:require>
-        <c:import url="/WEB-INF/pages/common/fragments/kickstart/cobbler-variables.jspf">
-            <c:param name = "post_url" value="/kickstart/EditVariables.do"/>
-            <c:param name = "name" value="ksid"/>
-            <c:param name = "value" value="${param.ksid}"/>
-        </c:import>
-    </body>
-=======
 <body>
 <rhn:require acl="is_ks_raw(${ksid})" mixins="com.redhat.rhn.common.security.acl.KickstartAclHandler">
         <%@ include file="/WEB-INF/pages/common/fragments/kickstart/advanced/header.jspf"%>
@@ -43,5 +25,4 @@
         <c:param name = "value" value="${param.ksid}"/>
 </c:import>
 </body>
->>>>>>> a165cfa9
 </html:html>
