<<<<<<< HEAD
      <table class="details">
          <tr>
            <td colspan="2">
              <h2><bean:message key="kickstart.script.langheader"/></h2>
            </td>
          </tr>
          <tr>
              <th>
                  <bean:message key="kickstart.script.language"/>
              </th>
              <td>
                  <html:text property="language" maxlength="40" size="20" /><br/>
                  <bean:message key="kickstart.script.tip1"/><br/>
                  <bean:message key="kickstart.script.tip2"/><br/>
              </td>
          </tr>
          <tr>
            <td colspan="2">
              <h2><bean:message key="kickstart.script.scriptheader"/></h2>
            </td>
          </tr>
          <tr>
              <th>
                  <rhn:required-field key="kickstart.script.scriptname"/>
              </th>
              <td>
                  <html:text property="script_name" maxlength="40" size="20" /><br/>
              </td>
          </tr>
          <tr>
              <th>
                  <rhn:required-field key="kickstart.script.contents"/>
              </th>
              <td>
                  <textarea name="contents" rows="24" cols="80" id="contents"><bean:write name="kickstartScriptForm" property="contents" /></textarea>
              </td>
          </tr>
          <tr>
              <th></th>
              <td>
                <%@ include file="/WEB-INF/pages/common/fragments/kickstart/autoinstallation-rules.jspf" %>
              </td>
          </tr>
          <tr>
              <th>
                  <rhn:required-field key="kickstart.script.type"/>
              </th>
              <td>
                <html:select property="type">
=======
      <%@ include file="/WEB-INF/pages/common/fragments/kickstart/kickstart-rules.jspf" %>

      <h2><bean:message key="kickstart.script.langheader"/></h2>
      <div class="form-group">
          <label class="col-lg-3 control-label">
              <bean:message key="kickstart.script.language"/>
          </label>
          <div class="col-lg-6">
              <html:text property="language" maxlength="40" size="20" styleClass="form-control"/>
              <span class="help-block"><bean:message key="kickstart.script.tip1"/></span>
              <span class="help-block"><bean:message key="kickstart.script.tip2"/></span>
          </div>
      </div>

      <h2><bean:message key="kickstart.script.scriptheader"/></h2>
      <div class="form-group">
          <label class="col-lg-3 control-label">
              <rhn:required-field key="kickstart.script.scriptname"/>
          </label>
          <div class="col-lg-6">
              <html:text property="script_name" maxlength="40" size="20" styleClass="form-control"/>
          </div>
      </div>
      <div class="form-group">
          <label class="col-lg-3 control-label">
              <rhn:required-field key="kickstart.script.contents"/>
          </label>
          <div class="col-lg-6">
              <textarea name="contents" rows="24" cols="80" id="contents" class="form-control"><bean:write name="kickstartScriptForm" property="contents" /></textarea>
          </div>
      </div>
      <div class="form-group">
          <label class="col-lg-3 control-label">
              <rhn:required-field key="kickstart.script.type"/>
          </label>
          <div class="col-lg-6">
              <html:select property="type" styleClass="form-control">
>>>>>>> dd6e383c
                  <html:options collection="types"
                                property="value"
                                labelProperty="label" />
              </html:select>
              <span class="help-block"><bean:message key="kickstart.script.tip3"/></span>
          </div>
      </div>
      <div class="form-group">
          <label class="col-lg-3 control-label">
              <bean:message key="kickstart.script.nochroot"/>
          </label>
          <div class="col-lg-6">
              <html:checkbox  property="nochroot"/>
          </div>
      </div>
      <div class="form-group">
          <label class="col-lg-3 control-label">
              <bean:message key="kickstart.script.erroronfail"/>
          </label>
          <div class="col-lg-6">
              <html:checkbox  property="erroronfail"/>
          </div>
      </div>
      <div class="form-group">
          <label class="col-lg-3 control-label">
              <bean:message key="kickstart.script.template"/>
          </label>
          <div class="col-lg-6">
              <html:checkbox  property="template"/>
              <span class="help-block"><rhn:tooltip key="kickstart.script.template.tip"/></span>
          </div>
      </div>
      <div class="form-group">
          <div class="col-lg-offset-3 col-lg-6">
              <html:submit styleClass="btn btn-success"><bean:message key="kickstartdetails.jsp.updatekickstart"/></html:submit>
          </div>
      </div><|MERGE_RESOLUTION|>--- conflicted
+++ resolved
@@ -1,54 +1,3 @@
-<<<<<<< HEAD
-      <table class="details">
-          <tr>
-            <td colspan="2">
-              <h2><bean:message key="kickstart.script.langheader"/></h2>
-            </td>
-          </tr>
-          <tr>
-              <th>
-                  <bean:message key="kickstart.script.language"/>
-              </th>
-              <td>
-                  <html:text property="language" maxlength="40" size="20" /><br/>
-                  <bean:message key="kickstart.script.tip1"/><br/>
-                  <bean:message key="kickstart.script.tip2"/><br/>
-              </td>
-          </tr>
-          <tr>
-            <td colspan="2">
-              <h2><bean:message key="kickstart.script.scriptheader"/></h2>
-            </td>
-          </tr>
-          <tr>
-              <th>
-                  <rhn:required-field key="kickstart.script.scriptname"/>
-              </th>
-              <td>
-                  <html:text property="script_name" maxlength="40" size="20" /><br/>
-              </td>
-          </tr>
-          <tr>
-              <th>
-                  <rhn:required-field key="kickstart.script.contents"/>
-              </th>
-              <td>
-                  <textarea name="contents" rows="24" cols="80" id="contents"><bean:write name="kickstartScriptForm" property="contents" /></textarea>
-              </td>
-          </tr>
-          <tr>
-              <th></th>
-              <td>
-                <%@ include file="/WEB-INF/pages/common/fragments/kickstart/autoinstallation-rules.jspf" %>
-              </td>
-          </tr>
-          <tr>
-              <th>
-                  <rhn:required-field key="kickstart.script.type"/>
-              </th>
-              <td>
-                <html:select property="type">
-=======
       <%@ include file="/WEB-INF/pages/common/fragments/kickstart/kickstart-rules.jspf" %>
 
       <h2><bean:message key="kickstart.script.langheader"/></h2>
@@ -86,7 +35,6 @@
           </label>
           <div class="col-lg-6">
               <html:select property="type" styleClass="form-control">
->>>>>>> dd6e383c
                   <html:options collection="types"
                                 property="value"
                                 labelProperty="label" />
