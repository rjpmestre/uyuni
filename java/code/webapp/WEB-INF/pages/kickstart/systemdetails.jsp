--- conflicted
+++ resolved
@@ -5,7 +5,6 @@
 <html:html >
 
 <head>
-<<<<<<< HEAD
     <script language="javascript" type="text/javascript">		
         function toggleIFText(ctl) {
             var toDisable = null;
@@ -23,26 +22,6 @@
             toEnable.value = toDisable.value;
             toDisable.value = "";
         }
-=======
-	<script language="javascript" type="text/javascript">
-
-		function toggleIFText(ctl) {
-			var toDisable = null;
-			var toEnable = null;
-			if (ctl.id == "dhcpRadio") {
-				toDisable = document.getElementById("staticNetworkIf");
-				toEnable = document.getElementById("dhcpNetworkIf");
-			}
-			else {
-				toDisable = document.getElementById("dhcpNetworkIf");
-				toEnable = document.getElementById("staticNetworkIf");
-			}
-			toDisable.disabled = true;
-			toEnable.disabled = false;
-			toEnable.value = toDisable.value;
-			toDisable.value = "";
-		}
->>>>>>> 559ab061
 
         // Workaround for apparent Firefox bug. See Red Hat Bugzilla #459411.
         function init() {
@@ -51,13 +30,7 @@
                 static.value = "";
             }
         }
-<<<<<<< HEAD
-    </script>	
-=======
-
-	</script>
-
->>>>>>> 559ab061
+    </script>
 <%
 boolean dhcpIfDisabled = Boolean.valueOf(
 	(String) request.getAttribute("dhcpIfDisabled")).booleanValue();
