--- conflicted
+++ resolved
@@ -8,93 +8,7 @@
   <body>
     <%@ include file="/WEB-INF/pages/common/fragments/systems/system-header.jspf" %>
 
-<<<<<<< HEAD
     <rhn:require acl="not system_has_bootstrap_entitlement()">
-      <h2><bean:message key="sdc.details.hardware.header"/></h2>
-
-      <bean:message key="sdc.details.hardware.refresh"/>
-    </rhn:require>
-
-    <html:form method="post" action="/systems/details/SystemHardware.do?sid=${sid}">
-      <rhn:csrf />
-      <rhn:require acl="not system_has_bootstrap_entitlement()">
-      <html:hidden property="submitted" value="true"/>
-        <div align="right">
-          <html:submit>
-            <bean:message key="sdc.details.hardware.schedule"/>
-          </html:submit>
-        </div>
-      </rhn:require>
-
-    <h2><bean:message key="sdc.details.hardware.general"/></h2>
-
-    <c:if test="${cpu_mhz != null}" >
-    (${cpu_count}) ${cpu_model} (${cpu_mhz} MHz)
-    </c:if>
-
-    <table class="details">
-      <tr>
-        <th>
-          <bean:message key="sdc.details.hardware.arch"/>
-        </th>
-        <td>
-          ${cpu_arch}
-        </td>
-        <th>
-          <bean:message key="sdc.details.hardware.sockets"/>
-        </th>
-        <td>
-          ${cpu_sockets}
-        </td>
-        <th>
-          <bean:message key="sdc.details.hardware.cache"/>
-        </th>
-        <td>
-          ${cpu_cache}
-        </td>
-      </tr>
-      <tr>
-        <th>
-          <bean:message key="sdc.details.hardware.vendor"/>
-        </th>
-        <td>
-          ${cpu_vendor}
-        </td>
-        <th>
-          <bean:message key="sdc.details.hardware.cores"/>
-        </th>
-        <td>
-          ${cpu_cores}
-        </td>
-        <th>
-          <bean:message key="sdc.details.hardware.memory"/>
-        </th>
-        <td>
-          ${system_ram} MB
-        </td>
-      </tr>
-      <tr>
-        <th>
-          <bean:message key="sdc.details.hardware.family"/>
-        </th>
-        <td>
-          ${cpu_family}
-        </td>
-        <th>
-          <bean:message key="sdc.details.hardware.stepping"/>
-        </th>
-        <td>
-          ${cpu_stepping}
-        </td>
-        <th>
-          <bean:message key="sdc.details.hardware.swap"/>
-        </th>
-        <td>
-          ${system_swap} MB
-        </td>
-      </tr>
-    </table>
-=======
     <div class="panel panel-default">
       <div class="panel-heading">
         <h4><bean:message key="sdc.details.hardware.header"/></h4>
@@ -111,6 +25,7 @@
             </div>
       </div>
     </div>
+    </rhn:require>
 
     <div class="panel panel-default">
       <div class="panel-heading">
@@ -185,7 +100,6 @@
         </table>
       </div>
     </div>
->>>>>>> 8c1e81a4
 
     <c:if test="${empty dmi_vendor}"    var="no_vendor"/>
     <c:if test="${empty dmi_bios}"      var="no_bios"/>
@@ -300,6 +214,7 @@
             </td>
           </tr>
 
+      <rhn:require acl="not system_has_bootstrap_entitlement()">
           <tr>
             <th>
               <c:out value="Primary network interface:"/>
@@ -312,48 +227,24 @@
               </html:select>
             </td>
           </tr>
-
-<<<<<<< HEAD
-      <rhn:require acl="not system_has_bootstrap_entitlement()">
-  			<tr>
-  				<th>
-  					<c:out value="Primary network interface:"/>
-  				</th>
-  				<td>
-  					<html:select property="primaryInterface" styleId="primaryInterface">
-  						<html:options collection="networkInterfaces"
-  							property="value"
-  							labelProperty="display"/>
-  					</html:select>
-  				</td>
-  			</tr>
       </rhn:require>
 
-    </table>
-		<br/>
+        </table>
+      </div>
+    </div>
+
     <rhn:require acl="not system_has_bootstrap_entitlement()">
-=======
-        </table>
-      </div>
-    </div>
-
->>>>>>> 8c1e81a4
 			<rhn:csrf />
         <div class="text-right margin-bottom-sm">
           <html:submit property="update_interface" styleClass="btn btn-default">
             <bean:message key="sdc.details.edit.update"/>
           </html:submit>
         </div>
-<<<<<<< HEAD
-      <br/>
     </rhn:require>
-    <table class="list compare-list" width="90%" cellspacing="0">
-=======
 
     <div class="panel panel-default">
       <div class="panel-body">
         <table class="table table-condensed" width="90%" cellspacing="0">
->>>>>>> 8c1e81a4
       <thead>
       <tr>
         <th>Interface</th>
