--- conflicted
+++ resolved
@@ -8,11 +8,7 @@
 <body>
 <%@ include file="/WEB-INF/pages/common/fragments/systems/system-header.jspf" %>
 
-<<<<<<< HEAD
-      <div class="systeminfo">
     <rhn:require acl="not system_has_bootstrap_entitlement();">
-      <div class="systeminfo-full">
-=======
   <div class="panel panel-default">
     <div class="panel-heading">
       <h4><bean:message key="sdc.details.overview.systemstatus"/></h4>
@@ -22,7 +18,6 @@
           <c:when test="${unentitled}">
             <i class="spacewalk-icon-Unentitled"></i> <bean:message key="sdc.details.overview.unentitled" arg0="/rhn/systems/details/Edit.do?sid=${system.id}"/>
           </c:when>
->>>>>>> 8c1e81a4
 
           <c:when test="${systemInactive}">
             <i class="spacewalk-icon-unknown-system"/></i> <bean:message key="sdc.details.overview.inactive1"/>
@@ -96,15 +91,6 @@
         </c:if>
 
     </div>
-  </div>
-    
-
-    <div class="systeminfo">
-
-        
-
-
-<<<<<<< HEAD
       <c:if test="${rebootRequired}">
         <div class="systeminfo">
           <div class="systeminfo-full">
@@ -113,9 +99,15 @@
           </div>
         </div>
       </c:if>
+  </div>
     </rhn:require>
-=======
->>>>>>> 8c1e81a4
+    
+
+    <div class="systeminfo">
+
+        
+
+
 
 <div class="row-0">
   <div class="col-md-6">
@@ -200,6 +192,7 @@
             <td><bean:message key="sdc.details.overview.sysid"/></td>
             <td><c:out value="${system.id}" /></td>
           </tr>
+      <rhn:require acl="not system_has_bootstrap_entitlement();">
          <tr>
             <td><bean:message key="sdc.details.overview.activationkey"/></td>
             <td>
@@ -208,6 +201,30 @@
               </c:forEach>
             </td>
           </tr>
+        <tr>
+          <td><bean:message key="sdc.details.overview.installedproducts"/></td>
+          <td>
+          <c:choose>
+            <c:when test="${installedProducts == null}">
+              <bean:message key="sdc.details.overview.unknown"/>
+            </c:when>
+            <c:otherwise>
+              <table>
+                <tbody>
+                  <tr>
+                    <td style="padding: 4px 0 4px 0;">${installedProducts.baseProduct.friendlyName}</td>
+                  </tr>
+                  <c:forEach items="${installedProducts.addonProducts}" var="current" varStatus="loop">
+                    <tr>
+                      <td style="padding: 4px 0 4px 0;">${current.friendlyName}</td>
+                    </tr>
+                  </c:forEach>
+                </tbody>
+              </table>
+            </c:otherwise>
+          </c:choose>
+          </td>
+        </tr>
           <tr>
             <td><bean:message key="sdc.details.overview.lockstatus"/></td>
             <td>
@@ -227,6 +244,7 @@
             </c:choose>
             </td>
           </tr>
+      </rhn:require>
         </table>
       </div>
     </div>
@@ -242,10 +260,12 @@
             <td><bean:message key="sdc.details.overview.checkedin"/></td>
             <td><fmt:formatDate value="${system.lastCheckin}" type="both" dateStyle="short" timeStyle="long"/></td>
           </tr>
+      <rhn:require acl="not system_has_bootstrap_entitlement();">
           <tr>
             <td><bean:message key="sdc.details.overview.registered"/></td>
             <td><fmt:formatDate value="${system.created}" type="both" dateStyle="short" timeStyle="long"/></td>
           </tr>
+      </rhn:require>
           <tr>
             <td><bean:message key="sdc.details.overview.lastbooted"/></td>
             <td><fmt:formatDate value="${system.lastBootAsDate}" type="both" dateStyle="short" timeStyle="long"/><br/>
@@ -317,6 +337,7 @@
     </div>
     <div class="panel-body">
       <table class="table">
+      <rhn:require acl="not system_has_bootstrap_entitlement();">
         <tr>
           <td><bean:message key="sdc.details.overview.entitlement"/></td>
           <td>
@@ -334,106 +355,6 @@
           </c:choose>
           </td>
         </tr>
-<<<<<<< HEAD
-      </c:if>
-      <tr>
-        <th><bean:message key="sdc.details.overview.kernel"/></th>
-        <td>
-        <c:choose>
-          <c:when test="${system.runningKernel == null}">
-            <bean:message key="sdc.details.overview.unknown"/>
-          </c:when>
-          <c:otherwise>
-            <c:out value="${system.runningKernel}" />
-          </c:otherwise>
-        </c:choose>
-        </td>
-      </tr>
-      <tr>
-        <th><bean:message key="sdc.details.overview.sysid"/></th>
-        <td><c:out value="${system.id}" /></td>
-      </tr>
-      <rhn:require acl="not system_has_bootstrap_entitlement();">
-        <tr>
-          <th><bean:message key="sdc.details.overview.activationkey"/></th>
-          <td>
-            <c:forEach items="${activationKey}" var="key">
-              <c:out value="${key.token}" /></br>
-            </c:forEach>
-          </td>
-        </tr>
-        <tr>
-          <th><bean:message key="sdc.details.overview.installedproducts"/></th>
-          <td>
-          <c:choose>
-            <c:when test="${installedProducts == null}">
-              <bean:message key="sdc.details.overview.unknown"/>
-            </c:when>
-            <c:otherwise>
-              <table>
-                <tbody>
-                  <tr>
-                    <td style="padding: 4px 0 4px 0;">${installedProducts.baseProduct.friendlyName}</td>
-                  </tr>
-                  <c:forEach items="${installedProducts.addonProducts}" var="current" varStatus="loop">
-                    <tr>
-                      <td style="padding: 4px 0 4px 0;">${current.friendlyName}</td>
-                    </tr>
-                  </c:forEach>
-                </tbody>
-              </table>
-            </c:otherwise>
-          </c:choose>
-          </td>
-        </tr>
-        <tr>
-          <th><bean:message key="sdc.details.overview.lockstatus"/></th>
-          <td>
-          <c:choose>
-            <c:when test="${serverLock != null}">
-            <img style="float: left; margin-right: 10px" src="/img/rhn-icon-security.gif"/>
-            <bean:message key="sdc.details.overview.locked"
-                          arg0="${serverLock.locker.login}"
-                          arg1="${serverLock.reason}" /><br/>
-            <bean:message key="sdc.details.overview.unlock" arg0="/rhn/systems/details/Overview.do?sid=${system.id}&amp;lock=0"/>
-            </c:when>
-            <c:otherwise>
-                <img style="float: left; margin-right: 10px" src="/img/rhn-icon-unlocked.gif"/>
-                <bean:message key="sdc.details.overview.unlocked"/><br/>
-                <bean:message key="sdc.details.overview.lock" arg0="/rhn/systems/details/Overview.do?sid=${system.id}&amp;lock=1"/>
-            </c:otherwise>
-          </c:choose>
-          </td>
-        </tr>
-      </rhn:require>
-    </table>
-  </div>
-  <div style="width: 45%; float: right;">
-    <h2><bean:message key="sdc.details.overview.sysevents"/></h2>
-    <table class="details">
-      <tr>
-        <th><bean:message key="sdc.details.overview.checkedin"/></th>
-        <td><fmt:formatDate value="${system.lastCheckin}" type="both" dateStyle="short" timeStyle="long"/></td>
-      </tr>
-      <rhn:require acl="not system_has_bootstrap_entitlement();">
-        <tr>
-          <th><bean:message key="sdc.details.overview.registered"/></th>
-          <td><fmt:formatDate value="${system.created}" type="both" dateStyle="short" timeStyle="long"/></td>
-        </tr>
-      </rhn:require>
-      <tr>
-        <th><bean:message key="sdc.details.overview.lastbooted"/></th>
-        <td><fmt:formatDate value="${system.lastBootAsDate}" type="both" dateStyle="short" timeStyle="long"/><br/>
-              <rhn:require acl="system_feature(ftr_reboot)"
-                   mixins="com.redhat.rhn.common.security.acl.SystemAclHandler">
-            <bean:message key="sdc.details.overview.schedulereboot" arg0="/network/systems/details/reboot_confirm.pxt?sid=${system.id}"/>
-              </rhn:require>
-        </td>
-      </tr>
-      <rhn:require acl="client_capable(osad.ping); system_feature(ftr_osa_bus)"
-                   mixins="com.redhat.rhn.common.security.acl.SystemAclHandler">
-=======
->>>>>>> 8c1e81a4
         <tr>
           <td><bean:message key="sdc.details.overview.notifications"/></td>
           <td>
@@ -452,8 +373,13 @@
           </c:choose>
           </td>
         </tr>
+        </rhn:require>
         <rhn:require acl="system_feature(ftr_errata_updates)"
                      mixins="com.redhat.rhn.common.security.acl.SystemAclHandler">
+        <tr>
+          <td><bean:message key="server.contact-method.label" />:</td>
+          <td>${system.contactMethod.name}</td>
+        </tr>
         <tr>
           <td><bean:message key="sdc.details.overview.errataupdate"/></td>
           <td><c:choose>
@@ -496,48 +422,47 @@
       </table>
     </div>
   </div>
-<<<<<<< HEAD
   <div style="width: 45%; float: right;">
     <h2><bean:message key="sdc.details.overview.sysproperties" arg0="/rhn/systems/details/Edit.do?sid=${system.id}"/></h2>
     <table class="details">
-      <rhn:require acl="not system_has_bootstrap_entitlement();">
-        <tr>
-          <th><bean:message key="sdc.details.overview.entitlement"/></th>
-          <td>
-          <c:choose>
-            <c:when test="${unentitled}">
-              <bean:message key="none.message"/>
-            </c:when>
-            <c:otherwise>
-              <c:forEach items="${system.entitlements}" var="entitlement">
-                [${entitlement.humanReadableLabel}]
-              </c:forEach>
-            </c:otherwise>
-          </c:choose>
-          </td>
-        </tr>
-        <tr>
-          <th><bean:message key="sdc.details.overview.notifications"/></th>
-          <td>
-          <c:choose>
-            <c:when test="${unentitled}">
-              <bean:message key="none.message"/>
-            </c:when>
-            <c:otherwise>
-              <c:forEach items="${prefs}" var="pref">
-                <bean:message key="${pref}"/><br/>
-              </c:forEach>
-            </c:otherwise>
-          </c:choose>
-          </td>
-        </tr>
-      </rhn:require>
+      <tr>
+        <th><bean:message key="sdc.details.overview.entitlement"/></th>
+        <td>
+
+        <c:choose>
+          <c:when test="${unentitled}">
+            <bean:message key="none.message"/>
+          </c:when>
+          <c:otherwise>
+
+            <c:forEach items="${system.entitlements}" var="entitlement">
+              [${entitlement.humanReadableLabel}]
+            </c:forEach>
+
+          </c:otherwise>
+        </c:choose>
+        </td>
+      </tr>
+      <tr>
+        <th><bean:message key="sdc.details.overview.notifications"/></th>
+        <td>
+
+        <c:choose>
+          <c:when test="${unentitled}">
+            <bean:message key="none.message"/>
+          </c:when>
+          <c:otherwise>
+
+            <c:forEach items="${prefs}" var="pref">
+              <bean:message key="${pref}"/><br/>
+            </c:forEach>
+
+          </c:otherwise>
+        </c:choose>
+        </td>
+      </tr>
       <rhn:require acl="system_feature(ftr_errata_updates)"
                    mixins="com.redhat.rhn.common.security.acl.SystemAclHandler">
-      <tr>
-        <th><bean:message key="server.contact-method.label" />:</th>
-        <td>${system.contactMethod.name}</td>
-      </tr>
       <tr>
         <th><bean:message key="sdc.details.overview.errataupdate"/></th>
         <td><c:choose>
@@ -562,16 +487,6 @@
       <tr>
         <th><bean:message key="sdc.details.overview.location"/></th>
         <td>
-=======
-
-  <rhn:require acl="client_capable(abrt.check);" mixins="com.redhat.rhn.common.security.acl.SystemAclHandler">
-    <div class="panel panel-default">
-      <div class="panel-heading">
-        <h4><bean:message key="sdc.details.overview.crashes.application"/></h4>
-      </div>
-      <div class="panel-body">
-        <table class="table">
->>>>>>> 8c1e81a4
           <c:choose>
             <c:when test="${system.crashCount == null}">
               <bean:message key="sdc.details.overview.crashes.nodata"/>
@@ -596,11 +511,7 @@
       </div>
     </div>
   </rhn:require>
-<<<<<<< HEAD
   <rhn:require acl="not system_has_bootstrap_entitlement();">
-  <div style="clear: left; width: 45%; float: left; line-height: 200%">
-    <h2><bean:message key="sdc.details.overview.subscribedchannels" arg0="/rhn/systems/details/SystemChannels.do?sid=${system.id}"/></h2>
-=======
   <div class="panel panel-default">
     <div class="panel-heading">
       <h4><bean:message key="sdc.details.overview.subscribedchannels" arg0="/rhn/systems/details/SystemChannels.do?sid=${system.id}"/></h4>
@@ -614,7 +525,6 @@
             &nbsp;(Flex)
           </c:if>
         </li>
->>>>>>> 8c1e81a4
 
         <c:forEach items="${childChannels}" var="childChannel">
         <li class="child-channel">
