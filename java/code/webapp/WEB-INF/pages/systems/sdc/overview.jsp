<%@ taglib uri="http://java.sun.com/jsp/jstl/core" prefix="c" %>
<%@ taglib uri="http://rhn.redhat.com/rhn" prefix="rhn" %>
<%@ taglib uri="http://struts.apache.org/tags-bean" prefix="bean" %>
<%@ taglib uri="http://struts.apache.org/tags-html" prefix="html" %>
<%@ taglib uri="http://java.sun.com/jsp/jstl/fmt" prefix="fmt" %>

<html:html >
<body>
<%@ include file="/WEB-INF/pages/common/fragments/systems/system-header.jspf" %>

  <rhn:require acl="not system_has_bootstrap_entitlement();">
  <div class="panel panel-default">
    <div class="panel-heading">
      <h4><bean:message key="sdc.details.overview.systemstatus"/></h4>
    </div>
    <div class="panel-body">
      <c:choose>
        <c:when test="${unentitled}">
          <rhn:icon type="system-unentitled" /> <bean:message key="sdc.details.overview.unentitled" arg0="/rhn/systems/details/Edit.do?sid=${system.id}"/>
        </c:when>
        <c:when test="${systemInactive}">
          <rhn:icon type="system-unknown" /> <bean:message key="sdc.details.overview.inactive1"/>
        </c:when>
        <c:when test="${hasUpdates}">
          <c:choose>
            <c:when test="${criticalErrataCount > 0}">
              <rhn:icon type="system-crit" />
            </c:when>
            <c:otherwise>
              <rhn:icon type="system-warn" />
            </c:otherwise>
          </c:choose>
          &nbsp; <bean:message key="sdc.details.overview.updatesavailable" /> &nbsp;&nbsp;

          <c:if test="${criticalErrataCount > 0}">
            <bean:message key="sdc.details.overview.updates.critical" arg0="/rhn/systems/details/ErrataList.do?sid=${system.id}&type=${rhn:localize('errata.create.securityadvisory')}" arg1="${criticalErrataCount}"/> &nbsp;&nbsp;
          </c:if>
          <c:if test="${nonCriticalErrataCount > 0}">
            <bean:message key="sdc.details.overview.updates.noncritical" arg0="/rhn/systems/details/ErrataList.do?sid=${system.id}&type=${rhn:localize('errata.updates.noncritical')}" arg1="${nonCriticalErrataCount}"/> &nbsp;&nbsp;
          </c:if>
          <c:if test="${upgradablePackagesCount > 0}">
            <bean:message key="sdc.details.overview.updates.packages" arg0="/rhn/systems/details/packages/UpgradableList.do?sid=${system.id}" arg1="${upgradablePackagesCount}"/>
          </c:if>
        </c:when>

        <c:otherwise>
          <rhn:icon type="system-ok" /> <bean:message key="sdc.details.overview.updated"/>
        </c:otherwise>
      </c:choose>

      <c:if test="${rebootRequired}">
        <div class="systeminfo">
          <div class="systeminfo-full">
            <rhn:icon type="system-reboot" /><bean:message key="sdc.details.overview.requires_reboot"/>
            <bean:message key="sdc.details.overview.schedulereboot" arg0="/rhn/systems/details/RebootSystem.do?sid=${system.id}"/>
          </div>
        </div>
      </c:if>
<<<<<<< HEAD

      <c:if test="${probeListEmpty != 'true'}">
        <div class="row-0">
          <div class="col-md-6">
            <c:choose>
              <c:when test="${probeList[0].state == 'CRITICAL'}">
                <rhn:icon type="monitoring-crit" />  <bean:message key="sdc.details.overview.probes.critical" arg0="/rhn/help/user/en-US/s1-sm-monitor.jsp"/>
              </c:when>
              <c:otherwise>
                <rhn:icon type="monitoring-warn" />  <bean:message key="sdc.details.overview.probes.warning" arg0="/rhn/help/user/en-US/s1-sm-monitor.jsp"/>
              </c:otherwise>
            </c:choose>
          </div>
          <div class="col-md-6">
            <c:forEach items="${probeList}" var="probe">
              <c:choose>
                <c:when test="${probe.state == 'CRITICAL'}">
                    <rhn:icon type="monitoring-crit" />  <bean:message key="sdc.details.overview.probes.critical" arg0="/rhn/help/user/en-US/s1-sm-monitor.jsp"/>
                </c:when>
                <c:otherwise>
                  <rhn:icon type="monitoring-warn" />  <bean:message key="sdc.details.overview.probes.warning" arg0="/rhn/help/user/en-US/s1-sm-monitor.jsp"/>
                </c:otherwise>
              </c:choose>
              <a href="/rhn/systems/details/probes/ProbeDetails.do?sid=${system.id}&probe_id=${probe.id}">${probe.description}</a><br/>
            </c:forEach>
          </div>
        </div>
      </c:if>
=======
>>>>>>> ae95d6d5
    </div>
  </div>
  </rhn:require>

  <div class="row-0">
    <div class="col-md-6">

      <!-- System Info box -->
      <div class="panel panel-default">
        <div class="panel-heading">
          <h4><bean:message key="sdc.details.overview.systeminfo"/></h4>
        </div>
        <table class="table">
          <tr>
            <td><bean:message key="sdc.details.overview.hostname"/></td>
            <td>
            <c:choose>
              <c:when test="${system.hostname == null}">
                <bean:message key="sdc.details.overview.unknown"/>
              </c:when>
              <c:otherwise>
                <c:out value="${system.decodedHostname}" />
              </c:otherwise>
            </c:choose>
            </td>
          </tr>
          <tr>
            <td><bean:message key="sdc.details.overview.ipaddy"/></td>
            <td>
              <c:choose>
                <c:when test="${system.ipAddress == null}">
                  <bean:message key="sdc.details.overview.unknown"/>
                </c:when>
                <c:otherwise>
                  <c:out value="${system.ipAddress}" />
                </c:otherwise>
              </c:choose>
            </td>
          </tr>
          <tr>
            <td><bean:message key="sdc.details.overview.ip6addy"/></td>
            <td>
            <c:choose>
              <c:when test="${system.ip6Address == null}">
                <bean:message key="sdc.details.overview.unknown"/>
              </c:when>
              <c:otherwise>
                <c:out value="${system.ip6Address}" />
              </c:otherwise>
            </c:choose>
            </td>
          </tr>
          <c:if test="${system.virtualGuest}">
            <tr>
              <td><bean:message key="sdc.details.overview.virtualization"/></td>
              <td>${system.virtualInstance.type.name}</td>
            </tr>
            <tr>
              <td><bean:message key="sdc.details.overview.uuid"/></td>
              <c:choose>
                <c:when test="${system.virtualInstance.uuid == null}">
                  <td>
                    <bean:message key="sdc.details.overview.unknown"/>
                  </td>
                </c:when>
                <c:otherwise>
                  <td>${system.virtualInstance.uuid}</td>
                </c:otherwise>
              </c:choose>
            </tr>
          </c:if>
          <tr>
            <td><bean:message key="sdc.details.overview.kernel"/></td>
            <td>
              <c:choose>
                <c:when test="${system.runningKernel == null}">
                  <bean:message key="sdc.details.overview.unknown"/>
                </c:when>
                <c:otherwise>
                  <c:out value="${system.runningKernel}" />
                </c:otherwise>
              </c:choose>
            </td>
          </tr>
          <tr>
            <td><bean:message key="sdc.details.overview.sysid"/></td>
            <td><c:out value="${system.id}" /></td>
          </tr>
          <rhn:require acl="not system_has_bootstrap_entitlement();">
          <tr>
            <td><bean:message key="sdc.details.overview.activationkey"/></td>
            <td>
              <c:forEach items="${activationKey}" var="key">
                <c:out value="${key.token}" /></br>
              </c:forEach>
            </td>
          </tr>
          <tr>
            <td><bean:message key="sdc.details.overview.installedproducts"/></td>
            <td>
              <c:choose>
                <c:when test="${installedProducts == null}">
                  <bean:message key="sdc.details.overview.unknown"/>
                </c:when>
                <c:otherwise>
                  <ul class="list-group">
                    <li class="list-group-item">${installedProducts.baseProduct.friendlyName}</li>
                    <c:forEach items="${installedProducts.addonProducts}" var="current" varStatus="loop">
                      <li class="list-group-item">${current.friendlyName}</li>
                    </c:forEach>
                  </ul>
                </c:otherwise>
              </c:choose>
            </td>
          </tr>
          <tr>
            <td><bean:message key="sdc.details.overview.lockstatus"/></td>
            <td>
              <c:choose>
                <c:when test="${serverLock != null}">
                    <rhn:icon type="system-locked" />
                  <bean:message key="sdc.details.overview.locked"
                          arg0="${serverLock.locker.login}"
                          arg1="${serverLock.reason}" /><br/>
                  <bean:message key="sdc.details.overview.unlock" arg0="/rhn/systems/details/Overview.do?sid=${system.id}&amp;lock=0"/>
                </c:when>
                <c:otherwise>
                  <rhn:icon type="system-physical" />
                  <bean:message key="sdc.details.overview.unlocked"/><br/>
                  <bean:message key="sdc.details.overview.lock" arg0="/rhn/systems/details/Overview.do?sid=${system.id}&amp;lock=1"/>
                </c:otherwise>
              </c:choose>
            </td>
          </tr>
          </rhn:require>
        </table>
      </div>

      <rhn:require acl="not system_has_bootstrap_entitlement();">
      <!-- Channel subcriptions -->
      <div class="panel panel-default">
        <div class="panel-heading">
          <h4><bean:message key="sdc.details.overview.subscribedchannels" arg0="/rhn/systems/details/SystemChannels.do?sid=${system.id}"/></h4>
        </div>
        <div class="panel-body">
          <c:if test="${system.baseChannel != null}">
            <ul class="channel-list">
            <li>
              <a href="/rhn/channels/ChannelDetail.do?cid=${baseChannel['id']}">${baseChannel['name']}</a>
              <c:if test="${baseChannel['is_fve'] == 'Y'}">
                &nbsp;(Flex)
              </c:if>
            </li>

            <c:forEach items="${childChannels}" var="childChannel">
            <li class="child-channel">
              <a href="/rhn/channels/ChannelDetail.do?cid=${childChannel['id']}">${childChannel['name']}</a>
              <c:if test="${childChannel['is_fve'] == 'Y'}">
                &nbsp;(Flex)
              </c:if>
            </li>
            </c:forEach>

            </ul>
          </c:if>
        </div>
      </div>
      </rhn:require>
    </div>

    <div class="col-md-6">

      <!-- System events box -->
      <div class="panel panel-default">
        <div class="panel-heading">
          <h4><bean:message key="sdc.details.overview.sysevents"/></h4>
        </div>
        <table class="table">
          <tr>
            <td><bean:message key="sdc.details.overview.checkedin"/></td>
            <td><rhn:formatDate humanStyle="calendar" value="${system.lastCheckin}" type="both" dateStyle="short" timeStyle="long"/></td>
          </tr>
          <rhn:require acl="not system_has_bootstrap_entitlement();">
          <tr>
            <td><bean:message key="sdc.details.overview.registered"/></td>
            <td><rhn:formatDate humanStyle="calendar" value="${system.created}" type="both" dateStyle="short" timeStyle="long"/></td>
          </tr>
          </rhn:require>
          <tr>
            <td><bean:message key="sdc.details.overview.lastbooted"/></td>
            <td><rhn:formatDate humanStyle="from" value="${system.lastBootAsDate}" type="both" dateStyle="short" timeStyle="long"/><br/>
                  <rhn:require acl="system_feature(ftr_reboot)"
                       mixins="com.redhat.rhn.common.security.acl.SystemAclHandler">
                <bean:message key="sdc.details.overview.schedulereboot" arg0="/rhn/systems/details/RebootSystem.do?sid=${system.id}"/>
                  </rhn:require>
            </td>
          </tr>
          <rhn:require acl="client_capable(osad.ping); system_feature(ftr_osa_bus)"
                       mixins="com.redhat.rhn.common.security.acl.SystemAclHandler">
            <tr>
              <td><bean:message key="sdc.details.overview.osa.status"/></td>
              <td>
                <c:choose>
                  <c:when test="${system.pushClient != null}">
                    <bean:message key="sdc.details.overview.osa.status.message"
                                  arg0="${system.pushClient.state.name}"/>
                    <c:choose>
                      <c:when test="${system.pushClient.lastMessageTime != null}">
                        <fmt:formatDate value="${system.pushClient.lastMessageTime}" type="both" dateStyle="short" timeStyle="long"/><br/>
                      </c:when>
                      <c:otherwise>
                        <bean:message key="sdc.details.overview.unknown" /><br/>
                      </c:otherwise>
                    </c:choose>
                    <c:if test="${system.pushClient.lastPingTime != null}">
                      <bean:message key="sdc.details.overview.osa.status.lastping"/>
                      <fmt:formatDate value="${system.pushClient.lastPingTime}" type="both" dateStyle="short" timeStyle="long"/>
                      <br/>
                    </c:if>
                     <a href="/rhn/systems/details/Overview.do?sid=${system.id}&amp;ping=1"><bean:message key="sdc.details.overview.osa.status.ping"/></a>
                  </c:when>
                  <c:otherwise>
                    <bean:message key="sdc.details.overview.unknown" />
                  </c:otherwise>
                </c:choose>
              </td>
            </tr>
          </rhn:require>
          <rhn:require acl="system_feature(ftr_satellite_applet); client_capable(rhn_applet.use_satellite)"
                       mixins="com.redhat.rhn.common.security.acl.SystemAclHandler">
            <tr>
              <td><bean:message key="sdc.details.overview.applet"/></td>
              <td>
                <c:choose>
                  <c:when test="${system.serverUuid == null}">
                    <bean:message key="sdc.details.overview.applet.notactivated"/><br/>
                  <a href="/rhn/systems/details/Overview.do?sid=${system.id}&amp;applet=1"/><bean:message key="sdc.details.overview.applet.activate"/></a>
                  </c:when>
                  <c:otherwise>
                    <bean:message key="sdc.details.overview.applet.activated"/><br/>
                    <a href="/rhn/systems/details/Overview.do?sid=${system.id}&amp;applet=1"/><bean:message key="sdc.details.overview.applet.reactivate"/></a>
                  </c:otherwise>
                </c:choose>
              </td>
            </tr>
          </rhn:require>
        </table>
      </div>

      <!-- System Properties box -->
      <div class="panel panel-default">
        <div class="panel-heading">
          <h4><bean:message key="sdc.details.overview.sysproperties" arg0="/rhn/systems/details/Edit.do?sid=${system.id}"/></h4>
        </div>
        <table class="table">
          <rhn:require acl="not system_has_bootstrap_entitlement();">
          <tr>
            <td><bean:message key="sdc.details.overview.entitlement"/></td>
            <td>
            <c:choose>
              <c:when test="${unentitled}">
                <bean:message key="none.message"/>
              </c:when>
              <c:otherwise>
                <c:forEach items="${system.entitlements}" var="entitlement">
                 [${entitlement.humanReadableLabel}]
                </c:forEach>
               </c:otherwise>
            </c:choose>
            </td>
          </tr>
          <tr>
            <td><bean:message key="sdc.details.overview.notifications"/></td>
            <td>
             <c:choose>
              <c:when test="${unentitled}">
                <bean:message key="none.message"/>
              </c:when>
              <c:otherwise>
                 <c:forEach items="${prefs}" var="pref">
                  <bean:message key="${pref}"/><br/>
                </c:forEach>
               </c:otherwise>
            </c:choose>
            </td>
          </tr>
          </rhn:require>
          <rhn:require acl="system_feature(ftr_errata_updates)"
                     mixins="com.redhat.rhn.common.security.acl.SystemAclHandler">
          <tr>
            <td><bean:message key="server.contact-method.label" /></td>
            <td>${system.contactMethod.name}</td>
          </tr>
          <tr>
            <td><bean:message key="sdc.details.overview.errataupdate"/></td>
            <td>
              <c:choose>
                <c:when test="${system.autoUpdate == 'Y'}">
                  <bean:message key="yes"/>
                </c:when>
                <c:otherwise>
                  <bean:message key="no"/>
                </c:otherwise>
              </c:choose>
            </td>
          </tr>
          </rhn:require>
          <tr>
            <td><bean:message key="sdc.details.overview.sysname"/></td>
            <td><c:out value="${system.name}"/></td>
          </tr>
          <tr>
            <td><bean:message key="sdc.details.overview.description"/></td>
            <td>${description}</td>
          </tr>
          <tr>
            <td><bean:message key="sdc.details.overview.location"/></td>
            <td>
              <c:choose>
                <c:when test="${not hasLocation}">
                  <bean:message key="sdc.details.overview.location.none"/>
                </c:when>
                <c:otherwise>
                  <bean:message key="sdc.details.overview.location.room"/>: <c:out value="${system.location.room}"/><br/>
                  <bean:message key="sdc.details.overview.location.rack"/>: <c:out value="${system.location.rack}"/><br/>
                  <bean:message key="sdc.details.overview.location.building"/>: <c:out value="${system.location.building}"/><br/>
                  <c:out value="${system.location.address1}"/><br/>
                  <c:out value="${system.location.address2}"/><br/>
                  <c:out value="${system.location.city}"/> <c:out value="${system.location.state}"/> <c:out value="${system.location.country}"/>
                </c:otherwise>
              </c:choose>
            </td>
          </tr>
        </table>
      </div>

    </div>
  </div>

  <rhn:require acl="client_capable(abrt.check);" mixins="com.redhat.rhn.common.security.acl.SystemAclHandler">
    <div class="panel panel-default">
      <div class="panel-heading">
        <h4><bean:message key="sdc.details.overview.crashes.application"/></h4>
      </div>
      <table class="table">
        <c:choose>
          <c:when test="${system.crashCount == null}">
            <bean:message key="sdc.details.overview.crashes.nodata"/>
          </c:when>
          <c:otherwise>
            <tr>
              <td><bean:message key="sdc.details.overview.crashes.uniquecrashcount"/></td>
              <td><a href="/rhn/systems/details/SoftwareCrashes.do?sid=${system.id}"><c:out value="${system.crashCount.uniqueCrashCount}"/></a></td>
            </tr>
            <tr>
              <td><bean:message key="sdc.details.overview.crashes.totalcrashcount"/></td>
              <td><a href="/rhn/systems/details/SoftwareCrashes.do?sid=${system.id}"><c:out value="${system.crashCount.totalCrashCount}"/></a></td>
            </tr>
            <tr>
              <td><bean:message key="sdc.details.overview.crashes.lastreport"/></td>
              <td><fmt:formatDate value="${system.crashCount.lastReport}" type="both" dateStyle="short" timeStyle="long"/></td>
            </tr>
           </c:otherwise>
        </c:choose>
      </table>
    </div>
  </rhn:require>

</body>
</html:html><|MERGE_RESOLUTION|>--- conflicted
+++ resolved
@@ -56,37 +56,6 @@
           </div>
         </div>
       </c:if>
-<<<<<<< HEAD
-
-      <c:if test="${probeListEmpty != 'true'}">
-        <div class="row-0">
-          <div class="col-md-6">
-            <c:choose>
-              <c:when test="${probeList[0].state == 'CRITICAL'}">
-                <rhn:icon type="monitoring-crit" />  <bean:message key="sdc.details.overview.probes.critical" arg0="/rhn/help/user/en-US/s1-sm-monitor.jsp"/>
-              </c:when>
-              <c:otherwise>
-                <rhn:icon type="monitoring-warn" />  <bean:message key="sdc.details.overview.probes.warning" arg0="/rhn/help/user/en-US/s1-sm-monitor.jsp"/>
-              </c:otherwise>
-            </c:choose>
-          </div>
-          <div class="col-md-6">
-            <c:forEach items="${probeList}" var="probe">
-              <c:choose>
-                <c:when test="${probe.state == 'CRITICAL'}">
-                    <rhn:icon type="monitoring-crit" />  <bean:message key="sdc.details.overview.probes.critical" arg0="/rhn/help/user/en-US/s1-sm-monitor.jsp"/>
-                </c:when>
-                <c:otherwise>
-                  <rhn:icon type="monitoring-warn" />  <bean:message key="sdc.details.overview.probes.warning" arg0="/rhn/help/user/en-US/s1-sm-monitor.jsp"/>
-                </c:otherwise>
-              </c:choose>
-              <a href="/rhn/systems/details/probes/ProbeDetails.do?sid=${system.id}&probe_id=${probe.id}">${probe.description}</a><br/>
-            </c:forEach>
-          </div>
-        </div>
-      </c:if>
-=======
->>>>>>> ae95d6d5
     </div>
   </div>
   </rhn:require>
