<%@ taglib uri="http://rhn.redhat.com/rhn" prefix="rhn" %>
<%@ taglib prefix="c" uri="http://java.sun.com/jsp/jstl/core" %>
<%@ taglib uri="http://struts.apache.org/tags-html" prefix="html" %>
<%@ taglib uri="http://struts.apache.org/tags-bean" prefix="bean" %>
<html>
<<<<<<< HEAD
<head>
    <meta name="page-decorator" content="none" />
</head>
<%-- disableAutoComplete() hack added to prevent certain browsers from exposing sensitive data --%>
<body onLoad="disableAutoComplete();">
<rhn:toolbar base="h1" img="/img/rhn-icon-users.gif" imgAlt="user.common.userAlt">
<bean:message key="Addresses"/>
</rhn:toolbar>
<html:form action="/account/EditAddressSubmit">
<rhn:csrf />
<html:hidden property="type"/>

<div class="page-summary">
<p>
    <bean:message key="your_edit_address.jsp.summary" />
</p>
</div>

<h2>
    ${editAddressForm.map.typedisplay}
    <bean:message key="your_edit_address_record.displayname"/>
</h2>

<%@ include file="/WEB-INF/pages/common/fragments/user/edit_address_form.jspf" %>

<div align="right">
<hr />

    <input type="submit" value="<bean:message key="button.update" />" />
</div>

<html:hidden property="uid" value="${param.uid}"/>

</html:form>
</body>
=======
    <head>
        <meta name="page-decorator" content="none" />
    </head>
    <body>
        <rhn:toolbar base="h1" icon="icon-user" imgAlt="user.common.userAlt">
            <bean:message key="Addresses"/>
        </rhn:toolbar>
        <div class="panel panel-default">
            <div class="panel-heading">
                <h4>
                    ${editAddressForm.map.typedisplay}
                    <bean:message key="your_edit_address_record.displayname"/>
                </h4>
            </div>
            <div class="panel-body">
                <p>
                    <bean:message key="your_edit_address.jsp.summary" />
                </p>
                <hr>
                <html:form action="/account/EditAddressSubmit" styleClass="form-horizontal">
                    <rhn:csrf />
                    <%@ include file="/WEB-INF/pages/common/fragments/user/edit_address_form.jspf" %>
                    <div class="form-group">
                        <div class="col-lg-offset-3 col-lg-6">
                            <button type="submit"
                                    class="btn btn-success"
                                    value="<bean:message key='button.update'/>">
                                <bean:message key="button.update"/>
                            </button>
                        </div>
                    </div>
                    <html:hidden property="uid" value="${param.uid}"/>
                    <html:hidden property="type"/>
                </html:form>
            </div>
        </div>
    </body>
>>>>>>> 8c1e81a4
</html><|MERGE_RESOLUTION|>--- conflicted
+++ resolved
@@ -3,43 +3,6 @@
 <%@ taglib uri="http://struts.apache.org/tags-html" prefix="html" %>
 <%@ taglib uri="http://struts.apache.org/tags-bean" prefix="bean" %>
 <html>
-<<<<<<< HEAD
-<head>
-    <meta name="page-decorator" content="none" />
-</head>
-<%-- disableAutoComplete() hack added to prevent certain browsers from exposing sensitive data --%>
-<body onLoad="disableAutoComplete();">
-<rhn:toolbar base="h1" img="/img/rhn-icon-users.gif" imgAlt="user.common.userAlt">
-<bean:message key="Addresses"/>
-</rhn:toolbar>
-<html:form action="/account/EditAddressSubmit">
-<rhn:csrf />
-<html:hidden property="type"/>
-
-<div class="page-summary">
-<p>
-    <bean:message key="your_edit_address.jsp.summary" />
-</p>
-</div>
-
-<h2>
-    ${editAddressForm.map.typedisplay}
-    <bean:message key="your_edit_address_record.displayname"/>
-</h2>
-
-<%@ include file="/WEB-INF/pages/common/fragments/user/edit_address_form.jspf" %>
-
-<div align="right">
-<hr />
-
-    <input type="submit" value="<bean:message key="button.update" />" />
-</div>
-
-<html:hidden property="uid" value="${param.uid}"/>
-
-</html:form>
-</body>
-=======
     <head>
         <meta name="page-decorator" content="none" />
     </head>
@@ -77,5 +40,4 @@
             </div>
         </div>
     </body>
->>>>>>> 8c1e81a4
 </html>