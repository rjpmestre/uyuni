--- conflicted
+++ resolved
@@ -5,19 +5,6 @@
 <body>
   <h1><rhn:icon type="header-info" /><bean:message key="help.jsp.about.title"/></h1>
   <p><bean:message key="help.jsp.about.summary"/></p>
-<<<<<<< HEAD
   <p><bean:message key="help.jsp.about.learnmore"/></p>
-=======
-  <div class="marketing-summary">
-    <h2><bean:message key="help.jsp.about.overview"/></h2>
-    <p><bean:message key="help.jsp.about.overviewsummary"/></p>
-  </div>
-  <c:if test="${not isSpacewalk}">
-  <div class="marketing-summary">
-    <h2><bean:message key="help.jsp.about.5_8"/></h2>
-    <p><bean:message key="help.jsp.about.5_8summary"/></p>
-  </div>
-  </c:if>
->>>>>>> b205b635
 </body>
 </html>