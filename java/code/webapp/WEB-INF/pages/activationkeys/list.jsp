<%@ taglib uri="http://rhn.redhat.com/rhn" prefix="rhn" %>
<%@ taglib uri="http://rhn.redhat.com/tags/list" prefix="rl" %>
<%@ taglib uri="http://java.sun.com/jsp/jstl/core" prefix="c" %>
<%@ taglib uri="http://struts.apache.org/tags-bean" prefix="bean" %>
<%@ taglib uri="http://struts.apache.org/tags-html" prefix="html"%>

<html>
<head>
    <meta name="name" value="activationkeys.jsp.header" />
</head>
<body>
<rhn:toolbar base="h1" icon="header-activation-key"
			imgAlt="activation-keys.common.alt"
			creationUrl="/rhn/activationkeys/Create.do"
 			creationType="activationkeys"
 			creationAcl = "user_role(activation_key_admin)"
                        helpUrl="/rhn/help/user/en-US/s2-sm-systems-activation-keys.jsp"
			>
  <bean:message key="activation-keys.jsp.header"/>
</rhn:toolbar>


<p><bean:message key="activation-keys.jsp.para1"/></p>
  <div class="panel panel-default">
    <div class="panel-heading">
      <h4><bean:message key="activation-key.jsp.universal-default"/></h4>
    </div>
    <div class="panel-body">
      <p><bean:message key="activation-keys.jsp.universal-default-text"/></p>
<c:choose>
  <c:when test="${not empty requestScope['default']}">
  <table class="table">
    <tr>
        <td>
            <bean:message key="kickstart.activationkeys.jsp.description"/>
        </td>
        <td>
                        <c:choose>
               <c:when test="${requestScope['default'].note != null}">
                                <a href="/rhn/activationkeys/Edit.do?tid=${requestScope['default'].id}">
                                             <c:out value="${requestScope['default'].note}"/></a>
               </c:when>
               <c:otherwise>
                                <a href="/rhn/activationkeys/Edit.do?tid=${requestScope['default'].id}">
                                             <bean:message key="kickstart.activationkeys.jsp.description.none"/></a>
               </c:otherwise>
            </c:choose>
            <br/><rhn:tooltip key="activation-keys.jsp.description-tooltip"/>

        </td>
    </tr>
    <tr>
        <td>
            <bean:message key="kickstart.activationkeys.jsp.key"/>
        </td>
        <td>
                <c:out value="${requestScope['default'].token}"/>
        </td>
    </tr>

    <tr>
        <td>
            <bean:message key="kickstart.activationkeys.jsp.usagelimit"/>
        </td>
        <td>
                        <c:choose>
               <c:when test="${requestScope['default'].usageLimit != null}">
                                        <c:out value="${requestScope['default'].usageLimit}"/>
               </c:when>
               <c:otherwise>
                                        <bean:message key="kickstart.activationkeys.jsp.nousagelimit"/>
               </c:otherwise>
            </c:choose>

        </td>
    </tr>
    <tr>
        <td>
            <bean:message key="Status"/>
        </td>
        <td>
                        <c:choose>
               <c:when test="${not requestScope['default'].disabled}">
                                        <bean:message key="Enabled"/>
               </c:when>
               <c:otherwise>
                                        <bean:message key="Disabled"/>
               </c:otherwise>
            </c:choose>
        </td>
    </tr>

</table>
        </c:when>
   <c:otherwise>
                <div class="alert alert-info">
<<<<<<< HEAD
		         <bean:message key="activation-keys.jsp.no-universal-default"/>
=======
                        <bean:message key="activation-keys.jsp.no-universal-default"/>
>>>>>>> 80249d8e
                </div>
   </c:otherwise>
</c:choose>
</div>
</div>
<h4><bean:message key="activation-keys.jsp.all-keys"/></h4>
<p>
        <bean:message key="activation-keys.jsp.para2"/>
</p>
<rl:listset name="activationKeysSet">
    <rhn:csrf />
        <!-- Start of Files list -->
        <rl:list dataset="pageList"
                 name="activationKeys"
                 decorator="SelectableDecorator"
             width="100%"
             emptykey = "kickstart.activationkeys.jsp.nokeys"
             alphabarcolumn="note"
                 >

      <rl:selectablecolumn value="${current.selectionKey}"
                                                selected="${current.selected}"
                                                headerkey="activation-keys.jsp.enabled"/>
                <!-- Description column -->
                <rl:column  headerkey="kickstart.activationkeys.jsp.description" filterattr="note">
                        <c:choose>
               <c:when test="${current.note != null}">
                                <a href="/rhn/activationkeys/Edit.do?tid=${current.id}">
                                             <c:out value="${current.note}"/></a>
               </c:when>
               <c:otherwise>
                                <a href="/rhn/activationkeys/Edit.do?tid=${current.id}">
                                             <bean:message key="kickstart.activationkeys.jsp.description.none"/></a>
               </c:otherwise>
            </c:choose>
                        <c:if test="${current.orgDefault}"><c:out value=" *"/></c:if>
                </rl:column>

                <!-- Key -->
                <rl:column bound="true"
                           headerkey="kickstart.activationkeys.jsp.key"
                           attr="token"
                                        />


                <!-- Usage Limit -->
                <rl:column bound="false"
                           headerkey="kickstart.activationkeys.jsp.usagelimit"
                                        >
                        <c:choose>
               <c:when test="${current.usageLimit != null}">
                                            ${current.systemCount}/${current.usageLimit}
               </c:when>
               <c:otherwise>
                                            ${current.systemCount}/<bean:message key="kickstart.activationkeys.jsp.nousagelimit"/>
               </c:otherwise>
            </c:choose>

                </rl:column>
        </rl:list>
<hr/>
<div class="small-text">*<strong><bean:message key="Tip"/>:</strong> <bean:message key="activation-keys.jsp.is-default-key-tip"/></div>
<c:if test = "${not empty requestScope.pageList}">
<div class="text-right">
   <rhn:submitted/>
    <input type="submit"
                name ="dispatch"
    class="btn btn-default"
        value="${rhn:localize('kickstart.activationkeys.jsp.submit')}"/>
</div>
</c:if>
</rl:listset>
</body>
</html><|MERGE_RESOLUTION|>--- conflicted
+++ resolved
@@ -94,11 +94,7 @@
         </c:when>
    <c:otherwise>
                 <div class="alert alert-info">
-<<<<<<< HEAD
-		         <bean:message key="activation-keys.jsp.no-universal-default"/>
-=======
                         <bean:message key="activation-keys.jsp.no-universal-default"/>
->>>>>>> 80249d8e
                 </div>
    </c:otherwise>
 </c:choose>
