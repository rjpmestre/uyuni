--- conflicted
+++ resolved
@@ -2,37 +2,15 @@
 <%@ taglib uri="http://java.sun.com/jsp/jstl/core" prefix="c" %>
 <%@ taglib uri="http://rhn.redhat.com/rhn" prefix="rhn" %>
 
-<<<<<<< HEAD
-  <div id="footer">
-    <bean:message key="footer.jsp.copyright"/>
-    <div style="color: black"><bean:message key="footer.jsp.release" arg0="/rhn/help/dispatcher/release_notes" arg1="${rhn:getConfig('web.version')}" /></div>
-    <p><%@ include file="/WEB-INF/pages/common/fragments/bugzilla.jspf" %></p>
-    <c:set var="custom_footer" scope="page" value="${rhn:getConfig('java.custom_footer')}" />
-    <c:if test="${! empty custom_footer}">
-        <p><c:out value="${custom_footer}" escapeXml="false"/></p>
-    </c:if>
-  </div>
-
-<%--
-	Render Javascript here so we can be sure that all of
-	the form elements we may need have been rendered.
---%>
-<!-- Javascript -->
-<script src="/javascript/check_all.js" type="text/javascript"></script>
-=======
 <div>
-  <bean:message key="footer.jsp.copyright" />
-  <a href="https://www.redhat.com/legal/privacy_statement.html"><bean:message key="footer.jsp.privacyStatement" /></a>
-  : <a href="http://www.redhat.com/legal/legal_statement.html"><bean:message key="footer.jsp.legalStatement" /></a>
-  : <a href="http://www.redhat.com/">redhat.com</a>
-  <div><bean:message key="footer.jsp.release" arg0="/rhn/help/dispatcher/release_notes" arg1="${rhn:getConfig('web.version')}" /></div>
+  <bean:message key="footer.jsp.copyright"/>
+  <div style="color: black"><bean:message key="footer.jsp.release" arg0="/rhn/help/dispatcher/release_notes" arg1="${rhn:getConfig('web.version')}" /></div>
   <p><%@ include file="/WEB-INF/pages/common/fragments/bugzilla.jspf" %></p>
   <c:set var="custom_footer" scope="page" value="${rhn:getConfig('java.custom_footer')}" />
   <c:if test="${! empty custom_footer}">
-      <p><c:out value="${custom_footer}" escapeXml="false" /></p>
+    <p><c:out value="${custom_footer}" escapeXml="false"/></p>
   </c:if>
 </div>
 <div>
   <img src="/img/logo_vendor.png" />
-</div>
->>>>>>> 8c1e81a4
+</div>