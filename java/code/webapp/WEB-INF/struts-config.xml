--- conflicted
+++ resolved
@@ -877,10 +877,7 @@
             <form-property name="sslclientcert" type="java.lang.String"/>
             <form-property name="sslclientkey" type="java.lang.String"/>
             <form-property name="filters" type="java.lang.String"/>
-<<<<<<< HEAD
             <form-property name="metadataSigned" type="java.lang.Boolean"/>
-=======
->>>>>>> 4f1c3dcf
         </form-bean>
 
         <form-bean name="cobblerSnippetsForm"
@@ -1288,8 +1285,8 @@
         <form-property name="date_minute" type="java.lang.Integer"/>
         <form-property name="date_am_pm" type="java.lang.Integer"/>
         <form-property name="action_chain"   type="java.lang.String" />
-<<<<<<< HEAD
     </form-bean>
+
     <form-bean name="cveAuditForm"
                type="com.redhat.rhn.frontend.struts.ScrubbingDynaActionForm">
       <form-property name="cveIdentifierYear" type="java.lang.String" />
@@ -1300,8 +1297,6 @@
       <form-property name="includeNotAffected" type="java.lang.Boolean" />
       <form-property name="includePatched" type="java.lang.Boolean" />
       <form-property name="submitted" type="java.lang.Boolean" />
-=======
->>>>>>> 4f1c3dcf
     </form-bean>
 
     <form-bean name="forgotCredentialsForm"
@@ -1323,8 +1318,7 @@
         <form-property name="submitted" type="java.lang.Boolean" />
     </form-bean>
 
-<<<<<<< HEAD
-    <form-bean name="powerManagementForm"
+   <form-bean name="powerManagementForm"
                type="com.redhat.rhn.frontend.struts.ScrubbingDynaActionForm">
       <form-property name="systemId" type="java.lang.Long" />
       <form-property name="powerType" type="java.lang.String" />
@@ -1333,9 +1327,6 @@
       <form-property name="powerPassword" type="java.lang.String" />
       <form-property name="powerId" type="java.lang.String" />
     </form-bean>
-
-=======
->>>>>>> 4f1c3dcf
   </form-beans>
 
   <global-exceptions>
