<!DOCTYPE struts-config PUBLIC
  "-//Apache Software Foundation//DTD Struts Configuration 1.1//EN"
  "http://jakarta.apache.org/struts/dtds/struts-config_1_2.dtd">

<struts-config>

    <form-beans>
        <form-bean name="loginForm"
            type="org.apache.struts.action.DynaActionForm">
            <form-property name="username" type="java.lang.String"/>
            <form-property name="password" type="java.lang.String"/>
            <form-property name="url_bounce" type="java.lang.String"/>
            <form-property name="request_method" type="java.lang.String"/>
        </form-bean>
      <form-bean name="activationKeyForm"
           type="com.redhat.rhn.frontend.struts.ScrubbingDynaActionForm">
           <form-property name="description" type="java.lang.String"/>
           <form-property name="key" type="java.lang.String"/>
           <form-property name="usageLimit" type="java.lang.String"/>
           <form-property name="selectedChannel" type="java.lang.Long"/>
           <form-property name="selectedEntitlements" type="java.lang.String[]"/>
           <form-property name="universal" type="java.lang.Boolean"/>
           <form-property name="autoDeploy" type="java.lang.Boolean"/>
           <form-property name="contactMethodId" type="java.lang.Long"/>
           <form-property name="submitted" type="java.lang.Boolean"/>
       </form-bean>
       <form-bean name="activationKeyPackagesForm"
           type="com.redhat.rhn.frontend.struts.ScrubbingDynaActionForm">
           <form-property name="packages" type="java.lang.String"/>
           <form-property name="submitted" type="java.lang.Boolean"/>
       </form-bean>
       <form-bean name="activationKeyChildChannelForm"
           type="com.redhat.rhn.frontend.struts.ScrubbingDynaActionForm">
           <form-property name="channels" type="java.util.ArrayList"/>
           <form-property name="childChannels" type="java.lang.String[]"/>
           <form-property name="submitted" type="java.lang.Boolean"/>
       </form-bean>

       <form-bean name="activationKeyCloneForm"
                   type="com.redhat.rhn.frontend.struts.ScrubbingDynaActionForm">
            <form-property name="label" type="java.lang.String"/>
            <form-property name="submitted"  type="java.lang.Boolean"/>
       </form-bean>

       <form-bean name="storedProfileForm"
           type="com.redhat.rhn.frontend.struts.ScrubbingDynaActionForm">
           <form-property name="name" type="java.lang.String"/>
           <form-property name="description" type="java.lang.String"/>
           <form-property name="submitted" type="java.lang.Boolean"/>
           <form-property name="no_paren_scrub" type="java.lang.String" initial="description"/>
       </form-bean>
        <form-bean name="userCreateForm"
            type="com.redhat.rhn.frontend.struts.ScrubbingDynaActionForm">
            <form-property name="address1" type="java.lang.String"/>
            <form-property name="address2" type="java.lang.String"/>
            <form-property name="city" type="java.lang.String"/>
            <form-property name="contact_email" type="java.lang.Boolean"/>
            <form-property name="contact_mail" type="java.lang.Boolean"/>
            <form-property name="contact_call" type="java.lang.Boolean"/>
            <form-property name="contact_fax" type="java.lang.Boolean"/>
            <form-property name="contact_partner" type="java.lang.Boolean"/>
            <form-property name="company" type="java.lang.String"/>
            <form-property name="country" type="java.lang.String"/>
            <form-property name="email" type="java.lang.String"/>
            <form-property name="fax" type="java.lang.String"/>
            <form-property name="firstNames" type="java.lang.String"/>
            <form-property name="lastName" type="java.lang.String"/>
            <form-property name="login" type="java.lang.String"/>
            <form-property name="desiredpassword" type="java.lang.String"/>
            <form-property name="desiredpasswordConfirm" type="java.lang.String"/>
            <form-property name="phone" type="java.lang.String"/>
            <form-property name="prefix" type="java.lang.String"/>
            <form-property name="state" type="java.lang.String"/>
            <form-property name="title" type="java.lang.String"/>
            <form-property name="zip" type="java.lang.String"/>
            <form-property name="usepam" type="java.lang.Boolean"/>
            <form-property name="no_scrub" type="java.lang.String"
                            initial="desiredpassword, desiredpasswordConfirm"/>
            <form-property name="preferredLocale" type="java.lang.String" />
            <form-property name="timezone" type="java.lang.Integer"/>
            <form-property name="readonly" type="java.lang.Boolean"/>
        </form-bean>
        <form-bean name="userDetailsForm"
            type="com.redhat.rhn.frontend.struts.ScrubbingDynaActionForm">
            <form-property name="uid" type="java.lang.Long"/>
            <form-property name="firstNames" type="java.lang.String"/>
            <form-property name="lastName" type="java.lang.String"/>
            <form-property name="title" type="java.lang.String"/>
            <form-property name="prefix" type="java.lang.String"/>
            <form-property name="desiredpassword" type="java.lang.String"/>
            <form-property name="desiredpasswordConfirm" type="java.lang.String"/>
            <form-property name="possibleRoles"
                           type="org.apache.struts.util.LabelValueBean[]"/>
            <form-property name="selectedRoles" type="java.lang.String[]"/>
            <form-property name="usersRoles" type="java.lang.String[]"/>
            <form-property name="readonly" type="java.lang.Boolean"/>
            <form-property name="usepam" type="java.lang.Boolean"/>
            <form-property name="no_scrub" type="java.lang.String" initial="desiredpassword, desiredpasswordConfirm"/>
        </form-bean>
        <form-bean name="orgCreateForm"
            type="com.redhat.rhn.frontend.struts.ScrubbingDynaActionForm">
            <form-property name="orgName" type="java.lang.String"/>
            <form-property name="login" type="java.lang.String"/>
            <form-property name="email" type="java.lang.String"/>
            <form-property name="desiredpassword" type="java.lang.String"/>
            <form-property name="desiredpasswordConfirm" type="java.lang.String"/>
            <form-property name="prefix" type="java.lang.String"/>
            <form-property name="firstNames" type="java.lang.String"/>
            <form-property name="lastName" type="java.lang.String"/>
            <form-property name="usepam" type="java.lang.Boolean"/>
            <form-property name="submitted" type="java.lang.Boolean" />
            <form-property name="no_scrub" type="java.lang.String"
                            initial="desiredpassword, desiredpasswordConfirm"/>
        </form-bean>
        <form-bean name="orgDetailsForm"
            type="com.redhat.rhn.frontend.struts.ScrubbingDynaActionForm">
            <form-property name="orgName" type="java.lang.String"/>
            <form-property name="id" type="java.lang.String"/>
            <form-property name="users" type="java.lang.String"/>
            <form-property name="systems" type="java.lang.String"/>
            <form-property name="groups" type="java.lang.String"/>
            <form-property name="actkeys" type="java.lang.String"/>
            <form-property name="ksprofiles" type="java.lang.String"/>
            <form-property name="cfgchannels" type="java.lang.String"/>
            <form-property name="submitted" type="java.lang.Boolean" />
        </form-bean>
        <form-bean name="userPrefForm"
            type="com.redhat.rhn.frontend.struts.ScrubbingDynaActionForm">
            <form-property name="uid" type="java.lang.Long"/>
            <form-property name="email" type="java.lang.Boolean"/>
            <form-property name="emailNotif" type="java.lang.Boolean"/>
            <form-property name="showTaskoNotify" type="java.lang.Boolean"/>
            <form-property name="taskoNotify" type="java.lang.Boolean"/>
            <form-property name="call" type="java.lang.Boolean"/>
            <form-property name="fax" type="java.lang.Boolean"/>
            <form-property name="mail" type="java.lang.Boolean"/>
            <form-property name="pagesize" type="java.lang.Integer"/>
            <form-property name="possiblePanes"
                           type="org.apache.struts.util.LabelValueBean[]"/>
            <form-property name="selectedPanes" type="java.lang.String[]"/>
            <form-property name="csvSeparator" type="java.lang.Character"/>
        </form-bean>
        <form-bean name="assignedDefSysGrpForm"
                   type="com.redhat.rhn.frontend.struts.ScrubbingDynaActionForm">
            <form-property name="uid" type="java.lang.Long"/>
            <form-property name="cid" type="java.lang.String[]"/>
            <form-property name="selectedGroups" type="java.lang.String[]"/>
            <form-property name="defaultGroups" type="java.lang.String[]"/>
        </form-bean>
        <form-bean name="changeEmailForm"
                   type="com.redhat.rhn.frontend.struts.ScrubbingDynaActionForm">
            <form-property name="uid" type="java.lang.Long"/>
            <form-property name="email" type="java.lang.String"/>
        </form-bean>
        <form-bean name="editAddressForm"
            type="com.redhat.rhn.frontend.struts.ScrubbingDynaActionForm">
            <form-property name="uid" type="java.lang.Long"/>
            <form-property name="type" type="java.lang.String"/>
            <form-property name="typedisplay" type="java.lang.String"/>
            <form-property name="phone" type="java.lang.String"/>
            <form-property name="fax" type="java.lang.String"/>
            <form-property name="address1" type="java.lang.String"/>
            <form-property name="address2" type="java.lang.String"/>
            <form-property name="city" type="java.lang.String"/>
            <form-property name="state" type="java.lang.String"/>
            <form-property name="zip" type="java.lang.String"/>
            <form-property name="country" type="java.lang.String"/>
        </form-bean>
        <form-bean name="channelPermsForm"
                   type="com.redhat.rhn.frontend.struts.ScrubbingDynaActionForm">
            <form-property name="uid" type="java.lang.Long"/>
            <form-property name="cid" type="java.lang.String[]"/>
            <form-property name="selectedChannels" type="java.lang.String[]"/>
            <form-property name="role" type="java.lang.String"/>
            <form-property name="filter_value" type="java.lang.String"/>
            <form-property name="prev_filter_value" type="java.lang.String"/>
        </form-bean>
        <form-bean name="combinedSearchForm"
                   type="com.redhat.rhn.frontend.struts.ScrubbingDynaActionForm">
            <form-property name="no_scrub" type="java.lang.String" initial="search_string"/>
            <!--  Multiple users -->
            <form-property name="search_string" type="java.lang.String"/>
            <form-property name="submitted" type="java.lang.Boolean" />
            <form-property name="view_mode" type="java.lang.String" />
            <form-property name="fineGrained" type="java.lang.Boolean" />
            <form-property name="start_year" type="java.lang.Integer" />
            <form-property name="start_month" type="java.lang.Integer" />
            <form-property name="start_day" type="java.lang.Integer" />
            <form-property name="start_hour" type="java.lang.Integer" />
            <form-property name="start_minute" type="java.lang.Integer" />
            <form-property name="start_am_pm" type="java.lang.Integer" />
            <form-property name="end_year" type="java.lang.Integer" />
            <form-property name="end_month" type="java.lang.Integer" />
            <form-property name="end_day" type="java.lang.Integer" />
            <form-property name="end_hour" type="java.lang.Integer" />
            <form-property name="end_minute" type="java.lang.Integer" />
            <form-property name="end_am_pm" type="java.lang.Integer" />
            <form-property name="whereToSearch" type="java.lang.String" />
            <!--  Base search form -->
            <form-property name="search_type" type="java.lang.String" />
            <!-- Audit -->
            <form-property name="machine" type="java.lang.String" />
            <form-property name="startMilli" type="java.lang.Long" />
            <form-property name="endMilli" type="java.lang.Long" />
            <form-property name="autypes" type="java.lang.String[]" />
            <form-property name="seqno" type="java.lang.Long" />
            <form-property name="unreviewable" type="java.lang.Boolean" />
            <form-property name="parseDates" type="java.lang.Boolean" />
            <!-- XCCDF -->
            <form-property name="result_filter" type="java.lang.String"/>
            <form-property name="show_as" type="java.lang.String"/>
            <form-property name="optionScanDateSearch" type="java.lang.Boolean" />
            <!--  Errata -->
            <form-property name="errata_type_bug" type="java.lang.Boolean" />
            <form-property name="errata_type_security" type="java.lang.Boolean" />
            <form-property name="errata_type_enhancement" type="java.lang.Boolean"/>
            <form-property name="optionIssueDateSearch" type="java.lang.Boolean" />
            <!--  Package -->
            <form-property name="channel_arch" type="java.lang.String[]"/>
            <form-property name="channel_filter" type="java.lang.String"/>
            <form-property name="filter_value" type="java.lang.String"/>
            <form-property name="prev_filter_value" type="java.lang.String"/>
            <form-property name="relevant" type="java.lang.String" />
            <form-property name="whereCriteria" type="java.lang.String" />
            <!--  System -->
            <form-property name="invert" type="java.lang.Boolean" />
            <!--  Docs -->
        </form-bean>

        <form-bean name="xccdfDiff"
                   type="com.redhat.rhn.frontend.struts.ScrubbingDynaActionForm">
            <form-property name="first" type="java.lang.Long"/>
            <form-property name="second" type="java.lang.Long"/>
        </form-bean>
        <form-bean name="errataCreateForm"
                   type="com.redhat.rhn.frontend.struts.ScrubbingDynaActionForm">
            <form-property name="synopsis" type="java.lang.String"/>
            <form-property name="advisoryName" type="java.lang.String"/>
            <form-property name="advisoryRelease" type="java.lang.String"/>
            <form-property name="advisoryType" type="java.lang.String"/>
            <form-property name="advisoryTypeLabels" type="java.util.List"/>
            <form-property name="product" type="java.lang.String"/>
            <form-property name="errataFrom" type="java.lang.String"/>
            <form-property name="buglistId" type="java.lang.String"/>
            <form-property name="buglistSummary" type="java.lang.String"/>
            <form-property name="buglistUrl" type="java.lang.String"/>
            <form-property name="topic" type="java.lang.String"/>
            <form-property name="description" type="java.lang.String"/>
            <form-property name="solution" type="java.lang.String"/>
            <form-property name="keywords" type="java.lang.String"/>
            <form-property name="refersTo" type="java.lang.String"/>
            <form-property name="notes" type="java.lang.String"/>
            <form-property name="no_paren_scrub" type="java.lang.String"
                           initial="topic, description, solution, notes"/>
        </form-bean>
        <form-bean name="errataEditForm"
                   type="com.redhat.rhn.frontend.struts.ScrubbingDynaActionForm">
            <form-property name="synopsis" type="java.lang.String"/>
            <form-property name="advisoryName" type="java.lang.String"/>
            <form-property name="advisoryRelease" type="java.lang.String"/>
            <form-property name="advisoryType" type="java.lang.String"/>
            <form-property name="advisoryTypeLabels" type="java.util.List"/>
            <form-property name="product" type="java.lang.String"/>
            <form-property name="errataFrom" type="java.lang.String"/>
            <form-property name="topic" type="java.lang.String"/>
            <form-property name="description" type="java.lang.String"/>
            <form-property name="solution" type="java.lang.String"/>
            <form-property name="keywords" type="java.lang.String"/>
            <form-property name="refersTo" type="java.lang.String"/>
            <form-property name="notes" type="java.lang.String"/>
            <form-property name="no_paren_scrub" type="java.lang.String"
                           initial="topic, description, solution, notes"/>
        </form-bean>
        <form-bean name="extAuthForm"
                   type="com.redhat.rhn.frontend.struts.ScrubbingDynaActionForm">
            <form-property name="to_org" type="java.lang.String"/>
            <form-property name="use_ou" type="java.lang.Boolean"/>
            <form-property name="keep_roles" type="java.lang.Boolean"/>
        </form-bean>
        <form-bean name="extGroupForm"
                   type="com.redhat.rhn.frontend.struts.ScrubbingDynaActionForm">
            <form-property name="extGroupLabel" type="java.lang.String"/>
            <form-property name="role_satellite_admin" type="java.lang.Boolean"/>
            <form-property name="role_org_admin" type="java.lang.Boolean"/>
            <form-property name="selected_regular_roles" type="java.lang.String"/>
        </form-bean>
        <form-bean name="extOrgGroupForm"
                   type="com.redhat.rhn.frontend.struts.ScrubbingDynaActionForm">
            <form-property name="extGroupLabel" type="java.lang.String"/>
            <form-property name="sgs" type="org.apache.struts.util.LabelValueBean[]"/>
            <form-property name="selected_sgs" type="java.lang.String[]"/>
        </form-bean>
        <form-bean name="extGroupDeleteForm"
                   type="com.redhat.rhn.frontend.struts.ScrubbingDynaActionForm">
            <form-property name="submitted" type="java.lang.Boolean"/>
        </form-bean>

        <form-bean name="orgDeleteForm"
                   type="com.redhat.rhn.frontend.struts.ScrubbingDynaActionForm">
            <form-property name="submitted"  type="java.lang.Boolean"/>
        </form-bean>

        <form-bean name="tagSystemsForm"
                   type="com.redhat.rhn.frontend.struts.ScrubbingDynaActionForm">
            <form-property name="submitted"  type="java.lang.Boolean"/>
            <form-property name="tag"  type="java.lang.String"/>
        </form-bean>

        <form-bean name="errataPublishForm"
            type="com.redhat.rhn.frontend.struts.ScrubbingDynaActionForm">
            <form-property type="java.lang.Long" name="eid"/>
        </form-bean>

        <form-bean name="pkgProfileForm"
            type="com.redhat.rhn.frontend.struts.ScrubbingDynaActionForm">
            <form-property name="name" type="java.lang.String"/>
            <form-property name="description" type="java.lang.String"/>
            <form-property name="submitted" type="java.lang.Boolean"/>
            <form-property name="no_paren_scrub" type="java.lang.String" initial="description"/>
        </form-bean>

        <form-bean name="compareProfileForm"
            type="com.redhat.rhn.frontend.struts.ScrubbingDynaActionForm">
            <form-property name="profile" type="java.lang.Long"/>
            <form-property name="server" type="java.lang.Long"/>
            <form-property name="submitted" type="java.lang.Boolean"/>
            <form-property name="compareProfilesBtn" type="java.lang.String"/>
            <form-property name="compareSystemsBtn" type="java.lang.String"/>
            <form-property name="createBtn" type="java.lang.String"/>
        </form-bean>

        <form-bean name="deleteProfileForm"
            type="com.redhat.rhn.frontend.struts.ScrubbingDynaActionForm">
            <form-property name="prid" type="java.lang.Long"/>
            <form-property name="sid" type="java.lang.Long"/>
            <form-property name="submitted" type="java.lang.Boolean"/>
        </form-bean>

        <form-bean name="deleteSatAdminRoleForm"
            type="com.redhat.rhn.frontend.struts.ScrubbingDynaActionForm">
            <form-property name="uid" type="java.lang.Long"/>
            <form-property name="submitted" type="java.lang.Boolean"/>
        </form-bean>

        <form-bean name="syncProfilesForm"
                   type="com.redhat.rhn.frontend.struts.ScrubbingDynaActionForm">
            <form-property name="use_date"  type="java.lang.Boolean"/>
            <form-property name="date_year"  type="java.lang.Integer"/>
            <form-property name="date_month"  type="java.lang.Integer"/>
            <form-property name="date_day"  type="java.lang.Integer"/>
            <form-property name="date_hour"  type="java.lang.Integer"/>
            <form-property name="date_minute"  type="java.lang.Integer"/>
            <form-property name="date_am_pm"  type="java.lang.Integer"/>
        </form-bean>

        <form-bean name="methodEditForm"
                   type="com.redhat.rhn.frontend.struts.ScrubbingDynaActionForm">
            <form-property name="name"  type="java.lang.String"/>
            <form-property name="email"  type="java.lang.String"/>
            <form-property name="type"  type="java.lang.String"/>
            <form-property name="submitted"  type="java.lang.Boolean"/>
        </form-bean>

        <form-bean name="generalConfigForm"
                   type="com.redhat.rhn.frontend.struts.ScrubbingDynaActionForm">
            <form-property name="traceback_mail"  type="java.lang.String"/>
            <form-property name="server|jabber_server"  type="java.lang.String"/>
            <form-property name="server|satellite|http_proxy"  type="java.lang.String"/>
            <form-property name="server|satellite|http_proxy_username"  type="java.lang.String"/>
            <form-property name="server|satellite|http_proxy_password"  type="java.lang.String"/>
            <form-property name="server|satellite|http_proxy_password_confirm"  type="java.lang.String"/>
            <form-property name="mount_point"  type="java.lang.String"/>
            <form-property name="web|ssl_available"  type="java.lang.Boolean"/>
            <form-property name="disconnected"  type="java.lang.Boolean"/>
            <form-property name="submitted"  type="java.lang.Boolean"/>
            <form-property name="no_scrub" type="java.lang.String"
                        initial="server|satellite|http_proxy_password, server|satellite|http_proxy_password_confirm"/>

        </form-bean>

        <form-bean name="bootstrapConfigForm"
                   type="com.redhat.rhn.frontend.struts.ScrubbingDynaActionForm">
            <form-property name="hostname"  type="java.lang.String"/>
            <form-property name="ssl-cert"  type="java.lang.String"/>
            <form-property name="ssl"  type="java.lang.Boolean"/>
            <form-property name="gpg"  type="java.lang.Boolean"/>
            <form-property name="allow-config-actions"  type="java.lang.Boolean"/>
            <form-property name="allow-remote-commands"  type="java.lang.Boolean"/>
            <form-property name="http-proxy"  type="java.lang.String"/>
            <form-property name="http-proxy-username"  type="java.lang.String"/>
            <form-property name="http-proxy-password"  type="java.lang.String"/>
            <form-property name="submitted"  type="java.lang.Boolean"/>
            <form-property name="no_scrub" type="java.lang.String"
                        initial="http-proxy-password"/>
        </form-bean>

        <form-bean name="restartForm"
                   type="com.redhat.rhn.frontend.struts.ScrubbingDynaActionForm">
            <form-property name="restart"  type="java.lang.Boolean"/>
            <form-property name="submitted"  type="java.lang.Boolean"/>
        </form-bean>

        <form-bean name="cryptoKeyForm"
                   type="com.redhat.rhn.frontend.struts.ScrubbingDynaActionForm">
            <form-property name="description"  type="java.lang.String"/>
            <form-property name="type"  type="java.lang.String"/>
            <form-property name="contents"  type="org.apache.struts.upload.FormFile"/>
            <form-property name="contents_edit" type="java.lang.String"/>
            <form-property name="submitted"  type="java.lang.Boolean"/>
            <form-property name="no_scrub" type="java.lang.String"
                                    initial="contents, contents_edit"/>
        </form-bean>

        <form-bean name="cryptoKeyDeleteForm"
                   type="com.redhat.rhn.frontend.struts.ScrubbingDynaActionForm">
            <form-property name="description"  type="java.lang.String"/>
            <form-property name="type"  type="java.lang.String"/>
            <form-property name="contents_edit" type="java.lang.String"/>
            <form-property name="submitted"  type="java.lang.Boolean"/>
        </form-bean>

        <form-bean name="fileListForm"
                   type="com.redhat.rhn.frontend.struts.ScrubbingDynaActionForm">
            <form-property name="label"  type="java.lang.String"/>
            <form-property name="files"  type="java.lang.String"/>
            <form-property name="submitted"  type="java.lang.Boolean"/>
        </form-bean>

        <form-bean name="cloneErrataForm"
                   type="com.redhat.rhn.frontend.struts.ScrubbingDynaActionForm">
            <form-property name="channel"  type="java.lang.String"/>
            <form-property name="showalreadycloned"  type="java.lang.Boolean"/>
            <form-property name="submitted"  type="java.lang.Boolean"/>
        </form-bean>

        <form-bean name="packagePushForm"
                   type="com.redhat.rhn.frontend.struts.ScrubbingDynaActionForm">
            <form-property name="cid" type="java.lang.Long"/>
            <form-property name="eid" type="java.lang.Long"/>
        </form-bean>

        <!-- Kickstart Form Beans -->
        <form-bean name="kickstartDetailsForm"
                   type="com.redhat.rhn.frontend.struts.ScrubbingDynaActionForm">
            <form-property name="label" type="java.lang.String"/>
            <form-property name="active" type="java.lang.Boolean" />
            <form-property name="post_log" type="java.lang.Boolean" />
            <form-property name="pre_log" type="java.lang.Boolean" />
            <form-property name="ksCfg" type="java.lang.Boolean" />
            <form-property name="org_default" type="java.lang.Boolean" />
            <form-property name="comments" type="java.lang.String" />
            <form-property name="submitted"  type="java.lang.Boolean"/>
            <form-property name="virtualizationTypes" type="java.util.List" />
            <form-property name="virtualizationTypeLabel" type="java.lang.String" />
            <form-property name="kernel_options" type="java.lang.String"/>
            <form-property name="post_kernel_options" type="java.lang.String"/>
             <form-property name="virt_disk_path" type="java.lang.String"/>
             <form-property name="virt_mem_mb"  type="java.lang.Integer"/>
             <form-property name="virt_cpus"  type="java.lang.Integer"/>
             <form-property name="virt_disk_size"  type="java.lang.Integer"/>
             <form-property name="virt_bridge" type="java.lang.String"/>

        </form-bean>

        <form-bean name="kickstartDeleteForm"
                   type="com.redhat.rhn.frontend.struts.ScrubbingDynaActionForm">
        <form-property name="submitted"  type="java.lang.Boolean"/>
        </form-bean>

        <form-bean name="kickstartSoftwareForm"
                   type="com.redhat.rhn.frontend.struts.ScrubbingDynaActionForm">
            <form-property name="channel" type="java.lang.Long"/>
            <form-property name="tree" type="java.lang.Long" />
            <form-property name="useNewestTree" type="java.lang.Boolean" />
            <form-property name="useNewestRHTree" type="java.lang.Boolean" />
            <form-property name="url" type="java.lang.String" />
            <form-property name="submitted"  type="java.lang.Boolean"/>
            <form-property name="fieldChanged" type="java.lang.String" />
            <form-property name="child_channels" type="java.lang.String[]"/>
            <form-property name="possibleRepos"
                           type="com.redhat.rhn.frontend.struts.LabelValueEnabledBean[]"/>
            <form-property name="selectedRepos" type="java.lang.String[]"/>

        </form-bean>

        <form-bean name="kickstartIpRangeForm"
                   type="com.redhat.rhn.frontend.struts.ScrubbingDynaActionForm">
            <form-property name="octet1a" type="java.lang.Long" />
            <form-property name="octet1b" type="java.lang.Long" />
            <form-property name="octet1c" type="java.lang.Long" />
            <form-property name="octet1d" type="java.lang.Long" />
            <form-property name="octet2a" type="java.lang.Long" />
            <form-property name="octet2b" type="java.lang.Long" />
            <form-property name="octet2c" type="java.lang.Long" />
            <form-property name="octet2d" type="java.lang.Long" />
            <form-property name="submitted"  type="java.lang.Boolean"/>
        </form-bean>

        <form-bean name="kickstartSystemDetailsForm"
                  type="com.redhat.rhn.frontend.struts.ScrubbingDynaActionForm">
            <form-property name="ksid" type="java.lang.Long" />
            <form-property name="kickstart" type="com.redhat.rhn.domain.kickstart.KickstartData" />
            <form-property name="selinuxMode" type="java.lang.String" />
            <form-property name="registrationType" type="java.lang.String" />
            <form-property name="configManagement" type="java.lang.String" />
            <form-property name="remoteCommands" type="java.lang.String" />
            <form-property name="rootPassword" type="java.lang.String" />
            <form-property name="rootPasswordConfirm" type="java.lang.String" />
            <form-property name="submitted" type="java.lang.Boolean" />
            <form-property name="no_scrub" type="java.lang.String"
                        initial="rootPassword, rootPasswordConfirm"/>

        </form-bean>

        <form-bean name="kickstartScriptForm"
                   type="com.redhat.rhn.frontend.struts.ScrubbingDynaActionForm">
            <form-property name="language" type="java.lang.String" />
            <form-property name="script_name" type="java.lang.String" />
            <form-property name="contents" type="java.lang.String" />
            <form-property name="type" type="java.lang.String" />
            <form-property name="nochroot" type="java.lang.Boolean" />
            <form-property name="erroronfail" type="java.lang.Boolean" />
            <form-property name="template" type="java.lang.Boolean" />
            <form-property name="submitted"  type="java.lang.Boolean"/>
            <form-property name="no_scrub" type="java.lang.String" initial="contents"/>
        </form-bean>


    <form-bean name="kickstartScriptOrderForm"
            type="com.redhat.rhn.frontend.struts.ScrubbingDynaActionForm">
            <form-property name="preScripts" type="java.util.ArrayList"/>
            <form-property name="postScripts" type="java.util.ArrayList"/>
            <form-property name="selectedPre" type="java.lang.String"/>
            <form-property name="selectedPost" type="java.lang.String"/>
            <form-property name="submitted"   type="java.lang.Boolean" />
            <form-property name="rankedPreValues" type="java.lang.String"/>
            <form-property name="rankedPostValues" type="java.lang.String"/>
    </form-bean>

        <form-bean name="kickstartPackages"
                   type="org.apache.struts.action.DynaActionForm">
            <form-property name="ksid" type="java.lang.Long" />
            <form-property name="packageList" type="java.lang.String" />
            <form-property name="noBase" type="java.lang.Boolean" />
            <form-property name="ignoreMissing" type="java.lang.Boolean" />
            <form-property name="submitted" type="java.lang.Boolean" />
        </form-bean>

  <form-bean name="kickstartTroubleshootingForm"
       type="com.redhat.rhn.frontend.struts.ScrubbingDynaActionForm">
      <form-property name="bootloader" type="java.lang.String"/>
      <form-property name="kernelParams" type="java.lang.String"/>
      <form-property name="nonChrootPost" type="java.lang.Boolean"/>
      <form-property name="verboseUp2date" type="java.lang.Boolean"/>
      <form-property name="submitted" type="java.lang.Boolean"/>
  </form-bean>

  <form-bean name="kickstartLocaleForm"
       type="com.redhat.rhn.frontend.struts.ScrubbingDynaActionForm">
      <form-property name="timezone" type="java.lang.String"/>
      <form-property name="use_utc" type="java.lang.Boolean"/>
      <form-property name="submitted" type="java.lang.Boolean"/>
  </form-bean>

        <form-bean name="kickstartPartitionForm"
                   type="com.redhat.rhn.frontend.struts.ScrubbingDynaActionForm">
            <form-property name="partitions" type="java.lang.String" />
            <form-property name="submitted"  type="java.lang.Boolean"/>
            <form-property name="no_paren_scrub"  type="java.lang.String" initial="partitions"/>
        </form-bean>

      <form-bean name="kickstartVariableForm"
                   type="com.redhat.rhn.frontend.struts.ScrubbingDynaActionForm">
            <form-property name="variables" type="java.lang.String" />
            <form-property name="submitted"  type="java.lang.Boolean"/>
            <form-property name="netbootEnabled" type="java.lang.Boolean"/>
        </form-bean>

        <form-bean name="kickstartDownloadForm"
                   type="com.redhat.rhn.frontend.struts.ScrubbingDynaActionForm">
            <form-property name="filedata" type="java.lang.String" />
            <form-property name="submitted"  type="java.lang.Boolean"/>
        </form-bean>

        <form-bean name="kickstartFileForm"
                   type="com.redhat.rhn.frontend.struts.ScrubbingDynaActionForm">
            <form-property name="kickstartLabel" type="java.lang.String" />
            <form-property name="kstrees" type="java.util.List" />
            <form-property name="kstreeId" type="java.lang.Long" />
            <form-property name="virtualizationTypes" type="java.util.List" />
            <form-property name="virtualizationTypeLabel" type="java.lang.String" />
        <form-property name="updateAll" type="java.lang.Boolean" />
        <form-property name="updateRedHat" type="java.lang.Boolean" />
            <form-property name="fileUpload"      type="org.apache.struts.upload.FormFile" />
            <form-property name="contents" type="java.lang.String" />
            <form-property name="org_default" type="java.lang.Boolean" />
            <form-property name="comments" type="java.lang.String" />
            <form-property name="active" type="java.lang.Boolean" />
            <form-property name="kernel_options" type="java.lang.String"/>
            <form-property name="post_kernel_options" type="java.lang.String"/>
            <form-property name="virt_disk_path" type="java.lang.String"/>
            <form-property name="virt_mem_mb"  type="java.lang.Integer"/>
            <form-property name="virt_cpus"  type="java.lang.Integer"/>
            <form-property name="virt_disk_size"  type="java.lang.Integer"/>
            <form-property name="virt_bridge" type="java.lang.String"/>
            <form-property name="no_scrub" type="java.lang.String" initial="contents"/>
        </form-bean>

        <form-bean name="kickstartCreateWizardForm"
                   type="com.redhat.rhn.frontend.struts.ScrubbingDynaActionForm">
            <form-property name="wizardStep" type="java.lang.String" />
            <form-property name="prevStep" type="java.lang.String" />
            <form-property name="nextStep" type="java.lang.String" />
            <form-property name="kickstartLabel" type="java.lang.String" />
            <form-property name="useNewestRHTree" type="java.lang.Boolean" />
            <form-property name="useNewestTree" type="java.lang.Boolean" />
            <form-property name="kstreeUpdateType" type="java.lang.String" />
            <form-property name="channels" type="java.util.Collection" />
            <form-property name="currentChannelId" type="java.lang.Long" />
            <form-property name="previousChannelId" type="java.lang.Long" />
            <form-property name="kstrees" type="java.util.List" />
            <form-property name="kstreeId" type="java.lang.Long" />
            <form-property name="defaultDownloadLocation" type="java.lang.String" />
            <form-property name="defaultDownload" type="java.lang.Boolean" />
            <form-property name="userDefinedDownload" type="java.lang.String" />
            <form-property name="rootPassword" type="java.lang.String" />
            <form-property name="rootPasswordConfirm" type="java.lang.String" />
            <form-property name="virtualizationTypes" type="java.util.List" />
            <form-property name="virtualizationTypeLabel" type="java.lang.String" />
            <form-property name="isRaw" type="java.lang.Boolean" />
            <form-property name="rawData" type="java.lang.String" />
            <form-property name="cffUpload"      type="org.apache.struts.upload.FormFile" />
            <form-property name="no_scrub" type="java.lang.String"
                        initial="rootPassword, rootPasswordConfirm"/>
        </form-bean>

        <form-bean name="kickstartScheduleWizardForm"
                   type="com.redhat.rhn.frontend.struts.ScrubbingDynaActionForm">
            <form-property name="sid" type="java.lang.Long" />
            <form-property name="ksid" type="java.lang.Long" />
            <form-property name="cobbler_id" type="java.lang.String" />
            <form-property name="wizardStep" type="java.lang.String" />
            <form-property name="prevStep" type="java.lang.String" />
            <form-property name="nextStep" type="java.lang.String" />
            <form-property name="scheduleAsap" type="java.lang.String" />
            <form-property name="scheduleDate" type="java.util.Date" />
            <form-property name="nextAction" type="java.lang.String" />
            <form-property name="proxyHost" type="java.lang.String" />
            <form-property name="proxyHostCname" type="java.lang.String" />
            <!--  Advanced Options Page -->
            <form-property name="bondType" type="java.lang.String" />
            <form-property name="bondInterface" type="java.lang.String" />
            <form-property name="bondSlaveInterfaces" type="java.lang.String[]" />
            <form-property name="hiddenBondSlaveInterfaces" type="java.lang.String" />
            <form-property name="bondStatic" type="java.lang.String" />
            <form-property name="bondAddress" type="java.lang.String" />
            <form-property name="bondNetmask" type="java.lang.String" />
            <form-property name="bondGateway" type="java.lang.String" />
            <form-property name="bondOptions" type="java.lang.String" />
            <form-property name="networkType" type="java.lang.String" />
            <form-property name="networkInterface" type="java.lang.String" />
            <form-property name="useIpv6Gateway" type="java.lang.String"/>
            <form-property name="kernelParamsType" type="java.lang.String" />
            <form-property name="kernelParams" type="java.lang.String" />
            <form-property name="postKernelParamsType" type="java.lang.String" />
            <form-property name="postKernelParams" type="java.lang.String" />
            <form-property name="targetProfileType" type="java.lang.String" />
            <form-property name="targetProfile" type="java.lang.Long" />
            <form-property name="targetServerProfile" type="java.lang.Long" />
            <form-property name="syncPackages" type="java.util.List" />
            <form-property name="syncSystems" type="java.util.List" />
            <form-property name="date_year" type="java.lang.Integer" />
            <form-property name="date_month" type="java.lang.Integer" />
            <form-property name="date_day" type="java.lang.Integer" />
            <form-property name="date_hour" type="java.lang.Integer" />
            <form-property name="date_minute" type="java.lang.Integer" />
            <form-property name="date_am_pm" type="java.lang.Integer" />
            <!-- Needed for scheduling Virtualization stuff-->
            <form-property name="memoryAllocation" type="java.lang.String" />
            <form-property name="virtualCpus" type="java.lang.String" />
            <form-property name="virtBridge" type="java.lang.String" />
            <form-property name="macAddress" type="java.lang.String" />
            <form-property name="diskPath" type="java.lang.String" />
            <form-property name="storageType" type="java.lang.String" />
            <form-property name="localStorageGigabytes" type="java.lang.String" />
            <form-property name="guestName" type="java.lang.String" />
            <form-property name="destroyDisks" type="java.lang.String" />


        </form-bean>

        <form-bean name="kickstartCloneForm"
                   type="com.redhat.rhn.frontend.struts.ScrubbingDynaActionForm">
            <form-property name="label" type="java.lang.String"/>
            <form-property name="name" type="java.lang.String" />
            <form-property name="submitted"  type="java.lang.Boolean"/>
        </form-bean>

        <form-bean name="kickstartSessionCancelForm"
                   type="com.redhat.rhn.frontend.struts.ScrubbingDynaActionForm">
            <form-property name="submitted"  type="java.lang.Boolean"/>
        </form-bean>

        <form-bean name="kickstartSessionAdvancedForm"
                   type="com.redhat.rhn.frontend.struts.ScrubbingDynaActionForm">
            <form-property name="profile"  type="java.lang.Long"/>
            <form-property name="submitted"  type="java.lang.Boolean"/>
        </form-bean>

        <form-bean name="treeEditForm"
                   type="com.redhat.rhn.frontend.struts.ScrubbingDynaActionForm">
            <form-property name="label" type="java.lang.String"/>
            <form-property name="installtype" type="java.lang.String"/>
            <form-property name="basepath" type="java.lang.String"/>
            <form-property name="bootimage" type="java.lang.String"/>
            <form-property name="channelid" type="java.lang.Long"/>
            <form-property name="submitted"  type="java.lang.Boolean"/>
            <form-property name="kernelopts" type="java.lang.String"/>
            <form-property name="postkernelopts" type="java.lang.String"/>
        </form-bean>

        <form-bean name="treeDeleteForm"
                   type="com.redhat.rhn.frontend.struts.ScrubbingDynaActionForm">
            <form-property name="submitted"  type="java.lang.Boolean"/>
            <form-property name="label" type="java.lang.String"/>
            <form-property name="installtype" type="java.lang.String"/>
            <form-property name="basepath" type="java.lang.String"/>
            <form-property name="bootimage" type="java.lang.String"/>
            <form-property name="channelid" type="java.lang.Long"/>
        </form-bean>

        <form-bean name="contentSourceForm"
                   type="com.redhat.rhn.frontend.struts.ScrubbingDynaActionForm">
            <form-property name="url" type="java.lang.String"/>
            <form-property name="sourceid" type="java.lang.Long" />
            <form-property name="label" type="java.lang.String"/>
            <form-property name="contenttypes" type="java.util.List"/>
            <form-property name="contenttype" type="java.lang.String"/>
            <form-property name="sslcryptokeys" type="java.util.List"/>
            <form-property name="sslcacert" type="java.lang.String"/>
            <form-property name="sslclientcert" type="java.lang.String"/>
            <form-property name="sslclientkey" type="java.lang.String"/>
            <form-property name="filters" type="java.lang.String"/>
            <form-property name="metadataSigned" type="java.lang.Boolean"/>
        </form-bean>

        <form-bean name="cobblerSnippetsForm"
                   type="com.redhat.rhn.frontend.struts.ScrubbingDynaActionForm">
            <form-property name="name" type="java.lang.String" />
            <form-property name="oldName" type="java.lang.String" />
            <form-property name="contents" type="java.lang.String" />
            <form-property name="no_scrub" type="java.lang.String" initial="contents"/>
        </form-bean>

        <form-bean name="systemEntitlementsForm"
           type="com.redhat.rhn.frontend.struts.ScrubbingDynaActionForm">
        <form-property name="addOnEntitlement" type="java.lang.String"/>
        </form-bean>
        <form-bean name="localePreferencesForm"
                   type="com.redhat.rhn.frontend.struts.ScrubbingDynaActionForm">
           <form-property name="preferredLocale" type="java.lang.String" />
           <form-property name="timezone" type="java.lang.Integer"/>
           <form-property name="submitted" type="java.lang.Boolean" />
           <form-property name="uid" type="java.lang.Long" />
        </form-bean>

        <form-bean name="deactivateSelfForm"
                   type="com.redhat.rhn.frontend.struts.ScrubbingDynaActionForm" >
            <form-property name="submitted" type="java.lang.Boolean" />
        </form-bean>

        <form-bean name="channelEditForm"
                   type="com.redhat.rhn.frontend.struts.ScrubbingDynaActionForm">
            <form-property name="submitted" type="java.lang.Boolean" />
            <form-property name="dispatch" type="java.lang.String" />
            <form-property name="deny" type="java.lang.String" />
            <form-property name="grant" type="java.lang.String" />
            <form-property name="name" type="java.lang.String" />
            <form-property name="label" type="java.lang.String" />
            <form-property name="parent" type="java.lang.String" />
            <form-property name="arch" type="java.lang.String" />
            <form-property name="arch_name" type="java.lang.String" />
            <form-property name="summary" type="java.lang.String" />
            <form-property name="description" type="java.lang.String" />
            <form-property name="maintainer_name" type="java.lang.String" />
            <form-property name="maintainer_email" type="java.lang.String" />
            <form-property name="maintainer_phone" type="java.lang.String" />
            <form-property name="support_policy" type="java.lang.String" />
            <form-property name="yum_repo" type="java.lang.String" />
            <form-property name="repo_label" type="java.lang.String" />
            <form-property name="sync_repo" type="java.lang.Boolean" />
            <form-property name="per_user_subscriptions" type="java.lang.String" />
            <form-property name="org_sharing" type="java.lang.String" />
            <form-property name="gpg_key_url" type="java.lang.String" />
            <form-property name="gpg_key_id" type="java.lang.String" />
            <form-property name="gpg_key_fingerprint" type="java.lang.String" />
            <form-property name="checksum" type="java.lang.String" />
            <form-property name="clone_type" type="java.lang.String" />
            <form-property name="original_name" type="java.lang.String" />
            <form-property name="original_id" type="java.lang.Long" />
            <form-property name="no_paren_scrub" type="java.lang.String" initial="name, support_policy, summary, description, maintainer_phone, maintainer_name"/>
        </form-bean>

       <form-bean name="channelDeleteForm"
           type="com.redhat.rhn.frontend.struts.ScrubbingDynaActionForm">
           <form-property name="cid" type="java.lang.Long"/>
           <form-property name="submitted" type="java.lang.Boolean"/>
       </form-bean>

    <!-- Audit forms -->
    <form-bean name="scheduleXccdfForm"
        type="com.redhat.rhn.frontend.struts.ScrubbingDynaActionForm">
        <form-property name="params" type="java.lang.String"/>
        <form-property name="path" type="java.lang.String"/>
        <form-property name="submitted" type="java.lang.Boolean"/>
        <!-- fields needed by datePicker -->
        <form-property name="use_date" type="java.lang.Boolean"/>
        <form-property name="date_year" type="java.lang.Integer"/>
        <form-property name="date_month" type="java.lang.Integer"/>
        <form-property name="date_day" type="java.lang.Integer"/>
        <form-property name="date_hour" type="java.lang.Integer"/>
        <form-property name="date_minute" type="java.lang.Integer"/>
        <form-property name="date_am_pm" type="java.lang.Integer"/>
    </form-bean>

    <!-- ConfigChannel forms -->
    <form-bean name="channelOverviewForm"
      type="com.redhat.rhn.frontend.struts.ScrubbingDynaActionForm" >
      <form-property name="cofName"        type="java.lang.String"/>
      <form-property name="cofLabel"       type="java.lang.String"/>
      <form-property name="cofDescription" type="java.lang.String"/>
      <form-property name="editing"        type="java.lang.Boolean"/>
      <form-property name="creating"       type="java.lang.Boolean"/>
      <form-property name="submitted"      type="java.lang.Boolean"/>
      <form-property name="no_paren_scrub" type="java.lang.String" initial="cofDescription"/>
    </form-bean>

    <form-bean name="configFileForm"
      type="com.redhat.rhn.frontend.action.configuration.ConfigFileForm" >
      <form-property name="cffPath"        type="java.lang.String"/>
      <form-property name="cffUid"         type="java.lang.String"/>
      <form-property name="cffGid"         type="java.lang.String"/>
      <form-property name="cffSELinuxCtx"  type="java.lang.String"/>
      <form-property name="cffPermissions" type="java.lang.String"/>
      <form-property name="cffMacroStart"  type="java.lang.String"/>
      <form-property name="cffMacroEnd"    type="java.lang.String"/>
      <form-property name="cffUpload"      type="org.apache.struts.upload.FormFile" />
      <form-property name="contents"       type="java.lang.String"/>
      <form-property name="targetPath"       type="java.lang.String"/>
      <form-property name="filetype"       type="java.lang.String" />
      <form-property name="revnum"         type="java.lang.String" />
      <form-property name="binary"         type="java.lang.Boolean" />
      <form-property name="submitted"      type="java.lang.Boolean"/>
      <form-property name="no_scrub" type="java.lang.String"
                  initial="contents, cffMacroStart, cffMacroEnd"/>

    </form-bean>

    <form-bean name="virtualGuestsForm"
        type="com.redhat.rhn.frontend.action.systems.virtualization.VirtualGuestsForm">
        <form-property name="submitted" type="java.lang.Boolean"/>
        <form-property name="guestAction" type="java.lang.String"/>
        <form-property name="actionOptions" type="java.util.Set"/>
        <form-property name="guestSettingToModify" type="java.lang.String"/>
        <form-property name="guestSettingValue" type="java.lang.String"/>
    </form-bean>

    <form-bean name="channelRanksForm"
            type="com.redhat.rhn.frontend.struts.ScrubbingDynaActionForm">
            <form-property name="possibleChannels"
                           type="java.util.LinkedHashSet"/>
            <form-property name="selectedChannel" type="java.lang.String"/>
            <form-property name="submitted"   type="java.lang.Boolean" />
            <form-property name="priority" type="java.lang.String"/>
            <form-property name="rankedValues" type="java.lang.String"/>

    </form-bean>
    <!--END ConfigChannel forms -->

    <form-bean name="recentlyRegisteredSystemsForm"
               type="com.redhat.rhn.frontend.struts.ScrubbingDynaActionForm">
               <form-property name="threshold" type="java.lang.String"/>
               <form-property name="submitted" type="java.lang.Boolean"/>
    </form-bean>

    <form-bean name="systemCurrencyForm"
               type="com.redhat.rhn.frontend.struts.ScrubbingDynaActionForm">
               <form-property name="submitted" type="java.lang.Boolean"/>
    </form-bean>

    <form-bean name="rescheduleEventForm"
               type="com.redhat.rhn.frontend.struts.ScrubbingDynaActionForm">
              <form-property name="submitted" type="java.lang.Boolean"/>
    </form-bean>

    <form-bean name="systemHardwareForm"
               type="com.redhat.rhn.frontend.struts.ScrubbingDynaActionForm">
               <form-property name="sid" type="java.lang.Long"/>
               <form-property name="submitted" type="java.lang.Boolean"/>
                             <form-property name="primaryInterface" type="java.lang.String"/>
    </form-bean>

    <form-bean name="systemDetailsForm"
               type="com.redhat.rhn.frontend.struts.ScrubbingDynaActionForm">
      <form-property name="system_name" type="java.lang.String"/>
      <form-property name="base_entitlement" type="java.lang.String"/>
      <form-property name="submitted" type="java.lang.Boolean"/>
      <form-property name="virtualization_host" type="java.lang.Boolean"/>
      <form-property name="receive_notifications" type="java.lang.Boolean"/>
      <form-property name="include_in_daily_summary" type="java.lang.Boolean"/>
      <form-property name="auto_update" type="java.lang.Boolean"/>
      <form-property name="contact_method_id" type="java.lang.Long"/>
      <form-property name="description" type="java.lang.String"/>
      <form-property name="address1" type="java.lang.String"/>
      <form-property name="address2" type="java.lang.String"/>
      <form-property name="city" type="java.lang.String"/>
      <form-property name="state" type="java.lang.String"/>
      <form-property name="country" type="java.lang.String"/>
      <form-property name="building" type="java.lang.String"/>
      <form-property name="room" type="java.lang.String"/>
      <form-property name="rack" type="java.lang.String"/>
      <form-property name="no_paren_scrub" type="java.lang.String" initial="system_name, description, address1, address2, city, room, rack"/>
    </form-bean>

    <form-bean name="systemChannelsForm"
               type="com.redhat.rhn.frontend.struts.ScrubbingDynaActionForm">
      <form-property name="child_channels" type="java.lang.String[]"/>
      <form-property name="base_channels" type="org.apache.struts.util.LabelValueBean[]"/>
      <form-property name="new_base_channel_id" type="java.lang.Long"/>
      <form-property name="submitted" type="java.lang.Boolean"/>
    </form-bean>

    <form-bean name="systemGroupConfigForm"
               type="com.redhat.rhn.frontend.struts.ScrubbingDynaActionForm">
        <form-property name="create_default" type="java.lang.Boolean"/>
    </form-bean>

    <form-bean name="systemMigrateForm"
               type="com.redhat.rhn.frontend.struts.ScrubbingDynaActionForm" >
      <form-property name="sid" type="java.lang.Long"/>
      <form-property name="to_org" type="java.lang.String"/>
      <form-property name="submitted" type="java.lang.Boolean"/>
    </form-bean>

    <form-bean name="ssmPreferencesForm"
               type="com.redhat.rhn.frontend.struts.ScrubbingDynaActionForm" >
      <form-property name="notify" type="java.lang.String"/>
      <form-property name="summary" type="java.lang.String"/>
      <form-property name="update" type="java.lang.String"/>
      <form-property name="submitted" type="java.lang.Boolean"/>
    </form-bean>

    <form-bean name="ssmMigrateForm"
               type="com.redhat.rhn.frontend.struts.ScrubbingDynaActionForm" >
      <form-property name="org" type="java.lang.String"/>
      <form-property name="submitted" type="java.lang.Boolean"/>
    </form-bean>

    <form-bean name="targetSystemsForm"
      type="com.redhat.rhn.frontend.struts.ScrubbingDynaActionForm" >
      <form-property name="use_date"  type="java.lang.Boolean"/>
      <form-property name="date_year"  type="java.lang.Integer"/>
      <form-property name="date_month"  type="java.lang.Integer"/>
      <form-property name="date_day"  type="java.lang.Integer"/>
      <form-property name="date_hour"  type="java.lang.Integer"/>
      <form-property name="date_minute"  type="java.lang.Integer"/>
      <form-property name="date_am_pm"  type="java.lang.Integer"/>
      <form-property name="submitted"   type="java.lang.Boolean" />
    </form-bean>

    <form-bean name="fileUploadForm"
      type="com.redhat.rhn.frontend.struts.ScrubbingDynaActionForm" >
      <form-property name="file"  type="org.apache.struts.upload.FormFile" />
  </form-bean>

    <form-bean name="datePickerForm"
      type="com.redhat.rhn.frontend.struts.ScrubbingDynaActionForm" >
      <form-property name="use_date"  type="java.lang.Boolean"/>
      <form-property name="date_year"  type="java.lang.Integer"/>
      <form-property name="date_month"  type="java.lang.Integer"/>
      <form-property name="date_day"  type="java.lang.Integer"/>
      <form-property name="date_hour"  type="java.lang.Integer"/>
      <form-property name="date_minute"  type="java.lang.Integer"/>
      <form-property name="date_am_pm"  type="java.lang.Integer"/>
      <form-property name="submitted"   type="java.lang.Boolean" />
      <form-property name="action_chain"   type="java.lang.String" />
    </form-bean>

    <form-bean name="deleteSystemGroupForm"
      type="com.redhat.rhn.frontend.struts.ScrubbingDynaActionForm" >
      <form-property name="sgid" type="java.lang.Long" />
      <form-property name="submitted"   type="java.lang.Boolean" />
    </form-bean>

    <form-bean name="editSystemGroupForm"
      type="com.redhat.rhn.frontend.struts.ScrubbingDynaActionForm" >
      <form-property name="name" type="java.lang.String" />
      <form-property name="description" type="java.lang.String" />
      <form-property name="is_ssm" type="java.lang.Boolean" />
      <form-property name="submitted"   type="java.lang.Boolean" />
      <form-property name="no_paren_scrub" type="java.lang.String" initial="description"/>
    </form-bean>

    <form-bean name="submittedForm"
      type="com.redhat.rhn.frontend.struts.ScrubbingDynaActionForm" >
      <form-property name="submitted"   type="java.lang.Boolean" />
    </form-bean>

    <form-bean name="scrollForm"
        type="org.apache.struts.action.DynaActionForm">
        <form-property name="xPosition" type="java.lang.Integer"/>
        <form-property name="yPosition" type="java.lang.Integer"/>
    </form-bean>

    <form-bean name="channelDetailForm"
               type="org.apache.struts.action.DynaActionForm">
      <form-property name="global" type="java.lang.String" />
      <form-property name="cid" type="java.lang.Long" />
      <form-property name="submitted" type="java.lang.Boolean" />
    </form-bean>

    <form-bean name="editNoteForm"
               type="com.redhat.rhn.frontend.struts.ScrubbingDynaActionForm" >
      <form-property name="subject" type="java.lang.String" />
      <form-property name="note" type="java.lang.String" />
      <form-property name="submitted" type="java.lang.Boolean" />
    </form-bean>

    <form-bean name="deleteNoteForm"
               type="com.redhat.rhn.frontend.struts.ScrubbingDynaActionForm" >
      <form-property name="sid" type="java.lang.Long" />
      <form-property name="subject" type="java.lang.String" />
      <form-property name="note" type="java.lang.String" />
      <form-property name="submitted" type="java.lang.Boolean" />
    </form-bean>

    <form-bean name="updateCustomKeyForm"
               type="com.redhat.rhn.frontend.struts.ScrubbingDynaActionForm" >
      <form-property name="cikid" type="java.lang.Long" />
      <form-property name="label" type="java.lang.String" />
      <form-property name="description" type="java.lang.String" />
      <form-property name="submitted" type="java.lang.Boolean" />
      <form-property name="no_scrub" type="java.lang.String" initial="description"/>
    </form-bean>

    <form-bean name="updateCustomDataForm"
               type="com.redhat.rhn.frontend.struts.ScrubbingDynaActionForm" >
      <form-property name="cikid" type="java.lang.Long" />
      <form-property name="label" type="java.lang.String" />
      <form-property name="value" type="java.lang.String" />
      <form-property name="submitted" type="java.lang.Boolean" />
      <form-property name="no_scrub" type="java.lang.String" initial="value"/>
    </form-bean>

    <form-bean name="updateTaskSchedule"
               type="com.redhat.rhn.frontend.struts.ScrubbingDynaActionForm" >
      <form-property name="schedulename" type="java.lang.String" />
      <form-property name="bunch" type="java.lang.String" />
      <form-property name="cronexpr" type="java.lang.String" />
      <form-property name="submitted" type="java.lang.Boolean" />
    </form-bean>

    <form-bean name="reactivationKeyForm"
               type="com.redhat.rhn.frontend.struts.ScrubbingDynaActionForm" >
      <form-property name="delete" type="java.lang.String" />
      <form-property name="generate" type="java.lang.String" />
      <form-property name="submitted" type="java.lang.Boolean" />
    </form-bean>

    <form-bean name="deployImageForm"
               type="com.redhat.rhn.frontend.struts.ScrubbingDynaActionForm">
      <form-property name="vcpus" type="java.lang.Long" />
      <form-property name="mem_mb" type="java.lang.Long" />
      <form-property name="bridge" type="java.lang.String" />
      <form-property name="proxy_server" type="java.lang.String" />
      <form-property name="proxy_user" type="java.lang.String" />
      <form-property name="proxy_pass" type="java.lang.String" />
    </form-bean>

    <form-bean name="servicePackMigrationForm"
               type="com.redhat.rhn.frontend.struts.ScrubbingDynaActionForm">
      <form-property name="step" type="java.lang.String" />
      <form-property name="baseProduct" type="java.lang.Long" />
      <form-property name="addonProducts" type="java.lang.Long[]" />
      <form-property name="baseChannel" type="java.lang.Long" />
      <form-property name="childChannels" type="java.lang.Long[]" />
      <form-property name="submitted" type="java.lang.Boolean" />
      <!-- Date picker fields -->
      <form-property name="use_date" type="java.lang.Boolean" />
      <form-property name="date_year" type="java.lang.Integer" />
      <form-property name="date_month" type="java.lang.Integer" />
      <form-property name="date_day" type="java.lang.Integer" />
      <form-property name="date_hour" type="java.lang.Integer" />
      <form-property name="date_minute" type="java.lang.Integer" />
      <form-property name="date_am_pm" type="java.lang.Integer" />
    </form-bean>

    <form-bean name="distChannelMapForm"
               type="com.redhat.rhn.frontend.struts.ScrubbingDynaActionForm">
      <form-property name="os" type="java.lang.String" />
      <form-property name="release" type="java.lang.String" />
      <form-property name="architecture" type="java.lang.String" />
      <form-property name="channel_label" type="java.lang.String" />
    </form-bean>

    <!--  ISS Admin forms -->
    <form-bean name="editSlaveForm"
               type="com.redhat.rhn.frontend.struts.ScrubbingDynaActionForm">
        <form-property name="id" type="java.lang.Long" />
        <form-property name="slave" type="java.lang.String" />
        <form-property name="enabled" type="java.lang.Boolean" />
        <form-property name="allowAllOrgs" type="java.lang.Boolean" />
        <form-property name="submitted" type="java.lang.Boolean"/>
    </form-bean>

    <form-bean name="editMasterForm"
               type="com.redhat.rhn.frontend.struts.ScrubbingDynaActionForm">
        <form-property name="id" type="java.lang.Long" />
        <form-property name="label" type="java.lang.String" />
        <form-property name="defaultMaster" type="java.lang.Boolean" />
        <form-property name="caCert" type="java.lang.String" />
        <form-property name="submitted" type="java.lang.Boolean"/>
    </form-bean>

    <form-bean name="SSMLockUnlockForm" type="com.redhat.rhn.frontend.struts.ScrubbingDynaActionForm">
      <form-property name="lock_reason" type="java.lang.String" />
      <form-property name="submitted" type="java.lang.Boolean" />
    </form-bean>

    <form-bean name="remoteCommandForm" type="com.redhat.rhn.frontend.struts.ScrubbingDynaActionForm">
        <form-property name="uid" type="java.lang.String" />
        <form-property name="gid" type="java.lang.String" />
        <form-property name="script_body" type="java.lang.String" />
        <form-property name="lbl" type="java.lang.String" />
        <form-property name="timeout" type="java.lang.Long" />
        <form-property name="submitted" type="java.lang.Boolean" />
        <form-property name="no_scrub" type="java.lang.String" initial="script_body" />
        <!-- fields needed by datePicker -->
        <form-property name="use_date" type="java.lang.Boolean"/>
        <form-property name="date_year" type="java.lang.Integer"/>
        <form-property name="date_month" type="java.lang.Integer"/>
        <form-property name="date_day" type="java.lang.Integer"/>
        <form-property name="date_hour" type="java.lang.Integer"/>
        <form-property name="date_minute" type="java.lang.Integer"/>
        <form-property name="date_am_pm" type="java.lang.Integer"/>
        <form-property name="action_chain"   type="java.lang.String" />
    </form-bean>

    <form-bean name="ErrataAffectedListForm" type="com.redhat.rhn.frontend.struts.ScrubbingDynaActionForm">
        <form-property name="queue_id" type="java.lang.Long" />
        <form-property name="queue_label" type="java.lang.String" />
        <form-property name="submitted" type="java.lang.Boolean" />
        <!-- fields needed by datePicker -->
        <form-property name="use_date" type="java.lang.Boolean"/>
        <form-property name="date_year" type="java.lang.Integer"/>
        <form-property name="date_month" type="java.lang.Integer"/>
        <form-property name="date_day" type="java.lang.Integer"/>
        <form-property name="date_hour" type="java.lang.Integer"/>
        <form-property name="date_minute" type="java.lang.Integer"/>
        <form-property name="date_am_pm" type="java.lang.Integer"/>
        <form-property name="action_chain"   type="java.lang.String" />
    </form-bean>

    <form-bean name="cveAuditForm"
               type="com.redhat.rhn.frontend.struts.ScrubbingDynaActionForm">
      <form-property name="cveIdentifierYear" type="java.lang.String" />
      <form-property name="cveIdentifierId" type="java.lang.String" />
      <form-property name="includeAffectedPatchInapplicable" type="java.lang.Boolean" />
      <form-property name="includeAffectedPatchApplicable" type="java.lang.Boolean" />
      <form-property name="includeUnknown" type="java.lang.Boolean" />
      <form-property name="includeNotAffected" type="java.lang.Boolean" />
      <form-property name="includePatched" type="java.lang.Boolean" />
      <form-property name="submitted" type="java.lang.Boolean" />
    </form-bean>

    <form-bean name="forgotCredentialsForm"
                    type="com.redhat.rhn.frontend.struts.ScrubbingDynaActionForm">
        <form-property name="username" type="java.lang.String" />
        <form-property name="email" type="java.lang.String" />
        <form-property name="submitted" type="java.lang.Boolean" />
    </form-bean>

    <form-bean name="snapshotTagCreateForm"
                    type="com.redhat.rhn.frontend.struts.ScrubbingDynaActionForm">
        <form-property name="tagName" type="java.lang.String" />
    </form-bean>

    <form-bean name="snapshotsRollback"
                    type="org.apache.struts.action.DynaActionForm">
        <form-property name="ss_id" type="java.lang.String" />
        <form-property name="sid" type="java.lang.String" />
        <form-property name="submitted" type="java.lang.Boolean" />
    </form-bean>

    <form-bean name="powerManagementForm"
               type="com.redhat.rhn.frontend.struts.ScrubbingDynaActionForm">
      <form-property name="systemId" type="java.lang.Long" />
      <form-property name="powerType" type="java.lang.String" />
      <form-property name="powerAddress" type="java.lang.String" />
      <form-property name="powerUsername" type="java.lang.String" />
      <form-property name="powerPassword" type="java.lang.String" />
      <form-property name="powerId" type="java.lang.String" />
    </form-bean>

    <form-bean name="passwordResetForm"
               type="com.redhat.rhn.frontend.struts.ScrubbingDynaActionForm">
        <form-property name="token" type="java.lang.String" />
        <form-property name="password" type="java.lang.String" />
        <form-property name="passwordConfirm" type="java.lang.String" />
        <form-property name="no_scrub" type="java.lang.String"
                        initial="password, passwordConfirm"/>
        <form-property name="submitted" type="java.lang.Boolean" />
    </form-bean>
  </form-beans>

  <global-exceptions>
    <exception type="com.redhat.rhn.common.hibernate.LookupException"
      path="/WEB-INF/pages/common/errors/lookup.jsp" key="date"
      handler="com.redhat.rhn.common.errors.LookupExceptionHandler"/>
    <exception type="com.redhat.rhn.frontend.action.common.BadParameterException"
      path="/WEB-INF/pages/common/errors/badparam.jsp" key="date"
      handler="com.redhat.rhn.common.errors.BadParameterExceptionHandler"/>
    <exception type="com.redhat.rhn.common.security.PermissionException"
      path="/WEB-INF/pages/common/errors/permission.jsp" key="frontend.actions.channels.manager.add.permsfailure"
      handler="com.redhat.rhn.common.errors.PermissionExceptionHandler"/>
    <exception type="com.redhat.rhn.frontend.xmlrpc.NoSuchKickstartException"
      path="/WEB-INF/pages/common/errors/nosuchkickstart.jsp" key="date"
      handler="com.redhat.rhn.common.errors.NoSuchKickstartExceptionHandler"/>
    <exception type="com.redhat.rhn.manager.MissingCapabilityException"
      path="/WEB-INF/pages/common/errors/missingcapability.jsp" key="date"
      handler="com.redhat.rhn.common.errors.SatelliteExceptionHandler"/>
  </global-exceptions>

  <!--
    almost all of our jsp's are protected by WEB-INF and use a
    model 2 controller to choose as views
  -->
  <global-forwards>
    <forward name="login" path="/Login.do" redirect="true" />
    <forward name="logout" path="/Logout.do" redirect="true" />
    <forward name="relogin" path="/ReLogin.do" />
    <forward name="user" path="/users/ActiveList.do" redirect="true" />
    <forward name="audit" path="/audit/Overview.do" redirect="true" />
    <forward name="errata" path="/errata/RelevantErrata.do" redirect="true" />
    <forward name="systems" path="/systems/Overview.do" redirect="true" />
    <forward name="schedule" path="/schedule/PendingActions.do" redirect="true" />
  </global-forwards>

  <!-- ===================================== -->
  <!-- =          ACTION MAPPINGS          = -->
  <!-- ===================================== -->
  <action-mappings>

    <action path="/ReLogin"
            name="loginForm"
            scope="request"
            input="/WEB-INF/pages/common/relogin.jsp"
            type="com.redhat.rhn.frontend.action.LoginSetupAction"
            className="com.redhat.rhn.frontend.struts.RhnActionMapping">
          <forward name="default" path="/WEB-INF/pages/common/relogin.jsp" />
          <forward name="needuser" path="/newlogin/CreateFirstUser.do" redirect="true"/>
          <forward name="loggedin" path="/YourRhn.do" redirect="true"/>
    </action>

    <action path="/ReLoginSubmit"
        name="loginForm"
        scope="request"
        validate="false"
        input="/WEB-INF/pages/common/relogin.jsp"
        type="com.redhat.rhn.frontend.action.LoginAction"
        className="com.redhat.rhn.frontend.struts.RhnActionMapping">
      <set-property property="postRequired" value="true" />
      <forward name="failure" path="/WEB-INF/pages/common/relogin.jsp" />
      <forward name="error" path="/WEB-INF/pages/common/errors/loginerror.jsp" />
    </action>

    <action path="/Login"
            scope="request"
            input="/WEB-INF/pages/common/login.jsp"
            type="com.redhat.rhn.frontend.action.LoginSetupAction"
            className="com.redhat.rhn.frontend.struts.RhnActionMapping">
          <forward name="default" path="/WEB-INF/pages/common/login.jsp" />
          <forward name="needuser" path="/newlogin/CreateFirstUser.do" redirect="true"/>
          <forward name="loggedin" path="/YourRhn.do" redirect="true"/>
    </action>

    <action path="/Login401"
            scope="request"
            input="/WEB-INF/pages/common/login.jsp"
            type="com.redhat.rhn.frontend.action.Login401SetupAction"
            className="com.redhat.rhn.frontend.struts.RhnActionMapping">
          <forward name="default" path="/WEB-INF/pages/common/login.jsp" />
          <forward name="needuser" path="/newlogin/CreateFirstUser.do" redirect="true"/>
          <forward name="loggedin" path="/YourRhn.do" redirect="true"/>
    </action>

    <action path="/LoginSubmit"
        name="loginForm"
        scope="request"
        validate="false"
        input="/WEB-INF/pages/common/login.jsp"
        type="com.redhat.rhn.frontend.action.LoginAction"
        className="com.redhat.rhn.frontend.struts.RhnActionMapping">
      <set-property property="postRequired" value="true" />
      <forward name="failure" path="/WEB-INF/pages/common/relogin.jsp" />
      <forward name="loggedin" path="/YourRhn.do" redirect="true"/>
      <forward name="error" path="/WEB-INF/pages/common/errors/loginerror.jsp" />
    </action>

    <action path="/ResetLink"
        name="passwordResetForm"
        scope="request"
        validate="false"
        input="/WEB-INF/pages/common/passwordreset.jsp"
        type="com.redhat.rhn.frontend.action.user.ResetLinkAction"
        className="com.redhat.rhn.frontend.struts.RhnActionMapping">
      <forward name="valid" path="/WEB-INF/pages/common/passwordreset.jsp" />
      <forward name="invalid" path="/WEB-INF/pages/common/errors/invalidreset.jsp" />
    </action>

    <action path="/ResetPasswordSubmit"
        name="passwordResetForm"
        scope="request"
        validate="false"
        input="/WEB-INF/pages/common/passwordreset.jsp"
        type="com.redhat.rhn.frontend.action.user.ResetPasswordSubmitAction"
        className="com.redhat.rhn.frontend.struts.RhnActionMapping">
      <forward name="invalid" path="/WEB-INF/pages/common/errors/invalidreset.jsp" />
      <forward name="mismatch" path="/WEB-INF/pages/common/passwordreset.jsp" />
      <forward name="badpwd" path="/WEB-INF/pages/common/passwordreset.jsp" />
      <forward name="success" path="/YourRhn.do" redirect="true" />
    </action>

    <action path="/Logout"
        type="com.redhat.rhn.frontend.action.LogoutAction">
      <forward name="success" path="/" redirect="true" contextRelative="true" />
    </action>

    <action path="/users/CreateUser"
        name="userCreateForm"
        scope="request"
        validate="false"
        input="/WEB-INF/pages/user/create/usercreate.jsp"
        type="com.redhat.rhn.frontend.action.user.CreateUserSetupAction"
        className="com.redhat.rhn.frontend.struts.RhnActionMapping">
      <set-property property="acls"
                    value="user_role(org_admin)"/>
      <forward name="default" path="/WEB-INF/pages/user/create/usercreate.jsp" />
    </action>

    <action path="/newlogin/CreateFirstUser"
        name="orgCreateForm"
        scope="request"
        input="/WEB-INF/pages/admin/multiorg/createsatellite.jsp"
        type="com.redhat.rhn.frontend.action.multiorg.OrgCreateAction"
        className="com.redhat.rhn.frontend.struts.RhnActionMapping">
      <set-property property="postRequiredIfSubmitted" value="true" />
      <set-property property="acls"
                    value="need_first_user()"/>
      <forward name="default" path="/WEB-INF/pages/admin/multiorg/createsatellite.jsp" />
      <forward name="success" path="/YourRhn.do" redirect="true"/>
    </action>

    <action path="/newlogin/CreateUserSubmit"
        name="userCreateForm"
        scope="request"
        validate="false"
        input="/WEB-INF/pages/user/create/usercreate.jsp"
        type="com.redhat.rhn.frontend.action.user.CreateUserAction"
        className="com.redhat.rhn.frontend.struts.RhnActionMapping">
      <set-property property="postRequired" value="true" />
      <set-property property="acls" value="user_role(org_admin)"/>
      <forward name="existorgsuccess" path="/users/ActiveList.do"
               redirect="true"/>
      <forward name="failure" path="/users/CreateUser.do"/>
    </action>

    <action path="/YourRhn"
        scope="request"
        input="/WEB-INF/pages/yourrhn.jsp"
        type="com.redhat.rhn.frontend.action.YourRhnAction">
      <forward name="default" path="/WEB-INF/pages/yourrhn.jsp" />
    </action>

    <action path="/Search"
        name="combinedSearchForm"
        scope="request"
        type="com.redhat.rhn.frontend.action.SearchAction"
        className="com.redhat.rhn.frontend.struts.RhnActionMapping">
      <forward name="default" path="/YourRhn.do"/>
      <forward name="error" path="/YourRhn.do" />
      <forward name="systems" path="/systems/Search.do" redirect="true" />
      <forward name="errata"  path="/errata/Search.do" redirect="true" />
      <forward name="packages" path="/channels/software/Search.do" redirect="true" />
      <forward name="docs" path="/help/Search.do" redirect="true" />
    </action>


    <action path="/users/UserDetails"
        name="userDetailsForm"
        scope="request"
        input="/WEB-INF/pages/admin/users/userdetails.jsp"
        type="com.redhat.rhn.frontend.action.user.UserEditSetupAction"
        className="com.redhat.rhn.frontend.struts.RhnActionMapping">
      <set-property property="acls"
                    value="user_role(org_admin)"/>
      <forward name="default" path="/WEB-INF/pages/admin/users/userdetails.jsp" />
    </action>

    <action path="/users/UserDetailsSubmit"
        name="userDetailsForm"
        scope="request"
        input="/WEB-INF/pages/admin/users/userdetails.jsp"
        type="com.redhat.rhn.frontend.action.user.AdminUserEditAction"
        className="com.redhat.rhn.frontend.struts.RhnActionMapping">
      <set-property property="postRequired" value="true" />
      <set-property property="acls"
                    value="user_role(org_admin)"/>
      <forward name="success" path="/users/UserDetails.do"
               redirect="true" />
      <!-- noaccess forward is used when a user takes roles away from himself and then
           doesn't have access to the UserDetails page anymore -->
      <forward name="noaccess" path="/account/UserDetails.do" redirect="true"/>
      <forward name="failure" path="/users/UserDetails.do" />
    </action>

    <action path="/account/UserDetails"
        name="userDetailsForm"
        scope="request"
        input="/WEB-INF/pages/user/edit/yourdetails.jsp"
        type="com.redhat.rhn.frontend.action.user.UserEditSetupAction">
      <forward name="default" path="/WEB-INF/pages/user/edit/yourdetails.jsp" />
    </action>

    <action path="/account/UserDetailsSubmit"
        name="userDetailsForm"
        scope="request"
        input="/WEB-INF/pages/user/edit/yourdetails.jsp"
        type="com.redhat.rhn.frontend.action.user.SelfEditAction"
        className="com.redhat.rhn.frontend.struts.RhnActionMapping">
      <set-property property="postRequired" value="true" />
      <forward name="success" path="/account/UserDetails.do"
               redirect="true" />
      <forward name="failure" path="/account/UserDetails.do" />
    </action>

<!-- ===============================================  User Preferences -->
    <action path="/users/UserPreferences"
        name="userPrefForm"
        scope="request"
        input="/WEB-INF/pages/admin/users/userpreferences.jsp"
        type="com.redhat.rhn.frontend.action.user.UserPrefSetupAction"
        className="com.redhat.rhn.frontend.struts.RhnActionMapping">
      <set-property property="acls"
                    value="user_role(org_admin)"/>
      <forward name="default" path="/WEB-INF/pages/admin/users/userpreferences.jsp" />
    </action>

    <action path="/users/LocalePreferences"
        name="localePreferencesForm"
        scope="request"
        input="/WEB-INF/pages/admin/users/userpreferences.jsp"
        type="com.redhat.rhn.frontend.action.user.UserLocalePrefAction"
        className="com.redhat.rhn.frontend.struts.RhnActionMapping">
      <set-property property="postRequiredIfSubmitted" value="true" />
      <set-property property="acls"
                    value="user_role(org_admin)"/>
      <forward name="default" path="/WEB-INF/pages/admin/users/localepreferences.jsp" />
      <forward name="display" path="/users/LocalePreferences.do" />
    </action>


    <action path="/account/UserPreferences"
        name="userPrefForm"
        scope="request"
        input="/WEB-INF/pages/user/edit/yourpreferences.jsp"
        type="com.redhat.rhn.frontend.action.user.UserPrefSetupAction">
      <forward name="default" path="/WEB-INF/pages/user/edit/yourpreferences.jsp" />
    </action>

    <action path="/account/LocalePreferences"
         name="localePreferencesForm"
         scope="request"
         type="com.redhat.rhn.frontend.action.user.UserLocalePrefAction">
        <forward name="display" path="/account/LocalePreferences.do"
             redirect="true" />
        <forward name="default" path="/WEB-INF/pages/user/edit/localepreference.jsp" />
    </action>

    <action path="/users/PrefSubmit"
        name="userPrefForm"
        scope="request"
        input="/WEB-INF/pages/admin/users/userpreferences.jsp"
        type="com.redhat.rhn.frontend.action.user.UserPrefAction"
        className="com.redhat.rhn.frontend.struts.RhnActionMapping">
      <set-property property="postRequired" value="true" />
      <set-property property="acls"
                    value="user_role(org_admin)"/>
      <forward name="success" path="/users/UserPreferences.do"
               redirect="true" />
      <forward name="failure" path="/users/UserPreferences.do" />
    </action>

    <action path="/account/PrefSubmit"
        name="userPrefForm"
        scope="request"
        input="/WEB-INF/pages/admin/users/userpreferences.jsp"
        type="com.redhat.rhn.frontend.action.user.UserPrefAction"
        className="com.redhat.rhn.frontend.struts.RhnActionMapping">
      <set-property property="postRequired" value="true" />
      <forward name="success" path="/account/UserPreferences.do"
               redirect="true" />
      <forward name="failure" path="/account/UserPreferences.do" />
    </action>
    <!-- ===========================================  End User Preferences -->

    <action path="/users/EditAddress"
        name="editAddressForm"
        scope="request"
        validate="false"
        input="/WEB-INF/pages/admin/users/edit_address.jsp"
        type="com.redhat.rhn.frontend.action.user.EditAddressSetupAction"
        className="com.redhat.rhn.frontend.struts.RhnActionMapping">
      <set-property property="acls"
                    value="user_role(org_admin)"/>
      <forward name="default" path="/WEB-INF/pages/admin/users/edit_address.jsp" />
    </action>

    <action path="/account/EditAddress"
        name="editAddressForm"
        scope="request"
        validate="false"
        input="/WEB-INF/pages/user/edit/your_edit_address.jsp"
        type="com.redhat.rhn.frontend.action.user.EditAddressSetupAction">
      <forward name="default" path="/WEB-INF/pages/user/edit/your_edit_address.jsp" />
    </action>

    <action path="/users/EditAddressSubmit"
        name="editAddressForm"
        scope="request"
        validate="false"
        input="/WEB-INF/pages/admin/users/edit_address.jsp"
        type="com.redhat.rhn.frontend.action.user.EditAddressAction"
        className="com.redhat.rhn.frontend.struts.RhnActionMapping">
      <set-property property="postRequired" value="true" />
      <set-property property="acls"
                    value="user_role(org_admin)"/>
      <forward name="success" path="/users/Addresses.do"
               redirect="true" />
      <forward name="failure" path="/users/EditAddress.do" />
    </action>

    <action path="/account/EditAddressSubmit"
        name="editAddressForm"
        scope="request"
        validate="false"
        input="/WEB-INF/pages/admin/users/edit_address.jsp"
        type="com.redhat.rhn.frontend.action.user.EditAddressAction"
        className="com.redhat.rhn.frontend.struts.RhnActionMapping">
      <set-property property="postRequired" value="true" />
      <forward name="success" path="/account/Addresses.do"
               redirect="true" />
      <forward name="failure" path="/account/EditAddress.do" />
    </action>

    <action path="/users/AssignedSystemGroups"
        name="assignedDefSysGrpForm"
        scope="request"
        input="/WEB-INF/pages/admin/assignedgroups.jsp"
        type="com.redhat.rhn.frontend.action.user.AssignedGroupsSetupAction"
        className="com.redhat.rhn.frontend.struts.RhnActionMapping">
      <set-property property="postRequiredIfSubmitted" value="true" />
      <set-property property="acls"
                    value="user_role(org_admin)"/>
      <forward name="default" path="/WEB-INF/pages/admin/assignedgroups.jsp" />
    </action>

    <action path="/users/ChangeEmail"
        name="changeEmailForm"
        scope="request"
        input="/WEB-INF/pages/admin/users/changeemail.jsp"
        type="com.redhat.rhn.frontend.action.user.ChangeEmailSetupAction"
        className="com.redhat.rhn.frontend.struts.RhnActionMapping">
      <set-property property="acls"
                    value="user_role(org_admin)"/>
      <forward name="default" path="/WEB-INF/pages/admin/users/changeemail.jsp" />
    </action>

    <action path="/users/ChangeEmailSubmit"
        name="changeEmailForm"
        scope="request"
        input="/WEB-INF/pages/admin/users/changeemail.jsp"
        type="com.redhat.rhn.frontend.action.user.ChangeEmailAction"
        className="com.redhat.rhn.frontend.struts.RhnActionMapping">
      <set-property property="postRequired" value="true" />
      <set-property property="acls"
                    value="user_role(org_admin)"/>
      <forward name="updated" path="/users/ChangeEmail.do" redirect="true" />
      <forward name="failure" path="/users/ChangeEmail.do" />
    </action>

    <action path="/account/ChangeEmail"
        name="changeEmailForm"
        scope="request"
        input="/WEB-INF/pages/user/edit/yourchangeemail.jsp"
        type="com.redhat.rhn.frontend.action.user.ChangeEmailSetupAction">
      <forward name="default" path="/WEB-INF/pages/user/edit/yourchangeemail.jsp" />
    </action>

    <action path="/account/ChangeEmailSubmit"
        name="changeEmailForm"
        scope="request"
        input="/WEB-INF/pages/user/edit/yourchangeemail.jsp"
        type="com.redhat.rhn.frontend.action.user.ChangeEmailAction"
        className="com.redhat.rhn.frontend.struts.RhnActionMapping">
      <set-property property="postRequired" value="true" />
      <forward name="updated" path="/account/ChangeEmail.do" redirect="true" />
      <forward name="failure" path="/account/ChangeEmail.do" />
    </action>

    <action path="/users/Addresses"
            scope="request"
            input="/WEB-INF/pages/admin/users/useraddresses.jsp"
            type="com.redhat.rhn.frontend.action.user.AddressesAction"
            className="com.redhat.rhn.frontend.struts.RhnActionMapping">
      <set-property property="acls"
                    value="user_role(org_admin)"/>
      <forward name="default" path="/WEB-INF/pages/admin/users/useraddresses.jsp" />
    </action>

    <action path="/account/Addresses"
            scope="request"
            input="/WEB-INF/pages/admin/addresses.jsp"
            type="com.redhat.rhn.frontend.action.user.AddressesAction">
      <forward name="default" path="/WEB-INF/pages/admin/addresses.jsp" />
    </action>

    <action path="/users/UserList"
        scope="request"
        input="/WEB-INF/pages/admin/users/userlist.jsp"
        type="com.redhat.rhn.frontend.action.user.UserListSetupAction"
        className="com.redhat.rhn.frontend.struts.RhnActionMapping">
      <set-property property="postRequiredIfSubmitted" value="true" />
      <set-property property="acls"
                    value="user_role(org_admin)"/>
      <forward name="default" path="/WEB-INF/pages/admin/users/userlist.jsp" />
    </action>

    <action path="/users/ActiveList"
        scope="request"
        input="/WEB-INF/pages/admin/users/activelist.jsp"
        type="com.redhat.rhn.frontend.action.user.EnabledListSetupAction"
        className="com.redhat.rhn.frontend.struts.RhnActionMapping">
      <set-property property="postRequiredIfSubmitted" value="true" />
      <set-property property="acls"
                    value="user_role(org_admin)"/>
      <forward name="default" path="/WEB-INF/pages/admin/users/activelist.jsp" />
    </action>

    <action path="/users/DisabledList"
        scope="request"
        input="/WEB-INF/pages/admin/users/disabledlist.jsp"
        type="com.redhat.rhn.frontend.action.user.DisabledListSetupAction"
        className="com.redhat.rhn.frontend.struts.RhnActionMapping">
      <set-property property="postRequiredIfSubmitted" value="true" />
      <set-property property="acls"
                    value="user_role(org_admin)"/>
      <forward name="default" path="/WEB-INF/pages/admin/users/disabledlist.jsp" />
      <forward name="enable" path="/users/EnableConfirm.do" redirect="true" />
    </action>

    <action path="/users/SystemGroupConfig"
        scope="request"
        name="systemGroupConfigForm"
        input="/WEB-INF/pages/admin/users/systemgroups.jsp"
        type="com.redhat.rhn.frontend.action.user.SystemGroupConfigAction"
        className="com.redhat.rhn.frontend.struts.RhnActionMapping">
      <set-property property="postRequiredIfSubmitted" value="true" />
      <set-property property="acls" value="user_role(org_admin)"/>
      <forward name="default" path="/WEB-INF/pages/admin/users/systemgroups.jsp" />
      <forward name="success"
               path="/users/SystemGroupConfig.do" redirect="true" />
    </action>

    <action path="/users/EnableConfirm"
        scope="request"
        input="/WEB-INF/pages/admin/users/userconfirm.jsp"
        type="com.redhat.rhn.frontend.action.user.EnableConfirmSetupAction"
        className="com.redhat.rhn.frontend.struts.RhnActionMapping">
      <set-property property="postRequiredIfSubmitted" value="true" />
      <set-property property="acls"
                    value="user_role(org_admin)"/>
      <forward name="default" path="/WEB-INF/pages/admin/users/userconfirm.jsp" />
      <forward name="enabled" path="/users/ActiveList.do" redirect="true" />
    </action>

    <action path="/users/ChannelPerms"
        name="channelPermsForm"
        scope="request"
        input="/WEB-INF/pages/admin/channelperms.jsp"
        type="com.redhat.rhn.frontend.action.user.ChannelPermsSetupAction"
        className="com.redhat.rhn.frontend.struts.RhnActionMapping">
      <set-property property="acls"
                    value="user_role(org_admin)"/>
      <forward name="default" path="/WEB-INF/pages/admin/channelperms.jsp" />
    </action>

    <action path="/users/ChannelPermsSubmit"
        name="channelPermsForm"
        scope="request"
        input="/WEB-INF/pages/admin/channelperms.jsp"
        type="com.redhat.rhn.frontend.action.user.ChannelPermsAction"
        className="com.redhat.rhn.frontend.struts.RhnActionMapping">
      <set-property property="postRequired" value="true" />
      <set-property property="acls"
                    value="user_role(org_admin)"/>
      <forward name="subscribe" path="/users/ChannelPerms.do" redirect="true" />
      <forward name="manage" path="/users/ChannelManagementPerms.do" redirect="true" />
    </action>

    <action path="/users/ChannelManagementPerms"
        name="channelPermsForm"
        scope="request"
        input="/WEB-INF/pages/channelperms.jsp"
        type="com.redhat.rhn.frontend.action.user.ChannelManagementPermsSetupAction"
        className="com.redhat.rhn.frontend.struts.RhnActionMapping">
      <set-property property="acls"
                    value="user_role(org_admin)"/>
      <forward name="default" path="/WEB-INF/pages/admin/channelmanagementperms.jsp" />
    </action>

    <action path="/users/SystemsAdmined"
        scope="request"
        type="com.redhat.rhn.frontend.action.user.VisibleSystemsListSetupAction"
        className="com.redhat.rhn.frontend.struts.RhnActionMapping">
      <set-property property="acls"
                    value="user_role(org_admin)"/>
      <forward name="default" path="/WEB-INF/pages/admin/users/systemsadmined.jsp" />
    </action>

    <action path="/users/SystemsAdminedSubmit"
        scope="request"
        input="/WEB-INF/pages/admin/users/userlist.jsp"
        type="com.redhat.rhn.frontend.action.user.VisibleSystemsListAction"
        className="com.redhat.rhn.frontend.struts.RhnActionMapping"
        parameter="dispatch">
      <set-property property="postRequired" value="true" />
      <set-property property="acls"
                    value="user_role(org_admin)"/>
      <forward name="default" path="/users/SystemsAdmined.do" redirect="true"/>
    </action>

    <action path="/users/DeleteUser"
        scope="request"
        input="/WEB-INF/pages/admin/users/deleteuser.jsp"
        type="com.redhat.rhn.frontend.action.user.DeleteUserSetupAction"
        className="com.redhat.rhn.frontend.struts.RhnActionMapping">
      <set-property property="acls"
                    value="user_role(org_admin)"/>
      <forward name="default" path="/WEB-INF/pages/admin/users/deleteuser.jsp"/>
    </action>

     <action path="/users/DeleteUserSubmit"
         scope="request"
         input="/WEB-INF/pages/admin/users/userlist.jsp"
         type="com.redhat.rhn.frontend.action.user.DeleteUserAction"
         className="com.redhat.rhn.frontend.struts.RhnActionMapping">
       <set-property property="postRequired" value="true" />
       <set-property property="acls"
                    value="user_role(org_admin)"/>
       <forward name="success" path="/users/ActiveList.do" redirect="true"/>
       <forward name="failure" path="/users/UserDetails.do" redirect="false"/>
     </action>

    <action path="/users/DisableUser"
        scope="request"
        input="/WEB-INF/pages/admin/users/disableuser.jsp"
        type="com.redhat.rhn.frontend.action.user.DisableUserSetupAction"
        className="com.redhat.rhn.frontend.struts.RhnActionMapping">
      <set-property property="acls"
                    value="user_role(org_admin)"/>
      <forward name="default" path="/WEB-INF/pages/admin/users/disableuser.jsp"/>
    </action>

     <action path="/users/DisableUserSubmit"
         scope="request"
         input="/WEB-INF/pages/admin/users/userlist.jsp"
         type="com.redhat.rhn.frontend.action.user.DisableUserAction"
         className="com.redhat.rhn.frontend.struts.RhnActionMapping">
       <set-property property="postRequired" value="true" />
       <set-property property="acls"
                    value="user_role(org_admin)"/>
       <forward name="success" path="/users/ActiveList.do" redirect="true"/>
       <forward name="failure" path="/users/UserDetails.do" redirect="false"/>
     </action>

    <action path="/account/AccountDeactivation"
            forward="/WEB-INF/pages/admin/disableself.jsp" />

    <action path="/account/AccountDeactivationSubmit"
            scope="request"
            input="/WEB-INF/pages/admin/disableself.jsp"
            type="com.redhat.rhn.frontend.action.user.DisableSelfAction"
            className="com.redhat.rhn.frontend.struts.RhnActionMapping">
       <set-property property="postRequired" value="true" />
       <forward name="default" path="/account/AccountDeactivationConfirm.do"
                redirect="true" />
    </action>

    <action path="/account/AccountDeactivationConfirm"
            name="deactivateSelfForm"
            scope="request"
            input="/WEB-INF/pages/admin/disableselfconfirm.jsp"
            type="com.redhat.rhn.frontend.action.user.DisableSelfConfirmAction"
            className="com.redhat.rhn.frontend.struts.RhnActionMapping">
       <set-property property="postRequiredIfSubmitted" value="true" />
       <forward name="default" path="/WEB-INF/pages/admin/disableselfconfirm.jsp" />
       <forward name="failure" path="/account/AccountDeactivation.do" />
    </action>

    <action path="/users/EnableUser"
        scope="request"
        input="/WEB-INF/pages/admin/users/enableuser.jsp"
        type="com.redhat.rhn.frontend.action.user.EnableUserSetupAction"
        className="com.redhat.rhn.frontend.struts.RhnActionMapping">
      <set-property property="acls"
                    value="user_role(org_admin)"/>
      <forward name="default" path="/WEB-INF/pages/admin/users/enableuser.jsp" />
    </action>

     <action path="/users/EnableUserSubmit"
         scope="request"
         input="/WEB-INF/pages/admin/users/userlist.jsp"
         type="com.redhat.rhn.frontend.action.user.EnableUserAction"
         className="com.redhat.rhn.frontend.struts.RhnActionMapping">
       <set-property property="postRequired" value="true" />
       <set-property property="acls"
                    value="user_role(org_admin)"/>
       <forward name="success" path="/users/ActiveList.do" redirect="true"/>
       <forward name="failure" path="/users/UserDetails.do" redirect="false"/>
     </action>

    <!-- ================================= Scheduled Actions -->

    <action path="/schedule/PendingActions"
        scope="request"
        input="/WEB-INF/pages/schedule/pendingactions.jsp"
        type="com.redhat.rhn.frontend.action.schedule.PendingActionsSetupAction"
        className="com.redhat.rhn.frontend.struts.RhnActionMapping">
        <set-property property="postRequiredIfSubmitted" value="true" />
        <forward name="default"
            path="/WEB-INF/pages/schedule/pendingactions.jsp" />
        <forward name="confirm"
            path="/schedule/PendingActionsDeleteConfirm.do" redirect="true" />
    </action>


    <action path="/schedule/PendingActionsDeleteConfirm"
         scope="request"
         input="/WEB-INF/pages/schedule/pendingactionsconfirm.jsp"
         type="com.redhat.rhn.frontend.action.schedule.PendingActionsDeleteConfirmAction"
         className="com.redhat.rhn.frontend.struts.RhnActionMapping">
         <set-property property="postRequiredIfSubmitted" value="true" />
         <forward name="default"
            path="/WEB-INF/pages/schedule/pendingactionsconfirm.jsp" />
         <forward name="success" path="/schedule/PendingActions.do" redirect="true"/>
    </action>


    <action path="/schedule/FailedActions"
        scope="request"
        input="/WEB-INF/pages/schedule/failedactions.jsp"
        type="com.redhat.rhn.frontend.action.schedule.FailedActionsSetupAction"
        className="com.redhat.rhn.frontend.struts.RhnActionMapping">
        <set-property property="postRequiredIfSubmitted" value="true" />
        <forward name="default"
               path="/WEB-INF/pages/schedule/failedactions.jsp" />
        <forward name="archive" path="/schedule/FailedActions.do" redirect="true"/>
    </action>

    <action path="/schedule/CompletedActions"
        scope="request"
        input="/WEB-INF/pages/schedule/completedactions.jsp"
        type="com.redhat.rhn.frontend.action.schedule.CompletedActionsSetupAction"
        className="com.redhat.rhn.frontend.struts.RhnActionMapping">
        <set-property property="postRequiredIfSubmitted" value="true" />
        <forward name="default"
               path="/WEB-INF/pages/schedule/completedactions.jsp" />
        <forward name="archive" path="/schedule/CompletedActions.do" redirect="true"/>
    </action>


    <action path="/schedule/ArchivedActions"
        scope="request"
        input="/WEB-INF/pages/schedule/archivedactions.jsp"
        type="com.redhat.rhn.frontend.action.schedule.ArchivedActionsSetupAction"
        className="com.redhat.rhn.frontend.struts.RhnActionMapping">
        <set-property property="postRequiredIfSubmitted" value="true" />
        <forward name="default"
               path="/WEB-INF/pages/schedule/archivedactions.jsp" />
        <forward name="success" path="/schedule/ArchivedActions.do" redirect="true"/>
    </action>

    <action path="/schedule/ActionChains" scope="request"
        input="/WEB-INF/pages/schedule/actionchains.jsp"
        type="com.redhat.rhn.frontend.action.schedule.ActionChainListAction"
        className="com.redhat.rhn.frontend.struts.RhnActionMapping">
        <forward name="default" path="/WEB-INF/pages/schedule/actionchains.jsp"/>
    </action>

    <action path="/schedule/ActionChain" scope="request"
        name="datePickerForm"
        input="/WEB-INF/pages/schedule/actionchain.jsp"
        type="com.redhat.rhn.frontend.action.schedule.ActionChainEditAction"
        className="com.redhat.rhn.frontend.struts.RhnActionMapping">
        <set-property property="postRequiredIfSubmitted" value="true" />
        <forward name="default" path="/WEB-INF/pages/schedule/actionchain.jsp"/>
        <forward name="to_list" path="/schedule/ActionChains.do" redirect="true"/>
    </action>

     <action path="/schedule/PackageList"
        scope="request"
        input="/WEB-INF/pages/schedule/packagelist.jsp"
        type="com.redhat.rhn.frontend.action.schedule.PackageListSetupAction">
        <forward name="default"
            path="/WEB-INF/pages/schedule/packagelist.jsp" />
     </action>

     <action path="/schedule/ActionDetails"
         scope="request"
         input="/WEB-INF/pages/schedule/actiondetails.jsp"
         type="com.redhat.rhn.frontend.action.schedule.ActionDetailsSetupAction">
         <forward name="default"
                  path="/WEB-INF/pages/schedule/actiondetails.jsp"/>
     </action>

    <action path="/schedule/CompletedSystems"
            scope="request"
            input="/WEB-INF/pages/schedule/completedsystems.jsp"
            type="com.redhat.rhn.frontend.action.schedule.CompletedSystemsSetupAction">
            <forward name="default"
                     path="/WEB-INF/pages/schedule/completedsystems.jsp" />
    </action>

    <action path="/schedule/CompletedSystemsSubmit"
            scope="request"
            input="/WEB-INF/pages/schedule/completedsystems.jsp"
            type="com.redhat.rhn.frontend.action.schedule.CompletedSystemsAction"
            className="com.redhat.rhn.frontend.struts.RhnActionMapping">
            <set-property property="postRequired" value="true" />
            <forward name="default"
                     path="/schedule/CompletedSystems.do" redirect="true" />
    </action>


    <action path="/schedule/FailedSystems"
            scope="request"
            input="/WEB-INF/pages/schedule/failedsystems.jsp"
            type="com.redhat.rhn.frontend.action.schedule.FailedSystemsSetupAction">
            <forward name="default"
                     path="/WEB-INF/pages/schedule/failedsystems.jsp" />
    </action>

    <action path="/schedule/FailedSystemsSubmit"
            scope="request"
            input="/WEB-INF/pages/schedule/failedsystems.jsp"
            type="com.redhat.rhn.frontend.action.schedule.FailedSystemsAction"
            parameter="dispatch"
            className="com.redhat.rhn.frontend.struts.RhnActionMapping">
            <set-property property="postRequired" value="true" />
            <forward name="default"
                     path="/schedule/FailedSystems.do" redirect="true" />
            <forward name="scheduled"
                     path="/schedule/ActionDetails.do" redirect="true" />
    </action>

    <action path="/schedule/InProgressSystems"
            scope="request"
            input="/WEB-INF/pages/schedule/inprogresssystems.jsp"
            type="com.redhat.rhn.frontend.action.schedule.InProgressSystemsSetupAction">
            <forward name="default"
                     path="/WEB-INF/pages/schedule/inprogresssystems.jsp" />
    </action>

    <action path="/schedule/InProgressSystemsSubmit"
            scope="request"
            input="/WEB-INF/pages/schedule/inprogresssystems.jsp"
            type="com.redhat.rhn.frontend.action.schedule.InProgressSystemsAction"
            parameter="dispatch"
            className="com.redhat.rhn.frontend.struts.RhnActionMapping">
            <set-property property="postRequired" value="true" />
            <forward name="default"
                     path="/schedule/InProgressSystems.do" redirect="true" />
            <forward name="noSystemsLeft"
                     path="/schedule/PendingActions.do" redirect="true" />
    </action>

    <!-- ===== AUDIT ===== -->
    <action path="/audit/Search"
        name="combinedSearchForm"
        scope="request"
        input="/WEB-INF/pages/audit/auditsearch.jsp"
        type="com.redhat.rhn.frontend.action.audit.AuditSearchAction"
        className="com.redhat.rhn.frontend.struts.RhnActionMapping">
        <forward name="default" path="/WEB-INF/pages/audit/auditsearch.jsp"/>
        <forward name="view" path="/WEB-INF/pages/audit/auditview.jsp"/>
    </action>

    <action path="/audit/Overview"
        scope="request"
        input="/WEB-INF/pages/audit/overview.jsp"
        type="com.redhat.rhn.frontend.action.audit.AuditAction">
        <forward name="default" path="/WEB-INF/pages/audit/overview.jsp"/>
    </action>

    <action path="/audit/Machine"
        scope="request"
        input="/WEB-INF/pages/audit/machine.jsp"
        type="com.redhat.rhn.frontend.action.audit.AuditMachineAction">
        <forward name="default" path="/WEB-INF/pages/audit/machine.jsp"/>
        <forward name="success" path="/audit/Machine.do" redirect="true"/>
    </action>

    <action path="/audit/ListXccdf"
        scope="request"
        input="/WEB-INF/pages/audit/listxccdf.jsp"
        type="com.redhat.rhn.frontend.action.audit.ListXccdfAction">
        <forward name="default" path="/WEB-INF/pages/audit/listxccdf.jsp"/>
    </action>

    <action path="/audit/scap/Search"
        name="combinedSearchForm"
        scope="request"
        input="/WEB-INF/pages/audit/scap/xccdfsearch.jsp"
        type="com.redhat.rhn.frontend.action.audit.scap.XccdfSearchAction">
        <forward name="default" path="/WEB-INF/pages/audit/scap/xccdfsearch.jsp"/>
    </action>

    <action path="/audit/scap/Diff"
        name="xccdfDiff"
        scope="request"
        input="/WEB-INF/pages/audit/scap/xccdfdiff.jsp"
        type="com.redhat.rhn.frontend.action.audit.scap.XccdfDiffAction">
        <forward name="default" path="/WEB-INF/pages/audit/scap/xccdfdiff.jsp"/>
    </action>

    <action path="/audit/scap/DiffSubmit"
        name="xccdfDiff"
        scope="request"
        input="/WEB-INF/pages/audit/scap/xccdfdiffsubmit.jsp"
        type="com.redhat.rhn.frontend.action.audit.scap.XccdfDiffSubmitAction">
        <forward name="default" path="/WEB-INF/pages/audit/scap/xccdfdiffsubmit.jsp"/>
        <forward name="error" path="/audit/scap/Diff.do"/>
    </action>

    <!-- ===== ERRATA ===== -->
    <action path="/errata/Search"
            name="combinedSearchForm"
            scope="request"
            input="/WEB-INF/pages/errata/erratasearch.jsp"
            type="com.redhat.rhn.frontend.action.errata.ErrataSearchAction"
            className="com.redhat.rhn.frontend.struts.RhnActionMapping">
      <forward name="default" path="/WEB-INF/pages/errata/erratasearch.jsp"/>
    </action>

    <action path="/errata/AllErrata"
        scope="request"
        input="/WEB-INF/pages/errata/all.jsp"
        type="com.redhat.rhn.frontend.action.errata.ErrataListAllAction">
        <forward name="default"
               path="/WEB-INF/pages/errata/all.jsp" />
    </action>

    <action path="/errata/AllBugErrata"
        scope="request"
        input="/WEB-INF/pages/errata/all.jsp"
        type="com.redhat.rhn.frontend.action.errata.BugErrataListAllAction">
        <forward name="default"
               path="/WEB-INF/pages/errata/all.jsp" />
    </action>

    <action path="/errata/AllEnhancementErrata"
        scope="request"
        input="/WEB-INF/pages/errata/all.jsp"
        type="com.redhat.rhn.frontend.action.errata.EnhancementErrataListAllAction">
        <forward name="default"
               path="/WEB-INF/pages/errata/all.jsp" />
    </action>

    <action path="/errata/AllSecurityErrata"
        scope="request"
        input="/WEB-INF/pages/errata/all.jsp"
        type="com.redhat.rhn.frontend.action.errata.SecurityErrataListAllAction">
        <forward name="default"
               path="/WEB-INF/pages/errata/all.jsp" />
    </action>

   <action path="/errata/RelevantErrata"
        scope="request"
        input="/WEB-INF/pages/errata/relevant.jsp"
        type="com.redhat.rhn.frontend.action.errata.ErrataListRelevantAction">
        <forward name="default"
               path="/WEB-INF/pages/errata/relevant.jsp" />
    </action>

   <action path="/errata/RelevantBugErrata"
        scope="request"
        input="/WEB-INF/pages/errata/relevant.jsp"
        type="com.redhat.rhn.frontend.action.errata.BugErrataListRelevantAction">
        <forward name="default"
               path="/WEB-INF/pages/errata/relevant.jsp" />
    </action>

   <action path="/errata/RelevantEnhancementErrata"
        scope="request"
        input="/WEB-INF/pages/errata/relevant.jsp"
        type="com.redhat.rhn.frontend.action.errata.EnhancementErrataListRelevantAction">
        <forward name="default"
               path="/WEB-INF/pages/errata/relevant.jsp" />
    </action>

   <action path="/errata/RelevantSecurityErrata"
        scope="request"
        input="/WEB-INF/pages/errata/relevant.jsp"
        type="com.redhat.rhn.frontend.action.errata.SecurityErrataListRelevantAction">
        <forward name="default"
               path="/WEB-INF/pages/errata/relevant.jsp" />
    </action>

    <action path="/errata/details/Details"
        scope="request"
        input="/WEB-INF/pages/errata/details.jsp"
        type="com.redhat.rhn.frontend.action.errata.ErrataDetailsSetupAction">
        <forward name="default"
               path="/WEB-INF/pages/errata/details.jsp" />
    </action>

    <action path="/errata/details/Packages"
        scope="request"
        input="/WEB-INF/pages/errata/erratapackages.jsp"
        type="com.redhat.rhn.frontend.action.errata.ErrataPackagesSetupAction">
        <forward name="default"
            path="/WEB-INF/pages/errata/erratapackages.jsp" />
    </action>

    <action path="/errata/details/SystemsAffected"
        scope="request"
        input="/WEB-INF/pages/errata/affectedsystems.jsp"
        type="com.redhat.rhn.frontend.action.errata.AffectedSystemsSetupAction"
        className="com.redhat.rhn.frontend.struts.RhnActionMapping">
        <set-property property="postRequiredIfSubmitted" value="true" />
        <forward name="default"
               path="/WEB-INF/pages/errata/affectedsystems.jsp" />
        <forward name="confirm"
                path="/errata/details/SystemsAffectedSubmit.do" />
    </action>

     <action path="/errata/details/SystemsAffectedSubmit"
         scope="request"
         input="/WEB-INF/pages/errata/affectedsystems.jsp"
         type="com.redhat.rhn.frontend.action.errata.AffectedSystemsAction"
         parameter="dispatch">
         <forward name="default"
                  path="/errata/details/SystemsAffected.do" redirect="true"/>
         <forward name="confirm"
                  path="/errata/details/ErrataConfirm.do" redirect="true"/>
     </action>

    <action path="/errata/details/ErrataConfirm"
        scope="request"
        input="/WEB-INF/pages/admin/errata/confirm.jsp"
        name="datePickerForm"
        type="com.redhat.rhn.frontend.action.errata.ErrataConfirmSetupAction">
        <forward name="default"
            path="/WEB-INF/pages/admin/errata/confirm.jsp" />
    </action>

     <action path="/errata/details/ErrataConfirmSubmit"
         scope="request"
         input="/WEB-INF/pages/admin/errata/confirm.jsp"
         name="datePickerForm"
         type="com.redhat.rhn.frontend.action.errata.ErrataConfirmAction"
         parameter="dispatch"
         className="com.redhat.rhn.frontend.struts.RhnActionMapping">
         <set-property property="postRequired" value="true" />
         <forward name="default"
                  path="/errata/details/ErrataConfirm.do" redirect="true"/>
         <forward name="confirmed"
                  path="/errata/RelevantErrata.do" redirect="true"/>
     </action>

     <!-- Beginning of errata management -->

    <action path="/errata/manage/UnpublishedErrata"
        scope="request"
        input="/WEB-INF/pages/errata/unpublished.jsp"
        type="com.redhat.rhn.frontend.action.errata.UnpublishedErrataAction"
        className="com.redhat.rhn.frontend.struts.RhnActionMapping">
        <set-property property="postRequiredIfSubmitted" value="true" />
        <set-property property="acls" value="user_role(channel_admin)"/>
        <forward name="default"
               path="/WEB-INF/pages/errata/unpublished.jsp" />
       <forward name="continue"
                path="/errata/manage/UnpublishedDeleteConfirm.do" redirect="true"/>
    </action>

    <action path="/errata/manage/PublishedErrata"
        scope="request"
        input="/WEB-INF/pages/errata/published.jsp"
        type="com.redhat.rhn.frontend.action.errata.PublishedErrataAction"
        className="com.redhat.rhn.frontend.struts.RhnActionMapping">
        <set-property property="postRequiredIfSubmitted" value="true" />
        <set-property property="acls" value="user_role(channel_admin)"/>
        <forward name="default"
               path="/WEB-INF/pages/errata/published.jsp" />
        <forward name="continue"
                 path="/errata/manage/PublishedDeleteConfirm.do" redirect="true"/>
    </action>

    <action path="/errata/manage/CloneErrata"
        scope="request"
        name="cloneErrataForm"
        input="/WEB-INF/pages/errata/cloneerrata.jsp"
        type="com.redhat.rhn.frontend.action.errata.CloneErrataAction"
        className="com.redhat.rhn.frontend.struts.RhnActionMapping">
        <set-property property="postRequiredIfSubmitted" value="true" />
        <set-property property="acls" value="user_role(channel_admin)"/>
        <forward name="default"
                 path="/WEB-INF/pages/errata/cloneerrata.jsp" />
        <forward name="continue"
                 path="/errata/manage/CloneConfirm.do" redirect="true" />
    </action>

    <action path="/errata/manage/CloneConfirm"
            scope="request"
            input="/WEB-INF/pages/admin/errata/cloneconfirm.jsp"
            type="com.redhat.rhn.frontend.action.errata.CloneConfirmSetupAction"
            className="com.redhat.rhn.frontend.struts.RhnActionMapping">
            <set-property property="acls" value="user_role(channel_admin)"/>
            <forward name="default"
                     path="/WEB-INF/pages/admin/errata/cloneconfirm.jsp"/>
    </action>

     <action path="/errata/manage/CloneConfirmSubmit"
         scope="request"
         input="/WEB-INF/pages/admin/errata/cloneconfirm.jsp"
         type="com.redhat.rhn.frontend.action.errata.CloneConfirmAction"
         className="com.redhat.rhn.frontend.struts.RhnActionMapping">
         <set-property property="postRequired" value="true" />
         <set-property property="acls" value="user_role(channel_admin)"/>
         <forward name="default"
                  path="/errata/manage/UnpublishedErrata.do" redirect="true"/>
     </action>

    <action path="/errata/manage/UnpublishedDeleteConfirm"
        scope="request"
        input="/WEB-INF/pages/admin/errata/unpublisheddeleteconfirm.jsp"
        type="com.redhat.rhn.frontend.action.errata.UnpublishedDeleteConfirmSetupAction"
        className="com.redhat.rhn.frontend.struts.RhnActionMapping">
        <set-property property="acls" value="user_role(channel_admin)"/>
        <forward name="default"
               path="/WEB-INF/pages/admin/errata/unpublisheddeleteconfirm.jsp" />
    </action>

    <action path="/errata/manage/PublishedDeleteConfirm"
        scope="request"
        input="/WEB-INF/pages/admin/errata/publisheddeleteconfirm.jsp"
        type="com.redhat.rhn.frontend.action.errata.PublishedDeleteConfirmSetupAction"
        className="com.redhat.rhn.frontend.struts.RhnActionMapping">
        <set-property property="acls" value="user_role(channel_admin)"/>
        <forward name="default"
               path="/WEB-INF/pages/admin/errata/publisheddeleteconfirm.jsp" />
    </action>

     <action path="/errata/manage/UnpublishedDeleteConfirmSubmit"
         scope="request"
         input="/WEB-INF/pages/admin/errata/unpublisheddeleteconfirm.jsp"
         type="com.redhat.rhn.frontend.action.errata.UnpublishedDeleteConfirmAction"
         className="com.redhat.rhn.frontend.struts.RhnActionMapping">
         <set-property property="postRequired" value="true" />
         <set-property property="acls" value="user_role(channel_admin)"/>
         <forward name="default"
                  path="/errata/AllErrata.do" redirect="true"/>
     </action>

     <action path="/errata/manage/PublishedDeleteConfirmSubmit"
         scope="request"
         input="/WEB-INF/pages/admin/errata/publisheddeleteconfirm.jsp"
         type="com.redhat.rhn.frontend.action.errata.PublishedDeleteConfirmAction"
         className="com.redhat.rhn.frontend.struts.RhnActionMapping">
         <set-property property="postRequired" value="true" />
         <set-property property="acls" value="user_role(channel_admin)"/>
         <forward name="default"
                  path="/errata/manage/PublishedErrata.do" redirect="true"/>
     </action>

     <action path="/errata/manage/Delete"
         scope="request"
         input="/WEB-INF/pages/errata/delete.jsp"
         type="com.redhat.rhn.frontend.action.errata.DeleteErratumAction"
         parameter="dispatch"
         className="com.redhat.rhn.frontend.struts.RhnActionMapping">
         <set-property property="postRequiredIfSubmitted" value="true" />
         <set-property property="acls" value="user_role(channel_admin)"/>
         <forward name="default"
                  path="/WEB-INF/pages/errata/delete.jsp" />
         <forward name="deleted"
                  path="/errata/manage/PublishedErrata.do" redirect="true" />
     </action>

     <action path="/errata/manage/Create"
             name="errataCreateForm"
             scope="request"
             input="/WEB-INF/pages/errata/create.jsp"
             type="com.redhat.rhn.frontend.action.errata.CreateSetupAction"
             className="com.redhat.rhn.frontend.struts.RhnActionMapping">
       <set-property property="acls" value="user_role(channel_admin)"/>
       <forward name="default"
                path="/WEB-INF/pages/errata/create.jsp"/>
     </action>

     <action path="/errata/manage/CreateSubmit"
             name="errataCreateForm"
             scope="request"
             input="/WEB-INF/pages/errata/create.jsp"
             type="com.redhat.rhn.frontend.action.errata.CreateAction"
             className="com.redhat.rhn.frontend.struts.RhnActionMapping">
         <set-property property="postRequired" value="true" />
         <set-property property="acls" value="user_role(channel_admin)"/>
         <forward name="failure" path="/errata/manage/Create.do"/>
         <forward name="success" path="/errata/manage/Edit.do" redirect="true"/>
     </action>

     <action path="/errata/manage/Edit"
             name="errataEditForm"
             scope="request"
             input="/WEB-INF/pages/errata/edit.jsp"
             type="com.redhat.rhn.frontend.action.errata.EditAction"
             parameter="dispatch"
             className="com.redhat.rhn.frontend.struts.RhnActionMapping">
         <set-property property="acls" value="user_role(channel_admin); errata_editable()"/>
         <set-property property="postRequiredIfSubmitted" value="true" />
         <forward name="published"
             path="/errata/manage/SelectChannels.do" redirect="true"/>
         <forward name="notified"
             path="/errata/manage/Notify.do" redirect="true"/>
         <forward name="default"
             path="/WEB-INF/pages/errata/edit.jsp"/>
     </action>

     <action path="/errata/manage/ErrataChannelIntersection"
             scope="request"
             input="/WEB-INF/pages/errata/erratachannelintersection.jsp"
             type="com.redhat.rhn.frontend.action.errata.ErrataChannelIntersectionAction"
             className="com.redhat.rhn.frontend.struts.RhnActionMapping">
         <set-property property="acls" value="user_role(channel_admin)"/>
         <forward name="default" path="/WEB-INF/pages/errata/erratachannelintersection.jsp"/>
     </action>

     <action path="/errata/manage/SelectChannels"
             name="errataPublishForm"
             scope="request"
             input="/WEB-INF/pages/errata/addchannels.jsp"
             type="com.redhat.rhn.frontend.action.errata.ChannelSetupAction"
             className="com.redhat.rhn.frontend.struts.RhnActionMapping">
         <set-property property="acls" value="user_role(channel_admin)"/>
         <forward name="default" path="/WEB-INF/pages/errata/addchannels.jsp"/>
     </action>

     <action path="/errata/manage/SelectChannelsSubmit" scope="request"
             input="/WEB-INF/pages/errata/addchannels.jsp"
             type="com.redhat.rhn.frontend.action.errata.ChannelAction"
             parameter="dispatch"
             className="com.redhat.rhn.frontend.struts.RhnActionMapping">
         <set-property property="acls" value="user_role(channel_admin)"/>
         <set-property property="postRequired" value="true" />
         <forward name="default" path="/errata/manage/SelectChannels.do"
             redirect="true"/>
         <forward name="publish" path="/errata/manage/PackagePush.do"
             redirect="true"/>
         <forward name="failure" path="/errata/manage/SelectChannels.do" />
     </action>

     <action path="/errata/manage/PackagePush"
             scope="request"
             input="/WEB-INF/pages/errata/packagepush.jsp"
             type="com.redhat.rhn.frontend.action.errata.PackagePushSetupAction"
             className="com.redhat.rhn.frontend.struts.RhnActionMapping">
         <set-property property="acls" value="user_role(channel_admin)"/>
         <forward name="default" path="/WEB-INF/pages/errata/packagepush.jsp"/>
         <forward name="finished" path="/errata/AllErrata.do" redirect="true" />
     </action>

     <action path="/errata/manage/PackagePushSubmit"
             name="packagePushForm"
             scope="request"
             input="/WEB-INF/pages/errata/packagepush.jsp"
             type="com.redhat.rhn.frontend.action.errata.PackagePushAction"
             parameter="dispatch"
             className="com.redhat.rhn.frontend.struts.RhnActionMapping">
         <set-property property="postRequired" value="true" />
         <set-property property="acls" value="user_role(channel_admin)"/>
         <forward name="default" path="/errata/manage/PackagePush.do"/>
         <forward name="defaultWithoutRedirect" path="/errata/manage/PackagePush.do" />
     </action>

     <action path="/errata/manage/DeleteBug"
             scope="request"
             type="com.redhat.rhn.frontend.action.errata.DeleteBugAction">
         <forward name="default" path="/errata/manage/Edit.do" redirect="true"/>
     </action>

        <action path="/errata/manage/Notify" scope="request"
            type="com.redhat.rhn.frontend.action.errata.NotifySetupAction"
            className="com.redhat.rhn.frontend.struts.RhnActionMapping">
            <set-property property="acls" value="user_role(channel_admin)"/>
            <forward name="default" path="/WEB-INF/pages/errata/notify.jsp"/>
        </action>

     <action path="/errata/manage/NotifySubmit"
             scope="request"
             input="/WEB-INF/pages/errata/notify.jsp"
             type="com.redhat.rhn.frontend.action.errata.NotifyAction"
             className="com.redhat.rhn.frontend.struts.RhnActionMapping">
         <set-property property="postRequired" value="true" />
         <set-property property="acls" value="user_role(channel_admin)"/>
         <forward name="default" path="/errata/manage/PublishedErrata.do" redirect="true"/>
     </action>

     <action path="/errata/manage/Channels"
             scope="request"
             input="/WEB-INF/pages/errata/editchannels.jsp"
             type="com.redhat.rhn.frontend.action.errata.ChannelSetupAction"
             className="com.redhat.rhn.frontend.struts.RhnActionMapping">
         <set-property property="acls" value="user_role(channel_admin)"/>
         <forward name="default"
                  path="/WEB-INF/pages/errata/editchannels.jsp"/>
     </action>

    <action path="/errata/manage/ChannelsSubmit"
            scope="request"
            input="/WEB-INF/pages/errata/editchannels.jsp"
            type="com.redhat.rhn.frontend.action.errata.ChannelAction"
            parameter="dispatch"
            className="com.redhat.rhn.frontend.struts.RhnActionMapping">
         <set-property property="postRequired" value="true" />
         <set-property property="acls" value="user_role(channel_admin)"/>
          <forward name="default" path="/errata/manage/Channels.do"/>
        <forward name="push" path="/errata/manage/AddChannelPackagePush.do" redirect="true"/>
        <forward name="failure" path="/errata/manage/Channels.do"/>
    </action>

     <action path="/errata/manage/AddChannelPackagePush"
             scope="request"
             input="/WEB-INF/pages/errata/addchannelpackagepush.jsp"
             type="com.redhat.rhn.frontend.action.errata.PackagePushSetupAction"
             className="com.redhat.rhn.frontend.struts.RhnActionMapping">
         <set-property property="acls" value="user_role(channel_admin)"/>
         <forward name="default" path="/WEB-INF/pages/errata/addchannelpackagepush.jsp"/>
         <forward name="finished" path="/errata/manage/Channels.do" />
     </action>

     <action path="/errata/manage/AddChannelPackagePushSubmit"
             name="packagePushForm"
             scope="request"
             input="/WEB-INF/pages/errata/addchannelpackagepush.jsp"
             type="com.redhat.rhn.frontend.action.errata.PackagePushAction"
             parameter="dispatch"
             className="com.redhat.rhn.frontend.struts.RhnActionMapping">
         <set-property property="acls" value="user_role(channel_admin)"/>
         <set-property property="postRequired" value="true" />
         <forward name="default" path="/errata/manage/AddChannelPackagePush.do" redirect="true"/>
         <forward name="defaultWithoutRedirect" path="/errata/manage/AddChannelPackagePush.do" />
     </action>

    <action path="/errata/manage/Packages" scope="request"
        type="com.redhat.rhn.frontend.action.errata.BaseErrataSetupAction"
        className="com.redhat.rhn.frontend.struts.RhnActionMapping">
        <set-property property="acls" value="user_role(channel_admin)"/>
        <forward name="default"
            path="/WEB-INF/pages/errata/packages/packages.jsp"/>
    </action>

    <action path="/errata/manage/AddPackages" scope="request"
            type="com.redhat.rhn.frontend.action.errata.AddPackagesAction"
            className="com.redhat.rhn.frontend.struts.RhnActionMapping">
       <set-property property="postRequiredIfSubmitted" value="true" />
       <forward name="default" path="/WEB-INF/pages/errata/packages/add.jsp"/>
       <forward name="confirm"
           path="/errata/manage/AddPackagesConfirm.do" redirect="true"/>
    </action>

    <action path="/errata/manage/AddPackagesConfirm"
            scope="request"
            input="/WEB-INF/pages/errata/packages/confirm.jsp"
            type="com.redhat.rhn.frontend.action.errata.AddPackagesConfirmAction"
            className="com.redhat.rhn.frontend.struts.RhnActionMapping">
        <set-property property="postRequiredIfSubmitted" value="true" />
        <forward name="default"
            path="/WEB-INF/pages/errata/packages/confirm.jsp"/>
       <forward name="success"
           path="/errata/manage/AddPackagePackagePush.do" redirect="true"/>
    </action>

     <action path="/errata/manage/AddPackagePackagePush"
             scope="request"
             input="/WEB-INF/pages/errata/addpackagepackagepush.jsp"
             type="com.redhat.rhn.frontend.action.errata.PackagePushSetupAction"
             className="com.redhat.rhn.frontend.struts.RhnActionMapping">
         <set-property property="acls" value="user_role(channel_admin)"/>
         <forward name="default" path="/WEB-INF/pages/errata/addpackagepackagepush.jsp"/>
         <forward name="finished" path="/errata/manage/AddPackages.do" />
     </action>

     <action path="/errata/manage/AddPackagePackagePushSubmit"
             name="packagePushForm"
             scope="request"
             input="/WEB-INF/pages/errata/addpackagepackagepush.jsp"
             type="com.redhat.rhn.frontend.action.errata.PackagePushAction"
             parameter="dispatch"
             className="com.redhat.rhn.frontend.struts.RhnActionMapping">
         <set-property property="postRequired" value="true" />
         <set-property property="acls" value="user_role(channel_admin)"/>
         <forward name="default" path="/errata/manage/AddPackagePackagePush.do"/>
         <forward name="defaultWithoutRedirect" path="/errata/manage/AddPackagePackagePush.do" />
     </action>

    <action path="/errata/manage/ListPackages"
        scope="request"
        input="/WEB-INF/pages/errata/packages/list.jsp"
        type="com.redhat.rhn.frontend.action.errata.ListPackagesAction"
        className="com.redhat.rhn.frontend.struts.RhnActionMapping">
        <set-property property="acls" value="user_role(channel_admin)"/>
        <set-property property="postRequiredIfSubmitted" value="true" />
        <forward name="default" path="/WEB-INF/pages/errata/packages/list.jsp" />
        <forward name="confirm" path="/errata/manage/RemovePackages.do" redirect="true"/>
    </action>

    <action path="/errata/manage/RemovePackages"
        scope="request"
        input="/WEB-INF/pages/errata/packages/remove.jsp"
        type="com.redhat.rhn.frontend.action.errata.RemovePackagesAction"
        className="com.redhat.rhn.frontend.struts.RhnActionMapping">
        <set-property property="acls" value="user_role(channel_admin)"/>
        <set-property property="postRequiredIfSubmitted" value="true" />
        <forward name="default"
            path="/WEB-INF/pages/errata/packages/remove.jsp"/>
        <forward name="confirm"
            path="/errata/manage/ListPackages.do" redirect="true"/>
    </action>

    <!-- ===== CHANNELS ===== -->

    <action path="/software/channels/Vendor"
        scope="request"
    input="/WEB-INF/pages/channel/vendor.jsp"
    type="com.redhat.rhn.frontend.action.channel.VendorChannelTreeAction">
        <forward name="default"
             path="/WEB-INF/pages/channel/vendor.jsp" />
    </action>

    <action path="/software/channels/Popular"
        scope="request"
        input="/WEB-INF/pages/channel/popular.jsp"
        type="com.redhat.rhn.frontend.action.channel.PopularChannelTreeAction">
        <forward name="default"
                 path="/WEB-INF/pages/channel/popular.jsp" />
    </action>

    <action path="/software/channels/Custom"
        scope="request"
        input="/WEB-INF/pages/channel/custom.jsp"
        type="com.redhat.rhn.frontend.action.channel.MyChannelTreeAction">
        <forward name="default"
                 path="/WEB-INF/pages/channel/custom.jsp" />
    </action>

    <action path="/software/channels/All"
        scope="request"
        input="/WEB-INF/pages/channel/all.jsp"
        type="com.redhat.rhn.frontend.action.channel.AllChannelTreeAction">
        <forward name="default"
                 path="/WEB-INF/pages/channel/all.jsp" />
    </action>

    <action path="/software/channels/Shared"
      scope="request"
      input="/WEB-INF/pages/channel/shared.jsp"
      type="com.redhat.rhn.frontend.action.channel.SharedChannelTreeAction">
      <forward name="default"
               path="/WEB-INF/pages/channel/shared.jsp" />
    </action>

        <action path="/software/channels/Retired"
        scope="request"
        input="/WEB-INF/pages/channel/retired.jsp"
        type="com.redhat.rhn.frontend.action.channel.RetiredChannelTreeAction">
        <forward name="default"
                 path="/WEB-INF/pages/channel/retired.jsp" />
    </action>

    <action path="/multiorg/channels/Consumed"
        scope="request"
        input="/WEB-INF/pages/multiorg/channels/consumed.jsp"
        type="com.redhat.rhn.frontend.action.multiorg.ChannelConsumeAction">
        <forward name="default"
                 path="/WEB-INF/pages/multiorg/channels/consumed.jsp" />
    </action>

    <action path="/multiorg/channels/Provided"
        scope="request"
        input="/WEB-INF/pages/multiorg/channels/provided.jsp"
        type="com.redhat.rhn.frontend.action.multiorg.ChannelProvideAction">
        <forward name="default"
                 path="/WEB-INF/pages/multiorg/channels/provided.jsp" />
    </action>

    <action path="/channels/software/Search"
        scope="request"
        name="combinedSearchForm"
        input="/WEB-INF/pages/channel/packagesearch.jsp"
        type="com.redhat.rhn.frontend.action.channel.PackageSearchAction">
        <forward name="default"
                 path="/WEB-INF/pages/channel/packagesearch.jsp"/>
    </action>

    <action path="/software/packages/NameOverview"
        scope="request"
        input="/WEB-INF/pages/software/packages/packagenameoverview.jsp"
        type="com.redhat.rhn.frontend.action.channel.PackageNameOverviewAction">
        <forward name="default"
                 path="/WEB-INF/pages/software/packages/packagenameoverview.jsp"/>
    </action>

    <!-- ===== SYSTEMS ===== -->
    <action path="/systems/Overview"
        scope="request"
        input="/WEB-INF/pages/systems/overview.jsp"
        type="com.redhat.rhn.frontend.action.systems.OverviewAction"
        parameter="dispatch"
        className="com.redhat.rhn.frontend.struts.RhnActionMapping">
        <set-property property="postRequiredIfSubmitted" value="true" />
        <forward name="default"
                 path="/WEB-INF/pages/systems/overview.jsp"/>
        <forward name="YourRhn"
                 path="/YourRhn.do"
                 redirect="true" />
    </action>

    <action path="/systems/SystemList"
        scope="request"
        input="/WEB-INF/pages/systems/systemlist.jsp"
        type="com.redhat.rhn.frontend.action.systems.SystemListSetupAction"
        className="com.redhat.rhn.frontend.struts.RhnActionMapping">
        <set-property property="postRequiredIfSubmitted" value="true" />
        <forward name="default"
                 path="/WEB-INF/pages/systems/systemlist.jsp"/>
    </action>

    <action path="/systems/PhysicalList"
        scope="request"
        input="/WEB-INF/pages/systems/physicallist.jsp"
        type="com.redhat.rhn.frontend.action.systems.PhysicalSystemSetupAction"
        className="com.redhat.rhn.frontend.struts.RhnActionMapping">
        <set-property property="postRequiredIfSubmitted" value="true" />
        <forward name="default"
                 path="/WEB-INF/pages/systems/physicallist.jsp"/>
    </action>

    <action path="/systems/VirtualList"
        scope="request"
        input="/WEB-INF/pages/systems/virtuallist.jsp"
        type="com.redhat.rhn.frontend.action.systems.VirtualSystemSetupAction"
        className="com.redhat.rhn.frontend.struts.RhnActionMapping">
        <set-property property="postRequiredIfSubmitted" value="true" />
        <forward name="default"
                 path="/WEB-INF/pages/systems/virtuallist.jsp"/>
    </action>

    <action path="/systems/DuplicateIPList"
        scope="request"
        input="/WEB-INF/pages/systems/duplicate/duplicatesystems.jsp"
        type="com.redhat.rhn.frontend.action.systems.duplicate.DuplicateSystemsAction"
        className="com.redhat.rhn.frontend.struts.RhnActionMapping"
        parameter="ip">
        <set-property property="postRequiredIfSubmitted" value="true" />
        <forward name="default"
                 path="/WEB-INF/pages/systems/duplicate/duplicatesystems.jsp"/>
        <forward name="confirm"
                 path="/systems/DuplicateSystemsDeleteConfirm.do"
                 redirect="true"/>
    </action>

    <action path="/systems/DuplicateIPv6List"
        scope="request"
        input="/WEB-INF/pages/systems/duplicate/duplicatesystems.jsp"
        type="com.redhat.rhn.frontend.action.systems.duplicate.DuplicateSystemsAction"
        className="com.redhat.rhn.frontend.struts.RhnActionMapping"
        parameter="ipv6">
        <set-property property="postRequiredIfSubmitted" value="true" />
        <forward name="default"
                 path="/WEB-INF/pages/systems/duplicate/duplicatesystems.jsp"/>
        <forward name="confirm"
                 path="/systems/DuplicateSystemsDeleteConfirm.do"
                 redirect="true"/>
    </action>

    <action path="/systems/DuplicateHostName"
        scope="request"
        input="/WEB-INF/pages/systems/duplicate/duplicatesystems.jsp"
        type="com.redhat.rhn.frontend.action.systems.duplicate.DuplicateSystemsAction"
        className="com.redhat.rhn.frontend.struts.RhnActionMapping"
        parameter="hostname">
        <set-property property="postRequiredIfSubmitted" value="true" />
        <forward name="default"
                 path="/WEB-INF/pages/systems/duplicate/duplicatesystems.jsp"/>
         <forward name="confirm"
                  path="/systems/DuplicateSystemsDeleteConfirm.do"
                  redirect="true"/>
    </action>

    <action path="/systems/DuplicateMacAddress"
        scope="request"
        input="/WEB-INF/pages/systems/duplicate/duplicatesystems.jsp"
        type="com.redhat.rhn.frontend.action.systems.duplicate.DuplicateSystemsAction"
        className="com.redhat.rhn.frontend.struts.RhnActionMapping"
        parameter="macaddress">
        <set-property property="postRequiredIfSubmitted" value="true" />
        <forward name="default"
                 path="/WEB-INF/pages/systems/duplicate/duplicatesystems.jsp"/>
         <forward name="confirm"
                  path="/systems/DuplicateSystemsDeleteConfirm.do"
                  redirect="true"/>
    </action>


    <action path="/systems/DuplicateSystemsCompare"
        scope="request"
        input="/WEB-INF/pages/systems/duplicate/duplicatesystemscompare.jsp"
        type="com.redhat.rhn.frontend.action.systems.duplicate.DuplicateSystemsCompareAction"
        className="com.redhat.rhn.frontend.struts.RhnActionMapping"
        parameter="macaddress">
        <set-property property="postRequiredIfSubmitted" value="true" />
        <forward name="default"
                 path="/WEB-INF/pages/systems/duplicate/duplicatesystemscompare.jsp"/>
         <forward name="hostname"
                  path="/systems/DuplicateHostName"
                  redirect="true"/>
        <forward name="ip"
                  path="/systems/DuplicateIPList"
                  redirect="true"/>
        <forward name="ipv6"
                  path="/systems/DuplicateIPv6List"
                  redirect="true"/>
        <forward name="macaddress"
                  path="/systems/DuplicateMacAddress"
                  redirect="true"/>
    </action>

    <action path="/systems/DuplicateSystemsDeleteConfirm"
        scope="request"
        input="/WEB-INF/pages/systems/duplicate/duplicatesystemsdelete.jsp"
        type="com.redhat.rhn.frontend.action.systems.duplicate.DuplicateSystemsDeleteSetupAction"
        className="com.redhat.rhn.frontend.struts.RhnActionMapping"
        parameter="hostname">
        <set-property property="postRequiredIfSubmitted" value="true" />
        <forward name="default"
                 path="/WEB-INF/pages/systems/duplicate/duplicatesystemsdelete.jsp"/>
         <forward name="confirm"
                  path="/systems/DuplicateIPList.do"
                  redirect="true"/>
    </action>

    <action path="/systems/OutOfDate"
        scope="request"
        input="/WEB-INF/pages/systems/outofdatelist.jsp"
        type="com.redhat.rhn.frontend.action.systems.OutOfDateSetupAction"
        className="com.redhat.rhn.frontend.struts.RhnActionMapping">
        <set-property property="postRequiredIfSubmitted" value="true" />
        <forward name="default"
                 path="/WEB-INF/pages/systems/outofdatelist.jsp"/>
    </action>

    <action path="/systems/Unentitled"
        scope="request"
        input="/WEB-INF/pages/systems/unentitledlist.jsp"
        type="com.redhat.rhn.frontend.action.systems.UnentitledSetupAction"
        className="com.redhat.rhn.frontend.struts.RhnActionMapping">
        <set-property property="postRequiredIfSubmitted" value="true" />
        <forward name="default"
                 path="/WEB-INF/pages/systems/unentitledlist.jsp"/>
    </action>

    <action path="/systems/Ungrouped"
        scope="request"
        input="/WEB-INF/pages/systems/ungroupedlist.jsp"
        type="com.redhat.rhn.frontend.action.systems.UngroupedSetupAction"
        className="com.redhat.rhn.frontend.struts.RhnActionMapping">
        <set-property property="postRequiredIfSubmitted" value="true" />
          <set-property property="acls"
               value="user_role(org_admin)"/>
        <forward name="default"
                 path="/WEB-INF/pages/systems/ungroupedlist.jsp"/>
    </action>

    <action path="/systems/Inactive"
        scope="request"
        input="/WEB-INF/pages/systems/inactivelist.jsp"
        type="com.redhat.rhn.frontend.action.systems.InactiveSetupAction"
        className="com.redhat.rhn.frontend.struts.RhnActionMapping">
        <set-property property="postRequiredIfSubmitted" value="true" />
        <forward name="default"
                 path="/WEB-INF/pages/systems/inactivelist.jsp"/>
    </action>

    <action path="/systems/RequiringReboot"
        scope="request"
        input="/WEB-INF/pages/systems/requiringreboot.jsp"
        type="com.redhat.rhn.frontend.action.systems.RequiringRebootSetupAction"
        className="com.redhat.rhn.frontend.struts.RhnActionMapping">
        <set-property property="postRequiredIfSubmitted" value="true" />
        <forward name="default"
                 path="/WEB-INF/pages/systems/requiringrebootlist.jsp"/>
    </action>

    <action path="/systems/Registered"
        scope="request"
        name="recentlyRegisteredSystemsForm"
        input="/WEB-INF/pages/systems/registeredlist.jsp"
        type="com.redhat.rhn.frontend.action.systems.RegisteredSetupAction"
        className="com.redhat.rhn.frontend.struts.RhnActionMapping">
        <set-property property="postRequiredIfSubmitted" value="true" />
        <forward name="default"
                 path="/WEB-INF/pages/systems/registeredlist.jsp"/>
    </action>

    <action path="/systems/details/SystemHardware"
        scope="request"
        name="systemHardwareForm"
        input="/WEB-INF/pages/systems/sdc/hardware.jsp"
        type="com.redhat.rhn.frontend.action.systems.sdc.SystemHardwareAction"
        className="com.redhat.rhn.frontend.struts.RhnActionMapping">
        <set-property property="postRequiredIfSubmitted" value="true" />
        <forward name="default"
                 path="/WEB-INF/pages/systems/sdc/hardware.jsp"/>
        <forward name="success"
                 path="/systems/details/SystemHardware.do" redirect="true"/>
    </action>

    <action path="/systems/details/Connection"
        scope="request"
        input="/WEB-INF/pages/systems/sdc/connection.jsp"
        type="com.redhat.rhn.frontend.action.systems.sdc.SystemConnectionAction"
        className="com.redhat.rhn.frontend.struts.RhnActionMapping">
        <set-property property="acls" value="org_has_proxies()"/>
        <forward name="default"
                 path="/WEB-INF/pages/systems/sdc/connection.jsp" />
    </action>

    <action path="/systems/details/ProxyClients"
        scope="request"
        input="/WEB-INF/pages/systems/sdc/proxyclients.jsp"
        type="com.redhat.rhn.frontend.action.systems.sdc.ProxyClientsAction"
        className="com.redhat.rhn.frontend.struts.RhnActionMapping">
        <set-property property="mixins" value="com.redhat.rhn.common.security.acl.SystemAclHandler"/>
        <set-property property="acls" value="user_role(org_admin); system_feature(ftr_proxy_capable) or system_is_proxy(); org_channel_family(rhn-proxy) or system_is_proxy(); child_channel_candidate(rhn-proxy) or system_is_proxy(); not system_is_satellite(); system_feature(ftr_kickstart) or system_feature(ftr_snapshotting)"/>
        <forward name="default"
                 path="/WEB-INF/pages/systems/sdc/proxyclients.jsp" />
    </action>

    <action path="/systems/details/Activation"
        name="reactivationKeyForm"
        scope="request"
        input="/WEB-INF/pages/systems/sdc/activation.jsp"
        type="com.redhat.rhn.frontend.action.systems.sdc.ActivationAction"
        className="com.redhat.rhn.frontend.struts.RhnActionMapping">
        <set-property property="acls" value="system_feature(ftr_agent_smith)"/>
        <forward name="default"
                 path="/WEB-INF/pages/systems/sdc/activation.jsp" />
    </action>

    <action path="/systems/SystemCurrency"
        scope="request"
        name="systemCurrencyForm"
        input="/WEB-INF/pages/systems/systemcurrency.jsp"
        type="com.redhat.rhn.frontend.action.systems.SystemCurrencyAction"
        className="com.redhat.rhn.frontend.struts.RhnActionMapping">
        <set-property property="postRequiredIfSubmitted" value="true" />
        <forward name="default"
                 path="/WEB-INF/pages/systems/systemcurrency.jsp"/>
    </action>

    <action path="/systems/SoftwareCrashesOverview"
        scope="request"
        input="/WEB-INF/pages/systems/softwarecrashesoverview.jsp"
        type="com.redhat.rhn.frontend.action.systems.SoftwareCrashesOverviewAction"
        className="com.redhat.rhn.frontend.struts.RhnActionMapping">
        <set-property property="postRequiredIfSubmitted" value="true" />
        <forward name="default"
                 path="/WEB-INF/pages/systems/softwarecrashesoverview.jsp"/>
    </action>

    <action path="/systems/SoftwareCrashUuidDetails"
        scope="request"
        input="/WEB-INF/pages/systems/softwarecrashuuiddetails.jsp"
        type="com.redhat.rhn.frontend.action.systems.SoftwareCrashUuidDetailsAction"
        className="com.redhat.rhn.frontend.struts.RhnActionMapping">
        <set-property property="postRequiredIfSubmitted" value="true" />
        <forward name="default"
                 path="/WEB-INF/pages/systems/softwarecrashuuiddetails.jsp"/>
    </action>

    <action path="/systems/ProxyList"
        scope="request"
        input="/WEB-INF/pages/systems/proxylist.jsp"
        type="com.redhat.rhn.frontend.action.systems.ProxyListSetupAction"
        className="com.redhat.rhn.frontend.struts.RhnActionMapping">
        <set-property property="postRequiredIfSubmitted" value="true" />
          <set-property property="acls"
               value="org_channel_family(SMP) or not is_satellite(); user_role(org_admin)"/>
        <forward name="default"
                 path="/WEB-INF/pages/systems/proxylist.jsp"/>
    </action>

<<<<<<< HEAD
    <action path="/systems/VirtualSystemsList"
        scope="request"
        input="/WEB-INF/pages/systems/virtuallist.jsp"
        type="com.redhat.rhn.frontend.action.systems.VirtualSystemsListSetupAction">
        <forward name="default"
                 path="/WEB-INF/pages/systems/virtuallist.jsp"/>
    </action>

     <action path="/systems/VirtualSystemsListSubmit"
         scope="request"
         input="/WEB-INF/pages/systems/virtuallist.jsp"
         type="com.redhat.rhn.frontend.action.systems.SystemListAction"
         parameter="dispatch"
         className="com.redhat.rhn.frontend.struts.RhnActionMapping">
         <set-property property="postRequired" value="true" />
         <forward name="default"
                  path="/systems/VirtualSystemsList.do"
                  redirect="true"/>
     </action>

    <action path="/systems/BootstrapSystemList" scope="request"
      input="/WEB-INF/pages/systems/bootstrapsystemlist.jsp"
      type="com.redhat.rhn.frontend.action.systems.BootstrapSystemListSetupAction"
      className="com.redhat.rhn.frontend.struts.RhnActionMapping">
      <set-property property="postRequiredIfSubmitted" value="true" />
      <forward name="default"
        path="/WEB-INF/pages/systems/bootstrapsystemlist.jsp" />
    </action>

=======
>>>>>>> 898adb25
    <action path="/systems/SystemGroupList"
        scope="request"
        input="/WEB-INF/pages/systems/grouplist.jsp"
        type="com.redhat.rhn.frontend.action.systems.SystemGroupListSetupAction"
        className="com.redhat.rhn.frontend.struts.RhnActionMapping">
        <set-property property="postRequiredIfSubmitted" value="true" />
        <forward name="default"
                 path="/WEB-INF/pages/systems/grouplist.jsp"/>
    </action>

    <action path="/systems/SystemEntitlements"
    name="systemEntitlementsForm"
        scope="request"
        input="/WEB-INF/pages/systems/entitlements/entitlements.jsp"
        type="com.redhat.rhn.frontend.action.systems.entitlements.SystemEntitlementsSetupAction"
                className="com.redhat.rhn.frontend.struts.RhnActionMapping">
        <set-property property="acls" value="user_role(org_admin)"/>
        <forward name="default"
                 path="/WEB-INF/pages/systems/entitlements/entitlements.jsp"/>
    </action>

     <action path="/systems/SystemEntitlementsSubmit"
         name="systemEntitlementsForm"
         scope="request"
         input="/WEB-INF/pages/systems/entitlements/entitlements.jsp"
         type="com.redhat.rhn.frontend.action.systems.entitlements.SystemEntitlementsSubmitAction"
         parameter="dispatch"
         className="com.redhat.rhn.frontend.struts.RhnActionMapping">
         <set-property property="postRequired" value="true" />
         <forward name="default"
                  path="/systems/SystemEntitlements.do"
                  redirect="true"/>
     </action>


    <action path="/systems/Search"
        name="combinedSearchForm"
        scope="request"
        input="/WEB-INF/pages/systems/systemsearch.jsp"
        type="com.redhat.rhn.frontend.action.systems.SystemSearchAction"
        className="com.redhat.rhn.frontend.struts.RhnActionMapping">
        <forward name="default"
                 path="/WEB-INF/pages/systems/systemsearch.jsp"/>
        <forward name="single"
                 path="/systems/details/Overview.do"
                 redirect="true" />
    </action>

    <action path="/systems/WorkWithGroup"
            scope="request"
            type="com.redhat.rhn.frontend.action.systems.WorkWithGroupAction">
            <forward name="default"
                     path="/systems/ssm/ListSystems.do" redirect="true" />
    </action>

    <action path="/systems/details/RebootSystem"
            scope="request"
            name="datePickerForm"
            input="/WEB-INF/pages/systems/sdc/rebootsystem.jsp"
            type="com.redhat.rhn.frontend.action.systems.sdc.SystemRebootAction"
            className="com.redhat.rhn.frontend.struts.RhnActionMapping">
        <set-property property="postRequiredIfSubmitted" value="true"/>
        <forward name="confirm" redirect="true"
                 path="/systems/details/Overview.do" />
        <forward name="default"
                 path="/WEB-INF/pages/systems/sdc/rebootsystem.jsp" />
    </action>

    <action path="/systems/details/audit/ListScap"
        scope="request"
        input="/WEB-INF/pages/systems/details/audit/listscap.jsp"
        type="com.redhat.rhn.frontend.action.systems.audit.ListScapAction"
        className="com.redhat.rhn.frontend.struts.RhnActionMapping">
        <set-property property="postRequiredIfSubmitted" value="true"/>
        <forward name="default"
            path="/WEB-INF/pages/systems/details/audit/listscap.jsp"/>
        <forward name="submitDelete"
            path="/systems/details/audit/XccdfDeleteConfirm.do" redirect="true"/>
        <forward name="submitDiff"
            path="/audit/scap/DiffSubmit.do" redirect="true"/>
    </action>

    <action path="/systems/details/audit/XccdfDeleteConfirm"
        scope="request"
        input="/WEB-INF/pages/systems/details/audit/xccdfdeleteconfirm.jsp"
        type="com.redhat.rhn.frontend.action.systems.audit.XccdfDeleteConfirmAction"
        className="com.redhat.rhn.frontend.struts.RhnActionMapping">
        <set-property property="postRequiredIfSubmitted" value="true"/>
        <forward name="default"
            path="/WEB-INF/pages/systems/details/audit/xccdfdeleteconfirm.jsp"/>
        <forward name="submit"
            path="/systems/details/audit/ListScap.do" redirect="true"/>
    </action>

    <action path="/systems/details/audit/ScheduleXccdf"
        scope="request"
        name="scheduleXccdfForm"
        input="/WEB-INF/pages/systems/details/audit/schedulexccdf.jsp"
        type="com.redhat.rhn.frontend.action.systems.audit.ScheduleXccdfAction"
        className="com.redhat.rhn.frontend.struts.RhnActionMapping">
        <set-property property="acls" value="system_has_management_entitlement()"/>
        <forward name="default"
            path="/WEB-INF/pages/systems/details/audit/schedulexccdf.jsp"/>
        <forward name="error"
            path="/WEB-INF/pages/systems/details/audit/schedulexccdf.jsp"/>
        <forward name="submit" redirect="true"
            path="/systems/details/audit/ListScap.do"/>
    </action>

    <action path="/systems/details/audit/XccdfDetails"
        scope="request"
        input="/WEB-INF/pages/systems/details/audit/xccdfdetails.jsp"
        type="com.redhat.rhn.frontend.action.systems.audit.XccdfDetailsAction"
        className="com.redhat.rhn.frontend.struts.RhnActionMapping">
        <forward name="default"
            path="/WEB-INF/pages/systems/details/audit/xccdfdetails.jsp"/>
    </action>

    <action path="/systems/details/audit/ScapResultDownload"
        scope="request"
        type="com.redhat.rhn.frontend.action.systems.audit.ScapDownloadAction"
        className="com.redhat.rhn.frontend.struts.RhnActionMapping">
    </action>

    <action path="/systems/details/audit/RuleDetails"
        scope="request"
        input="/WEB-INF/pages/systems/details/audit/ruledetails.jsp"
        type="com.redhat.rhn.frontend.action.systems.audit.RuleDetailsAction"
        className="com.redhat.rhn.frontend.struts.RhnActionMapping">
        <forward name="default"
            path="/WEB-INF/pages/systems/details/audit/ruledetails.jsp"/>
    </action>

    <!-- ===== SYSTEMS DETAILS ===== -->
    <action path="/systems/details/packages/Packages"
        scope="request"
        input="/WEB-INF/pages/systems/details/packages/packagesindex.jsp"
        type="com.redhat.rhn.frontend.action.rhnpackage.PackageIndexAction"
        parameter="dispatch"
        className="com.redhat.rhn.frontend.struts.RhnActionMapping">
        <set-property property="postRequiredIfSubmitted" value="true" />
        <forward name="default"
                 path="/WEB-INF/pages/systems/details/packages/packagesindex.jsp"/>
    </action>
    <action path="/systems/details/packages/InstallPackages"
        scope="request"
        input="/WEB-INF/pages/systems/details/packages/installpkgs.jsp"
        type="com.redhat.rhn.frontend.action.rhnpackage.InstallPackageSetupAction"
        className="com.redhat.rhn.frontend.struts.RhnActionMapping">
        <set-property property="postRequiredIfSubmitted" value="true" />
        <forward name="default"
                 path="/WEB-INF/pages/systems/details/packages/installpkgs.jsp"/>
        <forward name="confirm"
                 path="/systems/details/packages/InstallConfirm.do"
                 redirect="true" />
    </action>
    <action path="/systems/details/packages/LockPackages"
        scope="request"
        name="datePickerForm"
        input="/WEB-INF/pages/systems/details/packages/lockpkgs.jsp"
        type="com.redhat.rhn.frontend.action.rhnpackage.LockPackageAction"
        className="com.redhat.rhn.frontend.struts.RhnActionMapping">
        <set-property property="postRequiredIfSubmitted" value="true" />
        <forward name="default"
                 path="/WEB-INF/pages/systems/details/packages/lockpkgs.jsp"/>
    </action>

    <action path="/systems/details/packages/InstallConfirm"
        scope="request"
        name="datePickerForm"
        input="/WEB-INF/pages/systems/details/packages/packageconfirm.jsp"
        type="com.redhat.rhn.frontend.action.rhnpackage.InstallConfirmSetupAction"
        className="com.redhat.rhn.frontend.struts.RhnActionMapping">
        <set-property property="postRequiredIfSubmitted" value="true" />
        <forward name="default"
                 path="/WEB-INF/pages/systems/details/packages/packageconfirm.jsp"/>
        <forward name="confirm"
                 path="/systems/details/packages/Packages.do"
                 redirect="true" />
    </action>

    <action path="/systems/details/packages/VerifyPackages"
        scope="request"
        input="/WEB-INF/pages/systems/details/packages/verifypkgs.jsp"
        type="com.redhat.rhn.frontend.action.rhnpackage.VerifyPackageSetupAction"
        className="com.redhat.rhn.frontend.struts.RhnActionMapping">
        <set-property property="postRequiredIfSubmitted" value="true" />
        <set-property property="acls"
                      value="system_feature(ftr_package_verify); client_capable(packges.verify) or client_capable(packages.verify)"/>
        <set-property property="mixins"
                      value="com.redhat.rhn.common.security.acl.SystemAclHandler"/>
        <forward name="default"
                 path="/WEB-INF/pages/systems/details/packages/verifypkgs.jsp"/>
        <forward name="confirm"
                 path="/systems/details/packages/VerifyConfirm.do"
                 redirect="true" />
    </action>

     <action path="/systems/details/packages/VerifyConfirm"
        scope="request"
        name="datePickerForm"
        input="/WEB-INF/pages/systems/details/packages/packageconfirm.jsp"
        type="com.redhat.rhn.frontend.action.rhnpackage.VerifyConfirmSetupAction"
        className="com.redhat.rhn.frontend.struts.RhnActionMapping">
        <set-property property="postRequiredIfSubmitted" value="true" />
        <forward name="default"
                 path="/WEB-INF/pages/systems/details/packages/packageconfirm.jsp"/>
        <forward name="confirm"
                 path="/systems/details/packages/Packages.do"
                 redirect="true" />
    </action>

    <action path="/systems/details/packages/PackageList"
        scope="request"
        input="/WEB-INF/pages/systems/details/packages/packagelist.jsp"
        type="com.redhat.rhn.frontend.action.rhnpackage.PackageListSetupAction"
        className="com.redhat.rhn.frontend.struts.RhnActionMapping">
        <set-property property="postRequiredIfSubmitted" value="true" />
        <forward name="default"
                 path="/WEB-INF/pages/systems/details/packages/packagelist.jsp"/>
        <forward name="confirm"
                 path="/systems/details/packages/RemoveConfirm.do"
                 redirect="true" />
    </action>

    <action path="/systems/details/packages/ExtraPackagesList"
        scope="request"
        type="com.redhat.rhn.frontend.action.rhnpackage.ExtraPackagesListAction"
        className="com.redhat.rhn.frontend.struts.RhnActionMapping">
        <set-property property="postRequiredIfSubmitted" value="true" />
        <forward name="default"
                 path="/WEB-INF/pages/systems/details/packages/extra-packages-list.jsp"/>
        <forward name="confirm"
                 path="/systems/details/packages/RemoveExtraConfirm.do"
                 redirect="true" />
    </action>

    <action path="/systems/details/packages/RemoveConfirm"
        scope="request"
        name="datePickerForm"
        input="/WEB-INF/pages/systems/details/packages/packageconfirm.jsp"
        type="com.redhat.rhn.frontend.action.rhnpackage.RemoveConfirmSetupAction"
        className="com.redhat.rhn.frontend.struts.RhnActionMapping">
        <set-property property="postRequiredIfSubmitted" value="true" />
        <forward name="default"
                 path="/WEB-INF/pages/systems/details/packages/packageconfirm.jsp"/>
        <forward name="confirm"
                 path="/systems/details/packages/Packages.do"
                 redirect="true" />
    </action>

    <action path="/systems/details/packages/RemoveExtraConfirm"
        scope="request"
        name="datePickerForm"
        input="/WEB-INF/pages/systems/details/packages/packageconfirm.jsp"
        type="com.redhat.rhn.frontend.action.rhnpackage.RemoveExtraConfirmSetupAction"
        className="com.redhat.rhn.frontend.struts.RhnActionMapping">
        <set-property property="postRequiredIfSubmitted" value="true" />
        <forward name="default"
                 path="/WEB-INF/pages/systems/details/packages/packageconfirm.jsp"/>
        <forward name="confirm"
                 path="/systems/details/packages/Packages.do"
                 redirect="true" />
    </action>


   <action path="/systems/details/packages/UpgradableList"
        scope="request"
        input="/WEB-INF/pages/systems/details/packages/upgradable.jsp"
        type="com.redhat.rhn.frontend.action.rhnpackage.UpgradableListSetupAction"
        className="com.redhat.rhn.frontend.struts.RhnActionMapping">
        <set-property property="postRequiredIfSubmitted" value="true" />
        <forward name="default"
                 path="/WEB-INF/pages/systems/details/packages/upgradable.jsp"/>
         <forward name="confirm"
                  path="/systems/details/packages/UpgradeConfirm.do"
                  redirect="true" />
    </action>

    <action path="/systems/details/packages/UpgradeConfirm"
        scope="request"
        name="datePickerForm"
        input="/WEB-INF/pages/systems/details/packages/packageconfirm.jsp"
        type="com.redhat.rhn.frontend.action.rhnpackage.UpgradeConfirmSetupAction"
        className="com.redhat.rhn.frontend.struts.RhnActionMapping">
        <set-property property="postRequiredIfSubmitted" value="true" />
        <forward name="default"
                 path="/WEB-INF/pages/systems/details/packages/packageconfirm.jsp"/>
         <forward name="confirm"
                  path="/systems/details/packages/Packages.do"
                  redirect="true"/>
    </action>

    <action path="/systems/details/ErrataList"
        scope="request"
        input="/WEB-INF/pages/systems/errata.jsp"
        type="com.redhat.rhn.frontend.action.systems.ErrataSetupAction"
        className="com.redhat.rhn.frontend.struts.RhnActionMapping">
        <set-property property="postRequiredIfSubmitted" value="true" />
        <set-property property="acls"
                      value="system_feature(ftr_errata_updates)"/>
        <forward name="default"
                 path="/WEB-INF/pages/systems/errata.jsp"/>
        <forward name="confirm"
                  path="/systems/details/ErrataConfirm.do"
                  redirect="true"/>
    </action>

    <action path="/systems/details/ErrataConfirm"
        scope="request"
        input="/WEB-INF/pages/systems/errataconfirm.jsp"
        name="datePickerForm"
        type="com.redhat.rhn.frontend.action.systems.ErrataConfirmSetupAction"
        className="com.redhat.rhn.frontend.struts.RhnActionMapping">
        <set-property property="postRequiredIfSubmitted" value="true" />
        <forward name="default"
                 path="/WEB-INF/pages/systems/errataconfirm.jsp"/>
        <forward name="confirmed"
                  path="/systems/details/ErrataList.do"
                  redirect="true"/>
    </action>

    <action path="/systems/details/Notes"
        name="submittedForm"
        scope="request"
        input="/WEB-INF/pages/systems/sdc/notes.jsp"
        type="com.redhat.rhn.frontend.action.systems.sdc.NoteListAction"
        className="com.redhat.rhn.frontend.struts.RhnActionMapping">
        <forward name="default"
                 path="/WEB-INF/pages/systems/sdc/notes.jsp"/>
    </action>

    <action path="/systems/details/EditNote"
        name="editNoteForm"
        scope="request"
        input="/WEB-INF/pages/systems/sdc/note_edit.jsp"
        parameter="dispatch"
        validate="false"
        type="com.redhat.rhn.frontend.action.systems.sdc.SystemNoteEditAction"
        className="com.redhat.rhn.frontend.struts.RhnActionMapping">
        <set-property property="postRequiredIfSubmitted" value="true" />
        <forward name="default"
                 path="/WEB-INF/pages/systems/sdc/note_edit.jsp"/>
        <forward name="error"
                 path="/WEB-INF/pages/systems/sdc/note_edit.jsp"/>
        <forward name="success"
                 path="/systems/details/Notes.do" redirect="true"/>
    </action>

    <action path="/systems/details/DeleteNote"
        name="deleteNoteForm"
        scope="request"
        input="/WEB-INF/pages/systems/sdc/note_delete.jsp"
        parameter="dispatch"
        type="com.redhat.rhn.frontend.action.systems.sdc.SystemNoteDeleteAction"
        className="com.redhat.rhn.frontend.struts.RhnActionMapping">
        <set-property property="postRequiredIfSubmitted" value="true" />
        <forward name="default"
                 path="/WEB-INF/pages/systems/sdc/note_delete.jsp"/>
        <forward name="success"
                 path="/systems/details/Notes.do" redirect="true"/>
    </action>

    <action path="/systems/details/DeleteConfirm"
        scope="request"
        input="/WEB-INF/pages/systems/sdc/delete_confirm.jsp"
        type="com.redhat.rhn.frontend.action.systems.sdc.SystemDeleteConfirmAction"
        name="submittedForm"
        className="com.redhat.rhn.frontend.struts.RhnActionMapping">
        <set-property property="postRequiredIfSubmitted" value="true" />
        <forward name="default"
                 path="/WEB-INF/pages/systems/sdc/delete_confirm.jsp"/>
        <forward name="success"
                 path="/systems/Overview.do" redirect="true"/>
    </action>

    <action path="/systems/details/history/Event"
        scope="request"
        name="rescheduleEventForm"
        input="/WEB-INF/pages/systems/sdc/history_event.jsp"
        type="com.redhat.rhn.frontend.action.systems.sdc.SystemHistoryEventAction"
        className="com.redhat.rhn.frontend.struts.RhnActionMapping">
        <forward name="default"
                 path="/WEB-INF/pages/systems/sdc/history_event.jsp"/>
        <forward name="continue"
                 path="/systems/details/history/History.do"/>
    </action>

    <action path="/systems/details/history/History"
        scope="request"
        type="com.redhat.rhn.frontend.action.systems.sdc.SystemHistoryAction"
        className="com.redhat.rhn.frontend.struts.RhnActionMapping">
        <forward name="default"
                 path="/WEB-INF/pages/systems/sdc/history.jsp"/>
    </action>

    <action path="/systems/details/history/Pending"
        scope="request"
        type="com.redhat.rhn.frontend.action.systems.sdc.SystemPendingEventsAction"
        className="com.redhat.rhn.frontend.struts.RhnActionMapping">
        <forward name="default"
                 path="/WEB-INF/pages/systems/sdc/pending_events.jsp"/>
        <forward name="continue"
                 path="/systems/details/history/PendingDelete.do"
                 redirect="true"/>
    </action>

    <action path="/systems/details/history/PendingDelete"
      scope="request"
      type="com.redhat.rhn.frontend.action.systems.sdc.SystemPendingEventsCancelAction"
      className="com.redhat.rhn.frontend.struts.RhnActionMapping">
      <forward name="default"
               path="/WEB-INF/pages/systems/sdc/pending_events_delete.jsp"/>
      <forward name="confirm"
               path="/systems/details/history/Pending.do" redirect="true"/>
    </action>

    <action path="/systems/details/history/snapshots/Index"
        scope="request"
        type="com.redhat.rhn.frontend.action.systems.sdc.SnapshotIndexAction"
        className="com.redhat.rhn.frontend.struts.RhnActionMapping">
        <forward name="default"
                 path="/WEB-INF/pages/systems/sdc/history/snapshots/index.jsp"/>
    </action>

    <action path="/systems/details/history/snapshots/Groups"
        scope="request"
        type="com.redhat.rhn.frontend.action.systems.sdc.SnapshotGroupsAction"
        className="com.redhat.rhn.frontend.struts.RhnActionMapping">
        <forward name="default"
                 path="/WEB-INF/pages/systems/sdc/history/snapshots/groups.jsp"/>
    </action>

    <action path="/systems/details/history/snapshots/Channels"
        scope="request"
        type="com.redhat.rhn.frontend.action.systems.sdc.SnapshotChannelsAction"
        className="com.redhat.rhn.frontend.struts.RhnActionMapping">
        <forward name="default"
                 path="/WEB-INF/pages/systems/sdc/history/snapshots/channels.jsp"/>
    </action>


    <action path="/systems/details/history/snapshots/Rollback"
        name="snapshotsRollback"
        scope="request"
        type="com.redhat.rhn.frontend.action.systems.sdc.SnapshotRollbackAction"
        className="com.redhat.rhn.frontend.struts.RhnActionMapping">
        <forward name="default"
                 path="/WEB-INF/pages/systems/sdc/history/snapshots/rollback.jsp"/>
        <forward name="history"
                 path="/systems/details/history/Pending.do"
                 redirect="true" />
    </action>

    <action path="/systems/details/history/snapshots/Packages"
        scope="request"
        type="com.redhat.rhn.frontend.action.systems.sdc.SnapshotPackagesAction"
        className="com.redhat.rhn.frontend.struts.RhnActionMapping">
        <forward name="default"
                 path="/WEB-INF/pages/systems/sdc/history/snapshots/packages.jsp"/>
    </action>

    <action path="/systems/details/history/snapshots/TagCreate"
        name="snapshotTagCreateForm"
        scope="request"
        type="com.redhat.rhn.frontend.action.systems.sdc.SnapshotTagCreateAction"
        className="com.redhat.rhn.frontend.struts.RhnActionMapping">
        <forward name="default"
                 path="/WEB-INF/pages/systems/sdc/history/snapshots/tag_create.jsp"/>
        <forward name="confirm"
                 path="/systems/details/history/snapshots/Tags.do" redirect="true"/>
    </action>

    <action path="/systems/details/history/snapshots/SnapshotTagCreate"
        name="snapshotTagCreateForm"
        scope="request"
        type="com.redhat.rhn.frontend.action.systems.sdc.SingleSnapshotTagCreateAction"
        className="com.redhat.rhn.frontend.struts.RhnActionMapping">
        <forward name="default"
                 path="/WEB-INF/pages/systems/sdc/history/snapshots/snapshot_tag_create.jsp"/>
        <forward name="confirm"
                 path="/systems/details/history/snapshots/SnapshotTags.do" redirect="true"/>
    </action>

    <action path="/systems/details/history/snapshots/Tags"
        scope="request"
        type="com.redhat.rhn.frontend.action.systems.sdc.SnapshotTagsAction"
        className="com.redhat.rhn.frontend.struts.RhnActionMapping">
        <forward name="default"
                 path="/WEB-INF/pages/systems/sdc/history/snapshots/tags.jsp"/>
        <forward name="confirm"
                 path="/systems/details/history/snapshots/TagsDelete.do" redirect="true"/>
    </action>

    <action path="/systems/details/history/snapshots/SnapshotTags"
        scope="request"
        type="com.redhat.rhn.frontend.action.systems.sdc.SingleSnapshotTagsAction"
        className="com.redhat.rhn.frontend.struts.RhnActionMapping">
        <forward name="default"
                 path="/WEB-INF/pages/systems/sdc/history/snapshots/snapshot_tags.jsp"/>
    </action>

    <action path="/systems/details/history/snapshots/TagsDelete"
        scope="request"
        type="com.redhat.rhn.frontend.action.systems.sdc.SnapshotTagsDeleteAction"
        className="com.redhat.rhn.frontend.struts.RhnActionMapping">
        <forward name="default"
                 path="/WEB-INF/pages/systems/sdc/history/snapshots/tags_delete.jsp"/>
        <forward name="confirm"
               path="/systems/details/history/snapshots/Tags.do" redirect="true"/>
    </action>

    <action path="/systems/details/history/snapshots/ConfigChannels"
        scope="request"
        type="com.redhat.rhn.frontend.action.systems.sdc.SnapshotConfigChannelsAction"
        className="com.redhat.rhn.frontend.struts.RhnActionMapping">
        <forward name="default"
                 path="/WEB-INF/pages/systems/sdc/history/snapshots/config_channels.jsp"/>
    </action>

    <action path="/systems/details/history/snapshots/ConfigFiles"
        scope="request"
        type="com.redhat.rhn.frontend.action.systems.sdc.SnapshotConfigFilesAction"
        className="com.redhat.rhn.frontend.struts.RhnActionMapping">
        <forward name="default"
                 path="/WEB-INF/pages/systems/sdc/history/snapshots/config_files.jsp"/>
    </action>

    <action path="/systems/details/history/snapshots/UnservablePackages"
        scope="request"
        type="com.redhat.rhn.frontend.action.systems.sdc.SnapshotUnservablePackagesAction"
        className="com.redhat.rhn.frontend.struts.RhnActionMapping">
        <forward name="default"
                 path="/WEB-INF/pages/systems/sdc/history/snapshots/unservable_packages.jsp"/>
    </action>

    <!--System Details SSM Configuration -->
        <action path="/systems/ssm/DeleteConfirm"
        scope="request"
        input="/WEB-INF/pages/ssm/systems/ssmdeleteconfirm.jsp"
        type="com.redhat.rhn.frontend.action.systems.SSMDeleteSystemsConfirm"
        className="com.redhat.rhn.frontend.struts.RhnActionMapping">
        <set-property property="postRequiredIfSubmitted" value="true" />
        <forward name="default"
                 path="/WEB-INF/pages/ssm/systems/ssmdeleteconfirm.jsp"/>
        <forward name="confirm"
                 path="/ssm/ViewAllLog.do" redirect="true"/>
    </action>

        <action path="/systems/ssm/misc/HardwareRefresh"
        scope="request"
        input="/WEB-INF/pages/ssm/systems/ssmhwrefresh.jsp"
        name="submittedForm"
        type="com.redhat.rhn.frontend.action.systems.SSMUpdateHardwareProfileConfirm"
        className="com.redhat.rhn.frontend.struts.RhnActionMapping">
        <set-property property="postRequiredIfSubmitted" value="true" />
        <forward name="default"
                 path="/WEB-INF/pages/ssm/systems/ssmhwrefresh.jsp"/>
        <forward name="success"
                 path="/systems/ssm/misc/Index.do" redirect="true"/>
    </action>

        <action path="/systems/ssm/misc/SoftwareRefresh"
        scope="request"
        input="/WEB-INF/pages/ssm/systems/ssmswrefresh.jsp"
        name="submittedForm"
        type="com.redhat.rhn.frontend.action.systems.SSMUpdateSoftwareProfileConfirm"
        className="com.redhat.rhn.frontend.struts.RhnActionMapping">
        <set-property property="postRequiredIfSubmitted" value="true" />
        <forward name="default"
                 path="/WEB-INF/pages/ssm/systems/ssmswrefresh.jsp"/>
        <forward name="success"
                 path="/systems/ssm/misc/Index.do" redirect="true"/>
    </action>

    <action path="/systems/ssm/ListSystems"
        scope="request"
        input="/WEB-INF/pages/ssm/systems/list.jsp"
        type="com.redhat.rhn.frontend.action.ssm.ListSystemsAction"
        className="com.redhat.rhn.frontend.struts.RhnActionMapping">
        <set-property property="postRequiredIfSubmitted" value="true" />
        <forward name="default"
                 path="/WEB-INF/pages/ssm/systems/list.jsp"/>
               <forward name="confirm"
                 path="/systems/ssm/ListSystems.do" redirect="true"/>
     </action>

    <action path="/systems/ssm/ErrataSystemsAffected"
        scope="request"
        name="ErrataAffectedListForm"
        input="/WEB-INF/pages/ssm/systems/ssm-errata-systems-affected.jsp"
        type="com.redhat.rhn.frontend.action.ssm.ErrataSystemsAffectedListAction"
        className="com.redhat.rhn.frontend.struts.RhnActionMapping">
        <set-property property="postRequiredIfSubmitted" value="true" />
        <forward name="default"
                 path="/WEB-INF/pages/ssm/systems/ssm-errata-systems-affected.jsp" />
    </action>

    <action path="/systems/ssm/ListErrata"
        scope="request"
        name="ErrataAffectedListForm"
        input="/WEB-INF/pages/ssm/systems/ssm-errata.jsp"
        type="com.redhat.rhn.frontend.action.ssm.ErrataListAction"
        className="com.redhat.rhn.frontend.struts.RhnActionMapping">
        <set-property property="postRequiredIfSubmitted" value="true" />
        <forward name="default"
                 path="/WEB-INF/pages/ssm/systems/ssm-errata.jsp" />
        <forward name="confirm"
                 path="/systems/ssm/ListErrataConfirm.do"
                 redirect="true" />
    </action>

    <action path="/systems/ssm/ListErrataConfirm"
        scope="request"
        name="ErrataAffectedListForm"
        input="/WEB-INF/pages/ssm/systems/ssm-errata.jsp"
        type="com.redhat.rhn.frontend.action.ssm.ErrataListConfirmAction"
        className="com.redhat.rhn.frontend.struts.RhnActionMapping">
        <set-property property="postRequiredIfSubmitted" value="true" />
        <forward name="default"
                 path="/WEB-INF/pages/ssm/systems/ssm-errata-confirm.jsp" />
        <forward name="confirm"
                 path="/systems/ssm/ListErrata.do"
                 redirect="true" />
    </action>

    <action path="/systems/ssm/MigrateSystems"
        scope="request"
        input="/WEB-INF/pages/ssm/systems/ssmdeleteconfirm.jsp"
        type="com.redhat.rhn.frontend.action.ssm.MigrateSystemsAction"
        name="ssmMigrateForm"
        className="com.redhat.rhn.frontend.struts.RhnActionMapping">
        <set-property property="postRequiredIfSubmitted" value="true" />
        <forward name="default"
                 path="/WEB-INF/pages/ssm/systems/migrate.jsp"/>
               <forward name="confirm"
                 path="/systems/Overview.do" redirect="true"/>
     </action>

    <action path="/systems/ssm/provisioning/Rollback"
        scope="request"
        type="com.redhat.rhn.frontend.action.ssm.RollbackAction"
        className="com.redhat.rhn.frontend.struts.RhnActionMapping">
        <forward name="default"
                 path="/WEB-INF/pages/ssm/systems/provisioning/rollback.jsp"/>
    </action>

    <action path="/systems/ssm/provisioning/RollbackToTag"
        scope="request"
        type="com.redhat.rhn.frontend.action.ssm.RollbackToTagAction"
        className="com.redhat.rhn.frontend.struts.RhnActionMapping">
        <set-property property="postRequiredIfSubmitted" value="true" />
        <forward name="default"
                 path="/WEB-INF/pages/ssm/systems/provisioning/rollbacktotag.jsp"/>
        <forward name="confirm" path="/systems/ssm/provisioning/Rollback.do" redirect="true"/>
    </action>

    <!--System Details Configuration -->
     <action path="/systems/details/configuration/Overview"
         scope="request"
         input="/WEB-INF/pages/configuration/sdc/overview.jsp"
         type="com.redhat.rhn.frontend.action.configuration.sdc.OverviewAction"
         parameter="dispatch"
         className="com.redhat.rhn.frontend.struts.RhnActionMapping">
        <set-property property="acls"
                      value="system_feature(ftr_config)"/>
         <forward name="default"
                  path="/WEB-INF/pages/configuration/sdc/overview.jsp"
                  />
      </action>

     <action path="/systems/details/Overview"
             scope="request"
             input="/WEB-INF/pages/systems/sdc/overview.jsp"
             type="com.redhat.rhn.frontend.action.systems.sdc.SystemOverviewAction">
             <forward name="default"
                      path="/WEB-INF/pages/systems/sdc/overview.jsp" />
     </action>

     <action path="/systems/details/AddToSSM"
             scope="request"
             type="com.redhat.rhn.frontend.action.systems.sdc.AddToSSMAction">
             <forward name="default"
                      path="/systems/details/Overview.do"
                      redirect="true"/>
     </action>

     <action path="/systems/details/RemoveFromSSM"
             scope="request"
             type="com.redhat.rhn.frontend.action.systems.sdc.RemoveFromSSMAction">
             <forward name="default"
                      path="/systems/details/Overview.do"
                      redirect="true"/>
     </action>

     <action path="/systems/details/Edit"
             name="systemDetailsForm"
             scope="request"
             input="/WEB-INF/pages/systems/sdc/details.jsp"
             parameter="dispatch"
             type="com.redhat.rhn.frontend.action.systems.sdc.SystemDetailsEditAction"
             className="com.redhat.rhn.frontend.struts.RhnActionMapping">
             <set-property property="postRequiredIfSubmitted" value="true" />
             <forward name="default"
                      path="/WEB-INF/pages/systems/sdc/details.jsp" />
             <forward name="success"
                      path="/systems/details/Overview.do"
                      redirect="true" />
             <forward name="error"
                      path="/WEB-INF/pages/systems/sdc/details.jsp" />
     </action>

     <action path="/systems/details/ListCustomData"
             scope="request"
             validate="false"
             input="/WEB-INF/pages/systems/sdc/listcustomdata.jsp"
             type="com.redhat.rhn.frontend.action.systems.sdc.ListCustomDataAction">
             <forward name="default"
                      path="/WEB-INF/pages/systems/sdc/listcustomdata.jsp" />
     </action>

   <action path="/systems/details/CreateCustomData"
        scope="request"
        input="/WEB-INF/pages/systems/sdc/createcustomdata.jsp"
        type="com.redhat.rhn.frontend.action.systems.sdc.CreateCustomDataAction"
        className="com.redhat.rhn.frontend.struts.RhnActionMapping">
        <set-property property="postRequiredIfSubmitted" value="true" />
        <forward name="default" path="/WEB-INF/pages/systems/sdc/createcustomdata.jsp" />
      </action>

   <action path="/systems/details/UpdateCustomData"
        name="updateCustomDataForm"
        scope="request"
        input="/WEB-INF/pages/systems/sdc/updatecustomdata.jsp"
        parameter="dispatch"
        type="com.redhat.rhn.frontend.action.systems.sdc.UpdateCustomDataAction"
        className="com.redhat.rhn.frontend.struts.RhnActionMapping">
        <set-property property="postRequiredIfSubmitted" value="true" />
        <forward name="default" path="/WEB-INF/pages/systems/sdc/updatecustomdata.jsp" />
        <forward name="updated" path="/systems/details/ListCustomData.do" redirect="true"/>
      </action>

   <action path="/systems/details/DeleteCustomData"
        scope="request"
        input="/WEB-INF/pages/systems/sdc/deletecustomdata.jsp"
        type="com.redhat.rhn.frontend.action.systems.sdc.DeleteCustomDataAction"
        name="submittedForm"
        className="com.redhat.rhn.frontend.struts.RhnActionMapping">
        <set-property property="postRequiredIfSubmitted" value="true" />
        <forward name="default" path="/WEB-INF/pages/systems/sdc/deletecustomdata.jsp" />
        <forward name="deleted" path="/systems/details/ListCustomData.do" redirect="true"/>
      </action>

     <action path="/systems/details/SystemMigrate"
             name="systemMigrateForm"
             scope="request"
             parameter="dispatch"
             validate="false"
             input="/WEB-INF/pages/systems/sdc/migrate.jsp"
             type="com.redhat.rhn.frontend.action.systems.sdc.SystemMigrateAction"
             className="com.redhat.rhn.frontend.struts.RhnActionMapping">
             <set-property property="postRequiredIfSubmitted" value="true" />
             <forward name="default"
                      path="/WEB-INF/pages/systems/sdc/migrate.jsp" />
             <forward name="success"
                      path="/systems/SystemList.do" redirect="true" />
             <forward name="error"
                      path="/WEB-INF/pages/systems/sdc/migrate.jsp" />
     </action>

    <action path="/systems/details/SystemChannels"
        name="systemChannelsForm"
        scope="request"
        input="/WEB-INF/pages/systems/sdc/channels.jsp"
        type="com.redhat.rhn.frontend.action.systems.sdc.SystemChannelsAction"
        className="com.redhat.rhn.frontend.struts.RhnActionMapping"
        parameter="dispatch">
        <set-property property="postRequiredIfSubmitted" value="true" />
        <forward name="default"
                 path="/WEB-INF/pages/systems/sdc/channels.jsp"/>
        <forward name="confirm"
                 path="/WEB-INF/pages/systems/sdc/confirmnewbase.jsp"/>
        <forward name="update"
                 path="/systems/details/SystemChannels.do"
                 redirect="true"/>
    </action>

    <action path="/systems/details/SoftwareCrashes"
        scope="request"
        input="/WEB-INF/pages/systems/crashes.jsp"
        type="com.redhat.rhn.frontend.action.systems.SoftwareCrashesAction"
        className="com.redhat.rhn.frontend.struts.RhnActionMapping">
        <set-property property="postRequiredIfSubmitted" value="true" />
        <forward name="default"
                 path="/WEB-INF/pages/systems/crashes.jsp"/>
        <forward name="delete"
                 path="/systems/details/SoftwareCrashes.do" redirect="true"/>
    </action>

    <action path="/systems/details/SoftwareCrashDetail"
        scope="request"
        input="/WEB-INF/pages/systems/crashdetail.jsp"
        type="com.redhat.rhn.frontend.action.systems.SoftwareCrashesDetailsAction"
        className="com.redhat.rhn.frontend.struts.RhnActionMapping">
        <forward name="default"
                 path="/WEB-INF/pages/systems/crashdetail.jsp"/>
    </action>

    <action path="/systems/details/SoftwareCrashFiles"
        scope="request"
        input="/WEB-INF/pages/systems/crashfiles.jsp"
        type="com.redhat.rhn.frontend.action.systems.SoftwareCrashesFilesAction"
        className="com.redhat.rhn.frontend.struts.RhnActionMapping">
        <set-property property="postRequiredIfSubmitted" value="true" />
        <forward name="default"
                 path="/WEB-INF/pages/systems/crashfiles.jsp"/>
    </action>

    <action path="/systems/details/SoftwareCrashNotes"
        scope="request"
        input="/WEB-INF/pages/systems/crashnotes.jsp"
        type="com.redhat.rhn.frontend.action.systems.SoftwareCrashesNotesAction"
        className="com.redhat.rhn.frontend.struts.RhnActionMapping">
        <set-property property="postRequiredIfSubmitted" value="true" />
        <forward name="default"
                 path="/WEB-INF/pages/systems/crashnotes.jsp"/>
    </action>

    <action path="/systems/details/SoftwareCrashDelete"
        scope="request"
        input="/WEB-INF/pages/systems/crashdelete.jsp"
        type="com.redhat.rhn.frontend.action.systems.SoftwareCrashesDeleteAction"
        className="com.redhat.rhn.frontend.struts.RhnActionMapping">
        <set-property property="postRequiredIfSubmitted" value="true" />
        <forward name="default"
                path="/WEB-INF/pages/systems/crashdelete.jsp"/>
        <forward name="delete"
                path="/systems/details/SoftwareCrashes.do" redirect="true"/>
    </action>

    <action path="/systems/details/EditCrashNote"
        name="editNoteForm"
        scope="request"
        input="/WEB-INF/pages/systems/crashnote.jsp"
        parameter="dispatch"
        validate="false"
        type="com.redhat.rhn.frontend.action.systems.CrashNoteEditAction"
        className="com.redhat.rhn.frontend.struts.RhnActionMapping">
        <set-property property="postRequiredIfSubmitted" value="true" />
        <forward name="default"
                 path="/WEB-INF/pages/systems/crashnote.jsp"/>
        <forward name="success"
                 path="/systems/details/SoftwareCrashNotes.do" redirect="true"/>
    </action>

    <action path="/systems/details/DeleteCrashNote"
        name="editNoteForm"
        scope="request"
        input="/WEB-INF/pages/systems/crashnotedelete.jsp"
        parameter="dispatch"
        validate="false"
        type="com.redhat.rhn.frontend.action.systems.CrashNoteDeleteAction"
        className="com.redhat.rhn.frontend.struts.RhnActionMapping">
        <set-property property="postRequiredIfSubmitted" value="true" />
        <forward name="default"
                 path="/WEB-INF/pages/systems/crashnotedelete.jsp"/>
        <forward name="success"
                 path="/systems/details/SoftwareCrashNotes.do" redirect="true"/>
    </action>

    <action path="/systems/details/SystemRemoteCommand"
            scope="request"
            name="remoteCommandForm"
            type="com.redhat.rhn.frontend.action.systems.SystemRemoteCommandAction"
            className="com.redhat.rhn.frontend.struts.RhnActionMapping">
        <set-property property="acls"
                      value="system_feature(ftr_remote_command)"/>
        <forward name="default"
                 path="/WEB-INF/pages/systems/system-remote-command.jsp" />
     </action>

     <action path="/systems/details/groups/ListRemove"
             scope="request"
             type="com.redhat.rhn.frontend.action.systems.groups.ListRemoveGroupsAction"
             className="com.redhat.rhn.frontend.struts.RhnActionMapping">
         <set-property property="postRequiredIfSubmitted" value="true" />
         <set-property property="acls"
                  value="system_feature(ftr_system_grouping)"/>

         <forward name="default"
                  path="/WEB-INF/pages/systems/groups/listremove.jsp" />
         <forward name="success"
                  path="/systems/details/groups/ListRemove.do"
                  redirect="true" />
     </action>

     <action path="/systems/details/groups/Add"
             scope="request"
             type="com.redhat.rhn.frontend.action.systems.groups.AddGroupsAction"
             className="com.redhat.rhn.frontend.struts.RhnActionMapping">
             <set-property property="postRequiredIfSubmitted" value="true" />
             <set-property property="acls"
                      value="system_feature(ftr_system_grouping); user_role(org_admin) or user_role(system_group_admin)"/>
             <forward name="default"
                      path="/WEB-INF/pages/systems/groups/add.jsp" />
             <forward name="success"
                      path="/systems/details/groups/ListRemove.do"
                      redirect="true" />
     </action>


     <action path="/groups/AdminList"
             scope="request"
             type="com.redhat.rhn.frontend.action.groups.AdminListAction"
             className="com.redhat.rhn.frontend.struts.RhnActionMapping">
             <set-property property="postRequiredIfSubmitted" value="true" />
             <set-property property="acls"
                      value="user_role(system_group_admin)"/>
             <forward name="default"
                      path="/WEB-INF/pages/groups/adminlist.jsp" />
             <forward name="submitted"
                      path="/groups/AdminList.do"
                      redirect="true" />
     </action>

     <action path="/groups/AddSystems"
             scope="request"
             type="com.redhat.rhn.frontend.action.groups.AddSystemsAction"
             className="com.redhat.rhn.frontend.struts.RhnActionMapping">
             <set-property property="postRequiredIfSubmitted" value="true" />
             <set-property property="acls"
                      value="user_role(system_group_admin)"/>
             <forward name="default"
                      path="/WEB-INF/pages/groups/addsystems.jsp" />
             <forward name="success"
                      path="/groups/AddSystems.do"
                      redirect="true" />
     </action>


     <action path="/groups/GroupDetail"
             scope="request"
             type="com.redhat.rhn.frontend.action.groups.GroupDetailAction"
             className="com.redhat.rhn.frontend.struts.RhnActionMapping">
             <set-property property="postRequiredIfSubmitted" value="true" />
             <forward name="default"
                      path="/WEB-INF/pages/groups/detail.jsp" />
     </action>

     <action path="/groups/ListRemoveSystems"
             scope="request"
             type="com.redhat.rhn.frontend.action.groups.ListRemoveSystemsAction"
             className="com.redhat.rhn.frontend.struts.RhnActionMapping">
             <set-property property="postRequiredIfSubmitted" value="true" />
             <forward name="default"
                      path="/WEB-INF/pages/groups/listsystems.jsp" />
             <forward name="success"
                      path="/groups/ListRemoveSystems.do"
                      redirect="true" />
     </action>

     <action path="/groups/ListErrata"
             scope="request"
             type="com.redhat.rhn.frontend.action.groups.ErrataListAction"
             className="com.redhat.rhn.frontend.struts.RhnActionMapping">
             <forward name="default"
                      path="/WEB-INF/pages/groups/erratalist.jsp" />
     </action>

     <action path="/groups/SystemsAffected"
             scope="request"
             type="com.redhat.rhn.frontend.action.groups.ErrataSystemsAffectedAction"
             className="com.redhat.rhn.frontend.struts.RhnActionMapping">
             <set-property property="postRequiredIfSubmitted" value="true" />
             <forward name="default"
                      path="/WEB-INF/pages/groups/erratasystemsaffected.jsp" />
             <forward name="confirm"
                      path="/errata/details/SystemsAffectedSubmit.do" />
     </action>

     <action path="/groups/EditGroup"
             scope="request"
             type="com.redhat.rhn.frontend.action.groups.EditGroupAction"
             name="editSystemGroupForm"
             className="com.redhat.rhn.frontend.struts.RhnActionMapping">
             <set-property property="acls"
                      value="user_role(system_group_admin)"/>
             <set-property property="postRequiredIfSubmitted" value="true" />
             <forward name="default"
                      path="/WEB-INF/pages/groups/edit.jsp" />
             <forward name="success"
                      path="/groups/GroupDetail.do"
                      redirect="true" />
     </action>

    <action path="/groups/Delete"
        scope="request"
        name="deleteSystemGroupForm"
        input="/WEB-INF/pages/groups/delete.jsp"
        type="com.redhat.rhn.frontend.action.groups.DeleteGroupAction"
        className="com.redhat.rhn.frontend.struts.RhnActionMapping"
        >
        <set-property property="postRequiredIfSubmitted" value="true" />
        <set-property property="acls" value="user_role(system_group_admin)"/>
        <forward name="default"
                 path="/WEB-INF/pages/groups/delete.jsp"/>
        <forward name="success" redirect = "true"
                 path="/systems/SystemGroupList.do"/>
    </action>

     <action path="/systems/details/configuration/ViewModifyCentralPaths"
         scope="request"
         type="com.redhat.rhn.frontend.action.configuration.sdc.ViewModifyPathsAction"
         parameter="normal"
         className="com.redhat.rhn.frontend.struts.RhnActionMapping">
        <set-property property="postRequiredIfSubmitted" value="true" />
        <set-property property="acls"
                      value="system_feature(ftr_config)"/>
         <forward name="default"
                  path="/WEB-INF/pages/configuration/sdc/viewmodifyfilescentral.jsp"
                  />
         <forward name="copy_to_local"
                  path="/systems/details/configuration/ViewModifyLocalPaths.do"
                  redirect="true"
                  />
         <forward name="copy_to_sandbox"
                  path="/systems/details/configuration/ViewModifySandboxPaths.do"
                  redirect="true"
                  />
     </action>


     <action path="/systems/details/configuration/ViewModifyLocalPaths"
         scope="request"
         type="com.redhat.rhn.frontend.action.configuration.sdc.ViewModifyPathsAction"
         parameter="local_override"
         className="com.redhat.rhn.frontend.struts.RhnActionMapping">
        <set-property property="postRequiredIfSubmitted" value="true" />
        <set-property property="acls"
                      value="system_feature(ftr_config)"/>
         <forward name="default"
                  path="/WEB-INF/pages/configuration/sdc/viewmodifyfileslocal.jsp"
                  />
         <forward name="copy_to_global"
                  path="/systems/details/configuration/SelectChannelsForFiles.do"
                  redirect="true"
                  />
         <forward name="copy_to_sandbox"
                  path="/systems/details/configuration/ViewModifySandboxPaths.do"
                  redirect="true"
                  />
         <forward name="delete_files"
                  path="/systems/details/configuration/ViewModifyLocalPaths.do"
                  redirect="true"
                  />
     </action>


     <action path="/systems/details/configuration/ViewModifySandboxPaths"
         scope="request"
         type="com.redhat.rhn.frontend.action.configuration.sdc.ViewModifyPathsAction"
         parameter="server_import"
         className="com.redhat.rhn.frontend.struts.RhnActionMapping">
        <set-property property="postRequiredIfSubmitted" value="true" />
        <set-property property="acls"
                      value="system_feature(ftr_config)"/>
         <forward name="default"
                  path="/WEB-INF/pages/configuration/sdc/viewmodifyfilessandbox.jsp"
                  />
         <forward name="copy_to_global"
                  path="/systems/details/configuration/SelectChannelsForFiles.do"
                  redirect="true"
                  />
         <forward name="copy_to_local"
                  path="/systems/details/configuration/ViewModifyLocalPaths.do"
                  redirect="true"
                  />
         <forward name="delete_files"
                  path="/systems/details/configuration/ViewModifySandboxPaths.do"
                  redirect="true"
                  />
     </action>


     <action path="/systems/details/configuration/SelectChannelsForFiles"
         scope="request"
         type="com.redhat.rhn.frontend.action.configuration.sdc.SDCCopy2ChannelsAction"
         parameter="dispatch"
         className="com.redhat.rhn.frontend.struts.RhnActionMapping">
        <set-property property="postRequiredIfSubmitted" value="true" />
        <set-property property="acls"
                      value="system_feature(ftr_config);user_role(config_admin)"/>
         <forward name="default"
                  path="/WEB-INF/pages/configuration/sdc/copy2channels.jsp"
                  />
         <forward name="success"
                  path="/systems/details/configuration/ViewModifyCentralPaths.do"
                  redirect="true"
                  />
     </action>

     <action path="/systems/details/configuration/ViewDiffResult"
         scope="request"
         input="/WEB-INF/pages/configuration/sdc/viewdiffresult.jsp"
         type="com.redhat.rhn.frontend.action.configuration.sdc.ViewDiffResultAction"
         parameter="dispatch"
         className="com.redhat.rhn.frontend.struts.RhnActionMapping">
         <set-property property="acls" value="system_feature(ftr_config)"/>
         <forward name="default"
             path="/WEB-INF/pages/configuration/sdc/viewdiffresult.jsp"
                  />
      </action>

     <action path="/systems/details/configuration/SubscriptionsSetup"
         name="submittedForm"
         scope="request"
         type="com.redhat.rhn.frontend.action.configuration.sdc.SubscriptionsSetupAction"
         parameter="dispatch"
         className="com.redhat.rhn.frontend.struts.RhnActionMapping">
        <set-property property="acls"
                      value="system_feature(ftr_config)"/>
         <forward name="default"
                  path="/WEB-INF/pages/configuration/sdc/subscriptions.jsp"
                  />
     </action>

     <action path="/systems/details/configuration/SubscriptionsSubmit"
         name="submittedForm"
         scope="request"
         input="/WEB-INF/pages/configuration/sdc/subscriptions.jsp"
         type="com.redhat.rhn.frontend.action.configuration.sdc.SubscriptionsSubmitAction"
         parameter="dispatch"
         className="com.redhat.rhn.frontend.struts.RhnActionMapping">
         <set-property property="postRequired" value="true" />
         <set-property property="acls" value="system_feature(ftr_config)"/>
         <forward name="default"
             path="/systems/details/configuration/SubscriptionsSetup.do"
                  />
         <forward name="rank"
             path="/systems/details/configuration/RankChannels.do"
             redirect="true"
                  />
      </action>

   <action path="/systems/details/configuration/RankChannels"
         name="channelRanksForm"
         scope="request"
         type="com.redhat.rhn.frontend.action.configuration.sdc.RankChannelsAction"
         parameter="dispatch"
         className="com.redhat.rhn.frontend.struts.RhnActionMapping">
         <set-property property="postRequiredIfSubmitted" value="true" />
         <set-property property="acls"
                       value="system_feature(ftr_config)"/>
         <forward name="default"
                  path="/WEB-INF/pages/configuration/sdc/rankchannels.jsp"/>
         <forward name="success"
                  path="/systems/details/configuration/ConfigChannelList.do"
                  redirect="true"/>
   </action>

   <action path="/systems/details/configuration/ConfigChannelList"
         name="submittedForm"
         scope="request"
         type="com.redhat.rhn.frontend.action.configuration.sdc.ChannelListAction">
         <forward name="default"
                  path="/WEB-INF/pages/configuration/sdc/channellist.jsp"/>
     </action>

     <action path="/systems/details/configuration/ConfigChannelListUnsubscribeSubmit"
         name="submittedForm"
         scope="request"
         input="/WEB-INF/pages/configuration/sdc/channellist.jsp"
         type="com.redhat.rhn.frontend.action.configuration.sdc.ChannelListUnsubscribeSubmitAction"
         parameter="dispatch"
         className="com.redhat.rhn.frontend.struts.RhnActionMapping">
         <set-property property="postRequired" value="true" />
         <forward name="default"
                  path="/systems/details/configuration/ConfigChannelList.do"/>
     </action>


    <action path="/systems/details/configuration/addfiles/CreateFile"
        scope="request"
        name="configFileForm"
        input="/WEB-INF/pages/configuration/sdc/createfile.jsp"
        type="com.redhat.rhn.frontend.action.configuration.sdc.LocalAddFileAction"
        className="com.redhat.rhn.frontend.struts.RhnActionMapping">
        <set-property property="postRequiredIfSubmitted" value="true" />
        <set-property property="acls"
                      value="system_feature(ftr_config)"/>
        <forward name="default"
                 path="/WEB-INF/pages/configuration/sdc/createfile.jsp"/>
        <forward name="success" redirect="true"
                 path="/systems/details/configuration/ViewModifySandboxPaths.do"/>
    </action>

    <action path="/systems/details/configuration/addfiles/UploadFile"
        scope="request"
        name="configFileForm"
        input="/WEB-INF/pages/configuration/sdc/uploadfile.jsp"
        type="com.redhat.rhn.frontend.action.configuration.sdc.LocalAddFileAction"
        className="com.redhat.rhn.frontend.struts.RhnActionMapping">
        <set-property property="postRequiredIfSubmitted" value="true" />
        <set-property property="acls"
                      value="system_feature(ftr_config)"/>
        <forward name="default"
                 path="/WEB-INF/pages/configuration/sdc/uploadfile.jsp"/>
        <forward name="success" redirect="true"
                 path="/systems/details/configuration/ViewModifySandboxPaths.do"/>
    </action>

    <action path="/systems/details/configuration/addfiles/ImportFile"
        scope="request"
        name="configFileForm"
        input="/WEB-INF/pages/configuration/sdc/importfile.jsp"
        type="com.redhat.rhn.frontend.action.configuration.sdc.ImportFileAction"
        className="com.redhat.rhn.frontend.struts.RhnActionMapping">
        <set-property property="acls"
                      value="system_feature(ftr_config);client_capable(configfiles.upload)"/>
        <set-property property="mixins"
                      value="com.redhat.rhn.common.security.acl.SystemAclHandler"/>
        <forward name="default"
                 path="/WEB-INF/pages/configuration/sdc/importfile.jsp"/>
    </action>

    <action path="/systems/details/configuration/addfiles/ImportFileSubmit"
        scope="request"
        name="configFileForm"
        input="/WEB-INF/pages/configuration/sdc/importfile.jsp"
        type="com.redhat.rhn.frontend.action.configuration.sdc.ImportFileSubmitAction"
        className="com.redhat.rhn.frontend.struts.RhnActionMapping"
        parameter="dispatch">
        <set-property property="postRequired" value="true" />
        <set-property property="acls"
                      value="system_feature(ftr_config);client_capable(configfiles.upload)"/>
        <set-property property="mixins"
                      value="com.redhat.rhn.common.security.acl.SystemAclHandler"/>
        <forward name="default"
                 path="/systems/details/configuration/addfiles/ImportFile.do"/>
        <forward name="success" redirect="true"
                 path="/systems/details/configuration/addfiles/ImportFileConfirm.do"/>
    </action>

    <action path="/systems/details/configuration/addfiles/ImportFileConfirm"
        scope="request"
        name="datePickerForm"
        input="/WEB-INF/pages/configuration/sdc/importfileconfirm.jsp"
        type="com.redhat.rhn.frontend.action.configuration.sdc.ImportFileConfirmAction"
        className="com.redhat.rhn.frontend.struts.RhnActionMapping">
        <set-property property="acls"
                      value="system_feature(ftr_config);client_capable(configfiles.upload)"/>
        <set-property property="mixins"
                      value="com.redhat.rhn.common.security.acl.SystemAclHandler"/>
        <forward name="default"
                 path="/WEB-INF/pages/configuration/sdc/importfileconfirm.jsp"/>
    </action>

    <action path="/systems/details/configuration/addfiles/ImportFileConfirmSubmit"
        scope="request"
        name="datePickerForm"
        parameter="dispatch"
        input="/WEB-INF/pages/configuration/sdc/importfileconfirm.jsp"
        type="com.redhat.rhn.frontend.action.configuration.sdc.FileListConfirmSubmitAction"
        className="com.redhat.rhn.frontend.struts.RhnActionMapping">
        <set-property property="postRequired" value="true" />
        <set-property property="acls"
                      value="system_feature(ftr_config);client_capable(configfiles.upload)"/>
        <set-property property="mixins"
                      value="com.redhat.rhn.common.security.acl.SystemAclHandler"/>
        <forward name="default"
                 path="/systems/details/configuration/addfiles/ImportFileConfirm.do"/>
        <forward name="success" redirect="true"
                 path="/systems/details/configuration/ViewModifySandboxPaths.do"/>
    </action>

    <action path="/systems/details/configuration/DeployFile"
        scope="request"
        input="/WEB-INF/pages/configuration/sdc/deployfile.jsp"
        type="com.redhat.rhn.frontend.action.configuration.sdc.FileListSetupAction"
        className="com.redhat.rhn.frontend.struts.RhnActionMapping">
        <set-property property="acls"
                      value="system_feature(ftr_config);client_capable(configfiles.deploy)"/>
        <set-property property="mixins"
                      value="com.redhat.rhn.common.security.acl.SystemAclHandler"/>
        <forward name="default"
                 path="/WEB-INF/pages/configuration/sdc/deployfile.jsp"/>
    </action>

    <action path="/systems/details/configuration/DeployFileSubmit"
        scope="request"
        parameter="dispatch"
        input="/WEB-INF/pages/configuration/sdc/deployfile.jsp"
        type="com.redhat.rhn.frontend.action.configuration.sdc.FileListSubmitAction"
        className="com.redhat.rhn.frontend.struts.RhnActionMapping">
        <set-property property="postRequired" value="true" />
        <set-property property="acls"
                      value="system_feature(ftr_config);client_capable(configfiles.deploy)"/>
        <set-property property="mixins"
                      value="com.redhat.rhn.common.security.acl.SystemAclHandler"/>
        <forward name="default"
                 path="/systems/details/configuration/DeployFile.do"/>
        <forward name="confirm" redirect="true"
                 path="/systems/details/configuration/DeployFileConfirm.do"/>
    </action>

    <action path="/systems/details/configuration/DeployFileConfirm"
        scope="request"
        name="datePickerForm"
        input="/WEB-INF/pages/configuration/sdc/deployfileconfirm.jsp"
        type="com.redhat.rhn.frontend.action.configuration.sdc.FileListConfirmSetupAction"
        className="com.redhat.rhn.frontend.struts.RhnActionMapping">
        <set-property property="acls"
                      value="system_feature(ftr_config);client_capable(configfiles.deploy)"/>
        <set-property property="mixins"
                      value="com.redhat.rhn.common.security.acl.SystemAclHandler"/>
        <forward name="default"
                 path="/WEB-INF/pages/configuration/sdc/deployfileconfirm.jsp"/>
    </action>

    <action path="/systems/details/configuration/DeployFileConfirmSubmit"
        scope="request"
        name="datePickerForm"
        parameter="dispatch"
        input="/WEB-INF/pages/configuration/sdc/deployfileconfirm.jsp"
        type="com.redhat.rhn.frontend.action.configuration.sdc.FileListConfirmSubmitAction"
        className="com.redhat.rhn.frontend.struts.RhnActionMapping">
        <set-property property="postRequired" value="true" />
        <set-property property="acls"
                      value="system_feature(ftr_config);client_capable(configfiles.deploy)"/>
        <set-property property="mixins"
                      value="com.redhat.rhn.common.security.acl.SystemAclHandler"/>
        <forward name="default"
                 path="/systems/details/configuration/DeployFileConfirm.do"/>
        <forward name="success" redirect="true"
                 path="/systems/details/configuration/Overview.do"/>
    </action>

    <action path="/systems/details/configuration/DiffFile"
        scope="request"
        input="/WEB-INF/pages/configuration/sdc/difffile.jsp"
        type="com.redhat.rhn.frontend.action.configuration.sdc.FileListSetupAction"
        className="com.redhat.rhn.frontend.struts.RhnActionMapping">
        <set-property property="acls"
                      value="system_feature(ftr_config);client_capable(configfiles.diff)"/>
        <set-property property="mixins"
                      value="com.redhat.rhn.common.security.acl.SystemAclHandler"/>
       <forward name="default"
                 path="/WEB-INF/pages/configuration/sdc/difffile.jsp"/>
    </action>

    <action path="/systems/details/configuration/DiffFileSubmit"
        scope="request"
        parameter="dispatch"
        input="/WEB-INF/pages/configuration/sdc/difffile.jsp"
        type="com.redhat.rhn.frontend.action.configuration.sdc.FileListSubmitAction"
        className="com.redhat.rhn.frontend.struts.RhnActionMapping">
        <set-property property="postRequired" value="true" />
        <set-property property="acls"
                      value="system_feature(ftr_config);client_capable(configfiles.diff)"/>
        <set-property property="mixins"
                      value="com.redhat.rhn.common.security.acl.SystemAclHandler"/>
        <forward name="default"
                 path="/systems/details/configuration/DiffFile.do"/>
        <forward name="confirm" redirect="true"
                 path="/systems/details/configuration/DiffFileConfirm.do"/>
    </action>

    <action path="/systems/details/configuration/DiffFileConfirm"
        scope="request"
        name="datePickerForm"
        input="/WEB-INF/pages/configuration/sdc/difffileconfirm.jsp"
        type="com.redhat.rhn.frontend.action.configuration.sdc.FileListConfirmSetupAction"
        className="com.redhat.rhn.frontend.struts.RhnActionMapping">
        <set-property property="acls"
                      value="system_feature(ftr_config);client_capable(configfiles.diff)"/>
        <set-property property="mixins"
                      value="com.redhat.rhn.common.security.acl.SystemAclHandler"/>
        <forward name="default"
                 path="/WEB-INF/pages/configuration/sdc/difffileconfirm.jsp"/>
    </action>

    <action path="/systems/details/configuration/DiffFileConfirmSubmit"
        scope="request"
        name="datePickerForm"
        parameter="dispatch"
        input="/WEB-INF/pages/configuration/sdc/difffileconfirm.jsp"
        type="com.redhat.rhn.frontend.action.configuration.sdc.FileListConfirmSubmitAction"
        className="com.redhat.rhn.frontend.struts.RhnActionMapping">
        <set-property property="postRequired" value="true" />
        <set-property property="acls"
                      value="system_feature(ftr_config);client_capable(configfiles.diff)"/>
        <set-property property="mixins"
                      value="com.redhat.rhn.common.security.acl.SystemAclHandler"/>
        <forward name="default"
                 path="/systems/details/configuration/DiffFileConfirm.do"/>
        <forward name="success" redirect="true"
                 path="/systems/details/configuration/Overview.do"/>
    </action>

    <action path="/systems/details/virtualization/VirtualGuestsList"
        scope="request"
        input="/WEB-INF/pages/systems/details/virtualization/virtualguestslist.jsp"
        name="virtualGuestsForm"
        type="com.redhat.rhn.frontend.action.systems.virtualization.VirtualGuestsListSetupAction"
        className="com.redhat.rhn.frontend.struts.RhnActionMapping">
        <set-property property="acls" value="not system_is_virtual(); system_has_management_entitlement()"/>
        <forward name="default"
                 path="/WEB-INF/pages/systems/details/virtualization/virtualguestslist.jsp"/>
    </action>

    <action path="/systems/details/virtualization/VirtualGuestsListSubmit"
        scope="request"
        input="/WEB-INF/pages/systems/details/virtualization/virtualguestslist.jsp"
        type="com.redhat.rhn.frontend.action.systems.virtualization.VirtualGuestsListAction"
        name="virtualGuestsForm"
        parameter="dispatch"
        className="com.redhat.rhn.frontend.struts.RhnActionMapping">
        <set-property property="postRequired" value="true" />
        <forward name="default"
                path="/systems/details/virtualization/VirtualGuestsList.do"
                redirect="true"/>
        <forward name="confirm"
                path="/systems/details/virtualization/VirtualGuestsConfirm.do"
                redirect="true"/>
    </action>

    <action path="/systems/details/virtualization/VirtualGuestsConfirm"
        scope="request"
        input="/WEB-INF/pages/systems/details/virtualization/virtualguests_confirm.jsp"
        type="com.redhat.rhn.frontend.action.systems.virtualization.VirtualGuestsConfirmSetupAction">
        <forward name="default"
                 path="/WEB-INF/pages/systems/details/virtualization/virtualguests_confirm.jsp"/>
    </action>

    <action path="/systems/details/virtualization/VirtualGuestsConfirmSubmit"
        scope="request"
        input="/WEB-INF/pages/systems/details/virtualization/virtualguests_confirm.jsp"
        type="com.redhat.rhn.frontend.action.systems.virtualization.VirtualGuestsConfirmAction"
    parameter="dispatch"
        className="com.redhat.rhn.frontend.struts.RhnActionMapping">
        <set-property property="postRequired" value="true" />
        <forward name="default"
                 path="/systems/details/virtualization/VirtualGuestsList.do"
         redirect="true"/>
        <forward name="success"
                 path="/systems/details/virtualization/VirtualGuestsList.do"
         redirect="true"/>
    </action>

    <!-- SDC Package Profiles -->
    <action path="/systems/details/packages/profiles/Create"
        scope="request"
        name="pkgProfileForm"
        input="/WEB-INF/pages/systems/details/packages/profiles/create.jsp"
        type="com.redhat.rhn.frontend.action.rhnpackage.profile.CreateProfileAction"
        className="com.redhat.rhn.frontend.struts.RhnActionMapping">
        <set-property property="postRequiredIfSubmitted" value="true" />
        <forward name="default"
                 path="/WEB-INF/pages/systems/details/packages/profiles/create.jsp"/>
        <forward name="created"
                 path="/systems/details/packages/profiles/ShowProfiles.do"
                 redirect="true" />
        <forward name="error"
                 path="/WEB-INF/pages/systems/details/packages/profiles/create.jsp"/>
    </action>


    <action path="/systems/details/packages/profiles/ShowProfiles"
        scope="request"
        name="compareProfileForm"
        input="/WEB-INF/pages/systems/details/packages/profiles/profiles.jsp"
        type="com.redhat.rhn.frontend.action.rhnpackage.profile.ShowProfileAction"
        className="com.redhat.rhn.frontend.struts.RhnActionMapping">
        <set-property property="postRequiredIfSubmitted" value="true" />
        <forward name="default"
                 path="/WEB-INF/pages/systems/details/packages/profiles/profiles.jsp"/>
        <forward name="create"
                 path="/systems/details/packages/profiles/Create.do"
                 redirect="true" />
        <forward name="compareprofiles"
                 path="/systems/details/packages/profiles/CompareProfiles.do"
                 redirect="true" />
        <forward name="comparesystems"
                 path="/systems/details/packages/profiles/CompareSystems.do"
                 redirect="true" />
    </action>

    <action path="/systems/details/packages/profiles/DeleteProfile"
        scope="request"
        name="deleteProfileForm"
        input="/WEB-INF/pages/systems/details/packages/profiles/delete.jsp"
        type="com.redhat.rhn.frontend.action.rhnpackage.profile.DeleteProfileAction"
        className="com.redhat.rhn.frontend.struts.RhnActionMapping">
        <set-property property="postRequiredIfSubmitted" value="true" />
        <forward name="default"
                 path="/WEB-INF/pages/systems/details/packages/profiles/delete.jsp"/>
        <forward name="deleted"
                 path="/systems/details/packages/profiles/ShowProfiles.do"
                 redirect="true" />
    </action>

    <action path="/systems/details/packages/profiles/CompareProfiles"
        scope="request"
        input="/WEB-INF/pages/systems/details/packages/profiles/compareprofiles.jsp"
        type="com.redhat.rhn.frontend.action.rhnpackage.profile.CompareProfileSetupAction"
        className="com.redhat.rhn.frontend.struts.RhnActionMapping">
        <set-property property="postRequiredIfSubmitted" value="true" />
        <forward name="default"
                 path="/WEB-INF/pages/systems/details/packages/profiles/compareprofiles.jsp"/>
        <forward name="submit"
                 path="/systems/details/packages/profiles/SyncProfiles.do"
                 redirect="true" />
        <forward name="error" path="/systems/details/packages/profiles/CompareProfiles.do" redirect="true" />
    </action>

    <action path="/systems/details/packages/profiles/CompareSystems"
        scope="request"
        input="/WEB-INF/pages/systems/details/packages/profiles/comparesystems.jsp"
        type="com.redhat.rhn.frontend.action.rhnpackage.profile.CompareSystemSetupAction"
        className="com.redhat.rhn.frontend.struts.RhnActionMapping">
        <forward name="default"
                 path="/WEB-INF/pages/systems/details/packages/profiles/comparesystems.jsp"/>
        <forward name="submit"
                 path="/systems/details/packages/profiles/SyncSystems.do"
                 redirect="true" />
        <forward name="error" path="/systems/details/packages/profiles/CompareSystems.do" redirect="true" />
    </action>

    <action path="/systems/details/packages/profiles/SyncProfiles"
        scope="request"
        name="datePickerForm"
        input="/WEB-INF/pages/systems/details/packages/profiles/syncprofile.jsp"
        type="com.redhat.rhn.frontend.action.rhnpackage.profile.SyncProfilesSetupAction"
        className="com.redhat.rhn.frontend.struts.RhnActionMapping">
        <set-property property="postRequiredIfSubmitted" value="true" />
        <forward name="default"
                 path="/WEB-INF/pages/systems/details/packages/profiles/syncprofile.jsp"/>
        <forward name="sync"
                 path="/systems/details/packages/profiles/SyncProfilesSubmit.do"
                 redirect="true"/>
    </action>

    <action path="/systems/details/packages/profiles/SyncProfilesSubmit"
        scope="request"
        name="datePickerForm"
        input="/WEB-INF/pages/systems/details/packages/profiles/syncprofile.jsp"
        type="com.redhat.rhn.frontend.action.rhnpackage.profile.SyncProfilesAction"
        parameter="dispatch">
        <forward name="default"
                 path="/systems/details/packages/profiles/SyncProfiles.do"
                 redirect="true" />
        <forward name="success"
                 path="/systems/details/packages/profiles/ShowProfiles.do"
                 redirect="true" />
        <forward name="failure"
                 path="/systems/details/packages/profiles/SyncProfiles.do"
                 redirect="true" />
        <forward name="missing"
                 path="/systems/details/packages/profiles/MissingPackages.do"
                 redirect="true" />
    </action>

    <action path="/systems/details/packages/profiles/SyncSystems"
        scope="request"
        name="datePickerForm"
        input="/WEB-INF/pages/systems/details/packages/profiles/syncsystem.jsp"
        type="com.redhat.rhn.frontend.action.rhnpackage.profile.SyncSystemsSetupAction"
        className="com.redhat.rhn.frontend.struts.RhnActionMapping">
        <set-property property="postRequiredIfSubmitted" value="true" />
        <forward name="default"
                 path="/WEB-INF/pages/systems/details/packages/profiles/syncsystem.jsp"/>
        <forward name="sync"
                 path="/systems/details/packages/profiles/SyncSystemsSubmit.do"
                 redirect="true" />
    </action>

    <action path="/systems/details/packages/profiles/SyncSystemsSubmit"
        scope="request"
        name="datePickerForm"
        input="/WEB-INF/pages/systems/details/packages/profiles/syncsystem.jsp"
        type="com.redhat.rhn.frontend.action.rhnpackage.profile.SyncSystemsProfilesAction"
        parameter="dispatch">
        <forward name="default"
                 path="/systems/details/packages/profiles/SyncSystems.do"
                 redirect="true" />
        <forward name="success"
                 path="/systems/details/packages/profiles/ShowProfiles.do"
                 redirect="true" />
        <forward name="failure"
                 path="/systems/details/packages/profiles/SyncSystems.do"
                 redirect="true" />
        <forward name="missing"
                 path="/systems/details/packages/profiles/MissingPackages.do"
                 redirect="true" />
    </action>

    <action path="/systems/details/packages/profiles/MissingPackages"
        scope="request"
        input="/WEB-INF/pages/systems/details/packages/profiles/missingpkgs.jsp"
        type="com.redhat.rhn.frontend.action.rhnpackage.profile.MissingPackageSetupAction"
        className="com.redhat.rhn.frontend.struts.RhnActionMapping">
        <set-property property="postRequiredIfSubmitted" value="true" />
        <forward name="default"
                 path="/WEB-INF/pages/systems/details/packages/profiles/missingpkgs.jsp"/>
        <forward name="submit"
                 path="/systems/details/packages/profiles/MissingPackageSubmit.do"
                 redirect="true" />
    </action>

    <action path="/systems/details/packages/profiles/MissingPackageSubmit"
        scope="request"
        input="/WEB-INF/pages/systems/details/packages/profiles/missingpkgs.jsp"
        type="com.redhat.rhn.frontend.action.rhnpackage.profile.MissingPackageAction"
        parameter="dispatch"
        className="com.redhat.rhn.frontend.struts.RhnActionMapping">
        <set-property property="postRequiredIfSubmitted" value="true" />
        <forward name="default"
                 path="/WEB-INF/pages/systems/details/packages/profiles/missingpkgs.jsp" />
        <forward name="showprofile"
                 path="/systems/details/packages/profiles/ShowProfiles.do"
                 redirect="true" />
    </action>


    <!-- ===== SYSTEM SET MANAGER ===== -->
    <action path="/ssm/index"
        scope="request"
        type="com.redhat.rhn.frontend.action.GenericIndexAction">
        <forward name="default" path="/WEB-INF/pages/ssm/ssmindex.jsp"/>
    </action>


    <!-- SSM/Groups -->
    <action path="/systems/ssm/groups/Manage"
            scope="request"
            type="com.redhat.rhn.frontend.action.groups.SSMGroupManageAction"
            name="submittedForm"
            className="com.redhat.rhn.frontend.struts.RhnActionMapping">
            <set-property property="acls" value="user_role(system_group_admin)"/>
            <set-property property="postRequiredIfSubmitted" value="true" />
            <forward name="default" path="/WEB-INF/pages/groups/ssmmanage.jsp" />
            <forward name="confirm" path="/systems/ssm/groups/Confirm.do" redirect="true" />
    </action>

    <action path="/systems/ssm/groups/Confirm"
            scope="request"
            type="com.redhat.rhn.frontend.action.groups.SSMGroupConfirmAction"
            name="submittedForm"
            className="com.redhat.rhn.frontend.struts.RhnActionMapping">
            <set-property property="acls" value="user_role(system_group_admin)"/>
            <set-property property="postRequiredIfSubmitted" value="true" />
            <forward name="default" path="/WEB-INF/pages/groups/ssmconfirm.jsp" />
            <forward name="success" path="/systems/ssm/groups/Manage.do" redirect="true" />
    </action>

    <action path="/systems/ssm/groups/Create"
            scope="request"
            type="com.redhat.rhn.frontend.action.groups.EditGroupAction"
            name="editSystemGroupForm"
            className="com.redhat.rhn.frontend.struts.RhnActionMapping">
            <set-property property="acls" value="user_role(system_group_admin)"/>
            <set-property property="postRequiredIfSubmitted" value="true" />
            <forward name="default" path="/WEB-INF/pages/groups/ssmcreate.jsp" />
            <forward name="success" path="/systems/ssm/groups/Manage.do" redirect="true" />
    </action>


    <!-- SSM\Channels -->
    <action path="/channel/ssm/ChildSubscriptions"
        scope="request"
        input="/WEB-INF/pages/channel/ssm/childsubs.jsp"
        type="com.redhat.rhn.frontend.action.channel.ssm.ChildChannelAction"
        className="com.redhat.rhn.frontend.struts.RhnActionMapping"
        name="submittedForm">
        <set-property property="postRequiredIfSubmitted" value="true" />
        <forward name="default"
                 path="/WEB-INF/pages/channel/ssm/childsubs.jsp"/>
        <forward name="success" redirect="true"
                 path="/channel/ssm/ChildSubscriptionsConfirm.do"/>
    </action>

    <action path="/channel/ssm/ChildSubscriptionsConfirm"
        scope="request"
        input="/WEB-INF/pages/channel/ssm/childsubconfirm.jsp"
        type="com.redhat.rhn.frontend.action.channel.ssm.ChildChannelConfirmAction"
        className="com.redhat.rhn.frontend.struts.RhnActionMapping"
        name="submittedForm">
        <set-property property="postRequiredIfSubmitted" value="true" />
        <forward name="default"
                 path="/WEB-INF/pages/channel/ssm/childsubconfirm.jsp"/>
        <forward name="success" redirect="true"
                 path="/ssm/ViewAllLog.do"/>
    </action>

    <action path="/channel/ssm/BaseChannelSubscribe"
        scope="request"
        input="/WEB-INF/pages/channel/ssm/basesub.jsp"
        type="com.redhat.rhn.frontend.action.channel.ssm.BaseSubscribeAction"
        className="com.redhat.rhn.frontend.struts.RhnActionMapping"
        parameter="dispatch"
        name="submittedForm">
        <set-property property="postRequiredIfSubmitted" value="true" />
        <forward name="default"
                 path="/WEB-INF/pages/channel/ssm/basesub.jsp"/>
        <forward name="confirm"
                 path="/WEB-INF/pages/channel/ssm/confirmnewbasechannels.jsp"/>
        <forward name="success" redirect="true"
                 path="/channel/ssm/BaseChannelSubscribe.do"/>
    </action>

    <!-- SSM\Configuration -->
    <action path="/systems/ssm/config/Diff"
        scope="request"
        input="/WEB-INF/pages/configuration/ssm/diff.jsp"
        type="com.redhat.rhn.frontend.action.configuration.ssm.ConfigListAction"
        className="com.redhat.rhn.frontend.struts.RhnActionMapping">
        <forward name="default"
                 path="/WEB-INF/pages/configuration/ssm/diff.jsp"/>
    </action>

    <action path="/systems/ssm/config/DiffSubmit"
        scope="request"
        input="/WEB-INF/pages/configuration/ssm/diff.jsp"
        parameter="dispatch"
        type="com.redhat.rhn.frontend.action.configuration.ssm.ConfigListSubmitAction"
        className="com.redhat.rhn.frontend.struts.RhnActionMapping">
        <set-property property="postRequired" value="true" />
        <forward name="default"
                 path="/systems/ssm/config/Diff.do"/>
        <forward name="confirm"
                 redirect="true"
                 path="/systems/ssm/config/DiffConfirm.do"/>
    </action>

    <action path="/systems/ssm/config/DiffConfirm"
        scope="request"
        input="/WEB-INF/pages/configuration/ssm/diffconfirm.jsp"
        name="datePickerForm"
        type="com.redhat.rhn.frontend.action.configuration.ssm.ConfigConfirmAction"
        className="com.redhat.rhn.frontend.struts.RhnActionMapping">
        <forward name="default"
                 path="/WEB-INF/pages/configuration/ssm/diffconfirm.jsp"/>
    </action>

    <action path="/systems/ssm/config/DiffConfirmSubmit"
        scope="request"
        input="/WEB-INF/pages/configuration/ssm/diffconfirm.jsp"
        name="datePickerForm"
        type="com.redhat.rhn.frontend.action.configuration.ssm.ConfigConfirmSubmitAction"
        parameter="dispatch"
        className="com.redhat.rhn.frontend.struts.RhnActionMapping">
        <set-property property="postRequired" value="true" />
        <forward name="default"
                 path="/systems/ssm/config/DiffConfirm.do"/>
        <forward name="success"
                 path="/systems/ssm/config/Diff.do"/>
    </action>

    <action path="/systems/ssm/config/DiffSystems"
        scope="request"
        input="/WEB-INF/pages/configuration/ssm/diffsystems.jsp"
        type="com.redhat.rhn.frontend.action.configuration.ssm.DiffSystemsAction"
        className="com.redhat.rhn.frontend.struts.RhnActionMapping">
        <set-property property="postRequiredIfSubmitted" value="true" />
        <forward name="default"
                 path="/WEB-INF/pages/configuration/ssm/diffsystems.jsp"/>
    </action>

    <action path="/systems/ssm/config/DiffFiles"
        scope="request"
        input="/WEB-INF/pages/configuration/ssm/difffiles.jsp"
        type="com.redhat.rhn.frontend.action.configuration.ssm.DiffFilesAction"
        className="com.redhat.rhn.frontend.struts.RhnActionMapping">
        <set-property property="postRequiredIfSubmitted" value="true" />
        <forward name="default"
                 path="/WEB-INF/pages/configuration/ssm/difffiles.jsp"/>
    </action>

    <action path="/systems/ssm/config/Deploy"
        scope="request"
        input="/WEB-INF/pages/configuration/ssm/deploy.jsp"
        type="com.redhat.rhn.frontend.action.configuration.ssm.ConfigListAction"
        className="com.redhat.rhn.frontend.struts.RhnActionMapping">
        <forward name="default"
                 path="/WEB-INF/pages/configuration/ssm/deploy.jsp"/>
    </action>

    <action path="/systems/ssm/config/DeploySubmit"
        scope="request"
        input="/WEB-INF/pages/configuration/ssm/deploy.jsp"
        parameter="dispatch"
        type="com.redhat.rhn.frontend.action.configuration.ssm.ConfigListSubmitAction"
        className="com.redhat.rhn.frontend.struts.RhnActionMapping">
        <set-property property="postRequired" value="true" />
        <forward name="default"
                 path="/systems/ssm/config/Deploy.do"/>
        <forward name="confirm"
                 redirect="true"
                 path="/systems/ssm/config/DeployConfirm.do"/>
    </action>

    <action path="/systems/ssm/config/DeployConfirm"
        scope="request"
        input="/WEB-INF/pages/configuration/ssm/deployconfirm.jsp"
        name="datePickerForm"
        type="com.redhat.rhn.frontend.action.configuration.ssm.ConfigConfirmAction"
        className="com.redhat.rhn.frontend.struts.RhnActionMapping">
        <forward name="default"
                 path="/WEB-INF/pages/configuration/ssm/deployconfirm.jsp"/>
    </action>

    <action path="/systems/ssm/config/DeployConfirmSubmit"
        scope="request"
        input="/WEB-INF/pages/configuration/ssm/deployconfirm.jsp"
        name="datePickerForm"
        type="com.redhat.rhn.frontend.action.configuration.ssm.ConfigConfirmSubmitAction"
        parameter="dispatch"
        className="com.redhat.rhn.frontend.struts.RhnActionMapping">
        <set-property property="postRequired" value="true" />
        <forward name="default"
                 path="/systems/ssm/config/DeployConfirm.do"/>
        <forward name="success"
                 path="/systems/ssm/config/Deploy.do"/>
    </action>

    <action path="/systems/ssm/config/Subscribe"
        scope="request"
        input="/WEB-INF/pages/configuration/ssm/subscribe.jsp"
        type="com.redhat.rhn.frontend.action.configuration.ssm.SubscribeSetup"
        name="submittedForm"
        className="com.redhat.rhn.frontend.struts.RhnActionMapping">
        <set-property property="acls" value="user_role(config_admin)"/>
        <forward name="default"
                 path="/WEB-INF/pages/configuration/ssm/subscribe.jsp"/>
    </action>

    <action path="/systems/ssm/config/SubscribeSubmit"
        scope="request"
        parameter="dispatch"
        input="/WEB-INF/pages/configuration/ssm/subscribe.jsp"
        name="submittedForm"
        type="com.redhat.rhn.frontend.action.configuration.ssm.SubscribeSubmit"
        className="com.redhat.rhn.frontend.struts.RhnActionMapping">
        <set-property property="postRequired" value="true" />
        <set-property property="acls" value="user_role(config_admin)"/>
        <forward name="default"
                 path="/systems/ssm/config/Subscribe.do"/>
        <forward name="confirm" redirect="true"
                 path="/systems/ssm/config/Rank.do"/>
    </action>

    <action path="/systems/ssm/config/Rank"
        scope="request"
        input="/WEB-INF/pages/configuration/ssm/rankchannels.jsp"
        type="com.redhat.rhn.frontend.action.configuration.ssm.RankChannels"
        name="channelRanksForm"
        parameter="dispatch"
        className="com.redhat.rhn.frontend.struts.RhnActionMapping">
        <set-property property="postRequiredIfSubmitted" value="true" />
        <set-property property="acls" value="user_role(config_admin)"/>
        <forward name="default"
                 path="/WEB-INF/pages/configuration/ssm/rankchannels.jsp"/>
        <forward name="confirm" redirect="true"
                 path="/systems/ssm/config/SubscribeConfirm.do"/>
    </action>

    <action path="/systems/ssm/config/SubscribeConfirm"
        scope="request"
        input="/WEB-INF/pages/configuration/ssm/subscribeconfirm.jsp"
        type="com.redhat.rhn.frontend.action.configuration.ssm.SubscribeConfirm"
        parameter="dispatch"
        name="submittedForm"
        className="com.redhat.rhn.frontend.struts.RhnActionMapping">
        <set-property property="postRequiredIfSubmitted" value="true" />
        <set-property property="acls" value="user_role(config_admin)"/>
        <forward name="default"
                 path="/WEB-INF/pages/configuration/ssm/subscribeconfirm.jsp"/>
        <!-- after subscribing, their really isn't a good place to drop the user.
             subscribe is the best because if is a decent place in the ssm
             to see that changes have happened -->
        <forward name="success" redirect="true"
                 path="/systems/ssm/config/Subscribe.do"/>
    </action>

    <action path="/systems/ssm/config/Unsubscribe"
        scope="request"
        input="/WEB-INF/pages/configuration/ssm/unsubscribe.jsp"
        type="com.redhat.rhn.frontend.action.configuration.ssm.UnsubscribeAction"
        className="com.redhat.rhn.frontend.struts.RhnActionMapping">
        <forward name="default"
                 path="/WEB-INF/pages/configuration/ssm/unsubscribe.jsp"/>
    </action>

    <action path="/systems/ssm/config/UnsubscribeSubmit"
        scope="request"
        input="/WEB-INF/pages/configuration/ssm/unsubscribe.jsp"
        parameter="dispatch"
        type="com.redhat.rhn.frontend.action.configuration.ssm.UnsubscribeSubmitAction"
        className="com.redhat.rhn.frontend.struts.RhnActionMapping">
        <set-property property="postRequired" value="true" />
        <forward name="default"
                 path="/systems/ssm/config/Unsubscribe.do"/>
        <forward name="confirm"
                 redirect="true"
                 path="/systems/ssm/config/UnsubscribeConfirm.do"/>
    </action>

    <action path="/systems/ssm/config/UnsubscribeConfirm"
        scope="request"
        input="/WEB-INF/pages/configuration/ssm/unsubscribeconfirm.jsp"
        parameter="dispatch"
        type="com.redhat.rhn.frontend.action.configuration.ssm.UnsubscribeConfirmAction"
        className="com.redhat.rhn.frontend.struts.RhnActionMapping">
        <forward name="default"
                 path="/WEB-INF/pages/configuration/ssm/unsubscribeconfirm.jsp"/>
    </action>

    <action path="/systems/ssm/config/UnsubscribeConfirmSubmit"
        scope="request"
        input="/WEB-INF/pages/configuration/ssm/unsubscribeconfirm.jsp"
        parameter="dispatch"
        type="com.redhat.rhn.frontend.action.configuration.ssm.UnsubscribeConfirmSubmitAction"
        className="com.redhat.rhn.frontend.struts.RhnActionMapping">
        <set-property property="postRequired" value="true" />
        <forward name="default"
                 path="/systems/ssm/config/UnsubscribeConfirm.do"/>
        <forward name="success"
                 redirect="true"
                 path="/systems/ssm/config/Unsubscribe.do"/>
    </action>

    <action path="/systems/ssm/config/ChannelSystems"
        scope="request"
        input="/WEB-INF/pages/configuration/ssm/channelsystems.jsp"
        type="com.redhat.rhn.frontend.action.configuration.ssm.ChannelSystemsAction"
        className="com.redhat.rhn.frontend.struts.RhnActionMapping">
        <set-property property="postRequiredIfSubmitted" value="true" />
        <forward name="default"
                 path="/WEB-INF/pages/configuration/ssm/channelsystems.jsp"/>
    </action>

    <action path="/systems/ssm/config/SystemChannels"
        scope="request"
        input="/WEB-INF/pages/configuration/ssm/systemchannels.jsp"
        type="com.redhat.rhn.frontend.action.configuration.ssm.SystemChannelsAction"
        className="com.redhat.rhn.frontend.struts.RhnActionMapping">
        <set-property property="postRequiredIfSubmitted" value="true" />
        <forward name="default"
                 path="/WEB-INF/pages/configuration/ssm/systemchannels.jsp"/>
    </action>

    <action path="/systems/ssm/config/Enable"
        scope="request"
        input="/WEB-INF/pages/configuration/ssm/enable.jsp"
        name="datePickerForm"
        type="com.redhat.rhn.frontend.action.configuration.ssm.EnableListAction"
        className="com.redhat.rhn.frontend.struts.RhnActionMapping">
        <forward name="default"
                 path="/WEB-INF/pages/configuration/ssm/enable.jsp"/>
    </action>

    <action path="/systems/ssm/config/EnableSubmit"
        scope="request"
        input="/WEB-INF/pages/configuration/ssm/enable.jsp"
        parameter="dispatch"
        name="datePickerForm"
        type="com.redhat.rhn.frontend.action.configuration.ssm.EnableSubmitAction"
        className="com.redhat.rhn.frontend.struts.RhnActionMapping">
        <set-property property="postRequired" value="true" />
        <forward name="default"
                 path="/systems/ssm/config/Enable.do"/>
        <forward name="summary" redirect="true"
                 path="/systems/ssm/config/EnableSummary.do"/>
    </action>

    <action path="/systems/ssm/config/EnableSummary"
        scope="request"
        input="/WEB-INF/pages/configuration/ssm/enablesummary.jsp"
        type="com.redhat.rhn.frontend.action.configuration.ssm.SummaryAction"
        className="com.redhat.rhn.frontend.struts.RhnActionMapping">
        <set-property property="postRequiredIfSubmitted" value="true" />
        <forward name="default"
                 path="/WEB-INF/pages/configuration/ssm/enablesummary.jsp"/>
    </action>

    <action path="/systems/ssm/misc/LockUnlockSystem"
                scope="request"
                name="SSMLockUnlockForm"
                input="/WEB-INF/pages/ssm/systems/misc/lock-unlock-system.jsp"
                type="com.redhat.rhn.frontend.action.ssm.LockUnlockSystemAction"
                className="com.redhat.rhn.frontend.struts.RhnActionMapping">
        <forward name="confirm"
                 path="/ssm/index.do" />
        <forward name="default"
                 path="/WEB-INF/pages/ssm/systems/misc/lock-unlock-system.jsp" />
    </action>

    <action path="/systems/ssm/misc/RebootSystem"
            scope="request"
            input="/WEB-INF/pages/ssm/systems/misc/reboot-system.jsp"
            type="com.redhat.rhn.frontend.action.ssm.RebootSystemAction"
            name="datePickerForm"
            className="com.redhat.rhn.frontend.struts.RhnActionMapping">
        <set-property property="postRequiredIfSubmitted" value="true" />
        <forward name="default"
                 path="/WEB-INF/pages/ssm/systems/misc/reboot-system.jsp" />
        <forward name="confirm"
                 path="/systems/ssm/misc/RebootSystemConfirm.do"
                 redirect="true" />
    </action>

    <action path="/systems/ssm/misc/RebootSystemConfirm"
            scope="request"
            input="/WEB-INF/pages/ssm/systems/misc/reboot-system-confirm.jsp"
            type="com.redhat.rhn.frontend.action.ssm.RebootSystemConfirmAction"
            name="datePickerForm"
            className="com.redhat.rhn.frontend.struts.RhnActionMapping">
        <set-property property="postRequiredIfSubmitted" value="true" />
        <forward name="default"
                 path="/WEB-INF/pages/ssm/systems/misc/reboot-system-confirm.jsp" />
        <forward name="confirm"
                 path="/systems/ssm/misc/RebootSystem.do"
                 redirect="true" />
    </action>

    <action path="/systems/ssm/misc/Index"
        scope="request"
        input="/WEB-INF/pages/ssm/systems/misc/index.jsp"
        type="com.redhat.rhn.frontend.action.ssm.MiscIndexAction"
        name="ssmPreferencesForm"
        className="com.redhat.rhn.frontend.struts.RhnActionMapping">
        <forward name="default"
                 path="/WEB-INF/pages/ssm/systems/misc/index.jsp" />
        <forward name="confirm"
                 path="/systems/ssm/misc/ConfirmSystemPreferences.do" />
    </action>

    <action path="/systems/ssm/misc/ConfirmSystemPreferences"
        scope="request"
        input="/WEB-INF/pages/ssm/systems/misc/confirmsystempreferences.jsp"
        type="com.redhat.rhn.frontend.action.ssm.ConfirmSystemPreferencesAction"
        name="ssmPreferencesForm"
        className="com.redhat.rhn.frontend.struts.RhnActionMapping">
        <forward name="default"
                 path="/WEB-INF/pages/ssm/systems/misc/confirmsystempreferences.jsp" />
        <forward name="confirm" redirect="true"
                 path="/systems/ssm/misc/Index.do" />
    </action>

    <action path="/systems/ssm/misc/CustomValue"
        scope="request"
        input="/WEB-INF/pages/ssm/systems/misc/customvalue.jsp"
        type="com.redhat.rhn.frontend.action.ssm.CustomValueAction"
        className="com.redhat.rhn.frontend.struts.RhnActionMapping">
        <forward name="default"
                 path="/WEB-INF/pages/ssm/systems/misc/customvalue.jsp" />
    </action>

   <action path="/systems/ssm/misc/SetCustomValue"
        name="updateCustomDataForm"
        scope="request"
        input="/WEB-INF/pages/ssm/systems/misc/setcustomvalue.jsp"
        parameter="dispatch"
        type="com.redhat.rhn.frontend.action.ssm.CustomValueSetAction"
        className="com.redhat.rhn.frontend.struts.RhnActionMapping">
        <set-property property="postRequiredIfSubmitted" value="true" />
        <forward name="default" path="/WEB-INF/pages/ssm/systems/misc/setcustomvalue.jsp" />
        <forward name="updated" path="/systems/ssm/misc/Index.do" redirect="true"/>
    </action>

    <action path="/systems/ssm/audit/ScheduleXccdf"
        scope="request"
        name="scheduleXccdfForm"
        input="/WEB-INF/pages/audit/ssm/ssmschedulexccdf.jsp"
        type="com.redhat.rhn.frontend.action.audit.ssm.SsmScheduleXccdfAction"
        className="com.redhat.rhn.frontend.struts.RhnActionMapping">
        <forward name="default"
            path="/WEB-INF/pages/audit/ssm/ssmschedulexccdf.jsp"/>
        <forward name="error"
            path="/WEB-INF/pages/audit/ssm/ssmschedulexccdf.jsp"/>
        <forward name="submit"
            path="/systems/ssm/audit/ScheduleXccdfSubmit.do"/>
    </action>

    <action path="/systems/ssm/audit/ScheduleXccdfSubmit"
        scope="request"
        name="scheduleXccdfForm"
        input="/WEB-INF/pages/audit/ssm/ssmschedulexccdf-submit.jsp"
        type="com.redhat.rhn.frontend.action.audit.ssm.SsmScheduleXccdfSubmitAction"
        className="com.redhat.rhn.frontend.struts.RhnActionMapping">
        <set-property property="postRequired" value="true"/>
        <forward name="default"
            path="/WEB-INF/pages/audit/ssm/ssmschedulexccdf-submit.jsp"/>
    </action>

    <action path="/systems/ssm/audit/ScheduleXccdfConfirm"
        scope="request"
        name="scheduleXccdfForm"
        type="com.redhat.rhn.frontend.action.audit.ssm.SsmScheduleXccdfConfirmAction"
        className="com.redhat.rhn.frontend.struts.RhnActionMapping">
        <set-property property="postRequired" value="true"/>
        <forward name="default"
            path="/schedule/InProgressSystems.do"/>
        <forward name="error"
            path="/systems/ssm/audit/ScheduleXccdf.do"/>
    </action>

    <!-- ===== END SSM ===== -->

    <action path="/admin/config/GeneralConfig"
        scope="request"
        name="generalConfigForm"
        input="/WEB-INF/pages/admin/config/general.jsp"
        type="com.redhat.rhn.frontend.action.satellite.GeneralConfigAction"
        className="com.redhat.rhn.frontend.struts.RhnActionMapping">
        <set-property property="postRequiredIfSubmitted" value="true" />
        <set-property property="acls" value="user_role(satellite_admin)"/>
        <forward name="default"
                 path="/WEB-INF/pages/admin/config/general.jsp"/>
        <forward name="failure"
                 path="/WEB-INF/pages/admin/config/general.jsp"/>
    </action>

    <action path="/admin/config/BootstrapConfig"
        scope="request"
        name="bootstrapConfigForm"
        input="/WEB-INF/pages/admin/config/bootstrap.jsp"
        type="com.redhat.rhn.frontend.action.satellite.BootstrapConfigAction"
        className="com.redhat.rhn.frontend.struts.RhnActionMapping">
        <set-property property="postRequiredIfSubmitted" value="true" />
        <set-property property="acls" value="user_role(satellite_admin)"/>
        <forward name="default"
                 path="/WEB-INF/pages/admin/config/bootstrap.jsp"/>
    </action>

    <action path="/admin/config/Restart"
        scope="request"
        name="restartForm"
        input="/WEB-INF/pages/admin/config/restart.jsp"
        type="com.redhat.rhn.frontend.action.satellite.RestartAction"
        className="com.redhat.rhn.frontend.struts.RhnActionMapping">
        <set-property property="postRequiredIfSubmitted" value="true" />
        <set-property property="acls" value="user_role(satellite_admin)"/>
        <forward name="default"
                 path="/WEB-INF/pages/admin/config/restart.jsp"/>
    </action>

    <action path="/admin/config/Cobbler"
        scope="request"
        input="/WEB-INF/pages/admin/config/cobbler.jsp"
        type="com.redhat.rhn.frontend.action.satellite.CobblerAction"
        className="com.redhat.rhn.frontend.struts.RhnActionMapping">
        <set-property property="postRequiredIfSubmitted" value="true" />
        <set-property property="acls" value="user_role(satellite_admin)"/>
        <forward name="default"
                 path="/WEB-INF/pages/admin/config/cobbler.jsp"/>

    </action>

    <action path="/admin/config/BootstrapSystems"
        scope="request"
        input="/WEB-INF/pages/admin/config/bootstrapsystems.jsp"
        type="com.redhat.rhn.frontend.action.satellite.BootstrapSystemConfigAction"
        className="com.redhat.rhn.frontend.struts.RhnActionMapping">
        <set-property property="postRequiredIfSubmitted" value="true" />
        <set-property property="acls" value="user_role(satellite_admin)"/>
        <forward name="default"
                 path="/WEB-INF/pages/admin/config/bootstrapsystems.jsp"/>
    </action>

    <action path="/admin/Catalina"
        scope="request"
        input="/WEB-INF/pages/admin/catalina.jsp"
        type="com.redhat.rhn.frontend.action.satellite.CatalinaAction"
        className="com.redhat.rhn.frontend.struts.RhnActionMapping">
        <set-property property="postRequiredIfSubmitted" value="true" />
        <set-property property="acls" value="user_role(satellite_admin)"/>
        <forward name="default"
                 path="/WEB-INF/pages/admin/catalina.jsp"/>
    </action>

    <!--  ISS Config Pages  -->
    <action path="/admin/iss/Master"
        scope="request"
        input="/WEB-INF/pages/admin/iss/master.jsp"
        type="com.redhat.rhn.frontend.action.iss.MasterAction"
        className="com.redhat.rhn.frontend.struts.RhnActionMapping">
        <set-property property="acls" value="user_role(satellite_admin);"/>
        <forward name="default"
                 path="/WEB-INF/pages/admin/iss/master.jsp"/>
        <forward name="edit"
                 path="/admin/iss/EditSlave.do" redirect="true"/>
        <forward name="confirm"
                 path="/admin/iss/RemoveSlaveConfirm.do"
                 redirect="true" />
    </action>

    <action path="/admin/iss/EditSlave"
        scope="request"
        name="editSlaveForm"
        input="/WEB-INF/pages/admin/iss/editslave.jsp"
        type="com.redhat.rhn.frontend.action.iss.EditSlaveSetupAction"
        className="com.redhat.rhn.frontend.struts.RhnActionMapping">
        <set-property property="acls" value="user_role(satellite_admin);"/>
        <forward name="default"
                 path="/WEB-INF/pages/admin/iss/editslave.jsp"/>
        <forward name="success"
                 path="/admin/iss/EditSlave.do" redirect="true"/>
    </action>

    <action path="/admin/iss/UpdateSlave"
        scope="request"
        name="editSlaveForm"
        input="/WEB-INF/pages/admin/iss/editslave.jsp"
        type="com.redhat.rhn.frontend.action.iss.EditSlaveAction"
        className="com.redhat.rhn.frontend.struts.RhnActionMapping">
        <set-property property="acls" value="user_role(satellite_admin);"/>
        <forward name="default"
                 path="/WEB-INF/pages/admin/iss/editslave.jsp"/>
        <forward name="success"
                 path="/admin/iss/EditSlave.do" redirect="true"/>
    </action>

    <action path="/admin/iss/AllowSlaveOrgs"
        scope="request"
        name="editSlaveForm"
        input="/WEB-INF/pages/admin/iss/editslave.jsp"
        type="com.redhat.rhn.frontend.action.iss.AllowSlaveOrgsAction"
        className="com.redhat.rhn.frontend.struts.RhnActionMapping">
        <set-property property="acls" value="user_role(satellite_admin);"/>
        <forward name="default"
                 path="/admin/iss/EditSlave.do" redirect="true"/>
        <forward name="success"
                 path="/admin/iss/EditSlave.do" redirect="true"/>
    </action>

    <action path="/admin/iss/RemoveSlaveConfirm"
        scope="request"
        name="editSlaveForm"
        input="/WEB-INF/pages/admin/iss/confirmslaveremove.jsp"
        type="com.redhat.rhn.frontend.action.iss.RemoveSlavesAction"
        className="com.redhat.rhn.frontend.struts.RhnActionMapping">
        <set-property property="acls" value="user_role(satellite_admin);"/>
        <forward name="default"
                 path="/WEB-INF/pages/admin/iss/confirmslaveremove.jsp"/>
        <forward name="confirm"
                 path="/admin/iss/Master.do" redirect="true"/>
    </action>

    <action path="/admin/iss/DeleteSlave"
        scope="request"
        input="/WEB-INF/pages/admin/iss/editslave.jsp"
        type="com.redhat.rhn.frontend.action.iss.DeleteSlaveAction"
        className="com.redhat.rhn.frontend.struts.RhnActionMapping">
        <set-property property="acls" value="user_role(satellite_admin);"/>
        <forward name="default"
                 path="/admin/iss/Master.do" redirect="true"/>
    </action>

    <action path="/admin/iss/Slave"
        scope="request"
        input="/WEB-INF/pages/admin/iss/slave.jsp"
        type="com.redhat.rhn.frontend.action.iss.SlaveAction"
        className="com.redhat.rhn.frontend.struts.RhnActionMapping">
        <set-property property="acls" value="user_role(satellite_admin);"/>
        <forward name="default"
                 path="/WEB-INF/pages/admin/iss/slave.jsp"/>
        <forward name="confirm"
                 path="/admin/iss/RemoveMasterConfirm.do"
                 redirect="true" />
    </action>

    <action path="/admin/iss/RemoveMasterConfirm"
        scope="request"
        input="/WEB-INF/pages/admin/iss/confirmmasterremove.jsp"
        type="com.redhat.rhn.frontend.action.iss.RemoveMastersAction"
        className="com.redhat.rhn.frontend.struts.RhnActionMapping">
        <set-property property="acls" value="user_role(satellite_admin);"/>
        <forward name="default"
                 path="/WEB-INF/pages/admin/iss/confirmmastersremove.jsp"/>
        <forward name="confirm"
                 path="/admin/iss/Slave.do" redirect="true"/>
    </action>

    <action path="/admin/iss/EditMaster"
        scope="request"
        name="editMasterForm"
        input="/WEB-INF/pages/admin/iss/editmaster.jsp"
        type="com.redhat.rhn.frontend.action.iss.EditMasterSetupAction"
        className="com.redhat.rhn.frontend.struts.RhnActionMapping">
        <set-property property="acls" value="user_role(satellite_admin);"/>
        <forward name="default"
                 path="/WEB-INF/pages/admin/iss/editmaster.jsp"/>
        <forward name="success"
                 path="/admin/iss/EditMaster.do" redirect="true"/>
    </action>

    <action path="/admin/iss/UpdateMaster"
        scope="request"
        name="editMasterForm"
        input="/WEB-INF/pages/admin/iss/editmaster.jsp"
        type="com.redhat.rhn.frontend.action.iss.EditMasterAction"
        className="com.redhat.rhn.frontend.struts.RhnActionMapping">
        <set-property property="acls" value="user_role(satellite_admin);"/>
        <forward name="default"
                 path="/WEB-INF/pages/admin/iss/editmaster.jsp"/>
        <forward name="success"
                 path="/admin/iss/EditMaster.do" redirect="true"/>
    </action>

    <!--  /ISS Config Pages -->

    <action path="/YourRhnClips"
        scope="request"
        input="/WEB-INF/pages/common/fragments/yourrhn/yourrhnclips.jsp"
        type="com.redhat.rhn.frontend.action.renderers.YourRhnClipsRenderer"
        className="com.redhat.rhn.frontend.struts.RhnActionMapping">
        <set-property property="acls" value="is(yourrhn.debug.enabled);"/>
        <forward name="default"
                 path="/WEB-INF/pages/common/fragments/yourrhn/yourrhnclips.jsp"/>
    </action>


    <action path="/admin/multiorg/Organizations"
        scope="request"
        input="/WEB-INF/pages/admin/multiorg/organizations.jsp"
        type="com.redhat.rhn.frontend.action.multiorg.OrganizationAction"
        className="com.redhat.rhn.frontend.struts.RhnActionMapping">
        <set-property property="postRequiredIfSubmitted" value="true" />
        <set-property property="acls" value="user_role(satellite_admin);"/>
        <forward name="default"
                 path="/WEB-INF/pages/admin/multiorg/organizations.jsp"/>
    </action>

    <action path="/multiorg/Organizations"
        scope="request"
        input="/WEB-INF/pages/multiorg/organizations.jsp"
        type="com.redhat.rhn.frontend.action.multiorg.OrganizationTrustAction"
        className="com.redhat.rhn.frontend.struts.RhnActionMapping">
        <set-property property="postRequiredIfSubmitted" value="true" />
        <set-property property="acls" value="user_role(org_admin);"/>
        <forward name="default"
                 path="/WEB-INF/pages/multiorg/organizations.jsp"/>
    </action>

    <action path="/multiorg/OrgConfigDetails"
        scope="request"
        input="/WEB-INF/pages/multiorg/configuration.jsp"
        type="com.redhat.rhn.frontend.action.multiorg.OrgConfigAction"
        className="com.redhat.rhn.frontend.struts.RhnActionMapping">
      <set-property property="postRequiredIfSubmitted" value="true" />
      <set-property property="acls" value="user_role(org_admin)"/>
      <forward name="default" path="/WEB-INF/pages/multiorg/configuration.jsp" />
      <forward name="success"
               path="/multiorg/OrgConfigDetails.do" redirect="true" />
      <forward name="error"
               path="/WEB-INF/pages/multiorg/configuration.jsp" />
    </action>

    <action path="/admin/multiorg/OrgUsers"
        scope="request"
        input="/WEB-INF/pages/admin/multiorg/org_users.jsp"
        type="com.redhat.rhn.frontend.action.multiorg.UserListSetupAction"
        className="com.redhat.rhn.frontend.struts.RhnActionMapping">
        <set-property property="postRequiredIfSubmitted" value="true" />
        <set-property property="acls" value="user_role(satellite_admin);"/>
        <forward name="default"
                 path="/WEB-INF/pages/admin/multiorg/org_users.jsp"/>
    </action>

    <action path="/admin/multiorg/Users"
        scope="request"
        input="/WEB-INF/pages/admin/multiorg/sat_org_users.jsp"
        type="com.redhat.rhn.frontend.action.multiorg.SatUserListAction"
        className="com.redhat.rhn.frontend.struts.RhnActionMapping">
        <set-property property="postRequiredIfSubmitted" value="true" />
        <set-property property="acls" value="user_role(satellite_admin);"/>
        <forward name="default"
                 path="/WEB-INF/pages/admin/multiorg/sat_org_users.jsp"/>
    </action>

    <action path="/admin/multiorg/UserDetails"
        scope="request"
        input="/WEB-INF/pages/admin/multiorg/user_detail.jsp"
        type="com.redhat.rhn.frontend.action.multiorg.UserDetailAction"
        className="com.redhat.rhn.frontend.struts.RhnActionMapping">
        <set-property property="acls" value="user_role(satellite_admin);"/>
        <forward name="default"
                 path="/WEB-INF/pages/admin/multiorg/user_detail.jsp"/>
    </action>

    <action path="/admin/multiorg/OrgDetails"
        name="orgDetailsForm"
        scope="request"
        input="/WEB-INF/pages/admin/multiorg/orgdetails.jsp"
        type="com.redhat.rhn.frontend.action.multiorg.OrgDetailsAction"
        className="com.redhat.rhn.frontend.struts.RhnActionMapping">
      <set-property property="postRequiredIfSubmitted" value="true" />
      <set-property property="acls" value="user_role(satellite_admin)"/>
      <forward name="default" path="/WEB-INF/pages/admin/multiorg/orgdetails.jsp" />
      <forward name="success"
               path="/admin/multiorg/OrgDetails.do" redirect="true" />
      <forward name="error"
               path="/WEB-INF/pages/admin/multiorg/orgdetails.jsp" />
      <forward name="nosuchorg"
               path="/admin/multiorg/Organizations.do" redirect="true" />
    </action>

    <action path="/admin/multiorg/OrgConfigDetails"
        scope="request"
        input="/WEB-INF/pages/admin/multiorg/configuration.jsp"
        type="com.redhat.rhn.frontend.action.multiorg.OrgConfigSatAction"
        className="com.redhat.rhn.frontend.struts.RhnActionMapping">
      <set-property property="postRequiredIfSubmitted" value="true" />
      <set-property property="acls" value="user_role(satellite_admin)"/>
      <forward name="default" path="/WEB-INF/pages/admin/multiorg/configuration.jsp" />
      <forward name="success"
               path="/admin/multiorg/OrgConfigDetails.do" redirect="true" />
      <forward name="error"
               path="/WEB-INF/pages/admin/multiorg/configuration.jsp" />
    </action>

    <action path="/admin/multiorg/ExternalAuthentication"
        scope="request"
        name="extAuthForm"
        input="/WEB-INF/pages/admin/multiorg/extauth.jsp"
        type="com.redhat.rhn.frontend.action.multiorg.ExtAuthenticationAction"
        className="com.redhat.rhn.frontend.struts.RhnActionMapping">
      <set-property property="postRequiredIfSubmitted" value="true" />
      <set-property property="acls" value="user_role(satellite_admin)"/>
      <forward name="default" path="/WEB-INF/pages/admin/multiorg/extauth.jsp" />
      <forward name="success"
               path="/admin/multiorg/ExternalAuthentication.do" redirect="true" />
    </action>

    <action path="/admin/multiorg/ExtAuthRoleMapping"
        scope="request"
        input="/WEB-INF/pages/admin/multiorg/extauthroles.jsp"
        type="com.redhat.rhn.frontend.action.multiorg.ExtAuthRoleMappingAction"
        className="com.redhat.rhn.frontend.struts.RhnActionMapping">
      <set-property property="postRequiredIfSubmitted" value="true" />
      <set-property property="acls" value="user_role(satellite_admin)"/>
      <forward name="default" path="/WEB-INF/pages/admin/multiorg/extauthroles.jsp" />
      <forward name="success"
               path="/admin/multiorg/EExtAuthRoleMapping.do" redirect="true" />
    </action>

    <action path="/admin/multiorg/ExtGroupDetails"
        scope="request"
        name="extGroupForm"
        input="/WEB-INF/pages/admin/multiorg/extgroup_detail.jsp"
        type="com.redhat.rhn.frontend.action.multiorg.ExtGroupDetailAction"
        className="com.redhat.rhn.frontend.struts.RhnActionMapping">
      <set-property property="postRequiredIfSubmitted" value="true" />
      <set-property property="acls" value="user_role(satellite_admin)"/>
      <forward name="default" path="/WEB-INF/pages/admin/multiorg/extgroup_detail.jsp" />
      <forward name="success"
               path="/admin/multiorg/ExtAuthRoleMapping.do" redirect="true" />
    </action>

    <action path="/admin/multiorg/ExtGroupDelete"
        scope="request"
        name="extGroupDeleteForm"
        input="/WEB-INF/pages/admin/multiorg/extgroup_delete.jsp"
        type="com.redhat.rhn.frontend.action.multiorg.ExtGroupDeleteAction"
        className="com.redhat.rhn.frontend.struts.RhnActionMapping">
      <set-property property="postRequiredIfSubmitted" value="true" />
      <set-property property="acls" value="user_role(satellite_admin)"/>
      <forward name="default" path="/WEB-INF/pages/admin/multiorg/extgroup_delete.jsp" />
      <forward name="success"
               path="/admin/multiorg/ExtAuthRoleMapping.do" redirect="true" />
    </action>

    <action path="/users/ExtAuthSgMapping"
        scope="request"
        input="/WEB-INF/pages/admin/users/extauth_systemgroups.jsp"
        type="com.redhat.rhn.frontend.action.user.ExtAuthSgMappingAction"
        className="com.redhat.rhn.frontend.struts.RhnActionMapping">
      <set-property property="postRequiredIfSubmitted" value="true" />
      <set-property property="acls" value="user_role(org_admin)"/>
      <forward name="default" path="/WEB-INF/pages/admin/users/extauth_systemgroups.jsp" />
      <forward name="success"
               path="/users/ExtAuthSgMapping.do" redirect="true" />
    </action>

    <action path="/users/ExtAuthSgDetails"
        scope="request"
        name="extOrgGroupForm"
        input="/WEB-INF/pages/admin/users/extorggroup_detail.jsp"
        type="com.redhat.rhn.frontend.action.user.ExtAuthSgDetailAction"
        className="com.redhat.rhn.frontend.struts.RhnActionMapping">
      <set-property property="postRequiredIfSubmitted" value="true" />
      <set-property property="acls" value="user_role(org_admin)"/>
      <forward name="default" path="/WEB-INF/pages/admin/users/extorggroup_detail.jsp" />
      <forward name="success"
               path="/users/ExtAuthSgMapping.do" redirect="true" />
    </action>

    <action path="/users/ExtAuthSgDelete"
        scope="request"
        name="extOrgGroupForm"
        input="/WEB-INF/pages/admin/users/extorggroup_delete.jsp"
        type="com.redhat.rhn.frontend.action.user.ExtAuthSgDeleteAction"
        className="com.redhat.rhn.frontend.struts.RhnActionMapping">
      <set-property property="postRequiredIfSubmitted" value="true" />
      <set-property property="acls" value="user_role(org_admin)"/>
      <forward name="default" path="/WEB-INF/pages/admin/users/extorggroup_delete.jsp" />
      <forward name="success"
               path="/users/ExtAuthSgMapping.do" redirect="true" />
    </action>

    <action path="/multiorg/channels/OrgList"
        scope="request"
        input="/WEB-INF/pages/multiorg/channels/orglist.jsp"
        type="com.redhat.rhn.frontend.action.multiorg.OrgChannelListAction"
        className="com.redhat.rhn.frontend.struts.RhnActionMapping"
        parameter="dispatch">
        <set-property property="postRequiredIfSubmitted" value="true" />
        <set-property property="acls" value="user_role(org_admin)"/>
        <forward name="default"
                 path="/WEB-INF/pages/multiorg/channels/orglist.jsp"/>
        <forward name="success"
                 path="/multiorg/channels/OrgList.do"
                 redirect = "true"/>
    </action>

    <action path="/multiorg/OrgTrustDetails"
        scope="request"
        input="/WEB-INF/pages/multiorg/orgtrustdetails.jsp"
        type="com.redhat.rhn.frontend.action.multiorg.OrgTrustDetailsAction"
        className="com.redhat.rhn.frontend.struts.RhnActionMapping">
      <set-property property="acls" value="user_role(org_admin)"/>
      <forward name="default" path="/WEB-INF/pages/multiorg/orgtrustdetails.jsp" />
      <forward name="success"
               path="/multiorg/OrgTrustDetails.do" redirect="true" />
      <forward name="error"
               path="/WEB-INF/pages/multiorg/orgtrustdetails.jsp" />
    </action>

    <action path="/admin/multiorg/OrgCreate"
        name="orgCreateForm"
        scope="request"
        input="/WEB-INF/pages/admin/multiorg/orgcreate"
        type="com.redhat.rhn.frontend.action.multiorg.OrgCreateAction"
        className="com.redhat.rhn.frontend.struts.RhnActionMapping">
        <set-property property="postRequiredIfSubmitted" value="true" />
        <set-property property="acls" value="user_role(satellite_admin)"/>
        <forward name="default"
                 path="/WEB-INF/pages/admin/multiorg/orgcreate.jsp"/>
      <forward name="success"
               path="/admin/multiorg/OrgUsers.do" redirect="true" />
    </action>

    <action path="/admin/multiorg/OrgTrusts"
        scope="request"
        input="/WEB-INF/pages/admin/multiorg/orgtrust.jsp"
        type="com.redhat.rhn.frontend.action.multiorg.TrustAction"
        className="com.redhat.rhn.frontend.struts.RhnActionMapping">
        <set-property property="postRequiredIfSubmitted" value="true" />
        <set-property property="acls" value="user_role(satellite_admin);"/>
        <forward name="default"
                 path="/WEB-INF/pages/admin/multiorg/orgtrust.jsp"/>
        <forward name="confirm"
                 path="/WEB-INF/pages/admin/multiorg/orgtrustconfirm.jsp"/>
        <forward name="success"
                 path="/admin/multiorg/OrgTrusts.do" redirect="true" />
        <forward name="affectedsystems"
                 path="/WEB-INF/pages/admin/multiorg/affectedsystems.jsp"/>
    </action>

    <action path="/admin/multiorg/ToggleSatAdmin"
        type="com.redhat.rhn.frontend.action.multiorg.SatAdminAction"
        className="com.redhat.rhn.frontend.struts.RhnActionMapping">
        <set-property property="acls" value="user_role(satellite_admin)"/>
        <forward name="default" path="/admin/multiorg/Users.do" redirect="true" />
        <forward name="confirm" path="/admin/multiorg/SatRoleConfirm.do" redirect="true" />
    </action>

    <action path="/admin/multiorg/SatRoleConfirm"
        name="deleteSatAdminRoleForm"
        scope="request"
        input="/WEB-INF/pages/admin/multiorg/deletesatadmin.jsp"
        type="com.redhat.rhn.frontend.action.multiorg.SatRoleConfirm"
        className="com.redhat.rhn.frontend.struts.RhnActionMapping">
      <set-property property="postRequiredIfSubmitted" value="true" />
      <set-property property="acls"
                    value="user_role(satellite_admin)"/>
      <forward name="default" path="/WEB-INF/pages/admin/multiorg/deletesatadmin.jsp" />
      <forward name="cancel" path="/admin/multiorg/Users.do" redirect="true" />
      <forward name="logout" path="/Logout.do" redirect="true" />
    </action>

    <action path="/admin/multiorg/DeleteOrg"
        name="orgDeleteForm"
        scope="request"
        input="/WEB-INF/pages/admin/multiorg/org_delete.jsp"
        type="com.redhat.rhn.frontend.action.multiorg.OrgDeleteAction"
        className="com.redhat.rhn.frontend.struts.RhnActionMapping">
      <set-property property="postRequiredIfSubmitted" value="true" />
      <set-property property="acls" value="user_role(satellite_admin)"/>
      <forward name="default" path="/WEB-INF/pages/admin/multiorg/org_delete.jsp" />
      <forward name="success"
               path="/admin/multiorg/Organizations.do" redirect="true" />
      <forward name="error"
               path="/admin/multiorg/OrgDetails.do" redirect="true" />
    </action>

     <!-- Activation Key  Pages-->
    <action path="/activationkeys/List"
        name="activationKeyForm"
        scope="request"
        input="/WEB-INF/pages/activationkeys/list.jsp"
        type="com.redhat.rhn.frontend.action.token.ActivationKeysListAction"
        className="com.redhat.rhn.frontend.struts.RhnActionMapping"
        parameter="dispatch">
        <set-property property="acls" value="user_role(activation_key_admin)"/>
        <set-property property="postRequiredIfSubmitted" value="true" />
        <forward name="default"
                 path="/WEB-INF/pages/activationkeys/list.jsp"/>
        <forward name="success"
                 path="/activationkeys/List.do"
                 redirect = "true"/>
    </action>

    <action path="/activationkeys/Create"
        name="activationKeyForm"
        scope="request"
        input="/WEB-INF/pages/activationkeys/create.jsp"
        type="com.redhat.rhn.frontend.action.token.ActivationKeyDetailsAction"
        className="com.redhat.rhn.frontend.struts.RhnActionMapping"
        parameter="create">
        <set-property property="acls" value="user_role(activation_key_admin)"/>
        <set-property property="postRequiredIfSubmitted" value="true" />
        <forward name="default"
                 path="/WEB-INF/pages/activationkeys/create.jsp"/>
        <forward name="success" redirect = "true"
                 path="/activationkeys/Edit.do"/>
        <forward name="error"
                 path="/WEB-INF/pages/activationkeys/create.jsp"/>
    </action>

    <action path="/activationkeys/Edit"
        name="activationKeyForm"
        scope="request"
        input="/WEB-INF/pages/activationkeys/edit.jsp"
        type="com.redhat.rhn.frontend.action.token.ActivationKeyDetailsAction"
        className="com.redhat.rhn.frontend.struts.RhnActionMapping"
        parameter="edit">
        <set-property property="postRequiredIfSubmitted" value="true" />
        <set-property property="acls" value="user_role(activation_key_admin)"/>
        <forward name="default"
                 path="/WEB-INF/pages/activationkeys/edit.jsp"/>
        <forward name="success" redirect = "true"
                 path="/activationkeys/Edit.do"/>
    </action>

    <action path="/activationkeys/Delete"
        scope="request"
        input="/WEB-INF/pages/activationkeys/delete.jsp"
        type="com.redhat.rhn.frontend.action.token.ActivationKeyDeleteConfirmAction"
        className="com.redhat.rhn.frontend.struts.RhnActionMapping"
        parameter="dispatch">
        <set-property property="postRequiredIfSubmitted" value="true" />
        <set-property property="acls" value="user_role(activation_key_admin)"/>
        <forward name="default"
                 path="/WEB-INF/pages/activationkeys/delete.jsp"/>
        <forward name="success" redirect = "true"
                 path="/activationkeys/List.do"/>
    </action>

    <action path="/activationkeys/Clone"
        scope="request"
        name="activationKeyCloneForm"
        input="/WEB-INF/pages/activationkeys/clone.jsp"
        type="com.redhat.rhn.frontend.action.token.ActivationKeyCloneAction"
        className="com.redhat.rhn.frontend.struts.RhnActionMapping">
        <set-property property="acls" value="user_role(activation_key_admin)"/>
        <forward name="default"
                 path="/WEB-INF/pages/activationkeys/clone.jsp"/>
        <forward name="success" redirect = "true"
                 path="/activationkeys/List.do"/>
    </action>

    <action path="/activationkeys/channels/ChildChannels"
        name="activationKeyChildChannelForm"
        scope="request"
        input="/WEB-INF/pages/activationkeys/childchannels/listeditchannels.jsp"
                type="com.redhat.rhn.frontend.action.token.ActivationKeyChildChannelsAction"
                className="com.redhat.rhn.frontend.struts.RhnActionMapping"
                parameter="dispatch">
        <set-property property="postRequiredIfSubmitted" value="true" />
        <set-property property="acls" value="user_role(activation_key_admin)"/>
        <forward name="default"
                 path="/WEB-INF/pages/activationkeys/childchannels/listeditchannels.jsp"/>
        <forward name="success" redirect="true"
                 path="/activationkeys/channels/ChildChannels.do"/>
    </action>

    <action path="/activationkeys/packages/Packages"
    name="activationKeyPackagesForm"
        scope="request"
        input="/WEB-INF/pages/activationkeys/packages/listeditpackages.jsp"
        type="com.redhat.rhn.frontend.action.token.ActivationKeyPackagesAction"
        className="com.redhat.rhn.frontend.struts.RhnActionMapping"
        parameter="dispatch">
        <set-property property="postRequiredIfSubmitted" value="true" />
        <set-property property="acls" value="user_role(activation_key_admin)"/>
        <forward name="default"
                 path="/WEB-INF/pages/activationkeys/packages/listeditpackages.jsp"/>
        <forward name="success" redirect = "true"
                 path="/activationkeys/packages/Packages.do"/>
    </action>

    <action path="/activationkeys/configuration/List"
        scope="request"
        input="/WEB-INF/pages/activationkeys/configuration/list.jsp"
        type="com.redhat.rhn.frontend.action.token.configuration.ListRemoveChannelsAction"
        className="com.redhat.rhn.frontend.struts.RhnActionMapping"
        parameter="dispatch">
        <set-property property="postRequiredIfSubmitted" value="true" />
        <set-property property="acls" value="user_role(activation_key_admin)"/>
        <forward name="default"
                 path="/WEB-INF/pages/activationkeys/configuration/list.jsp"/>
        <forward name="success" redirect = "true"
                 path="/activationkeys/configuration/List.do"/>
    </action>

    <action path="/activationkeys/configuration/Subscribe"
        scope="request"
        input="/WEB-INF/pages/activationkeys/configuration/subscribe.jsp"
        type="com.redhat.rhn.frontend.action.token.configuration.SubscribeChannelsAction"
        className="com.redhat.rhn.frontend.struts.RhnActionMapping"
        parameter="dispatch">
        <set-property property="postRequiredIfSubmitted" value="true" />
        <set-property property="acls" value="user_role(activation_key_admin)"/>
        <forward name="default"
                 path="/WEB-INF/pages/activationkeys/configuration/subscribe.jsp"/>
        <forward name="rank" redirect = "true"
                 path="/activationkeys/configuration/Rank.do"/>
        <forward name="singleAdd" redirect = "true"
                 path="/activationkeys/configuration/List.do"/>

    </action>

    <action path="/activationkeys/configuration/Rank"
        name = "channelRanksForm"
        scope="request"
        input="/WEB-INF/pages/activationkeys/configuration/rank.jsp"
        type="com.redhat.rhn.frontend.action.token.configuration.RankChannelsAction"
        className="com.redhat.rhn.frontend.struts.RhnActionMapping"
        parameter="dispatch">
        <set-property property="postRequiredIfSubmitted" value="true" />
        <set-property property="acls" value="user_role(activation_key_admin)"/>
        <forward name="default"
                 path="/WEB-INF/pages/activationkeys/configuration/rank.jsp"/>
        <forward name="success" redirect = "true"
                 path="/activationkeys/configuration/List.do"/>
    </action>

    <action path="/activationkeys/groups/List"
        scope="request"
        input="/WEB-INF/pages/activationkeys/groups/list.jsp"
        type="com.redhat.rhn.frontend.action.token.groups.ListRemoveGroupsAction"
        className="com.redhat.rhn.frontend.struts.RhnActionMapping"
        parameter="dispatch">
        <set-property property="postRequiredIfSubmitted" value="true" />
        <set-property property="acls" value="user_role(activation_key_admin)"/>
        <forward name="default"
                 path="/WEB-INF/pages/activationkeys/groups/list.jsp"/>
        <forward name="success" redirect = "true"
                 path="/activationkeys/groups/List.do"/>
    </action>

    <action path="/activationkeys/groups/Add"
        scope="request"
        input="/WEB-INF/pages/activationkeys/groups/list.jsp"
        type="com.redhat.rhn.frontend.action.token.groups.AddGroupsAction"
        className="com.redhat.rhn.frontend.struts.RhnActionMapping"
        parameter="dispatch">
        <set-property property="postRequiredIfSubmitted" value="true" />
        <set-property property="acls" value="user_role(activation_key_admin)"/>
        <forward name="default"
                 path="/WEB-INF/pages/activationkeys/groups/add.jsp"/>
        <forward name="success" redirect = "true"
                 path="/activationkeys/groups/List.do"/>
    </action>

    <action path="/activationkeys/systems/List"
        scope="request"
        input="/WEB-INF/pages/activationkeys/systems/list.jsp"
        type="com.redhat.rhn.frontend.action.token.ActivatedSystemsAction"
        className="com.redhat.rhn.frontend.struts.RhnActionMapping"
        parameter="dispatch">
        <set-property property="postRequiredIfSubmitted" value="true" />
        <set-property property="acls" value="user_role(activation_key_admin)"/>
        <forward name="default"
                 path="/WEB-INF/pages/activationkeys/systems//list.jsp"/>
        <forward name="success" redirect = "true"
                 path="/activationkeys/systems/List.do"/>
    </action>

    <!-- Stored Profiles Pages -->

    <action path="/profiles/List"
        name="storedProfileForm"
        scope="request"
        type="com.redhat.rhn.frontend.action.rhnpackage.profile.ProfilesListAction"
        className="com.redhat.rhn.frontend.struts.RhnActionMapping">
        <set-property property="postRequiredIfSubmitted" value="true" />
        <forward name="default" path="/WEB-INF/pages/profiles/list.jsp"/>
        <forward name="success" path="/profiles/List.do" redirect = "true"/>
    </action>

    <action path="/profiles/Details"
        name="storedProfileForm"
        scope="request"
        type="com.redhat.rhn.frontend.action.rhnpackage.profile.ProfileDetailsAction"
        className="com.redhat.rhn.frontend.struts.RhnActionMapping">
        <set-property property="postRequiredIfSubmitted" value="true" />
        <forward name="default" path="/WEB-INF/pages/profiles/details.jsp" />
        <forward name="success" path="/profiles/Details.do" redirect="true" />
    </action>

    <action path="/profiles/PackageList"
        scope="request"
        type="com.redhat.rhn.frontend.action.rhnpackage.profile.PackageListAction"
        className="com.redhat.rhn.frontend.struts.RhnActionMapping">
        <set-property property="postRequiredIfSubmitted" value="true" />
        <forward name="default" path="/WEB-INF/pages/profiles/packagelist.jsp"/>
        <forward name="success" path="/profiles/PackageList.do" redirect="true" />
    </action>

    <action path="/profiles/Delete"
        name="deleteProfileForm"
        scope="request"
        type="com.redhat.rhn.frontend.action.rhnpackage.profile.DeleteProfileAction"
        className="com.redhat.rhn.frontend.struts.RhnActionMapping">
        <set-property property="postRequiredIfSubmitted" value="true" />
        <forward name="default" path="/WEB-INF/pages/profiles/delete.jsp"/>
        <forward name="deleted" path="/profiles/List.do" redirect="true" />
    </action>

    <!-- Kickstart Pages  SSM -->
    <action path="/systems/ssm/kickstart/KickstartableSystems"
        scope="request"
        input="/WEB-INF/pages/kickstart/ssm/kickstartablesystems.jsp"
        type="com.redhat.rhn.frontend.action.kickstart.ssm.SsmKickstartableSystemsAction"
        className="com.redhat.rhn.frontend.struts.RhnActionMapping">
        <set-property property="postRequiredIfSubmitted" value="true" />
        <set-property property="acls" value="user_role(config_admin)"/>
        <forward name="default"
                 path="/WEB-INF/pages/kickstart/ssm/kickstartablesystems.jsp"/>
        <forward name="scheduleByIp"
                 path="/systems/ssm/kickstart/ScheduleByIp.do"
                 redirect= "true"/>
        <forward name="scheduleByProfile"
                 path="/systems/ssm/kickstart/ScheduleByProfile.do"
                 redirect= "true"/>
    </action>
     <action path="/systems/ssm/kickstart/ScheduleByProfile"
        name ="kickstartScheduleWizardForm"
        scope="request"
        input="/WEB-INF/pages/kickstart/ssm/schedule.jsp"
        type="com.redhat.rhn.frontend.action.kickstart.ssm.SsmKSScheduleAction"
        parameter="profile"
        className="com.redhat.rhn.frontend.struts.RhnActionMapping">
        <set-property property="postRequiredIfSubmitted" value="true" />
        <forward name="default"
                 path="/WEB-INF/pages/kickstart/ssm/schedule.jsp"/>
        <forward name="success" redirect= "true"
                 path="/systems/ssm/kickstart/KickstartableSystems.do"/>
    </action>

     <action path="/systems/ssm/kickstart/ScheduleByIp"
        name ="kickstartScheduleWizardForm"
        scope="request"
        input="/WEB-INF/pages/kickstart/ssm/schedule.jsp"
        type="com.redhat.rhn.frontend.action.kickstart.ssm.SsmKSScheduleAction"
        parameter="ip"
        className="com.redhat.rhn.frontend.struts.RhnActionMapping">
        <set-property property="postRequiredIfSubmitted" value="true" />
        <forward name="default"
                 path="/WEB-INF/pages/kickstart/ssm/schedule.jsp"/>
        <forward name="success" redirect= "true"
                 path="/systems/ssm/kickstart/KickstartableSystems.do"/>
    </action>

     <!-- Kickstart Pages  -->

    <action path="/kickstart/Kickstarts"
        scope="request"
        input="/WEB-INF/pages/kickstart/kickstarts.jsp"
        type="com.redhat.rhn.frontend.action.kickstart.KickstartsSetupAction"
        className="com.redhat.rhn.frontend.struts.RhnActionMapping">
        <set-property property="postRequiredIfSubmitted" value="true" />
        <forward name="default"
                 path="/WEB-INF/pages/kickstart/kickstarts.jsp"/>
    </action>

    <action path="/kickstart/Scripts"
        scope="request"
        input="/WEB-INF/pages/kickstart/scripts.jsp"
        type="com.redhat.rhn.frontend.action.kickstart.ScriptsSetupAction"
        className="com.redhat.rhn.frontend.struts.RhnActionMapping">
        <set-property property="postRequiredIfSubmitted" value="true" />
        <set-property property="acls" value="user_role(config_admin)"/>
        <forward name="default"
                 path="/WEB-INF/pages/kickstart/scripts.jsp"/>
    </action>

    <action path="/kickstart/KickstartIpRanges"
        scope="request"
        input="/WEB-INF/pages/kickstart/kickstartranges.jsp"
        type="com.redhat.rhn.frontend.action.kickstart.KickstartIpRangeSetupAction"
        className="com.redhat.rhn.frontend.struts.RhnActionMapping">
        <set-property property="postRequiredIfSubmitted" value="true" />
        <set-property property="acls" value="user_role(config_admin)"/>
        <forward name="default"
                 path="/WEB-INF/pages/kickstart/kickstartranges.jsp"/>
    </action>

    <action path="/kickstart/KickstartOverview"
        scope="request"
        input="/WEB-INF/pages/kickstart/kickstartoverview.jsp"
        type="com.redhat.rhn.frontend.action.kickstart.KickstartOverviewAction"
        className="com.redhat.rhn.frontend.struts.RhnActionMapping">
        <set-property property="postRequiredIfSubmitted" value="true" />
        <set-property property="acls" value="user_role(config_admin)"/>
        <forward name="default"
                 path="/WEB-INF/pages/kickstart/kickstartoverview.jsp"/>
    </action>

  <action path="/kickstart/KickstartDetailsEdit"
        scope="request"
        name="kickstartDetailsForm"
        input="/WEB-INF/pages/kickstart/kickstartdetails.jsp"
        type="com.redhat.rhn.frontend.action.kickstart.KickstartDetailsEditAction"
        className="com.redhat.rhn.frontend.struts.RhnActionMapping">
        <set-property property="postRequiredIfSubmitted" value="true" />
        <set-property property="acls"
                        value="user_role(config_admin)"/>
        <forward name="default"
                 path="/WEB-INF/pages/kickstart/kickstartdetails.jsp"/>
        <forward name="raw_mode"
                 path="/kickstart/AdvancedModeEdit.do" redirect="true"/>
    </action>

  <action path="/kickstart/KickstartDelete"
        scope="request"
        name="kickstartDeleteForm"
        input="/WEB-INF/pages/kickstart/kickstartdeleteconfirm.jsp"
        type="com.redhat.rhn.frontend.action.kickstart.KickstartDeleteAction"
        className="com.redhat.rhn.frontend.struts.RhnActionMapping">
        <set-property property="postRequiredIfSubmitted" value="true" />
        <forward name="default"
                 path="/WEB-INF/pages/kickstart/kickstartdeleteconfirm.jsp"/>
        <forward name="success"
                 path="/kickstart/Kickstarts.do"/>
    </action>

   <action path="/kickstart/KickstartSoftwareEdit"
        scope="request"
        name="kickstartSoftwareForm"
        input="/WEB-INF/pages/kickstart/softwareedit.jsp"
        type="com.redhat.rhn.frontend.action.kickstart.KickstartSoftwareEditAction"
        className="com.redhat.rhn.frontend.struts.RhnActionMapping">
        <set-property property="postRequiredIfSubmitted" value="true" />
        <forward name="default"
                 path="/WEB-INF/pages/kickstart/softwareedit.jsp"/>
    </action>

    <action path="/kickstart/KickstartOptionsEdit"
        scope="request"
        input="/WEB-INF/pages/kickstart/kickstartoptions.jsp"
        type="com.redhat.rhn.frontend.action.kickstart.KickstartAdvancedOptionsAction"
        className="com.redhat.rhn.frontend.struts.RhnActionMapping">
        <set-property property="postRequiredIfSubmitted" value="true" />
        <forward name="default"
                 path="/WEB-INF/pages/kickstart/kickstartoptions.jsp"/>
    </action>

    <action path="/kickstart/KickstartIpRangeEdit"
        scope="request"
        name="kickstartIpRangeForm"
        input="/WEB-INF/pages/kickstart/kickstartips.jsp"
        type="com.redhat.rhn.frontend.action.kickstart.KickstartIpRangeAction"
        className="com.redhat.rhn.frontend.struts.RhnActionMapping">
        <set-property property="postRequiredIfSubmitted" value="true" />
        <forward name="default"
                 path="/WEB-INF/pages/kickstart/kickstartips.jsp"/>
        <forward name="raw_mode"
                 path="/kickstart/KickstartIpRangeEditAdvanced.do" redirect="true"/>
    </action>

    <action path="/kickstart/KickstartIpRangeDelete"
        scope="request"
        name="kickstartIpRangeForm"
        input="/WEB-INF/pages/kickstart/kickstartips.jsp"
        type="com.redhat.rhn.frontend.action.kickstart.KickstartIpRangeDeleteAction">
        <forward name="default"
                 path="/kickstart/KickstartIpRangeEdit.do"/>
    </action>

    <action path="/kickstart/KickstartPartitionEdit"
        scope="request"
        name="kickstartPartitionForm"
        input="/WEB-INF/pages/kickstart/kickstartpartition.jsp"
        type="com.redhat.rhn.frontend.action.kickstart.KickstartPartitionEditAction"
        className="com.redhat.rhn.frontend.struts.RhnActionMapping">
        <set-property property="postRequiredIfSubmitted" value="true" />
        <forward name="default"
                 path="/WEB-INF/pages/kickstart/kickstartpartition.jsp"/>
    </action>

    <action path="/kickstart/KickstartFileDownload"
        scope="request"
        name="kickstartDownloadForm"
        input="/WEB-INF/pages/kickstart/kickstartdownload.jsp"
        type="com.redhat.rhn.frontend.action.kickstart.KickstartFileDownloadAction">
        <forward name="default"
                 path="/WEB-INF/pages/kickstart/kickstartdownload.jsp"/>
    </action>

    <action path="/kickstart/SystemDetailsEdit"
        scope="request"
        name="kickstartSystemDetailsForm"
        type="com.redhat.rhn.frontend.action.kickstart.SystemDetailsEditAction"
        input="/WEB-INF/pages/kickstart/systemdetails.jsp"
        className="com.redhat.rhn.frontend.struts.RhnActionMapping">
        <set-property property="postRequiredIfSubmitted" value="true" />
        <forward name="display"
                path="/WEB-INF/pages/kickstart/systemdetails.jsp" />
    </action>

    <action path="/kickstart/KickstartPackagesEdit"
        scope="request"
        name="kickstartPackages"
        type="com.redhat.rhn.frontend.action.kickstart.EditPackagesAction"
        input="/WEB-INF/pages/kickstart/assignedpackages.jsp"
        className="com.redhat.rhn.frontend.struts.RhnActionMapping">
        <set-property property="postRequiredIfSubmitted" value="true" />
        <forward name="display"
                path="/WEB-INF/pages/kickstart/assignedpackages.jsp" />
    </action>

    <action path="/kickstart/CreateProfileWizard"
        scope="request"
        name="kickstartCreateWizardForm"
        type="com.redhat.rhn.frontend.action.kickstart.CreateProfileWizardAction"
        className="com.redhat.rhn.frontend.struts.RhnActionMapping">
        <set-property property="postRequiredIfSubmitted" value="true" />
        <forward name="start"
                path="/kickstart/CreateProfileWizard.do"
                redirect="true" />
        <forward name="first"
                path="/WEB-INF/pages/kickstart/wizard/profile/first.jsp" />
        <forward name="second"
                path="/WEB-INF/pages/kickstart/wizard/profile/second.jsp" />
        <forward name="third"
                path="/WEB-INF/pages/kickstart/wizard/profile/third.jsp" />

    </action>

    <action path="/kickstart/AdvancedModeCreate"
        scope="request"
        name="kickstartFileForm"
        type="com.redhat.rhn.frontend.action.kickstart.AdvancedModeDetailsAction"
        parameter="create"
        className="com.redhat.rhn.frontend.struts.RhnActionMapping">
        <set-property property="postRequiredIfSubmitted" value="true" />
        <set-property property="acls"
                        value="user_role(config_admin)"/>
        <forward name="default"
                path="/WEB-INF/pages/kickstart/wizard/profile/advanced/create.jsp"/>
        <forward name="success"
                 path="/kickstart/AdvancedModeEdit.do"
                 redirect="true"
                 />
    </action>

   <action path="/kickstart/EditVariables"
        scope="request"
        name="kickstartVariableForm"
        type="com.redhat.rhn.frontend.action.kickstart.KickstartProfileVariableAction"
        className="com.redhat.rhn.frontend.struts.RhnActionMapping">
        <set-property property="postRequiredIfSubmitted" value="true" />
        <set-property property="acls"
                        value="user_role(config_admin)"/>
        <forward name="default"
                path="/WEB-INF/pages/kickstart/kickstartvariables.jsp"/>
    </action>


   <action path="/kickstart/tree/EditVariables"
        scope="request"
        name="kickstartVariableForm"
        type="com.redhat.rhn.frontend.action.kickstart.tree.KickstartTreeVariableAction"
        className="com.redhat.rhn.frontend.struts.RhnActionMapping">
        <set-property property="postRequiredIfSubmitted" value="true" />
        <set-property property="acls"
                        value="user_role(config_admin)"/>
        <forward name="default"
                path="/WEB-INF/pages/kickstart/kickstarttreevariables.jsp"/>
    </action>



    <action path="/kickstart/AdvancedModeEdit"
        scope="request"
        name="kickstartFileForm"
        type="com.redhat.rhn.frontend.action.kickstart.AdvancedModeDetailsAction"
        parameter="edit"
        className="com.redhat.rhn.frontend.struts.RhnActionMapping">
        <set-property property="postRequiredIfSubmitted" value="true" />
        <set-property property="acls"
                        value="user_role(config_admin)"/>
        <forward name="default"
                path="/WEB-INF/pages/kickstart/wizard/profile/advanced/edit.jsp"/>
        <forward name="success"
                 path="/kickstart/AdvancedModeEdit.do"
                 redirect="true"
                 />
    </action>

    <action path="/kickstart/KickstartCloneAdvanced"
        scope="request"
        name="kickstartCloneForm"
        input="/WEB-INF/pages/kickstart/wizard/profile/advanced/clone.jsp"
        type="com.redhat.rhn.frontend.action.kickstart.KickstartCloneAction"
        className="com.redhat.rhn.frontend.struts.RhnActionMapping">
        <set-property property="postRequiredIfSubmitted" value="true" />
        <forward name="default"
                 path="/WEB-INF/pages/kickstart/wizard/profile/advanced/clone.jsp"/>
        <forward name="success"
                 redirect="true" path="/kickstart/AdvancedModeEdit.do"/>
    </action>

  <action path="/kickstart/KickstartDeleteAdvanced"
        scope="request"
        name="kickstartDeleteForm"
        input="/WEB-INF/pages/kickstart/wizard/profile/advanced/deleteconfirm.jsp"
        type="com.redhat.rhn.frontend.action.kickstart.KickstartDeleteAction"
        className="com.redhat.rhn.frontend.struts.RhnActionMapping">
        <set-property property="postRequiredIfSubmitted" value="true" />
        <forward name="default"
                 path="/WEB-INF/pages/kickstart/wizard/profile/advanced/deleteconfirm.jsp"/>
        <forward name="success"
                 path="/kickstart/Kickstarts.do"/>
    </action>

    <action path="/kickstart/KickstartFileDownloadAdvanced"
        scope="request"
        name="kickstartDownloadForm"
        input="/WEB-INF/pages/kickstart/wizard/profile/advanced/download.jsp"
        type="com.redhat.rhn.frontend.action.kickstart.KickstartFileDownloadAction">
        <forward name="default"
                 path="/WEB-INF/pages/kickstart/wizard/profile/advanced/download.jsp"/>
    </action>

    <action path="/kickstart/KickstartIpRangeEditAdvanced"
        scope="request"
        name="kickstartIpRangeForm"
        input="/WEB-INF/pages/kickstart/wizard/profile/advanced/iprange.jsp"
        type="com.redhat.rhn.frontend.action.kickstart.KickstartIpRangeAction"
        className="com.redhat.rhn.frontend.struts.RhnActionMapping">
        <set-property property="postRequiredIfSubmitted" value="true" />
        <forward name="default"
                 path="/WEB-INF/pages/kickstart/wizard/profile/advanced/iprange.jsp"/>
    </action>

    <action path="/kickstart/KickstartIpRangeDeleteAdvanced"
        scope="request"
        name="kickstartIpRangeForm"
        input="/WEB-INF/pages/kickstart/wizard/profile/advanced/iprange.jsp"
        type="com.redhat.rhn.frontend.action.kickstart.KickstartIpRangeDeleteAction">
        <forward name="default"
                 path="/kickstart/KickstartIpRangeEditAdvanced.do"/>
    </action>



    <action path="/kickstart/ViewTrees"
        type="com.redhat.rhn.frontend.action.kickstart.ViewTreesAction"
        className="com.redhat.rhn.frontend.struts.RhnActionMapping">
        <set-property property="postRequiredIfSubmitted" value="true" />
        <set-property property="acls" value="user_role(config_admin)"/>
        <forward name="default"
                 path="/WEB-INF/pages/kickstart/kstrees.jsp"/>
    </action>

    <action path="/kickstart/cobbler/DefaultSnippetList"
        scope="request"
        parameter="default"
        input="/WEB-INF/pages/kickstart/cobbler/snippets.jsp"
        type="com.redhat.rhn.frontend.action.kickstart.cobbler.CobblerSnippetListSetupAction"
        className="com.redhat.rhn.frontend.struts.RhnActionMapping">
        <set-property property="postRequiredIfSubmitted" value="true" />
        <set-property property="acls" value="user_role(config_admin)"/>
        <forward name="default"
                 path="/WEB-INF/pages/kickstart/cobbler/snippets.jsp"/>
    </action>

    <action path="/kickstart/cobbler/CustomSnippetList"
        scope="request"
        parameter="custom"
        input="/WEB-INF/pages/kickstart/cobbler/snippets.jsp"
        type="com.redhat.rhn.frontend.action.kickstart.cobbler.CobblerSnippetListSetupAction"
        className="com.redhat.rhn.frontend.struts.RhnActionMapping">
        <set-property property="postRequiredIfSubmitted" value="true" />
        <set-property property="acls" value="user_role(config_admin)"/>
        <forward name="default"
                 path="/WEB-INF/pages/kickstart/cobbler/snippets.jsp"/>
    </action>

    <action path="/kickstart/cobbler/CobblerSnippetList"
        scope="request"
        parameter="all"
        input="/WEB-INF/pages/kickstart/cobbler/snippets.jsp"
        type="com.redhat.rhn.frontend.action.kickstart.cobbler.CobblerSnippetListSetupAction"
        className="com.redhat.rhn.frontend.struts.RhnActionMapping">
        <set-property property="postRequiredIfSubmitted" value="true" />
        <set-property property="acls" value="user_role(config_admin)"/>
        <forward name="default"
                 path="/WEB-INF/pages/kickstart/cobbler/snippets.jsp"/>
    </action>

    <action path="/kickstart/cobbler/CobblerSnippetCreate"
        scope="request"
        validate="false"
        name="cobblerSnippetsForm"
        parameter="create_mode"
        type="com.redhat.rhn.frontend.action.kickstart.cobbler.CobblerSnippetDetailsAction"
        className="com.redhat.rhn.frontend.struts.RhnActionMapping">
        <set-property property="postRequiredIfSubmitted" value="true" />
        <set-property property="acls" value="user_role(config_admin)"/>
        <forward name="default"
                 path="/WEB-INF/pages/kickstart/cobbler/snippetdetails.jsp"/>
        <forward name="success"
                 path="/kickstart/cobbler/CobblerSnippetEdit.do" redirect = "true"
                 />
    </action>

    <action path="/kickstart/cobbler/CobblerSnippetEdit"
        scope="request"
        name="cobblerSnippetsForm"
        parameter="edit_mode"
        type="com.redhat.rhn.frontend.action.kickstart.cobbler.CobblerSnippetDetailsAction"
        className="com.redhat.rhn.frontend.struts.RhnActionMapping">
        <set-property property="postRequiredIfSubmitted" value="true" />
        <set-property property="acls" value="user_role(config_admin)"/>
        <forward name="default"
                 path="/WEB-INF/pages/kickstart/cobbler/snippetdetails.jsp"/>
        <forward name="success"
                 path="/kickstart/cobbler/CobblerSnippetEdit.do" redirect = "true"/>
    </action>

    <action path="/kickstart/cobbler/CobblerSnippetView"
        scope="request"
        name="cobblerSnippetsForm"
        input="/WEB-INF/pages/kickstart/cobbler/snippetview.jsp"
        parameter="view_mode"
        type="com.redhat.rhn.frontend.action.kickstart.cobbler.CobblerSnippetViewAction"
        className="com.redhat.rhn.frontend.struts.RhnActionMapping">
        <set-property property="acls" value="user_role(config_admin)"/>
        <forward name="default"
                 path="/WEB-INF/pages/kickstart/cobbler/snippetview.jsp"/>
    </action>

    <action path="/kickstart/cobbler/CobblerSnippetDelete"
        scope="request"
        input="/WEB-INF/pages/kickstart/cobbler/cobblersnippetdeleteconfirm.jsp"
        type="com.redhat.rhn.frontend.action.kickstart.cobbler.CobblerSnippetDeleteAction"
         className="com.redhat.rhn.frontend.struts.RhnActionMapping">
         <set-property property="postRequiredIfSubmitted" value="true" />
         <set-property property="acls" value="user_role(config_admin)"/>
        <forward name="default"
                 path="/WEB-INF/pages/kickstart/cobbler/deleteconfirm.jsp"/>
        <forward name="success" redirect = "true"
                 path="/kickstart/cobbler/CustomSnippetList.do"/>
    </action>

   <action path="/keys/CryptoKeysList"
        scope="request"
        input="/WEB-INF/pages/keys/keys.jsp"
        type="com.redhat.rhn.frontend.action.keys.CryptoKeysListSetupAction"
        className="com.redhat.rhn.frontend.struts.RhnActionMapping">
        <set-property property="postRequiredIfSubmitted" value="true" />
        <set-property property="acls" value="user_role(config_admin)"/>
        <forward name="default"
                 path="/WEB-INF/pages/keys/keys.jsp"/>
    </action>

    <action path="/keys/CryptoKeyCreate"
        scope="request"
        name="cryptoKeyForm"
        input="/WEB-INF/pages/keys/keycreate.jsp"
        type="com.redhat.rhn.frontend.action.keys.CryptoKeyCreateAction"
        className="com.redhat.rhn.frontend.struts.RhnActionMapping">
        <set-property property="postRequiredIfSubmitted" value="true" />
        <forward name="default"
                 path="/WEB-INF/pages/keys/keycreate.jsp"/>
        <forward name="success"
                 path="/keys/CryptoKeysList.do"
                 redirect="true"
                 />
    </action>

    <action path="/keys/CryptoKeyEdit"
        scope="request"
        name="cryptoKeyForm"
        input="/WEB-INF/pages/keys/keyedit.jsp"
        type="com.redhat.rhn.frontend.action.keys.CryptoKeyEditAction"
        className="com.redhat.rhn.frontend.struts.RhnActionMapping">
        <set-property property="postRequiredIfSubmitted" value="true" />
        <forward name="default"
                 path="/WEB-INF/pages/keys/keyedit.jsp"/>
        <forward name="success"
                 path="/keys/CryptoKeysList.do"/>
    </action>

    <action path="/keys/CryptoKeyDelete"
        scope="request"
        name="cryptoKeyDeleteForm"
        input="/WEB-INF/pages/keys/cryptokeydeleteconfirm.jsp"
        type="com.redhat.rhn.frontend.action.keys.CryptoKeyDeleteAction"
        className="com.redhat.rhn.frontend.struts.RhnActionMapping">
        <set-property property="postRequiredIfSubmitted" value="true" />
        <forward name="default"
                 path="/WEB-INF/pages/keys/cryptokeydeleteconfirm.jsp"/>
        <forward name="success"
                 path="/keys/CryptoKeysList.do"/>
    </action>

    <action path="/systems/provisioning/preservation/PreservationList"
        scope="request"
        input="/WEB-INF/pages/systems/provisioning/preservation/preservation_list.jsp"
        type="com.redhat.rhn.frontend.action.systems.provisioning.PreservationListAction"
        parameter="dispatch"
        className="com.redhat.rhn.frontend.struts.RhnActionMapping">
        <set-property property="acls" value="user_role(config_admin)"/>
        <forward name="default"
                 path="/WEB-INF/pages/systems/provisioning/preservation/preservation_list.jsp"/>
    </action>

    <action path="/systems/provisioning/preservation/PreservationListDeleteSubmit"
        scope="request"
        input="/WEB-INF/pages/systems/provisioning/preservation/preservation_list.jsp"
        type="com.redhat.rhn.frontend.action.systems.provisioning.PreservationListDeleteSubmitAction"
        parameter="dispatch"
        className="com.redhat.rhn.frontend.struts.RhnActionMapping">
        <set-property property="postRequiredIfSubmitted" value="true" />
        <set-property property="acls" value="user_role(config_admin)"/>
        <forward name="default"
                 path="/systems/provisioning/preservation/PreservationList.do"/>
        <forward name="delete"
                 path="/systems/provisioning/preservation/PreservationListConfirmDelete.do"/>
    </action>

    <action path="/systems/provisioning/preservation/PreservationListDeleteSingle"
        scope="request"
        type="com.redhat.rhn.frontend.action.systems.provisioning.PreservationListDeleteSingleAction"
        className="com.redhat.rhn.frontend.struts.RhnActionMapping">
        <set-property property="acls" value="user_role(config_admin)"/>
        <forward name="default" redirect="true"
                 path="/systems/provisioning/preservation/PreservationListDeleteSubmit.do"/>
    </action>


    <action path="/systems/provisioning/preservation/PreservationListConfirmDelete"
        scope="request"
        input="/WEB-INF/pages/systems/provisioning/preservation/preservationlistconfirm.jsp"
        type="com.redhat.rhn.frontend.action.systems.provisioning.PreservationListConfirmDeleteAction"
        parameter="dispatch"
        className="com.redhat.rhn.frontend.struts.RhnActionMapping">
        <set-property property="acls" value="user_role(config_admin)"/>
        <forward name="default"
                 path="/WEB-INF/pages/systems/provisioning/preservation/preservationlistconfirm.jsp"/>
    </action>

    <action path="/systems/provisioning/preservation/PreservationListDelete"
        scope="request"
        input="/WEB-INF/pages/systems/provisioning/preservation/preservation_list.jsp"
        type="com.redhat.rhn.frontend.action.systems.provisioning.PreservationListDeleteAction"
        parameter="dispatch"
        className="com.redhat.rhn.frontend.struts.RhnActionMapping">
        <set-property property="postRequired" value="true" />
        <set-property property="acls" value="user_role(config_admin)"/>
        <forward name="default"
                 path="/systems/provisioning/preservation/PreservationList.do"/>
    </action>

    <action path="/systems/provisioning/preservation/PreservationListEdit"
        scope="request"
        name="fileListForm"
        input="/WEB-INF/pages/systems/provisioning/preservation/preservation_edit.jsp"
        type="com.redhat.rhn.frontend.action.systems.provisioning.PreservationListEditAction"
        className="com.redhat.rhn.frontend.struts.RhnActionMapping">
        <set-property property="postRequiredIfSubmitted" value="true" />
        <set-property property="acls" value="user_role(config_admin)"/>
        <forward name="default"
                 path="/WEB-INF/pages/systems/provisioning/preservation/preservation_edit.jsp"/>
        <forward name="success"
                 path="/systems/provisioning/preservation/PreservationList.do"/>

    </action>

    <action path="/systems/provisioning/preservation/PreservationListCreate"
        scope="request"
        name="fileListForm"
        input="/WEB-INF/pages/systems/provisioning/preservation/preservation_create.jsp"
        type="com.redhat.rhn.frontend.action.systems.provisioning.PreservationListCreateAction"
        className="com.redhat.rhn.frontend.struts.RhnActionMapping">
        <set-property property="postRequiredIfSubmitted" value="true" />
        <set-property property="acls" value="user_role(config_admin)"/>
        <forward name="default"
                 path="/WEB-INF/pages/systems/provisioning/preservation/preservation_create.jsp"/>
        <forward name="success"
                 path="/systems/provisioning/preservation/PreservationList.do"/>
    </action>

    <action path="/kickstart/KickstartCryptoKeysList"
        name="submittedForm"
        scope="request"
        input="/WEB-INF/pages/kickstart/cryptokeys.jsp"
        type="com.redhat.rhn.frontend.action.kickstart.KickstartCryptoKeysSetupAction">
        <forward name="default"
                 path="/WEB-INF/pages/kickstart/cryptokeys.jsp"/>
    </action>

    <action path="/kickstart/KickstartCryptoKeysListSubmit"
        scope="request"
        input="/WEB-INF/pages/kickstart/cryptokeys.jsp"
        type="com.redhat.rhn.frontend.action.kickstart.KickstartCryptoKeysSubmitAction"
        parameter="dispatch"
        className="com.redhat.rhn.frontend.struts.RhnActionMapping">
        <set-property property="postRequired" value="true" />
        <forward name="default"
                 path="/kickstart/KickstartCryptoKeysList.do"/>
    </action>

    <action path="/kickstart/ActivationKeysList"
        name="submittedForm"
        scope="request"
        input="/WEB-INF/pages/kickstart/activationkeys.jsp"
        type="com.redhat.rhn.frontend.action.kickstart.ActivationKeysSetupAction">
        <forward name="default"
                 path="/WEB-INF/pages/kickstart/activationkeys.jsp"/>
    </action>

    <action path="/kickstart/ActivationKeys"
        scope="request"
        input="/WEB-INF/pages/kickstart/activationkeys.jsp"
        type="com.redhat.rhn.frontend.action.kickstart.ActivationKeysSetupAction">
        <forward name="default"
                 path="/WEB-INF/pages/kickstart/activationkeys.jsp"/>
    </action>

    <action path="/kickstart/ActivationKeysSubmit"
        scope="request"
        input="/WEB-INF/pages/kickstart/activationkeys.jsp"
        type="com.redhat.rhn.frontend.action.kickstart.ActivationKeysSubmitAction"
    parameter="dispatch"
        className="com.redhat.rhn.frontend.struts.RhnActionMapping">
        <set-property property="postRequired" value="true" />
        <forward name="default"
                 path="/kickstart/ActivationKeys.do"/>
    </action>

    <action path="/kickstart/KickstartFilePreservationLists"
        name="submittedForm"
        scope="request"
        type="com.redhat.rhn.frontend.action.kickstart.KickstartPreservationListSetupAction">
        <forward name="default"
                 path="/WEB-INF/pages/kickstart/file_preservation_lists.jsp"/>
    </action>

    <action path="/kickstart/KickstartFilePreservationListsSubmit"
        scope="request"
        input="/WEB-INF/pages/kickstart/file_preservation_list.jsp"
        type="com.redhat.rhn.frontend.action.kickstart.KickstartPreservationListSubmitAction"
    parameter="dispatch"
        className="com.redhat.rhn.frontend.struts.RhnActionMapping">
        <set-property property="postRequired" value="true" />
        <forward name="default"
                 path="/kickstart/KickstartFilePreservationLists.do"/>
    </action>

    <action path="/kickstart/KickstartPackageProfileEdit"
        name="submittedForm"
        scope="request"
        input="/WEB-INF/pages/kickstart/packageprofiles.jsp"
        type="com.redhat.rhn.frontend.action.kickstart.KickstartPackageProfileSetupAction"
        className="com.redhat.rhn.frontend.struts.RhnActionMapping">
         <set-property property="postRequiredIfSubmitted" value="true" />
         <forward name="default"
        path="/WEB-INF/pages/kickstart/packageprofiles.jsp" />
         <forward name="success"
                 path="/kickstart/KickstartPackageProfileEdit.do" redirect="true"/>
    </action>

    <!-- This action should not be called directly by the client.
         Instead, this url should be invoked via a mod_rewrite RewriteRule.
         See webapp.conf for the appropriate rule. -->
    <action path="/kickstart/DownloadFile"
        scope="request"
        type="com.redhat.rhn.frontend.action.kickstart.RenderKickstartFileAction" />

    <!-- This action should not be called directly by the client.
         Instead, this url should be invoked via a mod_rewrite RewriteRule.
         See webapp.conf for the appropriate rule. -->
    <action path="/ty/TinyUrl"
        scope="request"
        type="com.redhat.rhn.frontend.action.common.TinyUrlAction" />

    <action path="/kickstart/Troubleshooting"
        scope="request"
        name="kickstartTroubleshootingForm"
        input="/WEB-INF/pages/kickstart/troubleshooting.jsp"
        type="com.redhat.rhn.frontend.action.kickstart.KickstartTroubleshootingEditAction">
        <forward name="default"
                 path="/WEB-INF/pages/kickstart/troubleshooting.jsp"/>
    </action>

    <action path="/kickstart/TroubleshootingEdit"
        scope="request"
        name="kickstartTroubleshootingForm"
        input="/WEB-INF/pages/kickstart/troubleshooting.jsp"
        type="com.redhat.rhn.frontend.action.kickstart.KickstartTroubleshootingEditAction"
        className="com.redhat.rhn.frontend.struts.RhnActionMapping">
        <set-property property="postRequired" value="true" />
        <forward name="default"
                 path="/WEB-INF/pages/kickstart/troubleshooting.jsp"/>
        <forward name="success"
                 path="/rhn/kickstart/Troubleshooting.do"/>
    </action>

    <action path="/kickstart/Locale"
        scope="request"
        name="kickstartLocaleForm"
        input="/WEB-INF/pages/kickstart/locale.jsp"
        type="com.redhat.rhn.frontend.action.kickstart.KickstartLocaleEditAction">
        <forward name="default"
                 path="/WEB-INF/pages/kickstart/locale.jsp"/>
    </action>

    <action path="/kickstart/LocaleEdit"
        scope="request"
        name="kickstartLocaleForm"
        input="/WEB-INF/pages/kickstart/locale.jsp"
        type="com.redhat.rhn.frontend.action.kickstart.KickstartLocaleEditAction"
        className="com.redhat.rhn.frontend.struts.RhnActionMapping">
        <set-property property="postRequired" value="true" />
        <forward name="default"
                 path="/WEB-INF/pages/kickstart/locale.jsp"/>
        <forward name="success"
                 path="/rhn/kickstart/Locale.do"/>
    </action>

    <action path="/systems/details/kickstart/ScheduleWizard"
        scope="request"
        name="kickstartScheduleWizardForm"
        type="com.redhat.rhn.frontend.action.kickstart.ScheduleKickstartWizardAction"
        className="com.redhat.rhn.frontend.struts.RhnActionMapping">
        <set-property property="postRequiredIfSubmitted" value="true" />
        <set-property property="acls"
                      value="system_feature(ftr_kickstart)"/>
        <forward name="first"
                path="/WEB-INF/pages/kickstart/wizard/schedule/first.jsp" />
        <forward name="second"
                path="/WEB-INF/pages/kickstart/wizard/schedule/second.jsp" />
        <forward name="success"
                 redirect="true" path="/systems/details/kickstart/SessionStatus.do"/>
        <forward name="cobbler-success"
                 redirect="true" path="/systems/details/kickstart/ScheduleWizard.do"/>
        <forward name="fifth"
                path="/WEB-INF/pages/kickstart/wizard/schedule/fifth.jsp" />
    </action>

    <action path="/systems/details/kickstart/PowerManagement"
        scope="request"
        name="powerManagementForm"
        type="com.redhat.rhn.frontend.action.kickstart.PowerManagementAction"
        className="com.redhat.rhn.frontend.struts.RhnActionMapping">
        <set-property property="postRequiredIfSubmitted" value="true" />
        <forward name="default"
                 path="/WEB-INF/pages/kickstart/powermanagement.jsp"/>
    </action>

    <action path="/systems/details/virtualization/ProvisionVirtualizationWizard"
        scope="request"
    name="kickstartScheduleWizardForm"
        type="com.redhat.rhn.frontend.action.systems.virtualization.ProvisionVirtualizationWizardAction"
        className="com.redhat.rhn.frontend.struts.RhnActionMapping">
        <set-property property="postRequiredIfSubmitted" value="true" />
        <set-property property="acls" value="not system_is_virtual(); system_has_management_entitlement();system_feature(ftr_kickstart) or system_feature(ftr_snapshotting)"/>
        <forward name="first"
                 path="/WEB-INF/pages/systems/details/virtualization/provision/first.jsp"/>
        <forward name="second"
                path="/WEB-INF/pages/systems/details/virtualization/provision/second.jsp" />
        <forward name="success"
                 redirect="true" path="/systems/details/kickstart/SessionStatus.do"/>
    </action>

    <action path="/kickstart/KickstartScriptCreate"
        scope="request"
        name="kickstartScriptForm"
        input="/WEB-INF/pages/kickstart/scriptedit.jsp"
        type="com.redhat.rhn.frontend.action.kickstart.KickstartScriptCreateAction"
        className="com.redhat.rhn.frontend.struts.RhnActionMapping">
        <set-property property="postRequiredIfSubmitted" value="true" />
        <set-property property="acls" value="user_role(config_admin)"/>
        <forward name="default"
                 path="/WEB-INF/pages/kickstart/scriptcreate.jsp"/>
        <forward name="success"
                 path="/kickstart/Scripts.do"/>
    </action>

    <action path="/kickstart/KickstartScriptEdit"
        scope="request"
        name="kickstartScriptForm"
        input="/WEB-INF/pages/kickstart/scriptedit.jsp"
        type="com.redhat.rhn.frontend.action.kickstart.KickstartScriptEditAction"
        className="com.redhat.rhn.frontend.struts.RhnActionMapping">
        <set-property property="postRequiredIfSubmitted" value="true" />
        <set-property property="acls" value="user_role(config_admin)"/>
        <forward name="default"
                 path="/WEB-INF/pages/kickstart/scriptedit.jsp"/>
        <forward name="success"
                 path="/kickstart/Scripts.do"/>
    </action>

    <action path="/kickstart/KickstartScriptDelete"
        scope="request"
        name="kickstartDeleteForm"
        input="/WEB-INF/pages/kickstart/scriptdelete.jsp"
        type="com.redhat.rhn.frontend.action.kickstart.KickstartScriptDeleteAction"
        className="com.redhat.rhn.frontend.struts.RhnActionMapping">
        <set-property property="postRequiredIfSubmitted" value="true" />
        <set-property property="acls" value="user_role(config_admin)"/>
        <forward name="default"
                 path="/WEB-INF/pages/kickstart/scriptdelete.jsp"/>
        <forward name="success"
                 path="/kickstart/Scripts.do"/>
    </action>

    <action path="/kickstart/KickstartScriptOrder"
        scope="request"
        name="kickstartScriptOrderForm"
        input="/WEB-INF/pages/kickstart/scriptorder.jsp"
        type="com.redhat.rhn.frontend.action.kickstart.KickstartScriptOrderAction"
        parameter="dispatch"
        className="com.redhat.rhn.frontend.struts.RhnActionMapping">
        <set-property property="postRequiredIfSubmitted" value="true" />
        <set-property property="acls" value="user_role(config_admin)"/>
        <forward name="default"
                 path="/WEB-INF/pages/kickstart/scriptorder.jsp"/>
        <forward name="success"
                 redirect="true" path="/kickstart/Scripts.do"/>
    </action>

    <action path="/kickstart/KickstartClone"
        scope="request"
        name="kickstartCloneForm"
        input="/WEB-INF/pages/kickstart/clone.jsp"
        type="com.redhat.rhn.frontend.action.kickstart.KickstartCloneAction"
        className="com.redhat.rhn.frontend.struts.RhnActionMapping">
        <set-property property="postRequiredIfSubmitted" value="true" />
        <forward name="default"
                 path="/WEB-INF/pages/kickstart/clone.jsp"/>
        <forward name="success"
                 redirect="true" path="/kickstart/KickstartDetailsEdit.do"/>
    </action>

   <action path="/systems/details/kickstart/Variables"
        scope="request"
        name="kickstartVariableForm"
        type="com.redhat.rhn.frontend.action.systems.provisioning.kickstart.VariablesAction"
        className="com.redhat.rhn.frontend.struts.RhnActionMapping">
        <set-property property="postRequiredIfSubmitted" value="true" />
        <forward name="default"
                path="/WEB-INF/pages/systems/details/kickstart/variables.jsp"/>
    </action>


    <action path="/systems/details/kickstart/SessionStatus"
        scope="request"
        name="scrollForm"
        input="/WEB-INF/pages/systems/details/kickstart/session_status.jsp"
        type="com.redhat.rhn.frontend.action.systems.provisioning.kickstart.SessionStatusAction"
        className="com.redhat.rhn.frontend.struts.RhnActionMapping">
        <set-property property="postRequiredIfSubmitted" value="true" />
        <forward name="default"
                 path="/WEB-INF/pages/systems/details/kickstart/session_status.jsp"/>
    </action>

    <action path="/systems/details/kickstart/SessionCancel"
        scope="request"
        name="kickstartSessionCancelForm"
        input="/WEB-INF/pages/systems/details/kickstart/session_cancel.jsp"
        type="com.redhat.rhn.frontend.action.systems.provisioning.kickstart.SessionCancelAction"
        className="com.redhat.rhn.frontend.struts.RhnActionMapping">
        <set-property property="postRequiredIfSubmitted" value="true" />
        <forward name="default"
                 path="/WEB-INF/pages/systems/details/kickstart/session_cancel.jsp"/>
        <forward name="success"
                 redirect="true" path="/systems/details/kickstart/SessionStatus.do"/>
    </action>

    <action path="/kickstart/TreeCreate"
        scope="request"
        name="treeEditForm"
        input="/WEB-INF/pages/kickstart/treecreate.jsp"
        type="com.redhat.rhn.frontend.action.kickstart.tree.TreeCreateAction"
 className="com.redhat.rhn.frontend.struts.RhnActionMapping">
        <set-property property="postRequiredIfSubmitted" value="true" />
        <set-property property="acls" value="user_role(config_admin)"/>
        <forward name="default"
                 path="/WEB-INF/pages/kickstart/treecreate.jsp"/>
        <forward name="success"
                 redirect="true" path="/kickstart/ViewTrees.do"/>
    </action>

    <action path="/kickstart/TreeEdit"
        scope="request"
        name="treeEditForm"
        input="/WEB-INF/pages/kickstart/treeedit.jsp"
        type="com.redhat.rhn.frontend.action.kickstart.tree.TreeEditAction"
  className="com.redhat.rhn.frontend.struts.RhnActionMapping">
        <set-property property="postRequiredIfSubmitted" value="true" />
        <set-property property="acls" value="user_role(config_admin)"/>
        <forward name="default"
                 path="/WEB-INF/pages/kickstart/treeedit.jsp"/>
        <forward name="success"
                 path="/WEB-INF/pages/kickstart/treeedit.jsp"/>
    </action>

    <action path="/kickstart/TreeDelete"
        scope="request"
        name="treeDeleteForm"
        input="/WEB-INF/pages/kickstart/treedelete-confirm.jsp"
        type="com.redhat.rhn.frontend.action.kickstart.tree.TreeDeleteAction"
        className="com.redhat.rhn.frontend.struts.RhnActionMapping">
        <set-property property="postRequiredIfSubmitted" value="true" />
        <forward name="default"
                 path="/WEB-INF/pages/kickstart/treedelete-confirm.jsp"/>
        <forward name="success"
                 redirect="true" path="/kickstart/ViewTrees.do"/>
    </action>

    <!-- ===== CONFIGURATION ===== -->

    <!--
      ** OVERVIEW ACTIONS
      -->
    <action path="/configuration/Overview"
        scope="request"
        input="/WEB-INF/pages/configuration/overview/overview.jsp"
        type="com.redhat.rhn.frontend.action.configuration.overview.Overview"
        className="com.redhat.rhn.frontend.struts.RhnActionMapping">
        <set-property property="acls" value="user_role(config_admin)"/>
        <forward name="default"
                 path="/WEB-INF/pages/configuration/overview/overview.jsp"/>
    </action>

    <action path="/configuration/GlobalConfigChannelList"
        scope="request"
        input="/WEB-INF/pages/configuration/overview/globalconfiglist.jsp"
        type="com.redhat.rhn.frontend.action.configuration.overview.GlobalConfigChannelList"
        className="com.redhat.rhn.frontend.struts.RhnActionMapping">
        <set-property property="postRequiredIfSubmitted" value="true" />
        <set-property property="acls" value="user_role(config_admin)"/>
        <forward name="default"
                 path="/WEB-INF/pages/configuration/overview/globalconfiglist.jsp"/>
    </action>

    <action path="/configuration/file/GlobalConfigFileList"
        scope="request"
        input="/WEB-INF/pages/configuration/overview/globalfilelist.jsp"
        type="com.redhat.rhn.frontend.action.configuration.overview.GlobalConfigFileList"
        className="com.redhat.rhn.frontend.struts.RhnActionMapping">
        <set-property property="postRequiredIfSubmitted" value="true" />
        <set-property property="acls" value="user_role(config_admin);"/>
        <forward name="default"
                 path="/WEB-INF/pages/configuration/overview/globalfilelist.jsp"/>
    </action>

    <action path="/configuration/file/LocalConfigFileList"
        scope="request"
        input="/WEB-INF/pages/configuration/overview/localfilelist.jsp"
        type="com.redhat.rhn.frontend.action.configuration.overview.LocalConfigFileList"
        className="com.redhat.rhn.frontend.struts.RhnActionMapping">
        <set-property property="postRequiredIfSubmitted" value="true" />
        <set-property property="acls" value="user_role(config_admin);"/>
        <forward name="default"
                 path="/WEB-INF/pages/configuration/overview/localfilelist.jsp"/>
    </action>

    <action path="/configuration/system/ManagedSystems"
        scope="request"
        input="/WEB-INF/pages/configuration/overview/managedsystems.jsp"
        type="com.redhat.rhn.frontend.action.configuration.overview.ManagedSystemsList"
        className="com.redhat.rhn.frontend.struts.RhnActionMapping">
        <set-property property="postRequiredIfSubmitted" value="true" />
        <forward name="default"
                 path="/WEB-INF/pages/configuration/overview/managedsystems.jsp"/>
    </action>

    <action path="/configuration/system/TargetSystems"
        scope="request"
        name="targetSystemsForm"
        input="/WEB-INF/pages/configuration/overview/targetsystems.jsp"
        type="com.redhat.rhn.frontend.action.configuration.overview.TargetSystemsAction"
        className="com.redhat.rhn.frontend.struts.RhnActionMapping">
        <forward name="default"
                 path="/WEB-INF/pages/configuration/overview/targetsystems.jsp"/>
    </action>

    <action path="/configuration/system/TargetSystemsSubmit"
        scope="request"
        name="targetSystemsForm"
        input="/WEB-INF/pages/configuration/overview/targetsystems.jsp"
        type="com.redhat.rhn.frontend.action.configuration.overview.TargetSystemsSubmitAction"
        parameter="dispatch"
        className="com.redhat.rhn.frontend.struts.RhnActionMapping">
        <set-property property="postRequired" value="true" />
        <forward name="default"
                 path="/configuration/system/TargetSystems.do"/>
        <forward name="summary" redirect="true"
                 path="/configuration/system/Summary.do" />
    </action>

    <action path="/configuration/system/Summary"
        scope="request"
        input="/WEB-INF/pages/configuration/overview/summary.jsp"
        type="com.redhat.rhn.frontend.action.configuration.ssm.SummaryAction"
        className="com.redhat.rhn.frontend.struts.RhnActionMapping">
        <set-property property="postRequiredIfSubmitted" value="true" />
        <forward name="default"
                 path="/WEB-INF/pages/configuration/overview/summary.jsp"/>
    </action>

    <!--
      ** CHANNEL ACTIONS
      -->
    <action path="/configuration/ChannelOverview"
        name="channelOverviewForm"
        validate="false"
        scope="request"
        input="/WEB-INF/pages/configuration/channel/channelOverview.jsp"
        type="com.redhat.rhn.frontend.action.configuration.channel.ChannelOverviewAction"
        className="com.redhat.rhn.frontend.struts.RhnActionMapping">
        <set-property property="postRequiredIfSubmitted" value="true" />
        <forward name="default"
                 path="/WEB-INF/pages/configuration/channel/channelOverview.jsp"/>
        <forward name="sandbox"
                 path="/systems/details/configuration/ViewModifySandboxPaths.do"
                 redirect="true"/>
        <forward name="local"
                 path="/systems/details/configuration/ViewModifyLocalPaths.do"
                 redirect="true"/>
        <forward name="success" redirect="true"
                 path="/configuration/ChannelOverview.do"/>
        <forward name="error"
                 path="/WEB-INF/pages/configuration/channel/channelOverview.jsp"/>
    </action>

    <action path="/configuration/ChannelCreate"
        name="channelOverviewForm"
        validate="false"
        scope="request"
        input="/WEB-INF/pages/configuration/channel/channelcreate.jsp"
        type="com.redhat.rhn.frontend.action.configuration.channel.ChannelOverviewAction"
        className="com.redhat.rhn.frontend.struts.RhnActionMapping">
        <set-property property="postRequiredIfSubmitted" value="true" />
        <set-property property="acls" value="user_role(config_admin)"/>
        <forward name="default"
                 path="/WEB-INF/pages/configuration/channel/channelcreate.jsp"/>
        <forward name="success" redirect="true"
                 path="/configuration/ChannelOverview.do"/>
        <forward name="error"
                 path="/WEB-INF/pages/configuration/channel/channelcreate.jsp"/>
    </action>

    <action path="/configuration/DeleteChannel"
        name="submittedForm"
        scope="request"
        input="/WEB-INF/pages/configuration/channel/deleteChannel.jsp"
        type="com.redhat.rhn.frontend.action.configuration.channel.DeleteChannelAction"
        className="com.redhat.rhn.frontend.struts.RhnActionMapping">
        <set-property property="postRequiredIfSubmitted" value="true" />
        <set-property property="acls" value="user_role(config_admin);"/>
        <forward name="submit" redirect="true"
            path="/configuration/GlobalConfigChannelList.do"/>
        <forward name="default"
            path="/WEB-INF/pages/configuration/channel/deleteChannel.jsp"/>
    </action>

    <action path="/configuration/ChannelFiles"
        scope="request"
        input="/WEB-INF/pages/configuration/channel/channelfiles.jsp"
        type="com.redhat.rhn.frontend.action.configuration.channel.ChannelFilesListSetup"
        name="submittedForm"
        className="com.redhat.rhn.frontend.struts.RhnActionMapping">
        <forward name="default"
            path="/WEB-INF/pages/configuration/channel/channelfiles.jsp"/>
    </action>

    <action path="/configuration/ChannelFilesSubmit"
        scope="request"
        input="/WEB-INF/pages/configuration/channel/channelfiles.jsp"
        type="com.redhat.rhn.frontend.action.configuration.channel.ChannelFilesListSubmit"
        name="submittedForm"
        className="com.redhat.rhn.frontend.struts.RhnActionMapping"
        parameter="dispatch">
        <set-property property="postRequired" value="true" />
        <forward name="default"
            path="/configuration/ChannelFiles.do"/>
        <forward name="copy2systems" redirect="true"
            path="/configuration/channel/Copy2Systems.do"/>
        <forward name="copy2channels" redirect="true"
            path="/configuration/channel/Copy2Channels.do"/>
    </action>

    <action path="/configuration/channel/Copy2Systems"
        scope="request"
        input="/WEB-INF/pages/configuration/channel/copy2systems.jsp"
        type="com.redhat.rhn.frontend.action.configuration.channel.Copy2SystemsAction"
        name="submittedForm"
        className="com.redhat.rhn.frontend.struts.RhnActionMapping"
        parameter="dispatch">
        <set-property property="postRequiredIfSubmitted" value="true" />
        <forward name="default"
            path="/WEB-INF/pages/configuration/channel/copy2systems.jsp"/>
        <forward name="success"
            path="/configuration/ChannelFiles.do"/>
    </action>

    <action path="/configuration/channel/Copy2Channels"
        scope="request"
        input="/WEB-INF/pages/configuration/channel/copy2channels.jsp"
        type="com.redhat.rhn.frontend.action.configuration.channel.Copy2ChannelsAction"
        name="submittedForm"
        className="com.redhat.rhn.frontend.struts.RhnActionMapping"
        parameter="dispatch">
        <set-property property="postRequiredIfSubmitted" value="true" />
        <forward name="default"
            path="/WEB-INF/pages/configuration/channel/copy2channels.jsp"/>
        <forward name="success"
            path="/configuration/ChannelFiles.do"/>
    </action>

    <action path="/configuration/channel/ChannelSystems"
        scope="request"
        input="/WEB-INF/pages/configuration/channel/channelsystems.jsp"
        type="com.redhat.rhn.frontend.action.configuration.channel.ChannelSystemsListSetup"
        name="submittedForm"
        className="com.redhat.rhn.frontend.struts.RhnActionMapping">
        <set-property property="acls" value="config_channel_type(normal);"/>
        <set-property property="mixins" value="com.redhat.rhn.common.security.acl.ConfigAclHandler" />
        <forward name="default"
            path="/WEB-INF/pages/configuration/channel/channelsystems.jsp"/>
    </action>

    <action path="/configuration/channel/ChannelSystemsSubmit"
        scope="request"
        input="/WEB-INF/pages/configuration/channel/channelfiles.jsp"
        type="com.redhat.rhn.frontend.action.configuration.channel.ChannelSystemsListSubmit"
        name="submittedForm"
        className="com.redhat.rhn.frontend.struts.RhnActionMapping"
        parameter="dispatch">
        <set-property property="postRequired" value="true" />
        <set-property property="acls" value="config_channel_type(normal);"/>
        <set-property property="mixins" value="com.redhat.rhn.common.security.acl.ConfigAclHandler" />
        <forward name="default"
            path="/configuration/channel/ChannelSystems.do"/>
        <forward name="success" redirect="true"
            path="/configuration/channel/ChannelSystems.do"/>
    </action>

    <action path="/configuration/channel/TargetSystems"
        scope="request"
        input="/WEB-INF/pages/configuration/channel/targetsystems.jsp"
        type="com.redhat.rhn.frontend.action.configuration.channel.TargetSystemsListSetup"
        name="submittedForm"
        className="com.redhat.rhn.frontend.struts.RhnActionMapping">
        <set-property property="acls" value="config_channel_type(normal);user_role(config_admin);"/>
        <set-property property="mixins" value="com.redhat.rhn.common.security.acl.ConfigAclHandler" />
        <forward name="default"
              path="/WEB-INF/pages/configuration/channel/targetsystems.jsp"/>
    </action>

    <action path="/configuration/channel/TargetSystemsSubmit"
        scope="request"
        input="/WEB-INF/pages/configuration/channel/targetsystems.jsp"
        type="com.redhat.rhn.frontend.action.configuration.channel.TargetSystemsListSubmit"
        name="submittedForm"
        className="com.redhat.rhn.frontend.struts.RhnActionMapping"
        parameter="dispatch">
        <set-property property="postRequired" value="true" />
        <set-property property="acls" value="config_channel_type(normal);user_role(config_admin);"/>
        <set-property property="mixins" value="com.redhat.rhn.common.security.acl.ConfigAclHandler" />
        <forward name="default"
              path="/configuration/channel/TargetSystems.do"/>
        <forward name="success" redirect="true"
              path="/configuration/channel/TargetSystems.do"/>
    </action>

    <!-- router-action - sets up data and forwards to appropriate screens -->
    <action path="/configuration/channel/ChannelDeployTasks"
        scope="request"
        input="/WEB-INF/pages/configuration/channel/deploy.jsp"
        type="com.redhat.rhn.frontend.action.configuration.channel.ChannelOverviewTasks"
        name="submittedForm"
        className="com.redhat.rhn.frontend.struts.RhnActionMapping"
        parameter="dispatch">
        <forward name="all2all"
              path="/configuration/channel/DeployConfirm.do"/>
        <forward name="sel2all" redirect="true"
              path="/configuration/channel/ChooseFiles.do"/>
        <forward name="all2sel" redirect="true"
              path="/configuration/channel/ChooseSystems.do"/>
        <forward name="sel2sel" redirect="true"
              path="/configuration/channel/ChooseFiles.do"/>
        <forward name="compare" redirect="true"
              path="/configuration/ChannelOverview.do"/>
        <forward name="default" redirect="true"
              path="/configuration/ChannelOverview.do"/>
    </action>

    <action path="/configuration/channel/ChooseFiles"
        scope="request"
        input="/WEB-INF/pages/configuration/channel/deploy.jsp"
        type="com.redhat.rhn.frontend.action.configuration.channel.ChannelFileDeploySetup"
        name="submittedForm"
        className="com.redhat.rhn.frontend.struts.RhnActionMapping"
        parameter="dispatch">
        <forward name="default"
              path="/WEB-INF/pages/configuration/channel/deploy.jsp"/>
    </action>

    <action path="/configuration/channel/ChooseFilesSubmit"
        scope="request"
        input="/WEB-INF/pages/configuration/channel/deploy.jsp"
        type="com.redhat.rhn.frontend.action.configuration.channel.ChannelFileDeploySubmit"
        name="submittedForm"
        className="com.redhat.rhn.frontend.struts.RhnActionMapping"
        parameter="dispatch">
        <set-property property="postRequired" value="true" />
        <forward name="default"
              path="/configuration/channel/ChooseFiles.do"/>
        <forward name="success" redirect="true"
              path="/configuration/channel/ChooseSystems.do"/>
    </action>

    <action path="/configuration/channel/ChooseSystems"
        scope="request"
        input="/WEB-INF/pages/configuration/channel/deploysystems.jsp"
        type="com.redhat.rhn.frontend.action.configuration.channel.ChannelSystemDeploySetup"
        name="submittedForm"
        className="com.redhat.rhn.frontend.struts.RhnActionMapping"
        parameter="dispatch">
        <forward name="default"
              path="/WEB-INF/pages/configuration/channel/deploysystems.jsp"/>
    </action>

    <action path="/configuration/channel/ChooseSystemsSubmit"
        scope="request"
        input="/WEB-INF/pages/configuration/channel/deploysystems.jsp"
        type="com.redhat.rhn.frontend.action.configuration.channel.ChannelSystemDeploySubmit"
        name="submittedForm"
        className="com.redhat.rhn.frontend.struts.RhnActionMapping"
        parameter="dispatch">
        <set-property property="postRequired" value="true" />
        <forward name="default"
              path="/configuration/channel/ChooseSystems.do"/>
        <forward name="confirm" redirect="true"
              path="/configuration/channel/DeployConfirm.do"/>
        <forward name="success" redirect="true"
              path="/configuration/channel/Overview.do"/>
        <forward name="failure" redirect="true"
              path="/configuration/channel/ChooseSystems.do"/>
    </action>

    <action path="/configuration/channel/DeployConfirm"
        scope="request"
        input="/WEB-INF/pages/configuration/channel/deployconfirm.jsp"
        type="com.redhat.rhn.frontend.action.configuration.channel.ChannelDeployConfirmAction"
        name="datePickerForm"
        className="com.redhat.rhn.frontend.struts.RhnActionMapping"
        parameter="dispatch">
        <forward name="default"
              path="/WEB-INF/pages/configuration/channel/deployconfirm.jsp"/>
        <forward name="success" redirect="true"
              path="/configuration/ChannelOverview.do"/>
        <forward name="failure" redirect="true"
              path="/configuration/channel/DeployConfirm.do"/>
    </action>

    <action path="/configuration/ChannelUploadFiles"
        scope="request"
        name="configFileForm"
        input="/WEB-INF/pages/configuration/channel/fileup.jsp"
        type="com.redhat.rhn.frontend.action.configuration.channel.ChannelAddFilesAction"
        className="com.redhat.rhn.frontend.struts.RhnActionMapping">
        <set-property property="postRequiredIfSubmitted" value="true" />
        <set-property property="acls" value="config_channel_editable();"/>
        <set-property property="mixins" value="com.redhat.rhn.common.security.acl.ConfigAclHandler" />
        <forward name="default"
                 path="/WEB-INF/pages/configuration/channel/fileup.jsp" />
        <forward name="success" redirect="true"
                 path="/configuration/file/FileDetails.do" />
    </action>

    <action path="/configuration/ChannelImportFiles"
        scope="request"
        name="configFileForm"
        input="/WEB-INF/pages/configuration/channel/fileimport.jsp"
        type="com.redhat.rhn.frontend.action.configuration.channel.ChannelFilesImportSetup"
        className="com.redhat.rhn.frontend.struts.RhnActionMapping">
        <set-property property="acls" value="config_channel_editable();"/>
        <set-property property="mixins" value="com.redhat.rhn.common.security.acl.ConfigAclHandler" />
        <forward name="default"
                 path="/WEB-INF/pages/configuration/channel/fileimport.jsp"/>
    </action>

    <action path="/configuration/ChannelImportFilesSubmit"
        scope="request"
        name="configFileForm"
        input="/WEB-INF/pages/configuration/channel/fileimport.jsp"
        type="com.redhat.rhn.frontend.action.configuration.channel.ChannelFilesImportSubmit"
        className="com.redhat.rhn.frontend.struts.RhnActionMapping"
        parameter="dispatch">
        <set-property property="postRequired" value="true" />
        <set-property property="acls" value="config_channel_editable();"/>
        <set-property property="mixins" value="com.redhat.rhn.common.security.acl.ConfigAclHandler" />
        <forward name="default" redirect="true"
                 path="/configuration/ChannelImportFiles.do"/>
    </action>

    <action path="/configuration/ChannelCreateFiles"
        scope="request"
        name="configFileForm"
        input="/WEB-INF/pages/configuration/channel/filecreate.jsp"
        type="com.redhat.rhn.frontend.action.configuration.channel.ChannelAddFilesAction"
        className="com.redhat.rhn.frontend.struts.RhnActionMapping">
        <set-property property="postRequiredIfSubmitted" value="true" />
        <set-property property="acls" value="config_channel_editable();"/>
        <set-property property="mixins" value="com.redhat.rhn.common.security.acl.ConfigAclHandler" />
        <forward name="default"
                 path="/WEB-INF/pages/configuration/channel/filecreate.jsp"/>
        <forward name="success" redirect="true"
                 path="/configuration/file/FileDetails.do"/>
    </action>

    <!--
      ** CONFIG FILE ACTIONS
      -->
    <action path="/configuration/file/ManageRevision"
        scope="request"
        input="/WEB-INF/pages/configuration/files/manage.jsp"
        name="configFileForm"
        type="com.redhat.rhn.frontend.action.configuration.files.ManageRevisionSetup"
        className="com.redhat.rhn.frontend.struts.RhnActionMapping">
        <forward name="default"
                 path="/WEB-INF/pages/configuration/files/manage.jsp"/>
    </action>

    <action path="/configuration/file/ManageRevisionSubmit"
        scope="request"
        input="/WEB-INF/pages/configuration/files/manage.jsp"
        name="configFileForm"
        parameter="dispatch"
        type="com.redhat.rhn.frontend.action.configuration.files.ManageRevisionSubmit"
        className="com.redhat.rhn.frontend.struts.RhnActionMapping">
        <set-property property="postRequired" value="true" />
        <forward name="default" redirect="true"
                 path="/configuration/file/ManageRevision.do"/>
        <forward name="deletedfile" redirect="true"
                 path="/configuration/ChannelFiles.do" />
    </action>

    <action path="/configuration/file/CopyFileCentral"
        scope="request"
        input="/WEB-INF/pages/configuration/files/copycentral.jsp"
        type="com.redhat.rhn.frontend.action.configuration.files.CopyFileCentralAction"
        className="com.redhat.rhn.frontend.struts.RhnActionMapping">
        <set-property property="acls" value="user_role(config_admin);"/>
        <forward name="default"
                 path="/WEB-INF/pages/configuration/files/copycentral.jsp"/>
    </action>

    <action path="/configuration/file/CopyFileLocal"
        scope="request"
        input="/WEB-INF/pages/configuration/files/copylocal.jsp"
        type="com.redhat.rhn.frontend.action.configuration.files.CopyFileLocalAction"
        className="com.redhat.rhn.frontend.struts.RhnActionMapping">
        <forward name="default"
                 path="/WEB-INF/pages/configuration/files/copylocal.jsp"/>
    </action>

    <action path="/configuration/file/CopyFileSandbox"
        scope="request"
        input="/WEB-INF/pages/configuration/files/copysandbox.jsp"
        type="com.redhat.rhn.frontend.action.configuration.files.CopyFileSandboxAction"
        className="com.redhat.rhn.frontend.struts.RhnActionMapping">
        <forward name="default"
                 path="/WEB-INF/pages/configuration/files/copysandbox.jsp"/>
    </action>

    <action path="/configuration/file/CopyFileCentralSubmit"
        scope="request"
        type="com.redhat.rhn.frontend.action.configuration.files.CopyFileCentralSubmitAction"
        className="com.redhat.rhn.frontend.struts.RhnActionMapping"
        parameter="dispatch">
        <set-property property="postRequired" value="true" />
        <set-property property="acls" value="user_role(config_admin);"/>
        <forward name="default"
                 path="/configuration/file/CopyFileCentral.do"/>
    </action>

    <action path="/configuration/file/CopyFileLocalSubmit"
        scope="request"
        type="com.redhat.rhn.frontend.action.configuration.files.CopyFileLocalSubmitAction"
        className="com.redhat.rhn.frontend.struts.RhnActionMapping"
        parameter="dispatch">
        <set-property property="postRequired" value="true" />
        <forward name="default"
                 path="/configuration/file/CopyFileLocal.do"/>
    </action>

    <action path="/configuration/file/CopyFileSandboxSubmit"
        scope="request"
        type="com.redhat.rhn.frontend.action.configuration.files.CopyFileSandboxSubmitAction"
        className="com.redhat.rhn.frontend.struts.RhnActionMapping"
        parameter="dispatch">
        <set-property property="postRequired" value="true" />
        <forward name="default"
                 path="/configuration/file/CopyFileSandbox.do"/>
    </action>

    <action path="/configuration/file/CompareRevision"
        scope="request"
        input="/WEB-INF/pages/configuration/files/comparerevision.jsp"
        type="com.redhat.rhn.frontend.action.configuration.files.CompareRevisionAction"
        className="com.redhat.rhn.frontend.struts.RhnActionMapping">
        <set-property property="postRequiredIfSubmitted" value="true" />
        <forward name="default"
                 path="/WEB-INF/pages/configuration/files/comparerevision.jsp"/>
    </action>

    <action path="/configuration/file/CompareCopy"
        scope="request"
        input="/WEB-INF/pages/configuration/files/comparecopy.jsp"
        type="com.redhat.rhn.frontend.action.configuration.files.CompareCopyAction"
        className="com.redhat.rhn.frontend.struts.RhnActionMapping">
        <set-property property="postRequiredIfSubmitted" value="true" />
        <forward name="default"
                 path="/WEB-INF/pages/configuration/files/comparecopy.jsp"/>
    </action>

    <action path="/configuration/file/CompareChannel"
        scope="request"
        input="/WEB-INF/pages/configuration/files/comparechannel.jsp"
        type="com.redhat.rhn.frontend.action.configuration.files.CompareChannelAction"
        className="com.redhat.rhn.frontend.struts.RhnActionMapping">
        <set-property property="postRequiredIfSubmitted" value="true" />
        <forward name="default"
                 path="/WEB-INF/pages/configuration/files/comparechannel.jsp"/>
    </action>

    <action path="/configuration/file/CompareFile"
        scope="request"
        input="/WEB-INF/pages/configuration/files/comparefile.jsp"
        type="com.redhat.rhn.frontend.action.configuration.files.CompareFileAction"
        className="com.redhat.rhn.frontend.struts.RhnActionMapping">
        <set-property property="postRequiredIfSubmitted" value="true" />
        <forward name="default"
                 path="/WEB-INF/pages/configuration/files/comparefile.jsp"/>
    </action>

    <action path="/configuration/file/FileDetails"
        scope="request"
        input="/WEB-INF/pages/configuration/files/filedetails.jsp"
        type="com.redhat.rhn.frontend.action.configuration.files.FileDetailsAction"
        name="configFileForm"
        className="com.redhat.rhn.frontend.struts.RhnActionMapping">
        <set-property property="postRequiredIfSubmitted" value="true" />
        <forward name="default"
                 path="/WEB-INF/pages/configuration/files/filedetails.jsp"/>
        <forward name="error"
                 path="/WEB-INF/pages/configuration/files/filedetails.jsp"/>
        <forward name="success" redirect="true"
                 path="/configuration/file/FileDetails.do"/>
    </action>

    <action path="/configuration/file/FileDownload"
        scope="request"
        input="/WEB-INF/pages/configuration/files/filedetails.jsp"
        type="com.redhat.rhn.frontend.action.configuration.files.FileDownloadAction"
        name="configFileForm"
        className="com.redhat.rhn.frontend.struts.RhnActionMapping">
        <set-property property="postRequiredIfSubmitted" value="true" />
        <forward name="default"
                 path="/WEB-INF/pages/configuration/files/filedetails.jsp"/>
        <forward name="error"
                 path="/WEB-INF/pages/configuration/files/filedetails.jsp"/>
    </action>

    <action path="/configuration/file/DeleteRevision"
        scope="request"
        input="/WEB-INF/pages/configuration/files/deleterev.jsp"
        type="com.redhat.rhn.frontend.action.configuration.files.DeleteRevisionAction"
        name="configFileForm"
        className="com.redhat.rhn.frontend.struts.RhnActionMapping">
        <set-property property="postRequiredIfSubmitted" value="true" />
        <set-property property="acls" value="config_channel_editable();"/>
        <set-property property="mixins" value="com.redhat.rhn.common.security.acl.ConfigAclHandler" />
        <forward name="default"
                 path="/WEB-INF/pages/configuration/files/deleterev.jsp"/>
        <forward name="success" redirect="true"
                 path="/configuration/file/FileDetails.do"/>
        <forward name="deletedfile" redirect="true"
                 path="/configuration/ChannelFiles.do" />
        <forward name="failure" redirect="true"
                 path="/configuration/file/FileDetails.do"/>
    </action>

    <action path="/configuration/file/DeleteFile"
        scope="request"
        type="com.redhat.rhn.frontend.action.configuration.files.DeleteFileAction"
        name="configFileForm"
        className="com.redhat.rhn.frontend.struts.RhnActionMapping">
        <set-property property="postRequiredIfSubmitted" value="true" />
        <set-property property="acls" value="config_channel_editable();"/>
        <set-property property="mixins" value="com.redhat.rhn.common.security.acl.ConfigAclHandler" />
        <forward name="default"
                 path="/WEB-INF/pages/configuration/files/deletefile.jsp"/>
        <forward name="success" redirect="true"
                 path="/configuration/ChannelOverview.do"/>
        <forward name="failure" redirect="true"
                 path="/configuration/file/FileDetails.do"/>
    </action>

    <action path="/configuration/file/CompareDeployed"
        scope="request"
        input="/WEB-INF/pages/configuration/files/comparedeployed.jsp"
        type="com.redhat.rhn.frontend.action.configuration.files.CompareDeployedAction"
        className="com.redhat.rhn.frontend.struts.RhnActionMapping">
        <forward name="default"
                 path="/WEB-INF/pages/configuration/files/comparedeployed.jsp"/>
    </action>

    <action path="/configuration/file/CompareDeployedSubmit"
        scope="request"
        input="/WEB-INF/pages/configuration/files/comparedeployed.jsp"
        parameter="dispatch"
        type="com.redhat.rhn.frontend.action.configuration.files.CompareDeployedSubmitAction"
        className="com.redhat.rhn.frontend.struts.RhnActionMapping">
        <set-property property="postRequired" value="true" />
        <forward name="default" redirect="true"
                 path="/configuration/file/CompareDeployed.do"/>
    </action>

    <action path="/configuration/file/Diff"
        scope="request"
        input="/WEB-INF/pages/configuration/files/diff.jsp"
        parameter="dispatch"
        type="com.redhat.rhn.frontend.action.configuration.files.DiffAction"
        className="com.redhat.rhn.frontend.struts.RhnActionMapping">
        <forward name="default"
                 path="/WEB-INF/pages/configuration/files/diff.jsp"/>
    </action>

    <action path="/configuration/file/DownloadDiff"
        scope="request"
        input="/WEB-INF/pages/configuration/files/diff.jsp"
        type="com.redhat.rhn.frontend.action.configuration.files.DownloadDiffAction"
        className="com.redhat.rhn.frontend.struts.RhnActionMapping">
        <set-property property="acls" value="is_file()"/>
        <set-property property="mixins" value="com.redhat.rhn.common.security.acl.ConfigAclHandler" />
        <forward name="default"
                 path="/configuration/file/Diff.do"/>
    </action>

    <action path="/configuration/file/RevisionDeploy"
        scope="request"
        input="/WEB-INF/pages/configuration/files/deploy.jsp"
        type="com.redhat.rhn.frontend.action.configuration.files.LocalRevisionDeployAction"
        name="datePickerForm"
        className="com.redhat.rhn.frontend.struts.RhnActionMapping">
        <set-property property="postRequiredIfSubmitted" value="true" />
        <forward name="default"
                 path="/WEB-INF/pages/configuration/files/deploy.jsp"/>
        <forward name="global" redirect="true"
                 path="/configuration/file/GlobalRevisionDeploy.do"/>
        <forward name="success" redirect="true"
                  path="/configuration/file/FileDetails.do" />
    </action>

    <action path="/configuration/file/GlobalRevisionDeploy"
        scope="request"
        input="/WEB-INF/pages/configuration/files/deploy.jsp"
        type="com.redhat.rhn.frontend.action.configuration.files.GlobalRevisionDeploySetup"
        name="submittedForm"
        className="com.redhat.rhn.frontend.struts.RhnActionMapping">
        <set-property property="postRequiredIfSubmitted" value="true" />
        <forward name="default"
                 path="/WEB-INF/pages/configuration/files/deploy.jsp"/>
    </action>

    <action path="/configuration/file/GlobalRevisionDeploySubmit"
        scope="request"
        input="/WEB-INF/pages/configuration/files/deploy.jsp"
        type="com.redhat.rhn.frontend.action.configuration.files.GlobalRevisionDeploySubmit"
        name="submittedForm"
        className="com.redhat.rhn.frontend.struts.RhnActionMapping"
        parameter="dispatch">
        <set-property property="postRequired" value="true" />
        <forward name="default"
                 path="/configuration/file/GlobalRevisionDeploy.do"/>
        <forward name="confirm" redirect="true"
                 path="/configuration/file/GlobalRevisionDeployConfirm.do"/>
    </action>

    <action path="/configuration/file/GlobalRevisionDeployConfirm"
        scope="request"
        input="/WEB-INF/pages/configuration/files/deployconfirm.jsp"
        type="com.redhat.rhn.frontend.action.configuration.files.GlobalRevisionDeployConfirmSetup"
        name="datePickerForm"
        className="com.redhat.rhn.frontend.struts.RhnActionMapping">
        <forward name="default"
                 path="/WEB-INF/pages/configuration/files/deployconfirm.jsp"/>
    </action>

    <action path="/configuration/file/GlobalRevisionDeployConfirmSubmit"
        scope="request"
        input="/WEB-INF/pages/configuration/files/deployconfirm.jsp"
        type="com.redhat.rhn.frontend.action.configuration.files.GlobalRevisionDeployConfirmSubmit"
        name="datePickerForm"
        className="com.redhat.rhn.frontend.struts.RhnActionMapping"
        parameter="dispatch">
        <set-property property="postRequiredIfSubmitted" value="true" />
        <forward name="default"
                 path="/WEB-INF/pages/configuration/files/deployconfirm.jsp"/>
        <forward name="success" redirect="true"
                 path="/configuration/file/FileDetails.do"/>
        <forward name="failure" redirect="true"
                 path="/WEB-INF/pages/configuration/files/deployconfirm.jsp"/>
    </action>
    <!-- ===== END CONFIGURATION ===== -->

    <action path="/channels/manage/errata/Add"
        scope="request"
        input="/WEB-INF/pages/channel/manage/add.jsp"
        type="com.redhat.rhn.frontend.action.channel.manage.AddErrataAction"
        className="com.redhat.rhn.frontend.struts.RhnActionMapping">
      <forward name="default" path="/WEB-INF/pages/channel/manage/add.jsp" />
    </action>

    <action path="/channels/manage/errata/Clone"
        scope="request"
        input="/WEB-INF/pages/channel/manage/errataclone.jsp"
        type="com.redhat.rhn.frontend.action.channel.manage.ErrataCloneAction"
        className="com.redhat.rhn.frontend.struts.RhnActionMapping">
      <forward name="default" path="/WEB-INF/pages/channel/manage/errataclone.jsp" />
      <forward name="submit" path="/channels/manage/errata/ConfirmErrata.do" redirect="true"/>
    </action>

    <action path="/channels/manage/errata/ListRemove"
        scope="request"
        input="/WEB-INF/pages/channel/manage/errataremove.jsp"
        type="com.redhat.rhn.frontend.action.channel.manage.ListErrataAction"
        className="com.redhat.rhn.frontend.struts.RhnActionMapping">
      <set-property property="postRequiredIfSubmitted" value="true" />
      <forward name="default" path="/WEB-INF/pages/channel/manage/errataremove.jsp" />
      <forward name="submit" path="/channels/manage/errata/ConfirmRemove.do"  redirect="true"/>
    </action>

    <action path="/channels/manage/errata/ConfirmRemove"
        scope="request"
        input="/WEB-INF/pages/channel/manage/confirmerrataremove.jsp"
        type="com.redhat.rhn.frontend.action.channel.manage.ErrataRemoveAction"
        className="com.redhat.rhn.frontend.struts.RhnActionMapping">
      <set-property property="postRequiredIfSubmitted" value="true" />
      <forward name="default" path="/WEB-INF/pages/channel/manage/confirmerrataremove.jsp" />
      <forward name="submit" path="/channels/manage/errata/ListRemove.do"  redirect="true"/>
    </action>

      <action path="/channels/manage/errata/AddRedHatErrata"
        scope="request"
        input="/WEB-INF/pages/channel/manage/adderrataredhat.jsp"
        type="com.redhat.rhn.frontend.action.channel.manage.AddRedHatErrataAction"
        className="com.redhat.rhn.frontend.struts.RhnActionMapping">
      <set-property property="postRequiredIfSubmitted" value="true" />
      <forward name="default" path="/WEB-INF/pages/channel/manage/adderrataredhat.jsp" />
      <forward name="submit" path="/channels/manage/errata/ConfirmErrata.do"  redirect="true"/>
      </action>

      <action path="/channels/manage/errata/AddCustomErrata"
        scope="request"
        input="/WEB-INF/pages/channel/manage/addcustomerrata.jsp"
        type="com.redhat.rhn.frontend.action.channel.manage.AddCustomErrataAction"
        className="com.redhat.rhn.frontend.struts.RhnActionMapping">
      <set-property property="postRequiredIfSubmitted" value="true" />
      <forward name="default" path="/WEB-INF/pages/channel/manage/addcustomerrata.jsp" />
      <forward name="submit" path="/channels/manage/errata/ConfirmErrata.do" redirect="true"/>
      </action>

      <action path="/channels/manage/errata/ConfirmErrata"
        scope="request"
        input="/WEB-INF/pages/channel/manage/confirmerrata.jsp"
        type="com.redhat.rhn.frontend.action.channel.manage.ConfirmErrataAction"
        className="com.redhat.rhn.frontend.struts.RhnActionMapping">
      <set-property property="postRequiredIfSubmitted" value="true" />
      <forward name="default" path="/WEB-INF/pages/channel/manage/confirmerrata.jsp" />
      <forward name="clone" path="/channels/manage/errata/PublishErrata.do" redirect="true"/>
      </action>

     <action path="/channels/manage/errata/PublishErrata"
        scope="request"
        type="com.redhat.rhn.frontend.action.channel.manage.PublishErrataAction"
        className="com.redhat.rhn.frontend.struts.RhnActionMapping">
       <forward name="default" path="/channels/manage/errata/ListRemove.do" redirect="true"/>
      </action>


      <action path="/channels/manage/errata/SyncErrata"
        scope="request"
        input="/WEB-INF/pages/channel/manage/erratasync.jsp"
        type="com.redhat.rhn.frontend.action.channel.manage.SyncErrataAction"
        className="com.redhat.rhn.frontend.struts.RhnActionMapping">
      <set-property property="postRequiredIfSubmitted" value="true" />
      <forward name="default" path="/WEB-INF/pages/channel/manage/erratasync.jsp" />
      <forward name="submit" path="/channels/manage/errata/ConfirmSyncPackages.do" redirect="true"/>
      </action>

      <action path="/channels/manage/errata/ConfirmSyncPackages"
        scope="request"
        input="/WEB-INF/pages/channel/manage/erratapackagesync.jsp"
        type="com.redhat.rhn.frontend.action.channel.manage.SyncErrataPackagesAction"
        className="com.redhat.rhn.frontend.struts.RhnActionMapping">
      <set-property property="postRequiredIfSubmitted" value="true" />
      <forward name="default" path="/WEB-INF/pages/channel/manage/erratapackagesync.jsp" />
      <forward name="submit" path="/channels/manage/errata/SyncErrata.do" redirect="true"/>
      </action>



   <action path="/channels/manage/errata/Errata"
        scope="request"
        type="com.redhat.rhn.frontend.action.channel.manage.ErrataIndexAction"
        className="com.redhat.rhn.frontend.struts.RhnActionMapping">
      <forward name="default" path="/WEB-INF/pages/channel/manage/errata.jsp" />
      </action>


   <action path="/channels/ChannelPackages"
        scope="request"
        type="com.redhat.rhn.frontend.action.channel.ChannelPackagesAction"
        className="com.redhat.rhn.frontend.struts.RhnActionMapping">
      <set-property property="postRequiredIfSubmitted" value="true" />
      <forward name="default" path="/WEB-INF/pages/channel/packagelist.jsp" />
      </action>

   <action path="/channels/ChannelErrata"
        scope="request"
        type="com.redhat.rhn.frontend.action.channel.ChannelErrataAction"
        className="com.redhat.rhn.frontend.struts.RhnActionMapping">
      <set-property property="postRequiredIfSubmitted" value="true" />
      <forward name="default" path="/WEB-INF/pages/channel/erratalist.jsp" />
      </action>

   <action path="/channels/ChannelDetail"
        scope="request"
        name="channelDetailForm"
        type="com.redhat.rhn.frontend.action.channel.ChannelDetailsAction"
        className="com.redhat.rhn.frontend.struts.RhnActionMapping">
      <set-property property="postRequiredIfSubmitted" value="true" />
      <forward name="default" path="/WEB-INF/pages/channel/channeldetail.jsp" />
      <forward name="success" path="/channels/ChannelDetail.do" redirect="true" />
   </action>

   <action path="/channels/manage/ChannelPackages"
        scope="request"
        type="com.redhat.rhn.frontend.action.channel.manage.ChannelPackagesAction"
        className="com.redhat.rhn.frontend.struts.RhnActionMapping">
      <set-property property="postRequiredIfSubmitted" value="true" />
      <forward name="confirm" path="/channels/manage/ChannelPackagesRemove.do" redirect="true" />
      <forward name="default" path="/WEB-INF/pages/channel/manage/listremovepackages.jsp" />
      </action>

   <action path="/channels/manage/Repositories"
        scope="request"
        type="com.redhat.rhn.frontend.action.channel.manage.RepositoriesAction"
        className="com.redhat.rhn.frontend.struts.RhnActionMapping">
      <set-property property="postRequiredIfSubmitted" value="true" />
      <forward name="default" path="/WEB-INF/pages/channel/manage/channelrepos.jsp" />
      <forward name="success" path="/channels/manage/Repositories.do" redirect="true" />
   </action>

   <action path="/channels/manage/Sync"
        scope="request"
        type="com.redhat.rhn.frontend.action.channel.manage.SyncRepositoriesAction"
        className="com.redhat.rhn.frontend.struts.RhnActionMapping">
      <forward name="default" path="/WEB-INF/pages/channel/manage/syncrepos.jsp" />
      <forward name="success" path="/channels/manage/Sync.do" redirect="true" />
   </action>

   <action path="/channels/manage/Manage"
           scope="request"
           type="com.redhat.rhn.frontend.action.channel.manage.ManageChannelsAction"
           className="com.redhat.rhn.frontend.struts.RhnActionMapping">
      <set-property property="postRequiredIfSubmitted" value="true" />
      <forward name="default" path="/WEB-INF/pages/channel/manage/manage.jsp"/>
   </action>

   <action path="/channels/manage/Delete"
           scope="request"
           name="channelDeleteForm"
           type="com.redhat.rhn.frontend.action.channel.manage.DeleteChannelAction"
           className="com.redhat.rhn.frontend.struts.RhnActionMapping">
      <set-property property="postRequiredIfSubmitted" value="true" />
      <forward name="default" path="/WEB-INF/pages/channel/manage/delete.jsp"/>
      <forward name="delete" path="/software/manage/packages/PackageList.do" redirect="true" />
      <forward name="success" path="/channels/manage/Manage.do" redirect="true" />
   </action>

   <action path="/channels/manage/Edit"
           scope="request"
           name="channelEditForm"
           type="com.redhat.rhn.frontend.action.channel.manage.EditChannelAction"
           className="com.redhat.rhn.frontend.struts.RhnActionMapping">
      <set-property property="postRequiredIfSubmitted" value="true" />
      <forward name="default" path="/WEB-INF/pages/channel/manage/edit.jsp" />
      <forward name="private"
               path="/WEB-INF/pages/channel/manage/confirmprivate.jsp" />
      <forward name="protected"
               path="/WEB-INF/pages/channel/manage/confirmprotected.jsp" />
      <forward name="success" path="/channels/manage/Edit.do" redirect="true" />
      <forward name="select" path="/channels/manage/errata/Clone.do" redirect="true" />
   </action>

   <action path="/channels/manage/Clone"
           scope="request"
           name="channelEditForm"
           type="com.redhat.rhn.frontend.action.channel.manage.CloneChannelAction"
           className="com.redhat.rhn.frontend.struts.RhnActionMapping">
      <set-property property="postRequiredIfSubmitted" value="true" />
      <forward name="default" path="/WEB-INF/pages/channel/manage/clone.jsp" />
      <forward name="success" path="/WEB-INF/pages/channel/manage/edit.jsp" />
   </action>

   <action path="/channels/manage/ChannelPackagesRemove"
        scope="request"
        type="com.redhat.rhn.frontend.action.channel.manage.ChannelPackagesRemoveAction"
        className="com.redhat.rhn.frontend.struts.RhnActionMapping">
      <set-property property="postRequiredIfSubmitted" value="true" />
      <forward name="default" path="/WEB-INF/pages/channel/manage/confirmremovepackages.jsp" />
      <forward name="complete" path="/channels/manage/ChannelPackages.do" redirect="true" />
      </action>

   <action path="/channels/manage/ChannelPackageMenu"
        scope="request"
        type="com.redhat.rhn.frontend.action.channel.manage.ChannelPackageMenuAction"
        className="com.redhat.rhn.frontend.struts.RhnActionMapping">
        <forward name="default" path="/WEB-INF/pages/channel/manage/packagemenu.jsp" />
      </action>
   <action path="/channels/manage/ChannelPackagesAdd"
        scope="request"
        type="com.redhat.rhn.frontend.action.channel.manage.ChannelPackagesAddAction"
        className="com.redhat.rhn.frontend.struts.RhnActionMapping">
        <set-property property="postRequiredIfSubmitted" value="true" />
        <forward name="default" path="/WEB-INF/pages/channel/manage/addpackages.jsp" />
          <forward name="confirm" path="/channels/manage/ChannelPackagesAddConfirm.do" redirect="true" />
      </action>

   <action path="/channels/manage/ChannelPackagesAddConfirm"
        scope="request"
        type="com.redhat.rhn.frontend.action.channel.manage.ChannelPackagesAddConfirmAction"
        className="com.redhat.rhn.frontend.struts.RhnActionMapping">
        <set-property property="postRequiredIfSubmitted" value="true" />
        <forward name="default" path="/WEB-INF/pages/channel/manage/confirmaddpackages.jsp" />
          <forward name="complete" path="/channels/manage/ChannelPackages.do" redirect="true" />
      </action>

   <action path="/channels/manage/ChannelPackagesCompare"
        scope="request"
        type="com.redhat.rhn.frontend.action.channel.manage.ChannelPackagesCompareAction"
        className="com.redhat.rhn.frontend.struts.RhnActionMapping">
        <set-property property="postRequiredIfSubmitted" value="true" />
        <forward name="default"
                 path="/WEB-INF/pages/channel/manage/comparepackages.jsp" />
        <forward name="confirm"
                 path="/channels/manage/ChannelPackagesCompareMerge.do"
                 redirect="true" />
   </action>

   <action path="/channels/manage/ChannelPackagesCompareMerge"
        scope="request"
        type="com.redhat.rhn.frontend.action.channel.manage.ChannelPackagesCompareMergeAction"
        className="com.redhat.rhn.frontend.struts.RhnActionMapping">
        <set-property property="postRequiredIfSubmitted" value="true" />
        <forward name="default"
                 path="/WEB-INF/pages/channel/manage/comparepackagesmerge.jsp" />
        <forward name="confirm"
                 path="/channels/manage/ChannelPackagesCompareMergeConfirm.do"
                 redirect="true" />
   </action>

   <action path="/channels/manage/ChannelPackagesCompareMergeConfirm"
        scope="request"
        type="com.redhat.rhn.frontend.action.channel.manage.ChannelPackagesCompareMergeConfirmAction"
        className="com.redhat.rhn.frontend.struts.RhnActionMapping">
        <set-property property="postRequiredIfSubmitted" value="true" />
        <forward name="default"
                 path="/WEB-INF/pages/channel/manage/comparepackagesmergeconfirm.jsp" />
        <forward name="complete"
                 path="/channels/manage/ChannelPackages.do" redirect="true" />
   </action>

   <action path="/channels/Subscribers"
        scope="request"
        input="/WEB-INF/pages/channels/manage/subscribers.jsp"
        type="com.redhat.rhn.frontend.action.channels.SubscribersAction"
        className="com.redhat.rhn.frontend.struts.RhnActionMapping">
        <set-property property="acls" value="user_role(channel_admin) or user_can_admin_channel();"/>
        <set-property property="mixins"
              value="com.redhat.rhn.common.security.acl.ChannelAclHandler"/>
        <forward name="default" path="/WEB-INF/pages/channels/manage/subscribers.jsp" />
        <forward name="submitted"
                 path="/channels/Subscribers.do" redirect="true"/>
   </action>

   <action path="/channels/manage/Subscribers"
        scope="request"
        input="/WEB-INF/pages/channels/manage/subscribers_manage.jsp"
        type="com.redhat.rhn.frontend.action.channels.SubscribersAction"
        className="com.redhat.rhn.frontend.struts.RhnActionMapping">
        <set-property property="acls" value="user_role(channel_admin) or user_can_admin_channel();"/>
        <set-property property="mixins"
              value="com.redhat.rhn.common.security.acl.ChannelAclHandler"/>
        <forward name="default" path="/WEB-INF/pages/channels/manage/subscribers_manage.jsp" />
        <forward name="submitted"
                 path="/channels/manage/Subscribers.do" redirect="true"/>
   </action>

   <action path="/channels/Managers"
        scope="request"
        input="/WEB-INF/pages/channels/manage/managers.jsp"
        type="com.redhat.rhn.frontend.action.channels.ManagersSetupAction"
        className="com.redhat.rhn.frontend.struts.RhnActionMapping">
        <set-property property="acls" value="user_role(channel_admin);"/>
        <forward name="default" path="/WEB-INF/pages/channels/manage/managers.jsp" />
        <forward name="submitted"
                 path="/channels/Managers.do" redirect="true"/>
   </action>

   <action path="/channels/manage/Managers"
        scope="request"
        input="/WEB-INF/pages/channels/manage/managers_edit.jsp"
        type="com.redhat.rhn.frontend.action.channels.ManagersSetupAction"
        className="com.redhat.rhn.frontend.struts.RhnActionMapping">
        <set-property property="acls" value="user_role(channel_admin);"/>
        <forward name="default" path="/WEB-INF/pages/channels/manage/managers_edit.jsp" />
        <forward name="submitted"
                 path="/channels/manage/Managers.do" redirect="true"/>
   </action>

     <action path="/channels/ChannelSubscribers"
        type="com.redhat.rhn.frontend.action.channel.ChannelSubscribedAction"
            className="com.redhat.rhn.frontend.struts.RhnActionMapping">
        <set-property property="postRequiredIfSubmitted" value="true" />
        <forward name="default" path="/WEB-INF/pages/channel/subscribedsystems.jsp" />
      </action>

     <action path="/channels/TargetSystems"
        type="com.redhat.rhn.frontend.action.channel.TargetSystemsAction"
            className="com.redhat.rhn.frontend.struts.RhnActionMapping">
        <forward name="confirm" path="/channels/ConfirmTargetSystems.do" redirect="true"/>
        <forward name="default" path="/WEB-INF/pages/channel/targetsystems.jsp" />
      </action>

     <action path="/channels/ConfirmTargetSystems"
        type="com.redhat.rhn.frontend.action.channel.TargetSystemsConfirmAction"
            className="com.redhat.rhn.frontend.struts.RhnActionMapping">
        <set-property property="postRequiredIfSubmitted" value="true" />
        <forward name="default" path="/WEB-INF/pages/channel/confirmtargetsystems.jsp" />
        <forward name="success" path="/channels/TargetSystems.do" redirect="true" />
      </action>


   <action path="/systems/customdata/CustomDataList"
        scope="request"
        type="com.redhat.rhn.frontend.action.systems.customkey.CustomKeyListAction"
        className="com.redhat.rhn.frontend.struts.RhnActionMapping">
        <set-property property="postRequiredIfSubmitted" value="true" />
        <forward name="default" path="/WEB-INF/pages/systems/customkey/listcustomkeys.jsp" />
      </action>

   <action path="/systems/customdata/CreateCustomKey"
        scope="request"
        type="com.redhat.rhn.frontend.action.systems.customkey.CreateCustomKeyAction"
        className="com.redhat.rhn.frontend.struts.RhnActionMapping">
        <set-property property="postRequiredIfSubmitted" value="true" />
        <forward name="default" path="/WEB-INF/pages/systems/customkey/createkey.jsp" />
        <forward name="created" path="/systems/customdata/CustomDataList.do" redirect="true"/>
      </action>



   <action path="/systems/customdata/DeleteCustomKey"
        scope="request"
        input="/WEB-INF/pages/systems/customkey/deletekey.jsp"
        type="com.redhat.rhn.frontend.action.systems.customkey.DeleteCustomKeyAction"
        name="submittedForm"
        className="com.redhat.rhn.frontend.struts.RhnActionMapping">
        <set-property property="postRequiredIfSubmitted" value="true" />
        <forward name="default" path="/WEB-INF/pages/systems/customkey/deletekey.jsp" />
        <forward name="deleted" path="/systems/customdata/CustomDataList.do" redirect="true"/>
      </action>

   <action path="/systems/customdata/UpdateCustomKey"
        scope="request"
        input="/WEB-INF/pages/systems/customkey/updatekey.jsp"
        type="com.redhat.rhn.frontend.action.systems.customkey.UpdateCustomKeyAction"
        name="updateCustomKeyForm"
        className="com.redhat.rhn.frontend.struts.RhnActionMapping">
        <set-property property="postRequiredIfSubmitted" value="true" />
        <forward name="default" path="/WEB-INF/pages/systems/customkey/updatekey.jsp" />
        <forward name="updated" path="/systems/customdata/CustomDataList.do" redirect="true"/>
      </action>

   <action path="/software/manage/packages/PackageList"
        scope="request"
        type="com.redhat.rhn.frontend.action.rhnpackage.CustomPackageListAction"
        className="com.redhat.rhn.frontend.struts.RhnActionMapping">
        <set-property property="postRequiredIfSubmitted" value="true" />
        <forward name="default" path="/WEB-INF/pages/channel/manage/package/listremovecustompackages.jsp" />
        <forward name="confirm" path="/software/manage/packages/ConfirmPackageRemove.do" redirect="true" />
      </action>

   <action path="/software/manage/packages/ConfirmPackageRemove"
        scope="request"
        type="com.redhat.rhn.frontend.action.rhnpackage.CustomPackagesDeleteConfirmAction"
        className="com.redhat.rhn.frontend.struts.RhnActionMapping">
        <set-property property="postRequiredIfSubmitted" value="true" />
        <forward name="default" path="/WEB-INF/pages/channel/manage/package/confirmdeletepackages.jsp" />
        <forward name="deleted" path="/software/manage/packages/PackageList.do" redirect="true" />
      </action>

   <action path="/software/packages/Details"
        scope="request"
        type="com.redhat.rhn.frontend.action.rhnpackage.PackageDetailsAction"
        className="com.redhat.rhn.frontend.struts.RhnActionMapping">
        <forward name="default" path="/WEB-INF/pages/rhnpackage/packagedetail.jsp" />
        <forward name="package" path="/software/packages/Details.do" redirect="true"/>
      </action>

   <action path="/software/packages/Dependencies"
        scope="request"
        type="com.redhat.rhn.frontend.action.rhnpackage.PackageDependenciesAction"
        className="com.redhat.rhn.frontend.struts.RhnActionMapping">
        <forward name="default" path="/WEB-INF/pages/rhnpackage/dependencies.jsp" />
      </action>

   <action path="/software/packages/ChangeLog"
        scope="request"
        type="com.redhat.rhn.frontend.action.rhnpackage.PackageChangeLogAction"
        className="com.redhat.rhn.frontend.struts.RhnActionMapping">
        <forward name="default" path="/WEB-INF/pages/rhnpackage/changelog.jsp" />
      </action>

   <action path="/software/packages/FileList"
        scope="request"
        type="com.redhat.rhn.frontend.action.rhnpackage.PackageFileListAction"
        className="com.redhat.rhn.frontend.struts.RhnActionMapping">
        <forward name="default" path="/WEB-INF/pages/rhnpackage/filelist.jsp" />
      </action>

   <action path="/software/packages/NewVersions"
        scope="request"
        type="com.redhat.rhn.frontend.action.rhnpackage.NewVersionsListAction"
        className="com.redhat.rhn.frontend.struts.RhnActionMapping">
        <forward name="default" path="/WEB-INF/pages/rhnpackage/newversions.jsp" />
      </action>

   <action path="/software/packages/InstalledSystems"
        scope="request"
        type="com.redhat.rhn.frontend.action.rhnpackage.InstalledSystemsListAction"
        className="com.redhat.rhn.frontend.struts.RhnActionMapping">
        <forward name="default" path="/WEB-INF/pages/rhnpackage/installedsystems.jsp" />
      </action>

   <action path="/software/packages/TargetSystems"
        scope="request"
        type="com.redhat.rhn.frontend.action.rhnpackage.TargetSystemsListAction"
        className="com.redhat.rhn.frontend.struts.RhnActionMapping">
        <forward name="default" path="/WEB-INF/pages/rhnpackage/targetsystems.jsp" />
        <forward name="confirm" path="/software/packages/TargetSystemsConfirm.do" redirect="true" />
      </action>

   <action path="/software/packages/TargetSystemsConfirm"
        scope="request"
        name="datePickerForm"
        type="com.redhat.rhn.frontend.action.rhnpackage.TargetSystemsConfirmAction"
        className="com.redhat.rhn.frontend.struts.RhnActionMapping">
        <forward name="default" path="/WEB-INF/pages/rhnpackage/targetsystemsconfirm.jsp" />
        <forward name="confirm" path="/software/packages/Details.do" redirect="true" />
      </action>


<!-- Repo Sync -->

    <action path="/channels/manage/repos/RepoList"
        scope="request"
        parameter="all"
        input="/WEB-INF/pages/channel/manage/repo/repos.jsp"
        type="com.redhat.rhn.frontend.action.channel.manage.repo.RepoListSetupAction"
        className="com.redhat.rhn.frontend.struts.RhnActionMapping">
        <set-property property="postRequiredIfSubmitted" value="true" />
        <forward name="default"
                 path="/WEB-INF/pages/channel/manage/repo/repos.jsp"/>
    </action>

    <action path="/channels/manage/repos/RepoCreate"
        scope="request"
        validate="false"
        name="contentSourceForm"
        parameter="create_mode"
        type="com.redhat.rhn.frontend.action.channel.manage.repo.RepoDetailsAction"
        className="com.redhat.rhn.frontend.struts.RhnActionMapping">
        <set-property property="postRequiredIfSubmitted" value="true" />
        <forward name="default"
                 path="/WEB-INF/pages/channel/manage/repo/repodetails.jsp"/>
        <forward name="success"
                 path="/channels/manage/repos/RepoEdit.do" redirect = "true"/>
        <forward name="channelSub"
                 path="/channels/manage/Repositories.do" redirect = "true"/>
    </action>

    <action path="/channels/manage/repos/RepoEdit"
        scope="request"
        name="contentSourceForm"
        parameter="edit_mode"
        type="com.redhat.rhn.frontend.action.channel.manage.repo.RepoDetailsAction"
        className="com.redhat.rhn.frontend.struts.RhnActionMapping">
        <set-property property="postRequiredIfSubmitted" value="true" />
        <forward name="default"
                 path="/WEB-INF/pages/channel/manage/repo/repodetails.jsp"/>
        <forward name="success"
                 path="/channels/manage/repos/RepoEdit.do" redirect = "true"/>
    </action>

    <action path="/channels/manage/repos/RepoDelete"
        scope="request"
        type="com.redhat.rhn.frontend.action.channel.manage.repo.RepoDeleteAction"
        className="com.redhat.rhn.frontend.struts.RhnActionMapping">
        <set-property property="postRequiredIfSubmitted" value="true" />
        <forward name="default"
                 path="/WEB-INF/pages/channel/manage/repo/deleteconfirm.jsp"/>
        <forward name="success"
                 path="/channels/manage/repos/RepoList.do" redirect = "true"/>
    </action>

    <action path="/channels/manage/repos/AssociatedChannels"
        scope="request"
        parameter="all"
        input="/WEB-INF/pages/channel/manage/repo/repos.jsp"
        type="com.redhat.rhn.frontend.action.channel.manage.repo.RepoChannelsAction"
        className="com.redhat.rhn.frontend.struts.RhnActionMapping">
        <set-property property="postRequiredIfSubmitted" value="true" />
        <forward name="default"
                 path="/WEB-INF/pages/channel/manage/repo/repochannels.jsp"/>
    </action>

<!-- end repo -->

    <action path="/channels/manage/DistChannelMap"
        scope="request"
        input="/WEB-INF/pages/channel/manage/distchannelmap.jsp"
        type="com.redhat.rhn.frontend.action.channel.manage.DistChannelMapSetupAction"
        className="com.redhat.rhn.frontend.struts.RhnActionMapping">
        <set-property property="postRequiredIfSubmitted" value="true" />
        <forward name="default"
                 path="/WEB-INF/pages/channel/manage/distchannelmap.jsp"/>
    </action>

    <action path="/channels/manage/DistChannelMapEdit"
        scope="request"
        name="distChannelMapForm"
        type="com.redhat.rhn.frontend.action.channel.manage.DistChannelMapEditAction"
        className="com.redhat.rhn.frontend.struts.RhnActionMapping">
        <set-property property="postRequiredIfSubmitted" value="true" />
        <forward name="default"
                 path="/WEB-INF/pages/channel/manage/distchannelmapedit.jsp"/>
        <forward name="success"
                 path="/channels/manage/DistChannelMap.do" redirect = "true"/>
    </action>

    <action path="/channels/manage/DistChannelMapDelete"
        scope="request"
        name="distChannelMapForm"
        type="com.redhat.rhn.frontend.action.channel.manage.DistChannelMapDeleteAction"
        className="com.redhat.rhn.frontend.struts.RhnActionMapping">
        <set-property property="postRequiredIfSubmitted" value="true" />
        <forward name="default"
                 path="/WEB-INF/pages/channel/manage/distchannelmapdelete.jsp"/>
        <forward name="success"
                 path="/channels/manage/DistChannelMap.do" redirect = "true"/>
    </action>

    <action path="/common/DownloadFile"
        scope="request"
        type="com.redhat.rhn.frontend.action.common.DownloadFile"
        className="com.redhat.rhn.frontend.struts.RhnActionMapping">
        <forward name="error"
             path="/WEB-INF/pages/common/errors/baddownloadaction.jsp"/>
    </action>

    <action path="/admin/config/Orgs"
            forward="/WEB-INF/pages/admin/config/multiorg.jsp" />
    <action path="/errors/Permission"
            forward="/WEB-INF/pages/common/errors/permission.jsp" />
    <action path="/Load"
            forward="/WEB-INF/pages/common/loading/loading.jsp" />

    <!-- Used by CSVTag, data must be stored in session context -->
    <action path="/CSVDownloadAction"
            type="com.redhat.rhn.frontend.action.CSVDownloadAction">
        <forward name="error"
                 path="/WEB-INF/pages/common/errors/badcsvaction.jsp"/>
    </action>

    <action path="/help/ForgotCredentials"
        scope="request"
        name="forgotCredentialsForm"
        input="/WEB-INF/pages/help/forgotcredentials.jsp"
        type="com.redhat.rhn.frontend.action.help.ForgotCredentialsAction"
        className="com.redhat.rhn.frontend.struts.RhnActionMapping">
        <forward name="default"
                 path="/WEB-INF/pages/help/forgotcredentials.jsp"/>
        <forward name="success"
                 path="/help/ForgotCredentials.do" redirect="true"/>
    </action>

    <action path="/help/Search"
        scope="request"
        name="combinedSearchForm"
        input="/WEB-INF/pages/help/docsearch.jsp"
        type="com.redhat.rhn.frontend.action.help.DocSearchSetupAction"
        className="com.redhat.rhn.frontend.struts.RhnActionMapping">
        <forward name="default" path="/WEB-INF/pages/help/docsearch.jsp" />
    </action>

      <action path="/help/Chat"
              scope="request"
              type="com.redhat.rhn.frontend.action.help.ChatAction">
          <forward name="default" path="/WEB-INF/pages/help/chatindex.jsp"/>
      </action>

    <action path="/help/index"
        scope="request"
        type="com.redhat.rhn.frontend.action.help.HelpAction">
        <forward name="default" path="/WEB-INF/pages/help/helpindex.jsp"/>
    </action>

    <action path="/help/about"
        scope="request"
        type="com.redhat.rhn.frontend.action.help.ChatAction">
        <forward name="default" path="/WEB-INF/pages/help/about.jsp"/>
    </action>

    <action path="/help/Copyright"
        scope="request"
        type="com.redhat.rhn.frontend.action.help.ChatAction">
        <forward name="default" path="/WEB-INF/pages/help/copyright.jsp"/>
    </action>

    <action path="/help/Eula"
        scope="request"
        type="com.redhat.rhn.frontend.action.help.EulaAction">
        <forward name="default" path="/WEB-INF/pages/help/eula.jsp"/>
    </action>

    <!-- SSM Operations Log -->
    <action path="/ssm/ViewLog"
            type="com.redhat.rhn.frontend.action.ssm.ViewLogAction">
       <forward name="default"
                path="/WEB-INF/pages/ssm/view-log.jsp"/>
    </action>

    <action path="/ssm/ViewAllLog"
            type="com.redhat.rhn.frontend.action.ssm.ViewAllLogAction"
            className="com.redhat.rhn.frontend.struts.RhnActionMapping">
       <set-property property="postRequiredIfSubmitted" value="true" />
       <forward name="default"
                path="/WEB-INF/pages/ssm/view-log.jsp"/>
    </action>

    <action path="/ssm/ViewCompletedLog"
            type="com.redhat.rhn.frontend.action.ssm.ViewCompletedLogAction"
            className="com.redhat.rhn.frontend.struts.RhnActionMapping">
       <set-property property="postRequiredIfSubmitted" value="true" />
       <forward name="default"
                path="/WEB-INF/pages/ssm/view-log.jsp"/>
    </action>

    <action path="/ssm/ViewLogDetails"
            type="com.redhat.rhn.frontend.action.ssm.ViewLogDetailsAction"
            className="com.redhat.rhn.frontend.struts.RhnActionMapping">
       <set-property property="postRequiredIfSubmitted" value="true" />
       <forward name="default"
                path="/WEB-INF/pages/ssm/view-log-details.jsp"/>
    </action>

    <!-- Provisioning group -->
    <action path="/systems/ssm/provisioning/TagSystems"
            scope="request"
            name="tagSystemsForm"
            type="com.redhat.rhn.frontend.action.ssm.TagSystemsAction"
            className="com.redhat.rhn.frontend.struts.RhnActionMapping">
        <set-property property="postRequiredIfSubmitted" value="true" />
        <forward name="default"
                 path="/WEB-INF/pages/ssm/provisioning-tag-systems.jsp"/>
    </action>

    <action path="/systems/ssm/provisioning/RemoteCommand"
            scope="request"
            name="remoteCommandForm"
            type="com.redhat.rhn.frontend.action.ssm.ProvisioningRemoteCommand"
            className="com.redhat.rhn.frontend.struts.RhnActionMapping">
        <set-property property="postRequiredIfSubmitted" value="true" />
        <forward name="default"
                 path="/WEB-INF/pages/ssm/provisioning-remote-command.jsp"/>
    </action>

    <action path="/systems/ssm/provisioning/PowerManagementConfiguration"
            name="powerManagementForm"
            type="com.redhat.rhn.frontend.action.ssm.PowerManagementConfigurationAction"
            scope="request"
            className="com.redhat.rhn.frontend.struts.RhnActionMapping">
        <set-property property="postRequiredIfSubmitted" value="true" />
        <forward name="default"
                 path="/WEB-INF/pages/ssm/powermanagement-configuration.jsp"/>
    </action>

    <action path="/systems/ssm/provisioning/PowerManagementOperations"
            name="powerManagementForm"
            type="com.redhat.rhn.frontend.action.ssm.PowerManagementOperationsAction"
            scope="request"
            className="com.redhat.rhn.frontend.struts.RhnActionMapping">
        <set-property property="postRequiredIfSubmitted" value="true" />
        <forward name="default"
                 path="/WEB-INF/pages/ssm/powermanagement-operations.jsp"/>
    </action>

    <action path="/systems/ssm/provisioning/PowerManagementConfiguration"
            name="powerManagementForm"
            type="com.redhat.rhn.frontend.action.ssm.PowerManagementConfigurationAction"
            scope="request"
            className="com.redhat.rhn.frontend.struts.RhnActionMapping">
        <set-property property="postRequiredIfSubmitted" value="true" />
        <forward name="default"
                 path="/WEB-INF/pages/ssm/powermanagement-configuration.jsp"/>
    </action>

    <action path="/systems/ssm/provisioning/PowerManagementOperations"
            name="powerManagementForm"
            type="com.redhat.rhn.frontend.action.ssm.PowerManagementOperationsAction"
            scope="request"
            className="com.redhat.rhn.frontend.struts.RhnActionMapping">
        <set-property property="postRequiredIfSubmitted" value="true" />
        <forward name="default"
                 path="/WEB-INF/pages/ssm/powermanagement-operations.jsp"/>
    </action>

    <!-- SSM Package tab home page -->
    <action path="/ssm/Packages"
            forward="/WEB-INF/pages/ssm/packages.jsp" />

    <!-- SSM Package Install Pages -->
    <action path="/ssm/PackageInstall"
        scope="request"
        input="/WEB-INF/pages/ssm/packageinstall.jsp"
        type="com.redhat.rhn.frontend.action.channel.ssm.SelectChannelAction"
        className="com.redhat.rhn.frontend.struts.RhnActionMapping">
       <set-property property="postRequiredIfSubmitted" value="true" />
       <forward name="default"
                path="/WEB-INF/pages/ssm/packageinstall.jsp" />
    </action>

    <action path="/ssm/PackageList"
        scope="request"
        input="/WEB-INF/pages/ssm/packagelist.jsp"
        type="com.redhat.rhn.frontend.action.rhnpackage.ssm.SelectInstallationPackagesAction"
        className="com.redhat.rhn.frontend.struts.RhnActionMapping">
       <set-property property="postRequiredIfSubmitted" value="true" />
       <forward name="default"
                path="/WEB-INF/pages/ssm/packagelist.jsp" />
       <forward name="confirm"
                path="/ssm/PackageSchedule.do"/>
    </action>

    <action path="/ssm/PackageSchedule"
        scope="request"
        name="datePickerForm"
        input="/WEB-INF/pages/ssm/packageinstallschedule.jsp"
        type="com.redhat.rhn.frontend.action.rhnpackage.ssm.SchedulePackageInstallationAction"
        className="com.redhat.rhn.frontend.struts.RhnActionMapping">
       <set-property property="postRequiredIfSubmitted" value="true" />
       <forward name="default"
                path="/WEB-INF/pages/ssm/packageinstallschedule.jsp" />
       <forward name="confirm"
                path="/ssm/ViewLog.do" redirect="true"/>
    </action>

     <!-- SSM Package Remove Pages -->
     <action path="/ssm/PackageRemove"
         scope="request"
         input="/WEB-INF/pages/ssm/packageremove.jsp"
         type="com.redhat.rhn.frontend.action.rhnpackage.ssm.SelectRemovePackagesAction"
         className="com.redhat.rhn.frontend.struts.RhnActionMapping">
        <set-property property="postRequiredIfSubmitted" value="true" />
        <forward name="default"
                 path="/WEB-INF/pages/ssm/packageremove.jsp" />
        <forward name="confirm"
                 path="/ssm/PackageRemoveSchedule.do"/>
     </action>

     <action path="/ssm/PackageRemoveSchedule"
         scope="request"
         name="datePickerForm"
         input="/WEB-INF/pages/ssm/packageremoveschedule.jsp"
         type="com.redhat.rhn.frontend.action.rhnpackage.ssm.SchedulePackageRemoveAction"
         className="com.redhat.rhn.frontend.struts.RhnActionMapping">
        <set-property property="postRequiredIfSubmitted" value="true" />
        <forward name="default"
                 path="/WEB-INF/pages/ssm/packageremoveschedule.jsp" />
        <forward name="confirm"
                 path="/ssm/ViewLog.do" redirect="true"/>
     </action>

     <!-- SSM Package Upgrade Pages -->
     <action path="/ssm/PackageUpgrade"
         scope="request"
         input="/WEB-INF/pages/ssm/packageupgrade.jsp"
         type="com.redhat.rhn.frontend.action.rhnpackage.ssm.SelectUpgradePackagesAction"
         className="com.redhat.rhn.frontend.struts.RhnActionMapping">
        <set-property property="postRequiredIfSubmitted" value="true" />
        <forward name="default"
                 path="/WEB-INF/pages/ssm/packageupgrade.jsp" />
        <forward name="confirm"
                 path="/ssm/PackageUpgradeSchedule.do"/>
     </action>

     <action path="/ssm/PackageUpgradeSchedule"
         scope="request"
         name="datePickerForm"
         input="/WEB-INF/pages/ssm/packageupgradeschedule.jsp"
         type="com.redhat.rhn.frontend.action.rhnpackage.ssm.SchedulePackageUpgradeAction"
         className="com.redhat.rhn.frontend.struts.RhnActionMapping">
        <set-property property="postRequiredIfSubmitted" value="true" />
        <forward name="default"
                 path="/WEB-INF/pages/ssm/packageupgradeschedule.jsp" />
        <forward name="confirm"
                 path="/ssm/ViewLog.do" redirect="true"/>
     </action>

     <!-- SSM Package Verify Pages -->
     <action path="/ssm/PackageVerify"
         scope="request"
         input="/WEB-INF/pages/ssm/packageverify.jsp"
         type="com.redhat.rhn.frontend.action.rhnpackage.ssm.SelectVerifyPackagesAction"
         className="com.redhat.rhn.frontend.struts.RhnActionMapping">
        <set-property property="postRequiredIfSubmitted" value="true" />
        <forward name="default"
                 path="/WEB-INF/pages/ssm/packageverify.jsp" />
        <forward name="confirm"
                 path="/ssm/PackageVerifySchedule.do"/>
     </action>

     <action path="/ssm/PackageVerifySchedule"
         scope="request"
         name="datePickerForm"
         input="/WEB-INF/pages/ssm/packageverifyschedule.jsp"
         type="com.redhat.rhn.frontend.action.rhnpackage.ssm.SchedulePackageVerifyAction"
         className="com.redhat.rhn.frontend.struts.RhnActionMapping">
        <set-property property="postRequiredIfSubmitted" value="true" />
        <forward name="default"
                 path="/WEB-INF/pages/ssm/packageverifyschedule.jsp" />
        <forward name="confirm"
                 path="/ssm/ViewLog.do" redirect="true"/>
     </action>

     <action path="/admin/TaskStatus"
         scope="request"
         name="datePickerForm"
         input="/WEB-INF/pages/admin/taskStatus.jsp"
         type="com.redhat.rhn.frontend.action.satellite.TaskStatusAction"
         className="com.redhat.rhn.frontend.struts.RhnActionMapping">
        <set-property property="acls" value="user_role(satellite_admin)"/>
        <forward name="default"
                 path="/WEB-INF/pages/admin/taskStatus.jsp" />
     </action>

     <action path="/admin/SatSchedules"
         scope="request"
         input="/WEB-INF/pages/admin/schedules.jsp"
         type="com.redhat.rhn.frontend.action.tasko.SatSchedulesAction"
         className="com.redhat.rhn.frontend.struts.RhnActionMapping">
        <set-property property="postRequiredIfSubmitted" value="true" />
        <set-property property="acls" value="user_role(satellite_admin)"/>
        <forward name="default"
                 path="/WEB-INF/pages/admin/schedules.jsp" />
     </action>

     <action path="/admin/ScheduleDetail"
         scope="request"
         name="updateTaskSchedule"
         input="/WEB-INF/pages/admin/scheduleDetail.jsp"
         type="com.redhat.rhn.frontend.action.tasko.ScheduleDetailAction"
         className="com.redhat.rhn.frontend.struts.RhnActionMapping">
        <set-property property="postRequiredIfSubmitted" value="true" />
        <set-property property="acls" value="user_role(satellite_admin)"/>
        <forward name="default"
                 path="/WEB-INF/pages/admin/scheduleDetail.jsp" />
        <forward name="disable"
                 path="/admin/DeleteSchedule.do" redirect="true" />
        <forward name="success"
                 path="/admin/ScheduleDetail.do" redirect="true" />
     </action>

     <action path="/admin/DeleteSchedule"
         scope="request"
         name="updateTaskSchedule"
         input="/WEB-INF/pages/admin/deleteSchedule.jsp"
         type="com.redhat.rhn.frontend.action.tasko.DeleteScheduleAction"
         className="com.redhat.rhn.frontend.struts.RhnActionMapping">
        <set-property property="postRequiredIfSubmitted" value="true" />
        <set-property property="acls" value="user_role(satellite_admin)"/>
        <forward name="default"
                 path="/WEB-INF/pages/admin/deleteSchedule.jsp" />
        <forward name="success"
                 path="/admin/SatSchedules.do" redirect="true" />
     </action>

     <action path="/admin/BunchDetail"
         scope="request"
         input="/WEB-INF/pages/admin/bunchDetail.jsp"
         type="com.redhat.rhn.frontend.action.tasko.BunchDetailAction"
         className="com.redhat.rhn.frontend.struts.RhnActionMapping">
       <set-property property="postRequiredIfSubmitted" value="true" />
        <set-property property="acls" value="user_role(satellite_admin)"/>
        <forward name="default"
                 path="/WEB-INF/pages/admin/bunchDetail.jsp" />
     </action>

    <!-- Image Deployment -->
    <action path="/systems/details/virtualization/Images"
            scope="request"
            name="deployImageForm"
            parameter="dispatch"
            type="com.redhat.rhn.frontend.action.systems.images.ScheduleImageDeploymentAction"
            className="com.redhat.rhn.frontend.struts.RhnActionMapping">
      <set-property property="postRequiredIfSubmitted" value="true" />
      <set-property property="acls" value="not system_is_virtual(); system_has_management_entitlement()" />
      <forward name="default"
               path="/WEB-INF/pages/systems/details/virtualization/images/images.jsp" />
      <forward name="submitted"
               redirect="true"
               path="/systems/details/virtualization/Images.do" />
    </action>

    <action path="/account/Credentials"
            scope="request"
            input="/WEB-INF/pages/credentials/edit.jsp"
            type="com.redhat.rhn.frontend.action.user.UserCredentialsEditAction"
            className="com.redhat.rhn.frontend.struts.RhnActionMapping">
      <set-property property="postRequiredIfSubmitted" value="true" />
      <forward name="default"
               path="/WEB-INF/pages/credentials/edit.jsp" />
    </action>

    <action path="/account/DeleteCredentials"
            scope="request"
            input="/WEB-INF/pages/credentials/delete.jsp"
            type="com.redhat.rhn.frontend.action.user.UserCredentialsDeleteAction"
            className="com.redhat.rhn.frontend.struts.RhnActionMapping"
            parameter="dispatch">
      <set-property property="postRequiredIfSubmitted" value="true" />
      <forward name="default"
               path="/WEB-INF/pages/credentials/delete.jsp" />
      <forward name="success"
               redirect="true"
               path="/account/Credentials.do" />
    </action>

    <action path="/systems/ExtraPackagesSystems"
        scope="request"
        input="/WEB-INF/pages/systems/extra-packages-systems-list.jsp"
        type="com.redhat.rhn.frontend.action.systems.ExtraPackagesSystemsAction"
        className="com.redhat.rhn.frontend.struts.RhnActionMapping">
        <forward name="default"
                 path="/WEB-INF/pages/systems/extra-packages-systems-list.jsp"/>
    </action>

    <!-- Service Pack Migration -->
    <action path="/systems/details/SPMigration"
            scope="request"
            name="servicePackMigrationForm"
            type="com.redhat.rhn.frontend.action.systems.SPMigrationAction"
            className="com.redhat.rhn.frontend.struts.RhnActionMapping"
            parameter="dispatch">
      <set-property property="postRequiredIfSubmitted" value="true" />
      <forward name="target"
               path="/WEB-INF/pages/systems/spmigration/spmigration-target.jsp" />
      <forward name="setup"
               path="/WEB-INF/pages/systems/spmigration/spmigration-setup.jsp" />
      <forward name="confirm"
               path="/WEB-INF/pages/systems/spmigration/spmigration-confirm.jsp" />
      <forward name="schedule"
               redirect="true"
               path="/systems/details/Overview.do" />
    </action>

    <action path="/audit/CVEAudit"
        name="cveAuditForm"
        scope="request"
        input="/WEB-INF/pages/audit/cveaudit.jsp"
        type="com.redhat.rhn.frontend.action.audit.cve.CVEAuditAction">
        <forward name="default" path="/WEB-INF/pages/audit/cveaudit.jsp"/>
        <forward name="queryStringParameters" path="/audit/CVEAudit.do" redirect="true"/>
    </action>

    <!-- Setup wizard -->
    <action path="/admin/setup/ProxySettings"
            scope="request"
            type="com.redhat.rhn.frontend.action.satellite.SetupWizardAction"
            className="com.redhat.rhn.frontend.struts.RhnActionMapping"
            parameter="dispatch">
      <set-property property="postRequiredIfSubmitted" value="true" />
      <set-property property="acls" value="user_role(satellite_admin)" />
      <forward name="default"
               path="/WEB-INF/pages/admin/setup/proxy-settings.jsp" />
    </action>

    <action path="/admin/setup/MirrorCredentials"
            scope="request"
            type="com.redhat.rhn.frontend.action.satellite.SetupWizardAction"
            className="com.redhat.rhn.frontend.struts.RhnActionMapping"
            parameter="dispatch">
      <set-property property="postRequiredIfSubmitted" value="true" />
      <set-property property="acls" value="user_role(satellite_admin)" />
      <forward name="default"
               path="/WEB-INF/pages/admin/setup/mirror-credentials.jsp" />
    </action>

    <action path="/admin/setup/SUSEProducts"
            scope="request"
            type="com.redhat.rhn.frontend.action.satellite.SetupWizardAction"
            className="com.redhat.rhn.frontend.struts.RhnActionMapping"
            parameter="dispatch">
      <set-property property="postRequiredIfSubmitted" value="true" />
      <set-property property="acls" value="user_role(satellite_admin)" />
      <forward name="default"
               path="/WEB-INF/pages/admin/setup/suse-products.jsp" />
    </action>

    <action path="/admin/setup/SyncSchedule"
            scope="request"
            type="com.redhat.rhn.frontend.action.satellite.SetupWizardAction"
            className="com.redhat.rhn.frontend.struts.RhnActionMapping"
            parameter="dispatch">
      <set-property property="postRequiredIfSubmitted" value="true" />
      <set-property property="acls" value="user_role(satellite_admin)" />
      <forward name="default"
               path="/WEB-INF/pages/admin/setup/sync-schedule.jsp" />
    </action>

    <action path="/admin/setup/SystemGroups"
            scope="request"
            type="com.redhat.rhn.frontend.action.satellite.SetupWizardAction"
            className="com.redhat.rhn.frontend.struts.RhnActionMapping"
            parameter="dispatch">
      <set-property property="postRequiredIfSubmitted" value="true" />
      <set-property property="acls" value="user_role(satellite_admin)" />
      <forward name="default"
               path="/WEB-INF/pages/admin/setup/system-groups.jsp" />
    </action>

    <action path="/admin/setup/ActivationKeys"
            scope="request"
            type="com.redhat.rhn.frontend.action.satellite.SetupWizardAction"
            className="com.redhat.rhn.frontend.struts.RhnActionMapping"
            parameter="dispatch">
      <set-property property="postRequiredIfSubmitted" value="true" />
      <set-property property="acls" value="user_role(satellite_admin)" />
      <forward name="default"
               path="/WEB-INF/pages/admin/setup/activation-keys.jsp" />
    </action>

    <action path="/admin/setup/Bootstrap"
            scope="request"
            type="com.redhat.rhn.frontend.action.satellite.SetupWizardAction"
            className="com.redhat.rhn.frontend.struts.RhnActionMapping"
            parameter="dispatch">
      <set-property property="postRequiredIfSubmitted" value="true" />
      <set-property property="acls" value="user_role(satellite_admin)" />
      <forward name="default"
               path="/WEB-INF/pages/admin/setup/bootstrap.jsp" />
    </action>
  </action-mappings>

  <!-- ===================================== -->
  <!-- =              PLUGINS              = -->
  <!-- ===================================== -->

  <controller
      processorClass="com.redhat.rhn.common.logging.AuditLogRequestProcessor"
      nocache="false"
      locale="false" />

  <message-resources factory="com.redhat.rhn.frontend.struts.XmlMessageResourcesFactory"
      parameter="." null="false"/>

</struts-config><|MERGE_RESOLUTION|>--- conflicted
+++ resolved
@@ -2922,27 +2922,6 @@
                  path="/WEB-INF/pages/systems/proxylist.jsp"/>
     </action>
 
-<<<<<<< HEAD
-    <action path="/systems/VirtualSystemsList"
-        scope="request"
-        input="/WEB-INF/pages/systems/virtuallist.jsp"
-        type="com.redhat.rhn.frontend.action.systems.VirtualSystemsListSetupAction">
-        <forward name="default"
-                 path="/WEB-INF/pages/systems/virtuallist.jsp"/>
-    </action>
-
-     <action path="/systems/VirtualSystemsListSubmit"
-         scope="request"
-         input="/WEB-INF/pages/systems/virtuallist.jsp"
-         type="com.redhat.rhn.frontend.action.systems.SystemListAction"
-         parameter="dispatch"
-         className="com.redhat.rhn.frontend.struts.RhnActionMapping">
-         <set-property property="postRequired" value="true" />
-         <forward name="default"
-                  path="/systems/VirtualSystemsList.do"
-                  redirect="true"/>
-     </action>
-
     <action path="/systems/BootstrapSystemList" scope="request"
       input="/WEB-INF/pages/systems/bootstrapsystemlist.jsp"
       type="com.redhat.rhn.frontend.action.systems.BootstrapSystemListSetupAction"
@@ -2952,8 +2931,6 @@
         path="/WEB-INF/pages/systems/bootstrapsystemlist.jsp" />
     </action>
 
-=======
->>>>>>> 898adb25
     <action path="/systems/SystemGroupList"
         scope="request"
         input="/WEB-INF/pages/systems/grouplist.jsp"
