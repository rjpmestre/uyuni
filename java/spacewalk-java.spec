%{!?__redhat_release:%define __redhat_release UNKNOWN}
%define cobprofdir      %{_localstatedir}/lib/rhn/kickstarts
%define cobprofdirup    %{_localstatedir}/lib/rhn/kickstarts/upload
%define cobprofdirwiz   %{_localstatedir}/lib/rhn/kickstarts/wizard
%define cobdirsnippets  %{_localstatedir}/lib/rhn/kickstarts/snippets
%define realcobsnippetsdir  %{_localstatedir}/lib/cobbler/snippets
%define cobblerdir          %{_localstatedir}/lib/cobbler

%if  0%{?rhel} && 0%{?rhel} < 6
%define appdir          %{_localstatedir}/lib/tomcat5/webapps
%define jardir          %{_localstatedir}/lib/tomcat5/webapps/rhn/WEB-INF/lib
%else
%if 0%{?fedora}
%define appdir          %{_localstatedir}/lib/tomcat/webapps
%define jardir          %{_localstatedir}/lib/tomcat/webapps/rhn/WEB-INF/lib
%else
%define appdir          %{_localstatedir}/lib/tomcat6/webapps
%define jardir          %{_localstatedir}/lib/tomcat6/webapps/rhn/WEB-INF/lib
%endif
%endif

%if 0%{?rhel} && 0%{?rhel} >= 6
# checkstyle is broken on Fedoras - we skip for now
# RHEL5 checkstyle4 is incompatible with checkstyle5
%define run_checkstyle  1
%endif
%if 0%{?suse_version}
%define run_checkstyle  1
%endif


Name: spacewalk-java
Summary: Spacewalk Java site packages
Group: Applications/Internet
License: GPLv2
Version: 1.9.28
Release: 1%{?dist}
URL:       https://fedorahosted.org/spacewalk
Source0:   https://fedorahosted.org/releases/s/p/spacewalk/%{name}-%{version}.tar.gz
BuildRoot: %{_tmppath}/%{name}-%{version}-%{release}-root-%(%{__id_u} -n)
BuildArch: noarch
ExclusiveArch: x86_64

Summary: Java web application files for Spacewalk
Group: Applications/Internet

# for RHEL6 we need to filter out several package versions
%if  0%{?rhel} && 0%{?rhel} >= 6
# cglib is not compatible with hibernate and asm from RHEL6
Requires: cglib < 2.2
# we dont want jfreechart from EPEL because it has different symlinks
Requires: jfreechart < 1.0.13
%else
Requires: cglib
Requires: jfreechart >= 1.0.9
%endif

Requires: bcel
Requires: c3p0
Requires: dwr
Requires: hibernate3 = 0:3.2.4
Requires: java >= 1.6.0
Requires: java-devel >= 1.6.0
Requires: jakarta-commons-lang >= 0:2.1
Requires: jakarta-commons-codec
Requires: jakarta-commons-discovery
Requires: jakarta-commons-cli
Requires: jakarta-commons-el
Requires: jakarta-commons-fileupload
Requires: jakarta-taglibs-standard
Requires: jcommon
Requires: jdom
Requires: jta
Requires: log4j
Requires: redstone-xmlrpc
Requires: oscache
Requires: pam-modules
Requires: snakeyaml
Requires: sudo
# EL5 = Struts 1.2 and Tomcat 5, EL6+/recent Fedoras = 1.3 and Tomcat 6
%if 0%{?rhel} && 0%{?rhel} < 6
Requires: tomcat5
Requires: jasper5
Requires: tomcat5-servlet-2.4-api
Requires: struts >= 1.2.9
%else
%if 0%{?fedora}
Requires: tomcat >= 7
Requires: tomcat-lib >= 7
Requires: tomcat-servlet-3.0-api >= 7
Requires: struts >= 0:1.3.0
Requires: struts-taglib >= 0:1.3.0
%else
Requires: tomcat6
Requires: tomcat6-lib
Requires: tomcat6-servlet-2.5-api
# SUSE = 1.2 and Tomcat 6
%if 0%{?suse_version}
Requires: struts >= 1.2.9
%else
Requires: struts >= 1.3.0
Requires: struts-taglib >= 1.3.0
%endif
%endif
<<<<<<< HEAD
Requires: xalan-j2 >= 2.6.0
=======
%endif
Requires: xalan-j2 >= 0:2.6.0
>>>>>>> 3856179a
Requires: xerces-j2
Requires: simple-core
Requires: simple-xml
Requires: sitemesh
Requires: stringtree-json
Requires: susestudio-java-client
Requires: spacewalk-java-config
Requires: spacewalk-java-lib
Requires: spacewalk-java-jdbc
Requires: spacewalk-branding
Requires: jpackage-utils >= 1.5
Requires: cobbler >= 2.0.0
Requires: dojo
%if 0%{?fedora}
Requires: apache-commons-io
Requires: apache-commons-logging
%else
Requires: jakarta-commons-io
Requires: jakarta-commons-logging
%endif
BuildRequires: ant
BuildRequires: ant-apache-regexp
BuildRequires: java-devel >= 1.6.0
BuildRequires: ant-contrib
BuildRequires: ant-junit
BuildRequires: ant-nodeps
BuildRequires: antlr >= 2.7.6
BuildRequires: tanukiwrapper
Requires: classpathx-mail
BuildRequires: classpathx-mail
BuildRequires: libxml2
BuildRequires: /usr/bin/perl
%if 0%{?run_checkstyle}
BuildRequires: checkstyle
%endif

# Sadly I need these to symlink the jars properly.
BuildRequires: asm
BuildRequires: bcel
BuildRequires: c3p0
BuildRequires: concurrent
BuildRequires: cglib
BuildRequires: dom4j
BuildRequires: dwr
BuildRequires: hibernate3 = 0:3.2.4
BuildRequires: jaf
BuildRequires: jakarta-commons-cli
BuildRequires: jakarta-commons-codec
BuildRequires: jakarta-commons-collections
BuildRequires: jakarta-commons-discovery
BuildRequires: jakarta-commons-el
BuildRequires: jakarta-commons-fileupload
BuildRequires: jakarta-commons-validator
BuildRequires: jakarta-taglibs-standard
BuildRequires: jcommon
BuildRequires: jdom
BuildRequires: jfreechart >= 1.0.9
BuildRequires: jta
BuildRequires: redstone-xmlrpc
BuildRequires: oscache
BuildRequires: quartz
BuildRequires: simple-core
BuildRequires: simple-xml
BuildRequires: snakeyaml
BuildRequires: stringtree-json
BuildRequires: susestudio-java-client
# SUSE additional build requirements
%if 0%{?suse_version}
BuildRequires: oracle-instantclient11.2-basic
BuildRequires: log4j
%endif
# EL5 = Struts 1.2 and Tomcat 5, EL6+/recent Fedoras = 1.3 and Tomcat 6
%if 0%{?rhel} && 0%{?rhel} < 6
BuildRequires: struts >= 0:1.2.9
BuildRequires: jsp
BuildRequires: jasper5
%else
<<<<<<< HEAD
# SUSE = Struts 1.2 and Tomcat 6
%if 0%{?suse_version}
BuildRequires: struts >= 1.2.9
%else
BuildRequires: struts >= 1.3.0
BuildRequires: struts-taglib >= 1.3.0
%endif
=======
%if 0%{?fedora}
BuildRequires: struts >= 0:1.3.0
BuildRequires: struts-taglib >= 0:1.3.0
BuildRequires: tomcat >= 7
BuildRequires: tomcat-lib >= 7
BuildRequires: jpackage-utils
%else
BuildRequires: struts >= 0:1.3.0
BuildRequires: struts-taglib >= 0:1.3.0
>>>>>>> 3856179a
BuildRequires: tomcat6
BuildRequires: tomcat6-lib
%endif
%endif
BuildRequires: sitemesh
BuildRequires: postgresql-jdbc
%if 0%{?fedora}
# spelling checker is only for Fedoras (no aspell in RHEL6)
BuildRequires: aspell aspell-en libxslt
BuildRequires: apache-commons-io
%else
BuildRequires: jakarta-commons-io
%endif
Obsoletes: rhn-java < 5.3.0
Obsoletes: rhn-java-sat < 5.3.0
Obsoletes: rhn-oracle-jdbc-tomcat5 <= 1.0
Provides: rhn-java = %{version}-%{release}
Provides: rhn-java-sat = %{version}-%{release}
Provides: rhn-oracle-jdbc-tomcat5 = %{version}-%{release}

%if 0%{?fedora} && 0%{?fedora} >= 15
Requires: classpathx-jaf
%endif

%description
This package contains the code for the Java version of the Spacewalk Web Site.

%package config
Summary: Configuration files for Spacewalk Java
Group: Applications/Internet
Obsoletes: rhn-java-config < 5.3.0
Obsoletes: rhn-java-config-sat < 5.3.0
Provides: rhn-java-config = %{version}-%{release}
Provides: rhn-java-config-sat = %{version}-%{release}

%description config
This package contains the configuration files for the Spacewalk Java web
application and taskomatic process.

%package lib
Summary: Jar files for Spacewalk Java
Group: Applications/Internet
Obsoletes: rhn-java-lib < 5.3.0
Obsoletes: rhn-java-lib-sat < 5.3.0
Provides: rhn-java-lib = %{version}-%{release}
Provides: rhn-java-lib-sat = %{version}-%{release}

%description lib
This package contains the jar files for the Spacewalk Java web application
and taskomatic process.

%package oracle
Summary: Oracle database backend support files for Spacewalk Java
Group: Applications/Internet
Requires: ojdbc14
BuildRequires: ojdbc14
%if  0%{?rhel} && 0%{?rhel} < 6
Requires: tomcat5
%else
%if 0%{?fedora}
Requires: tomcat >= 7
%else
Requires: tomcat6
%endif
%endif
Provides: spacewalk-java-jdbc = %{version}-%{release}

%description oracle
This package contains Oracle database backend files for the Spacewalk Java.

%package postgresql
Summary: PostgreSQL database backend support files for Spacewalk Java
Group: Applications/Internet
Requires: postgresql-jdbc
%if  0%{?rhel} && 0%{?rhel} < 6
Requires: tomcat5
%else
%if 0%{?fedora}
Requires: tomcat >= 7
%else
Requires: tomcat6
%endif
%endif
Provides: spacewalk-java-jdbc = %{version}-%{release}

%description postgresql
This package contains PostgreSQL database backend files for the Spacewalk Java.


%if ! 0%{?omit_tests} > 0
%package tests
Summary: Test Classes for testing spacewalk-java
Group:  Applications/Internet

BuildRequires:  jmock < 2.0
Requires: jmock < 2.0
Requires: ant-junit

%description tests
This package contains testing files of spacewalk-java.  

%files tests
%defattr(-,root,root)
%dir %{_datadir}/rhn/unit-tests
%{_datadir}/rhn/lib/rhn-test.jar
%{_datadir}/rhn/unit-tests/*
%{_datadir}/rhn/unittest.xml
%{jardir}/mockobjects*.jar
%{jardir}/strutstest*.jar
%endif

%package -n spacewalk-taskomatic
Summary: Java version of taskomatic
Group: Applications/Internet

# for RHEL6 we need to filter out several package versions
%if  0%{?rhel} && 0%{?rhel} >= 6
# cglib is not compatible with hibernate and asm from RHEL6
Requires: cglib < 2.2
# we dont want jfreechart from EPEL because it has different symlinks
Requires: jfreechart < 1.0.13
%else
Requires: cglib
Requires: jfreechart >= 1.0.9
%endif

Requires: bcel
Requires: c3p0
Requires: hibernate3 >= 3.2.4
Requires: java >= 1.6.0
Requires: jakarta-commons-lang >= 2.1
Requires: jakarta-commons-cli
Requires: jakarta-commons-codec
Requires: jakarta-commons-dbcp
%if 0%{?fedora}
Requires: apache-commons-logging
%else
Requires: jakarta-commons-logging
%endif
Requires: jakarta-taglibs-standard
Requires: jcommon
Requires: log4j
Requires: oscache
Requires: pam-modules
Requires: xalan-j2 >= 2.6.0
Requires: xerces-j2
Requires: tanukiwrapper
Requires: simple-core
Requires: spacewalk-java-config
Requires: spacewalk-java-lib
Requires: spacewalk-java-jdbc
Requires: concurrent
Requires: quartz < 2.0
Conflicts: quartz >= 2.0
Requires: cobbler >= 2.0.0
Obsoletes: taskomatic < 5.3.0
Obsoletes: taskomatic-sat < 5.3.0
Provides: taskomatic = %{version}-%{release}
Provides: taskomatic-sat = %{version}-%{release}
%if 0%{?suse_version}
Requires(post): %fillup_prereq %insserv_prereq
Requires(preun): %fillup_prereq %insserv_prereq
Requires: satsolver-tools
%else
Requires(post): chkconfig
Requires(preun): chkconfig
# This is for /sbin/service
Requires(preun): initscripts
%endif

%description -n spacewalk-taskomatic
This package contains the Java version of taskomatic.

%prep
%setup -q

# missing tomcat juli JAR (needed for JSP precompilation) - bug 661244
if test -d /usr/share/tomcat6; then
    mkdir -p build/build-lib
    if test ! -h /usr/share/java/tomcat6/tomcat-juli.jar; then
        ln -s /usr/share/tomcat6/bin/tomcat-juli.jar \
            build/build-lib/tomcat-juli.jar
    else
        ln -s /usr/share/java/tomcat6/tomcat-juli.jar \
                build/build-lib/tomcat-juli.jar
    fi
fi

%if ! 0%{?omit_tests} > 0
#check duplicate message keys in StringResource_*.xml files
find . -name 'StringResource_*.xml' |      while read i ;
    do echo $i
    CONTENT=$(/usr/bin/xmllint --format "$i" | /usr/bin/perl -lne 'if (/<trans-unit( id=".+?")?/) { print $1 if $X{$1}++ }' )
    if [ -n "$CONTENT" ]; then
        echo ERROR - duplicate message keys: $CONTENT
        exit 1
    fi
done
%endif

%build
# compile only java sources (no packing here)
ant -Dprefix=$RPM_BUILD_ROOT init-install compile

%if 0%{?run_checkstyle}
echo "Running checkstyle on java main sources"
export CLASSPATH="build/classes:build/build-lib/*"
export BASE_OPTIONS="-Djavadoc.method.scope=public \
-Djavadoc.type.scope=package \
-Djavadoc.var.scope=package \
-Dcheckstyle.cache.file=build/checkstyle.cache.src \
-Djavadoc.lazy=false \
-Dcheckstyle.header.file=buildconf/LICENSE.txt"
find . -name *.java | grep -vE '(/test/|/jsp/|/playpen/)' | \
xargs checkstyle -c buildconf/checkstyle.xml ||:

echo "Running checkstyle on java test sources"
export BASE_OPTIONS="-Djavadoc.method.scope=nothing \
-Djavadoc.type.scope=nothing \
-Djavadoc.var.scope=nothing \
-Dcheckstyle.cache.file=build/checkstyle.cache.test \
-Djavadoc.lazy=false \
-Dcheckstyle.header.file=buildconf/LICENSE.txt"
find . -name *.java | grep -E '/test/' | grep -vE '(/jsp/|/playpen/)' | \
xargs checkstyle -c buildconf/checkstyle.xml ||:
%endif

#find . -type f -name '*.xml' | xargs perl -CSAD -lne 'for (grep { $_ ne "PRODUCT_NAME" } /\@\@(\w+)\@\@/) { print; $exit = 1;} END { exit $exit }'

%install
rm -rf $RPM_BUILD_ROOT
%if  0%{?rhel} && 0%{?rhel} < 6
ant -Dprefix=$RPM_BUILD_ROOT install-tomcat5
install -d -m 755 $RPM_BUILD_ROOT%{_sysconfdir}/tomcat5/Catalina/localhost/
install -m 755 conf/rhn.xml $RPM_BUILD_ROOT%{_sysconfdir}/tomcat5/Catalina/localhost/rhn.xml
%else
%if 0%{?fedora}
ant -Dprefix=$RPM_BUILD_ROOT install-tomcat7
install -d -m 755 $RPM_BUILD_ROOT%{_sysconfdir}/tomcat/Catalina/localhost/
install -m 755 conf/rhn.xml $RPM_BUILD_ROOT%{_sysconfdir}/tomcat/Catalina/localhost/rhn.xml
%else
ant -Dprefix=$RPM_BUILD_ROOT install-tomcat6
install -d -m 755 $RPM_BUILD_ROOT%{_sysconfdir}/tomcat6/Catalina/localhost/
install -m 755 conf/rhn.xml $RPM_BUILD_ROOT%{_sysconfdir}/tomcat6/Catalina/localhost/rhn.xml
%endif
%endif

# check spelling errors in all resources for English if aspell installed
[ -x "$(which aspell)" ] && scripts/spelling/check_java.sh .. en_US

install -d -m 755 $RPM_BUILD_ROOT%{_initrddir}
install -d -m 755 $RPM_BUILD_ROOT%{_bindir}
install -d -m 755 $RPM_BUILD_ROOT%{_sysconfdir}/rhn
install -d -m 755 $RPM_BUILD_ROOT%{_prefix}/share/rhn
install -d -m 755 $RPM_BUILD_ROOT%{_prefix}/share/rhn/unit-tests
install -d -m 755 $RPM_BUILD_ROOT%{_prefix}/share/rhn/lib
install -d -m 755 $RPM_BUILD_ROOT%{_prefix}/share/rhn/classes
install -d -m 755 $RPM_BUILD_ROOT%{_prefix}/share/rhn/config-defaults
install -d -m 755 $RPM_BUILD_ROOT%{cobprofdir}
install -d -m 755 $RPM_BUILD_ROOT%{cobprofdirup}
install -d -m 755 $RPM_BUILD_ROOT%{cobprofdirwiz}
install -d -m 755 $RPM_BUILD_ROOT%{cobdirsnippets}

%if 0%{?suse_version}
install -d -m 755 $RPM_BUILD_ROOT/%{_localstatedir}/lib/spacewalk/systemlogs
%else
install -d -m 755 $RPM_BUILD_ROOT/%{_var}/spacewalk/systemlogs
%endif

install -d -m 755 $RPM_BUILD_ROOT%{_sysconfdir}/logrotate.d
install -m 644 conf/default/rhn_hibernate.conf $RPM_BUILD_ROOT%{_prefix}/share/rhn/config-defaults/rhn_hibernate.conf
install -m 644 conf/default/rhn_taskomatic_daemon.conf $RPM_BUILD_ROOT%{_prefix}/share/rhn/config-defaults/rhn_taskomatic_daemon.conf
install -m 644 conf/default/rhn_org_quartz.conf $RPM_BUILD_ROOT%{_prefix}/share/rhn/config-defaults/rhn_org_quartz.conf
install -m 644 conf/rhn_java.conf $RPM_BUILD_ROOT%{_prefix}/share/rhn/config-defaults
install -m 755 conf/logrotate/rhn_web_api $RPM_BUILD_ROOT%{_sysconfdir}/logrotate.d/rhn_web_api
install -m 755 scripts/taskomatic $RPM_BUILD_ROOT%{_initrddir}

# add rc link
mkdir -p $RPM_BUILD_ROOT/%{_sbindir}
ln -sf ../../etc/init.d/taskomatic $RPM_BUILD_ROOT/%{_sbindir}/rctaskomatic

%if 0%{?suse_version}
sed -i -e 's/# Default-Start:/# Default-Start: 3 5/g' $RPM_BUILD_ROOT/%{_initrddir}/taskomatic
%endif

install -m 755 scripts/unittest.xml $RPM_BUILD_ROOT/%{_datadir}/rhn/
install -m 644 build/webapp/rhnjava/WEB-INF/lib/rhn.jar $RPM_BUILD_ROOT%{_datadir}/rhn/lib
%if ! 0%{?omit_tests} > 0
install -m 644 build/webapp/rhnjava/WEB-INF/lib/rhn-test.jar $RPM_BUILD_ROOT%{_datadir}/rhn/lib
cp -a build/classes/com/redhat/rhn/common/conf/test/conf $RPM_BUILD_ROOT%{_datadir}/rhn/unit-tests/
%endif
install -m 644 conf/log4j.properties.taskomatic $RPM_BUILD_ROOT%{_datadir}/rhn/classes/log4j.properties

install -m 644 conf/cobbler/snippets/default_motd  $RPM_BUILD_ROOT%{cobdirsnippets}/default_motd
install -m 644 conf/cobbler/snippets/keep_system_id  $RPM_BUILD_ROOT%{cobdirsnippets}/keep_system_id
install -m 644 conf/cobbler/snippets/post_reactivation_key  $RPM_BUILD_ROOT%{cobdirsnippets}/post_reactivation_key
install -m 644 conf/cobbler/snippets/post_delete_system  $RPM_BUILD_ROOT%{cobdirsnippets}/post_delete_system
install -m 644 conf/cobbler/snippets/redhat_register  $RPM_BUILD_ROOT%{cobdirsnippets}/redhat_register
install -m 644 conf/cobbler/snippets/sles_register    $RPM_BUILD_ROOT%{cobdirsnippets}/sles_register
install -m 644 conf/cobbler/snippets/sles_register_script $RPM_BUILD_ROOT%{cobdirsnippets}/sles_register_script
install -m 644 conf/cobbler/snippets/sles_no_signature_checks $RPM_BUILD_ROOT%{cobdirsnippets}/sles_no_signature_checks

ln -s -f /usr/sbin/tanukiwrapper $RPM_BUILD_ROOT/%{_bindir}/taskomaticd
ln -s -f %{_javadir}/ojdbc14.jar $RPM_BUILD_ROOT%{jardir}/ojdbc14.jar
ln -s -f %{_javadir}/dwr.jar $RPM_BUILD_ROOT%{jardir}/dwr.jar
install -d -m 755 $RPM_BUILD_ROOT/%{realcobsnippetsdir}
ln -s -f  %{cobdirsnippets} $RPM_BUILD_ROOT/%{realcobsnippetsdir}/spacewalk

install -d -m 755 $RPM_BUILD_ROOT%{_datadir}/spacewalk/audit
install -m 644 conf/audit/auditlog-config.yaml $RPM_BUILD_ROOT%{_datadir}/spacewalk/audit/auditlog-config.yaml

%if 0%{?suse_version}
touch $RPM_BUILD_ROOT/%{_localstatedir}/lib/spacewalk/systemlogs/audit-review.log
%else
touch $RPM_BUILD_ROOT/%{_var}/spacewalk/systemlogs/audit-review.log
%endif

# Fedoras have cglib version that is not compatible with asm and need objectweb-asm
# Unfortunately both libraries must be installed for dependencies so we override
# the asm symlink with objectweb-asm here
%if 0%{?fedora}
ln -s -f %{_javadir}/objectweb-asm/asm-all.jar $RPM_BUILD_ROOT%{jardir}/asm_asm.jar
ln -s -f %{_javadir}/objectweb-asm/asm-all.jar $RPM_BUILD_ROOT%{_datadir}/rhn/lib/spacewalk-asm.jar
%else
ln -s -f %{_javadir}/asm/asm.jar  $RPM_BUILD_ROOT%{_datadir}/rhn/lib/spacewalk-asm.jar
%endif

# 732350 - On Fedora 15, mchange's log stuff is no longer in c3p0.
%if 0%{?fedora} >= 15
ln -s -f %{_javadir}/mchange-commons.jar $RPM_BUILD_ROOT%{jardir}/mchange-commons.jar
%endif

# delete JARs which must not be deployed
rm -rf $RPM_BUILD_ROOT%{jardir}/jspapi.jar
rm -rf $RPM_BUILD_ROOT%{jardir}/jasper5-compiler.jar
rm -rf $RPM_BUILD_ROOT%{jardir}/jasper5-runtime.jar
rm -rf $RPM_BUILD_ROOT%{jardir}/tomcat*.jar
%if 0%{?omit_tests} > 0
rm -rf $RPM_BUILD_ROOT%{_datadir}/rhn/lib/rhn-test.jar
rm -rf $RPM_BUILD_ROOT/classes/com/redhat/rhn/common/conf/test/conf
rm -rf $RPM_BUILD_ROOT%{_datadir}/rhn/unittest.xml
rm -rf $RPM_BUILD_ROOT%{jardir}/mockobjects*.jar
rm -rf $RPM_BUILD_ROOT%{jardir}/strutstest*.jar
%endif

# show all JAR symlinks
echo "#### SYMLINKS START ####"
find $RPM_BUILD_ROOT%{jardir} -name *.jar
echo "#### SYMLINKS END ####"


%clean
rm -rf $RPM_BUILD_ROOT

%if 0%{?suse_version}
%post -n spacewalk-taskomatic
%{fillup_and_insserv taskomatic}

%preun
%stop_on_removal taskomatic

%postun
%restart_on_update taskomatic
%{insserv_cleanup}

%else
%post -n spacewalk-taskomatic
# This adds the proper /etc/rc*.d links for the script
/sbin/chkconfig --add taskomatic

%preun -n spacewalk-taskomatic
if [ $1 = 0 ] ; then
   /sbin/service taskomatic stop >/dev/null 2>&1
   /sbin/chkconfig --del taskomatic
fi
%endif

%files
%defattr(-,root,root)
%if 0%{?suse_version}
%dir %{_localstatedir}/lib/rhn
%dir %{_localstatedir}/lib/spacewalk
%dir %{_localstatedir}/lib/tomcat6
# /etc/tomcat6/Catalina on suse is a link to /var/cache/tomcat6/Catalina
# and we need write permissions for tomcat there. So give this dir
# special owner and permissions.
%dir %attr(755, tomcat, tomcat) /etc/tomcat6/Catalina/localhost
%endif
%defattr(644,tomcat,tomcat,775)
%dir %{appdir}
%dir %{appdir}/rhn/
%{appdir}/rhn/apidoc/
%{appdir}/rhn/css/
%{appdir}/rhn/errata/
%{appdir}/rhn/help/
%{appdir}/rhn/img/
%{appdir}/rhn/META-INF/
%{appdir}/rhn/schedule/
%{appdir}/rhn/systems/
%{appdir}/rhn/users/
%{appdir}/rhn/*.jsp
%{appdir}/rhn/WEB-INF/classes
%{appdir}/rhn/WEB-INF/decorators
%{appdir}/rhn/WEB-INF/includes
%{appdir}/rhn/WEB-INF/nav
%{appdir}/rhn/WEB-INF/pages
%{appdir}/rhn/WEB-INF/*.xml
# list of all jar symlinks without any version numbers
# and wildcards (except non-symlink velocity)
%{jardir}/antlr.jar
%{jardir}/bcel.jar
%{jardir}/c3p0.jar
%{jardir}/cglib.jar
%{jardir}/commons-beanutils.jar
%{jardir}/commons-cli.jar
%{jardir}/commons-codec.jar
%{jardir}/commons-collections.jar
%{jardir}/commons-digester.jar
%{jardir}/commons-discovery.jar
%{jardir}/commons-el.jar
%{jardir}/commons-fileupload.jar
%{jardir}/commons-io.jar
%{jardir}/commons-lang.jar
%{jardir}/commons-logging.jar
%{jardir}/commons-validator.jar
%{jardir}/concurrent.jar
%{jardir}/dom4j.jar
%{jardir}/dwr.jar
%{jardir}/hibernate3*
%{jardir}/jaf.jar
%{jardir}/javamail.jar
%{jardir}/jcommon.jar
%{jardir}/jdom.jar
%{jardir}/jta.jar
%{jardir}/log4j.jar

%if 0%{?fedora} >= 15
%{jardir}/mchange-commons.jar
%endif

%{jardir}/oro.jar
%{jardir}/oscache.jar
%{jardir}/quartz.jar
%{jardir}/redstone-xmlrpc-client.jar
%{jardir}/redstone-xmlrpc.jar
%{jardir}/rhn.jar
%{jardir}/simple-core.jar
%{jardir}/simple-xml.jar
%{jardir}/sitemesh.jar
%{jardir}/snakeyaml.jar
%{jardir}/stringtree-json.jar
%{jardir}/susestudio-java-client.jar
%{jardir}/taglibs-core.jar
%{jardir}/taglibs-standard.jar
%{jardir}/tanukiwrapper.jar
%{jardir}/velocity-*.jar
%{jardir}/xalan-j2.jar
%{jardir}/xerces-j2.jar
%{jardir}/xml-commons-apis.jar

# asm-1.5.3-7.jpp5.noarch (F14, F13, EL6)
# asm-1.5.3-1jpp.ep1.1.el5.2.noarch (EL5)
%{jardir}/asm_asm.jar
#%{jardir}/asmasm.jar
#%{jardir}/asmasm-analysis.jar
#%{jardir}/asmasm-attrs.jar
#%{jardir}/asmasm-tree.jar
#%{jardir}/asmasm-util.jar
#%{jardir}/asmasm-xml.jar
#%{jardir}/asmkasm.jar

%if 0%{?fedora}
# jfreechart-1.0.10-4.fc13.noarch (F13)
# jfreechart-1.0.13-1.fc14.noarch (F14)
%{jardir}/jfreechart_jfreechart.jar
%endif

%if (0%{?rhel} && 0%{?rhel} >= 5) || 0%{?suse_version}
# jfreechart-1.0.10-1.el5.noarch (EL5)
# jfreechart-1.0.9-4.jpp5.noarch (EL6)
%{jardir}/jfreechart.jar
%endif

# EL5 = Struts 1.2 and Tomcat 5, EL6+/recent Fedoras = 1.3 and Tomcat 6
%if 0%{?rhel} && 0%{?rhel} < 6 || 0%{suse_version}
%{jardir}/struts.jar
%else
%{jardir}/struts*.jar
%{jardir}/commons-chain.jar
%endif

%dir %{cobprofdir}
%dir %{cobprofdirup}
%dir %{cobprofdirwiz}
%dir %{cobdirsnippets}
%config %{cobdirsnippets}/default_motd
%config %{cobdirsnippets}/keep_system_id
%config %{cobdirsnippets}/post_reactivation_key
%config %{cobdirsnippets}/post_delete_system
%config %{cobdirsnippets}/redhat_register
%config %{cobdirsnippets}/sles_register
%config %{cobdirsnippets}/sles_register_script
%config %{cobdirsnippets}/sles_no_signature_checks
%if  0%{?rhel} && 0%{?rhel} < 6
%config(noreplace) %{_sysconfdir}/tomcat5/Catalina/localhost/rhn.xml
%else
%if 0%{?fedora}
%config(noreplace) %{_sysconfdir}/tomcat/Catalina/localhost/rhn.xml
%else
%config(noreplace) %{_sysconfdir}/tomcat6/Catalina/localhost/rhn.xml
%endif
<<<<<<< HEAD
%attr(755,root,root) %dir %{cobblerdir}
%attr(755,root,root) %dir %{realcobsnippetsdir}
=======
%endif
>>>>>>> 3856179a
%{realcobsnippetsdir}/spacewalk

%if 0%{?suse_version}
%attr(755, tomcat, root) %dir %{_localstatedir}/lib/spacewalk/systemlogs
%ghost %attr(644, tomcat, root) %{_localstatedir}/lib/spacewalk/systemlogs/audit-review.log
%dir %{appdir}/rhn/WEB-INF
%dir %{jardir}
%else
%attr(755, tomcat, root) %{_var}/spacewalk/systemlogs
%ghost %attr(644, tomcat, root) %{_var}/spacewalk/systemlogs/audit-review.log
%endif

%files -n spacewalk-taskomatic
%defattr(-,root,root)
%attr(755, root, root) %{_initrddir}/taskomatic
%attr(755, root, root) %{_bindir}/taskomaticd
%attr(755, root, root) %{_datadir}/rhn/lib/spacewalk-asm.jar
%{_sbindir}/rctaskomatic

%files config
%defattr(644, root, root, 755)
%attr(755,root,www) %dir %{_prefix}/share/rhn/config-defaults
%{_prefix}/share/rhn/config-defaults/rhn_hibernate.conf
%{_prefix}/share/rhn/config-defaults/rhn_taskomatic_daemon.conf
%{_prefix}/share/rhn/config-defaults/rhn_org_quartz.conf
%{_prefix}/share/rhn/config-defaults/rhn_java.conf
%config %{_sysconfdir}/logrotate.d/rhn_web_api
%dir %{_datadir}/spacewalk
%dir %{_datadir}/spacewalk/audit
%config %{_datadir}/spacewalk/audit/auditlog-config.yaml

%files lib
%defattr(-,root,root)
%dir %{_datadir}/rhn
%dir %{_datadir}/rhn/lib
%dir %{_datadir}/rhn/classes
%defattr(644, root, root)
%{_datadir}/rhn/classes/log4j.properties
%{_datadir}/rhn/lib/rhn.jar

%files oracle
%defattr(644, tomcat, tomcat)
%{jardir}/ojdbc14.jar

%files postgresql
%defattr(644, tomcat, tomcat)
%{jardir}/postgresql-jdbc.jar

%changelog
* Fri Dec 07 2012 Jan Pazdziora 1.9.28-1
- 883546 - reworking how repodata xml gets built to avoid "snapshot too old"
  errors
- Revert "883546 - repodata inconsistency due to concurrent modification"

* Wed Dec 05 2012 Tomas Lestach <tlestach@redhat.com> 1.9.27-1
- update catalina.out path for tomcat7
- KickstartFileSyncTaskTest should no longer fail
- 883546 - repodata inconsistency due to concurrent modification
- use dwr30.dtd insted of dwr20.dtd

* Tue Dec 04 2012 Jan Pazdziora 1.9.26-1
- Do not package tomcat 7 stuff from buildroot.
- On Fedoras, start to use tomcat >= 7.
- KickstartDataTest should no longer fail
- 881830 - create /var/lib/rhn/kickstarts/wizard/*.cfg files if missing by the
  KickstartFileSyncTask
- PackageHelperTest should no more fail at testPackageToMap
- ActionFormatterTest should no more fail at testErrataFormatter

* Fri Nov 30 2012 Tomas Lestach <tlestach@redhat.com> 1.9.25-1
- do not include engine.js twice
- remove embedded dwr from spacewalk-java and start using dwr package

* Fri Nov 30 2012 Jan Pazdziora 1.9.24-1
- Do not use Java keywords.
- 851942 - copy GPG information from the original channel within
  channel.software.clone API, when the user omits it
- OrgSoftwareSubscribtions CSV export
- removing @Override annotation from methods that aren't overriden

* Thu Nov 29 2012 Tomas Lestach <tlestach@redhat.com> 1.9.23-1
- fix checkstyle issue
- Some more type-safety / checkstyle fixes
- Fixing a bunch of type-safety and checkstyle warnings

* Wed Nov 28 2012 Tomas Lestach <tlestach@redhat.com> 1.9.22-1
- typo fix
- 519472 - suggest deleting custom packages after a channel is deleted
- 880346 - deleting an org should remove cobbler profiles too
- Revert "880346 - delete cobbler profiles when deleting an org"
- add a null check
- 470463 - fixing xmllint issue
- put a newline before pre_install_network_config snippet
- 880346 - delete cobbler profiles when deleting an org
- 675193 - removing the confising tip

* Mon Nov 26 2012 Jan Pazdziora 1.9.21-1
- 864037 - fixing typo.

* Mon Nov 26 2012 Tomas Lestach <tlestach@redhat.com> 1.9.20-1
- 879332 - checkstyle issue

* Mon Nov 26 2012 Jan Pazdziora 1.9.19-1
- 864037 - we need to POST to /cobbler_api.

* Mon Nov 26 2012 Tomas Lestach <tlestach@redhat.com> 1.9.18-1
- 879332 - introduce 'md5_crypt_rootpw' option for
  kickstart.profile.setAdvancedOptions API

* Fri Nov 23 2012 Tomas Lestach <tlestach@redhat.com> 1.9.17-1
- 879443 - preserve product name when cloning channels using API
- Implement new API call system.listAllInstallablePackages
- Fix query for API call system.listLatestInstallablePackages
- 798571 - Moscow time is GMT+4.

* Thu Nov 22 2012 Jan Pazdziora 1.9.16-1
- Fixing checkstyle.

* Thu Nov 22 2012 Jan Pazdziora 1.9.15-1
- 864037 - no hardcoding URLs.
- 879006 - Use default cobbler user id if not overriden
- Fix errors with unrequired field 'Prefix'

* Wed Nov 21 2012 Jan Pazdziora 1.9.14-1
- decrease distChannelMap release minimal length
- No need to put empty lines to rhn_taskomatic_daemon.log.

* Fri Nov 16 2012 Jan Pazdziora 1.9.13-1
- add extra date parse check for errata.setDetails API

* Thu Nov 15 2012 Tomas Lestach <tlestach@redhat.com> 1.9.12-1
- extend API call errata.setDetails to support issue_date and update_date
- migrating ivy repo to my account so that we can maintain it

* Thu Nov 15 2012 Tomas Lestach <tlestach@redhat.com> 1.9.11-1
- let spacewalk-java require concrete version of jmock

* Wed Nov 14 2012 Tomas Lestach <tlestach@redhat.com> 1.9.10-1
- checkstyle fixes
- Check hostnames for special characters and whitespace
- Catch MalformedURLException in case of missing protocol etc.
- Basic normalization for SUSE Studio base URL
- Workaround for Studio API returning incomplete URLs
- 863025 - checkstyle fix
- redirect to Manage.do page after successful channel remove
- 863025 - original packages are those that are not associated with any erratum
- 835597 - bash is used as interpreter in kickstart scripts even if set by path
- 835597 - enable logging only for bash interpreter in kickstart scripts
- Fix quartz trigger initialization repeat count

* Mon Nov 12 2012 Tomas Lestach <tlestach@redhat.com> 1.9.9-1
- Fix typos
- 874278 - use iterators when going through the collection
- make notes to errata APIs, CVEs may be associated only with published errata
- it does not make much sense to use on delete cascade on many-to-many
  relations

* Mon Nov 12 2012 Tomas Lestach <tlestach@redhat.com> 1.9.8-1
- 866326 - customize KickstartFileDownloadAdvanced.do page in case of kickstart
  file DownloadException

* Fri Nov 09 2012 Michael Mraka <michael.mraka@redhat.com> 1.9.7-1
- reverted macro name translation

* Fri Nov 09 2012 Michael Mraka <michael.mraka@redhat.com> 1.9.6-1
- backported translation changes from zanata

* Mon Nov 05 2012 Tomas Lestach <tlestach@redhat.com> 1.9.5-1
- replace remaining DTD paths to www.hibernate.org/dtd with 3.2 default
  hibernate.sourceforge.net
- Fixing typo.

* Fri Nov 02 2012 Tomas Lestach <tlestach@redhat.com> 1.9.4-1
- Revert "change hibernate3 namespace"

* Fri Nov 02 2012 Michael Mraka <michael.mraka@redhat.com> 1.9.3-1
- fixing extra packages query

* Thu Nov 01 2012 Jan Pazdziora 1.9.2-1
- having html tag inside xml is not correct
- decrease distChannelMap release minimal length
- 839960 - fix system.listLatestUpgradablePackages API to list upgradable
  packages from server channels only

* Wed Oct 31 2012 Jan Pazdziora 1.9.1-1
- Use braces for accessing composite types in PG

* Wed Oct 31 2012 Jan Pazdziora 1.8.178-1
- Advertise the www.spacewalkproject.org.

* Tue Oct 30 2012 Jan Pazdziora 1.8.177-1
- Using xmllint and grep or perl is faster.

* Tue Oct 30 2012 Tomas Lestach <tlestach@redhat.com> 1.8.176-1
- fixing checkstyle

* Tue Oct 30 2012 Tomas Lestach <tlestach@redhat.com> 1.8.175-1
- rewrite distchannel APIs
- fix distchannel.listDefaultMaps API
- create dist channel map logic
- add id and org to DistChannelMap

* Tue Oct 30 2012 Jan Pazdziora 1.8.174-1
- Update the copyright year.

* Tue Oct 30 2012 Tomas Lestach <tlestach@redhat.com> 1.8.173-1
- Add SAST timezone Signed-off-by: Paresh Mutha <pmutha@redhat.com>
- Make yumrepo_last_sync optional. Do not return it, if the repo was never
  synced.

* Mon Oct 29 2012 Jan Pazdziora 1.8.172-1
- Change of message which is shown if no errata is available for package
- remove unnecessary casts
- removing @Override annotation from a method that isn't overriden

* Mon Oct 29 2012 Jan Pazdziora 1.8.171-1
- 869428 - last_checkin date should be displayed as UTC for splice integration
  API
- WebUI - link to erratas that affect package on its overview page

* Thu Oct 25 2012 Jan Pazdziora 1.8.170-1
- checkstyle fix

* Wed Oct 24 2012 Stephen Herr <sherr@redhat.com> 1.8.169-1
- fixing problems in 9d2ad9da4305d41d1d43666b2685eed2136c2f16
- WebUI - css for @media print

* Tue Oct 23 2012 Stephen Herr <sherr@redhat.com> 1.8.168-1
- 869428 - Added new API method for Splice integration
- Fixing a bunch of Generics type errors
- Expose extra packages / systems with extra packages
- 853444 - do not list custom base channel twice in the base channel combo for
  an activation key
- WebUI improvement, adding "Search Google for errata" on package details page.

* Mon Oct 22 2012 Jan Pazdziora 1.8.167-1
- WebUI improvement, showing activation key used for system activation at
  system overview page.

* Mon Oct 22 2012 Tomas Lestach <tlestach@redhat.com> 1.8.166-1
- checkstyle fixes
- Make applyErrata() work with Longs and Integers
- Show errata details for all errata in the given list
- Schedule updates for software update stack first

* Fri Oct 19 2012 Tomas Lestach <tlestach@redhat.com> 1.8.165-1
- checkstyle fix

* Fri Oct 19 2012 Jan Pazdziora 1.8.164-1
- prevent NPE, when accessing probe suite systems with no system associated
- 822834 - do not allow creating kickstart profiles that differ from existing
  ones just by case
- added missing import
- add column style class to render table border
- don't call cmd.getKickstartData() over and over

* Mon Oct 15 2012 Tomas Lestach <tlestach@redhat.com> 1.8.163-1
- intorduce first draft of read-only dist channel map page
- first row of ListTag light - similar to the ListDisplayTag
- have the list-row-even and list-row-odd class types setting constant for
  ListTag rows

* Fri Oct 12 2012 Jan Pazdziora 1.8.162-1
- fix ConfigRevisionSerializer

* Thu Oct 11 2012 Tomas Lestach <tlestach@redhat.com> 1.8.161-1
- make possible to delete more probes at once on the system monitoring page
- dropping old comment

* Thu Oct 11 2012 Tomas Lestach <tlestach@redhat.com> 1.8.160-1
- reverting of web.chat_enabled -> java.chat_enabled translation
- The /network/systems/details/kickstart/* is not used for a long time.

* Thu Oct 11 2012 Jan Pazdziora 1.8.159-1
- Checkstyle fix.

* Wed Oct 10 2012 Jan Pazdziora 1.8.158-1
- Using empty paragraph for layout purposes is rarely needed.
- 817473 - remove html markup from the kickstart.jsp.error.template_generation
  error message
- 832433 - remove html tags from the activation-key.java.exists error message
- polishing configmanager.filedetails.content.no-macro-name error message

* Tue Oct 09 2012 Michael Mraka <michael.mraka@redhat.com> 1.8.157-1
- fixed html entities in translations

* Tue Oct 09 2012 Jan Pazdziora 1.8.156-1
- 863479 - enhancing kickstart file sync with cobbler

* Fri Oct 05 2012 Tomas Lestach <tlestach@redhat.com> 1.8.155-1
- fix PushDispatcherTest
- fix ErrataTest
- fix ActivationKeyManagerTest
- fix RequestContextTest
- fix ErrataFactoryTest.testCreateClone
- do not set last_modified for rhnPackage tests

* Fri Oct 05 2012 Jan Pazdziora 1.8.154-1
- Fixed typo on ErrataMailer.java

* Tue Oct 02 2012 Tomas Lestach <tlestach@redhat.com> 1.8.153-1
- 860002 - prevent Page Request Error when at pagination
- 860831 - fix system column value on the rhn/schedule/FailedSystems.do page
- changes required to make 'ant create-webapp-dir' work properly

* Sat Sep 29 2012 Aron Parsons <aronparsons@gmail.com> 1.8.152-1
- add API calls to manage repo filters
- add methods to add/remove ContentSourceFilter objects

* Tue Sep 25 2012 Tomas Lestach <tlestach@redhat.com> 1.8.151-1
- getting timestamp from PackageCapabilityIterator in a correct way

* Thu Sep 20 2012 Jan Pazdziora 1.8.150-1
- Checkstyle fix.
- 790120 - removing the config elaborator from a few queries where it's not
  needed
- affected_by_errata mode does not need system_monitoring elaborator
- system_entitlement_list mode does not need system_monitoring elaborator
- visible_to_user_from_sysid_list mode does not need system_monitoring
  elaborator
- target_systems_for_channel mode does not need system_monitoring elaborator
- systems_with_needed_package mode does not need system_monitoring elaborator
- target_systems_for_group mode does not need system_monitoring elaborator
- systems_in_group mode does not need system_monitoring elaborator
- systems_subscribed_to_channel mode does not need system_monitoring elaborator
- systems_with_package_nvr mode does not need system_monitoring elaborator
- ssm_remote_commandable mode does not need system_monitoring elaborator

* Wed Sep 19 2012 Jan Pazdziora 1.8.149-1
- Convert TIMESTAMP without time zone as well.
- Validate proxy format on general config page
- 790120 - make system_overview fast

* Tue Sep 18 2012 Tomas Lestach <tlestach@redhat.com> 1.8.148-1
- ssm_kickstartable mode does not need system_monitoring elaborator
- find_by_name mode does not need system_monitoring elaborator
- virtual_hosts_for_user mode does not need system_monitoring elaborator
- virtual_system_overview does not need system health information
- use system_monitoring elaborator in most_critical_systems query
- remove SystemHealthIconDecorator and appropriate query
- extract system_monitoring elaborator from system_overview
- removing @Override annotations for methods that aren't overriden
- removing @Override annotations for methods that aren't overriden
- removing unnecessarily nested else statement

* Mon Sep 17 2012 Jan Pazdziora 1.8.147-1
- 790120 - Adding the RULE hint back into the system_overview elaborator
- Checkstyle fix.

* Fri Sep 14 2012 Jan Pazdziora 1.8.146-1
- Convert TIMESTAMP WITH LOCAL TIME ZONE as well.
- 737895 - remember probe state when paginate
- 856449 - validate session key for system.getSystemCurrencyMultipliers API
- 856458 - fix system.getSystemCurrencyScores API doc
- 856553 - display error messages only once on admin/config/GeneralConfig.do
  page

* Wed Sep 12 2012 Tomas Lestach <tlestach@redhat.com> 1.8.145-1
- 855884 - fixing NumberFormatException

* Tue Sep 11 2012 Tomas Lestach <tlestach@redhat.com> 1.8.144-1
- 713684 - localize strings after import
- 855845 - escaping system name

* Fri Sep 07 2012 Tomas Lestach <tlestach@redhat.com> 1.8.143-1
- checkstyle fix

* Fri Sep 07 2012 Tomas Lestach <tlestach@redhat.com> 1.8.142-1
- changing web.login_banner -> java.login_banner
- changing web.custom_footer -> java.custom_footer
- changing web.custom_header -> java.custom_header
- changing web.chat_enabled -> java.chat_enabled
- changing web.taskomatic_cobbler_user -> java.taskomatic_cobbler_user
- changing web.excluded_countries -> java.excluded_countries
- changing web.supported_locales -> java.supported_locales
- changing web.l10n_missingmessage_exceptions ->
  java.l10n_missingmessage_exceptions
- changing web.l10n_debug -> java.l10n_debug
- changing web.l10n_debug_marker -> java.l10n_debug_marker
- changing web.errata_cache_compute_threshold ->
  java.errata_cache_compute_threshold
- changing web.sandbox_lifetime -> java.sandbox_lifetime
- changing web.apiversion -> java.apiversion
- changing web.development_environment -> java.development_environment
- changing web.customer_service_email -> java.customer_service_email
- changing web.session_delete_commit_interval ->
  java.session_delete_commit_interval
- changing web.session_delete_batch_size -> java.session_delete_batch_size
- changing web.min_user_len -> java.min_user_len
- deploy rhn_java.conf
- move java related configuration the rhn_java.conf

* Thu Sep 06 2012 Tomas Lestach <tlestach@redhat.com> 1.8.141-1
- removing unused IsoServlet
- removing java/buildconf/builder directory
- CryptoKeysHandlerTest are undertaken with OrgAdmin privileges.
- 815964 - not critical, but adding to this version of rhn_web.conf too
- 815964 - moving monitoring probe batch option from rhn.conf to rhn_web.conf

* Tue Sep 04 2012 Tomas Lestach <tlestach@redhat.com> 1.8.140-1
- 853444 - list only subscribable base channels for actiovation key
  associations
- 839960 - rewrite query for system.listLatestUpgradablePackages API

* Fri Aug 31 2012 Jan Pazdziora 1.8.139-1
- Add countries BQ, CW, SX.

* Thu Aug 30 2012 Tomas Lestach <tlestach@redhat.com> 1.8.138-1
- 851150 - make the select working on PG as well

* Thu Aug 30 2012 Tomas Lestach <tlestach@redhat.com> 1.8.137-1
- 851480 - Do not elaborate objects twice in row.
- 851480 - Revert "bz: 453477: duplicated entries in CSV download for some
  fields"
- allow complex kickstart variables containing severel '='
- 851519 - display a reasonable error message on the permission error page
- Fixing test KickstartScheduleCommandTest.testProfileArches
- fix ContentSourceFilter.findBySourceId to return list of ContentSourceFilter
  objects

* Tue Aug 28 2012 Aron Parsons <aronparsons@gmail.com> 1.8.136-1
- add listRepoFilters API call
- add lookupContentSourceFiltersById method to ChannelFactory
- add serializer for ContentSourceFilter
- add ContentSourceFilter class
- 733420 - Checking user permissions for CryptoKeysHandler

* Tue Aug 28 2012 Aron Parsons <aronparsons@gmail.com>
- add listRepoFilters API call
- add lookupContentSourceFiltersById method to ChannelFactory
- add serializer for ContentSourceFilter
- add ContentSourceFilter class
- 733420 - Checking user permissions for CryptoKeysHandler

* Fri Aug 24 2012 Stephen Herr <sherr@redhat.com> 1.8.134-1
- 818700 - allow user to set the gateway for static bonds

* Thu Aug 23 2012 Tomas Lestach <tlestach@redhat.com> 1.8.133-1
- 851040 - checkstyle issue

* Thu Aug 23 2012 Tomas Lestach <tlestach@redhat.com> 1.8.132-1
- 851040 - detect empty quartz crop expression
- 851150 - we need only unique channel list
- 850836 - display an information message about no systems being selected for
  SSM
- 850836 - fix ISE on rhn/channel/ssm/ChildSubscriptions.do page

* Tue Aug 21 2012 Tomas Kasparek <tkasparek@redhat.com> 1.8.131-1
- 846215 - Kickstarts profile visible where they should be

* Mon Aug 20 2012 Tomas Lestach <tlestach@redhat.com> 1.8.130-1
- 198887 - checkstyle fixes
- 198887 - introducing a possibility to delete archived actions
- 848368 - make IE use IE7 compatability mode for pages with editarea
- Fix missing CVEs in patches listing with Oracle 11
- 848036 - fix icons on SSM provisioning page

* Wed Aug 15 2012 Tomas Lestach <tlestach@redhat.com> 1.8.129-1
- 848036 - fix icons on SSM system list page
- 785088 - validate virt guest parameters also for API input
- 785088 - introduce regexp for virtual guest name
- 787873 - fix misleading "Filter by" label
- removing @Override annotations for methods that aren't overriden
- remove unnecessary else clauses

* Tue Aug 14 2012 Tomas Lestach <tlestach@redhat.com> 1.8.128-1
- 836656 - removed MAC Address from kickstart profile listing
- 847256 - xml escape group names
- 847308 - rhn-proxy and rhn-satellite channels shall not be associated with an
  activation key
- 846915 - systemGroup csv was including fields that have not been valid since
  bug 573153

* Fri Aug 10 2012 Jan Pazdziora 1.8.127-1
- 846221 - Don't let virtual kickstarts screw up the host's cobbler id
- Revert "removing unused string with trans-id
  'packagelist.jsp.summary.packages'"

* Wed Aug 08 2012 Stephen Herr <sherr@redhat.com> 1.8.126-1
- 818700 - adding capability for static bond

* Tue Aug 07 2012 Jan Pazdziora 1.8.125-1
- Remove hints that should no longer be needed.
- enable sorting of errata list according to synopsis on the
  rhn/channels/manage/errata/ListRemove.do page
- fix errata sort on the rhn/channels/manage/errata/ListRemove.do page

* Mon Aug 06 2012 Tomas Lestach <tlestach@redhat.com> 1.8.124-1
- detect oracle TIMESTAMPTZ objects and convert them correctly to timestamp

* Thu Aug 02 2012 Tomas Lestach <tlestach@redhat.com> 1.8.123-1
- 842992 - display a relevant error message when creating channel names/labels
  starting with rhn|redhat

* Thu Aug 02 2012 Miroslav Suchý <msuchy@redhat.com> 1.8.122-1
- Return back some translations

* Wed Aug 01 2012 Tomas Lestach <tlestach@redhat.com> 1.8.121-1
- Construct GMT millisecond value for timestamp if DB does not store timezone
- 844048 - let errata.listPackages API return also packages associated with
  unpublished errata

* Tue Jul 31 2012 Tomas Kasparek <tkasparek@redhat.com> 1.8.120-1
- 838618 - Allowing some API calls to be called from another organizations

* Mon Jul 30 2012 Tomas Lestach <tlestach@redhat.com> 1.8.119-1
- remove usage of cert_admin user role
- remove usage of rhn_support user role
- remove usage of unused org_applicant user role
- remove rhn_superuser occurences in java translation strings
- remove usage of rhn_superuser user role
- 802267 - update ConfigurationValidationTest

* Thu Jul 26 2012 Tomas Lestach <tlestach@redhat.com> 1.8.118-1
- 816454 - do not commit already committed transaction

* Thu Jul 26 2012 Tomas Lestach <tlestach@redhat.com> 1.8.117-1
- log a message when repo sync task is triggered

* Wed Jul 25 2012 Tomas Lestach <tlestach@redhat.com> 1.8.116-1
- 843050 - fix recommended cobbler command
- 753056 - dissociate deleted crypto key from its kickstart profiles

* Tue Jul 24 2012 Jan Pazdziora 1.8.115-1
- Revert "removing unused string with trans-id 'gpgssl_keys.added'"
- Revert "removing unused string with trans-id 'gpgssl_keys.removed'"

* Mon Jul 23 2012 Tomas Lestach <tlestach@redhat.com> 1.8.114-1
- 757711 - do not start repo sync of a channel with no associated repositories
- trim all the form strings within the regular scrub
- 802267 - allow user and group name starting also with [0-9]_
- 813841 - do not cache snapshot tags within the lookup method
- Correct the localized text which describes the icon.

* Fri Jul 20 2012 Tomas Lestach <tlestach@redhat.com> 1.8.113-1
- Make the tip to be more standard English.
- Remove XCCDF Legend from places where it is not necessary.
- 840567 - prevent NPE
- 841635 - sort groups by default

* Thu Jul 19 2012 Tomas Lestach <tlestach@redhat.com> 1.8.112-1
- checkstyle fix

* Thu Jul 19 2012 Tomas Lestach <tlestach@redhat.com> 1.8.111-1
- 814365 - check not only one channel original when checking channel version
- reverting fix for 814365,839611 due to performance regression
- reverting fix for 814365,839611 due to performance regression
- cut the string only in case the string is longer than needed
- add ruby API sample script

* Wed Jul 18 2012 Jan Pazdziora 1.8.110-1
- Add translation strings for crash information
- Show crash count on system detail page
- Update server class to use crash information
- Add Crashes class and database mapping
- 840567 - limit action name to fit into the appropriate DB column
- 822918 - close session when its connection signalled a connection error

* Fri Jul 13 2012 Stephen Herr <sherr@redhat.com> 1.8.109-1
- 833474 - quick file list query now also returns files saved to system's
  'local' config 'channel'

* Fri Jul 13 2012 Tomas Lestach <tlestach@redhat.com> 1.8.108-1
- struts jars may be available in different directories
- Show XCCDF-diff icon on the XCCDF-Details page.
- Show icon when referencing to XCCDF-diff
- Show XCCDF-diff results on List-Scans page.
- Rewrite ListScap page query with Dto & elaborator.
- XCCDF Diff shall compare also scan's metadata.
- Make sure that the user has permission to see the scan (when diffing).
- Diff should show: either all, changed, or invariant items
- OpenSCAP Integration -- XCCDF Scan Diff
- checkstyle fix

* Thu Jul 12 2012 Tomas Lestach <tlestach@redhat.com> 1.8.107-1
- 829790 - fix PxtSessionDelegateImplTest test
- 829790 - fix PxtCookieManagerTest test
- 748331 - fix appropriate tests
- removing @Override annotations for methods that aren't overriden
- Copying kopts to the xen distro.

* Tue Jul 10 2012 Michael Mraka <michael.mraka@redhat.com> 1.8.106-1
- COALESCE instead of NVL keyword for pgsql compatibility

* Thu Jul 05 2012 Stephen Herr <sherr@redhat.com> 1.8.105-1
- 837913 - work around for if hibernate loads a clonedchannel as its own
  original

* Fri Jun 29 2012 Stephen Herr <sherr@redhat.com> 1.8.104-1
- 836656 - Allow user to set MAC Address when provisioning a virtual guest

* Thu Jun 28 2012 Tomas Lestach <tlestach@redhat.com> 1.8.103-1
- 795565 - add API doc for channel.software.listErrata update_date attribute
- 795565 - remove "date" from the channel.software.listErrata API doc
- adding conflicts for quartz >= 2.0
- 706318 - Japaneese translation fix

* Wed Jun 27 2012 Tomas Lestach <tlestach@redhat.com> 1.8.102-1
- requre quartz version lower than 2.0
- change hibernate3 namespace
- require concrete hibernate version

* Wed Jun 27 2012 Jan Pazdziora 1.8.101-1
- Fixing checkstyle.

* Wed Jun 27 2012 Jan Pazdziora 1.8.100-1
- Fixing checkstyle.

* Wed Jun 27 2012 Jan Pazdziora 1.8.99-1
- checkstyle fix

* Tue Jun 26 2012 Stephen Herr <sherr@redhat.com> 1.8.98-1
- 829485 - resolveing potential deadlock during asynchronous errata clone

* Tue Jun 26 2012 Jan Pazdziora 1.8.97-1
- Each dataset must have a different name.
- Add CSV downloader for scap search page.
- Add CSV downloader to all-scans page
- Add CSV downloader for scan's details page
- Add CSV downloader for system's scans page

* Tue Jun 26 2012 Michael Mraka <michael.mraka@redhat.com> 1.8.96-1
- Correcting two ISE on postgresql: NVRE not found

* Mon Jun 25 2012 Jan Pazdziora 1.8.95-1
- Fixing checkstyle.

* Fri Jun 22 2012 Stephen Herr <sherr@redhat.com> 1.8.94-1
- 829485 - fixed asynchronous errata cloning internal server errors
- 829790 - handle spoiled browsers separatelly

* Fri Jun 22 2012 Jan Pazdziora 1.8.93-1
- Fixing checkstyle.

* Fri Jun 22 2012 Jan Pazdziora 1.8.92-1
- 712313 - Add installed size to repodata

* Thu Jun 21 2012 Tomas Lestach <tlestach@redhat.com> 1.8.91-1
- enable filtering by synopsis for all the errata tabs
- remove simple-xml and susestudio-java-client from ivy.xml

* Wed Jun 20 2012 Stephen Herr <sherr@redhat.com> 1.8.90-1
- 823798 - update API documentation
- 748331 - remove unused import
- 748331 - do not create multiple default ks sessions
- removing @Override annotations, methods aren't overriden
- removing @Override annotation, method isn't overriden
- remove unnecessary else clause
- remove unnecessary else clause
- remove unnecessary casts
- 833474 - removed the ';' character due the error ORA-00911

* Tue Jun 19 2012 Stephen Herr <sherr@redhat.com> 1.8.89-1
- 833474 - system.config.listFiles could take > 8 minutes if there were lots of
  revisions on lots of config files
- 797906 - don't sync virt bridge nic w/ cobbler

* Tue Jun 19 2012 Tomas Lestach <tlestach@redhat.com> 1.8.88-1
- try to work with fc17 hibernate3

* Tue Jun 19 2012 Tomas Lestach <tlestach@redhat.com> 1.8.87-1
- correctly report kernel not being found at distro creation
- 822918 - impossible to get error code from PG exceptions
- Add missing dollar sign.
- Setup {inSSM} variable on audit pages.
- Add forgotten hidden form variable.
- Improve SCAP search: Return list of xccdf:TestResults-s
- Move the listset definition out off the fragment.
- Fix flawed SQL queries.

* Tue Jun 12 2012 Simon Lukasik <slukasik@redhat.com> 1.8.86-1
- Improve SCAP search: searching by scan's result
- Improve SCAP search: searching by scan date
- Bind named query dynamically.
- Add a link for easy scan reschedule.
- Forward main-form variables when going through system list
- Fix incorrect variable reference.

* Tue Jun 12 2012 Tomas Lestach <tlestach@redhat.com> 1.8.85-1
- 797124 - virt host may have several virtual instances
- 797124 - fix virt host icon issue on WebUI

* Fri Jun 08 2012 Jan Pazdziora 1.8.84-1
- 829894 - fix channel links on CloneErrata page
- Revert "removing unused string with trans-id 'schedulediff.ssm.failure'"
- Revert "removing unused string with trans-id 'schedulediff.ssm.success'"
- Revert "removing unused string with trans-id 'schedulediff.ssm.successes'"
- Refactor "default" to RhnHelper.DEFAULT_FORWARD

* Wed Jun 06 2012 Stephen Herr <sherr@redhat.com> 1.8.83-1
- 829485 - Created new asyncronous api methods for cloning errata

* Tue Jun 05 2012 Tomas Lestach <tlestach@redhat.com> 1.8.82-1
- use apache-commons-io on Fedoras instead of jakarta-commons-io
- Refactor "pageList" to RequestContext.PAGE_LIST
- Refactor struts "default" forward also in /tests.
- Refactor "default" to RhnHelper.DEFAULT_FORWARD
- Remove unneeded variable
- Do not set nonexisting localization.
- Localized defaults should be localized.
- Handle nonexistent testresult.
- Show also scan's scheduler on details page.
- Show also scan's arguments on details page.
- 811470 - proper use of xml entities in apidoc
- 811470 - fix apidoc for system.listLatestAvailablePackage()
- 811470 - fix apidoc for kickstart.profile.system.checkRemoteCommands()
- 811470 - fix apidoc of kickstart.profile.system.checkConfigManagement()
- 811470 - fix apidoc for kickstart.profile.getKickstartTree()
- 811470 - fix apidoc for kickstart.profile.comparePackages()
- 811470 - fix apidoc for distchannel.listDefaultMaps()

* Mon Jun 04 2012 Miroslav Suchý <msuchy@redhat.com> 1.8.81-1
- Add support for studio image deployments (web UI) (jrenner@suse.de)
- 811470 - fix apidoc for channel.access.setOrgSharing() (mzazrivec@redhat.com)
- 811470 - fix apidoc for channel.listPopularChannels() (mzazrivec@redhat.com)
- 811470 - fix apidoc for activationkey.listActivatedSystems()
  (mzazrivec@redhat.com)
- 811470 - apidoc: use array_desc to remove empty list bullets
  (mzazrivec@redhat.com)
- 811470 - new macro: array_desc (mzazrivec@redhat.com)
- The ip colum is numeric, do not cast parameter to string.
  (jpazdziora@redhat.com)

* Wed May 30 2012 Tomas Lestach <tlestach@redhat.com> 1.8.80-1
- switch checkstyle to be run on RHEL6
- checkstyle: VirtualInstanceFactory - Redundant 'static' modifier.
- checkstyle: TestStatics - Utility classes should not have a public or default
  constructor.
- checkstyle: TaskConstants - Utility classes should not have a public or
  default constructor.
- checkstyle: the name [todo] is not a valid Javadoc tag name
- checkstyle: SetLabels - Utility classes should not have a public or default
  constructor.
- checkstyle 5: cannot initialize module TreeWalker - Unable to instantiate
  GenericIllegalRegexp
- checkstyle 5: cannot initialize module TreeWalker - Unable to instantiate
  TabCharacter
- checkstyle 5: TreeWalker is not allowed as a parent of RegexpHeader

* Wed May 30 2012 Michael Mraka <michael.mraka@redhat.com> 1.8.79-1
- checkstyle fix
- omit accessible parameter
- simplify construct
- remove unnecessarily nested else clause
- remove unused imports

* Tue May 29 2012 Michael Mraka <michael.mraka@redhat.com> 1.8.78-1
- modified java stack to use new user_role_check_debug()

* Tue May 29 2012 Simon Lukasik <slukasik@redhat.com> 1.8.77-1
- Fail gracefully on empty list of systems
- Add option to search scap within SSM.
- OpenSCAP integration -- A simple search page.
- Promote some of the rule's columns to fragment.

* Tue May 29 2012 Tomas Lestach <tlestach@redhat.com> 1.8.76-1
- 814659 - add an extra entitlement check before the key creation
- Enhancements pt_BR localization at webUI

* Fri May 25 2012 Tomas Lestach <tlestach@redhat.com> 1.8.75-1
- store also config revision changed_by_id
- fix ConfigurationFactoryTest.testRemoveConfigChannel

* Thu May 24 2012 Miroslav Suchý <msuchy@redhat.com> 1.8.74-1
- 825024 - API *must* check for compatible channels in system.setBaseChannel()

* Thu May 24 2012 Miroslav Suchý <msuchy@redhat.com> 1.8.73-1
- 820987 - fix error during backporting
- 820987 - do not guess creator name

* Thu May 24 2012 Tomas Lestach <tlestach@redhat.com> 1.8.72-1
- fix ConfigurationManagerTest.testCopyFile
- fix ConfigTestUtils.createConfigRevision

* Mon May 21 2012 Jan Pazdziora 1.8.71-1
- %%defattr is not needed since rpm 4.4
- Fix incorrect text fields.
- Tables on SCAP pages should have corners rounded.
- File RuleDetails page into correct item in navigation bar

* Fri May 18 2012 Tomas Lestach <tlestach@redhat.com> 1.8.70-1
- 736661 - rewrite revision creation by config file update
- Don't show empty table, if there is not ident assigned.
- Extend input cell for 20 characters.
- 822237 - there're no help pages in Spacewalk

* Wed May 16 2012 Tomas Lestach <tlestach@redhat.com> 1.8.69-1
- 736661 - prevent system.config.createOrUpdatePath causing deadlock

* Mon May 14 2012 Tomas Lestach <tlestach@redhat.com> 1.8.68-1
- remove empty test quota stuff
- remove remained usage of OrgQuota class

* Sat May 12 2012 Tomas Lestach <tlestach@redhat.com> 1.8.67-1
- remove Override annotations for non overriden methods
- remove unnecessary casts
- remove unnecessarily nested else statement
- remove rests of OrgQuota usage

* Fri May 11 2012 Tomas Lestach <tlestach@redhat.com> 1.8.66-1
- remove OrgQuota hibernate mapping
- remove OrgQuota java class
- 820920 - fix delete distribution link
- 818997 - rewrite channel.listSoftwareChannels API
- 818700 - checkstyle issues
- rhnUser synonym was removed
- 643905 - rewrite KickstartFactory.lookupAccessibleTreesByOrg

* Thu May 10 2012 Miroslav Suchý <msuchy@redhat.com> 1.8.65-1
- 695276 - if koan is requesting anything from /cobbller_api replace hostname
  of server with hostname of first proxy in chain
- 818700 - support for cobbler v2.2

* Wed May 09 2012 Tomas Lestach <tlestach@redhat.com> 1.8.64-1
- 817433 - fix NetworkDtoSerializer API doc
- prevent storing empty string for errata refersTo
- prevent storing empty string for errata errataFrom
- prevent storing empty string for errata notes
- Split OpenSCAP and AuditReviewing up
- 818700 - Cannot submit the form with broken bonding info

* Fri May 04 2012 Stephen Herr <sherr@redhat.com> 1.8.63-1
- checkstyle fix
- 735043 - redirect to errata/manage/PublishedErrata.do page after deleting a
  published erratum
- 817528 - remember pre-filled form attributes in case of form validation error
- allow omitting string resource checks
- add extra cheetah error detection
- make the code more readable
- 817528 - marking Script Name as required filed on the KickstartScriptEdit
  page

* Fri May 04 2012 Tomas Lestach <tlestach@redhat.com> 1.8.62-1
- 818700 - make newly introduced rhn tag functions available

* Thu May 03 2012 Stephen Herr <sherr@redhat.com> 1.8.61-1
- 818700 - When kickstarting a system there is an option that allows you to
  create or re-create a network bond.
- fix listSharedChannels to only show this org's channels
- fix my_channel_tree query
- fix channel.listRedHatChannels shows custom channels
- Remove unused import
- Remove a code which duplicates ensureAvailableToUser() method.
- Eliminate a typo.
- API: list results for XCCDF scan.

* Tue May 01 2012 Miroslav Suchý <msuchy@redhat.com> 1.8.60-1
- 817098 - fixed the Brazilian time zone
- Enhancement and fixes on Brazilian (pt_BR) localization at webUI
- Do not divide by zero. It prints a question mark.

* Mon Apr 30 2012 Jan Pazdziora 1.8.59-1
- 811470 - fixing checkstyle.

* Mon Apr 30 2012 Jan Pazdziora 1.8.58-1
- Requires are better defined elsewhere than in template. (slukasik@redhat.com)
- API: Show OpenSCAP XCCDF Details. (slukasik@redhat.com)
- 811470 - proper use of xml entities in documentation (mzazrivec@redhat.com)

* Fri Apr 27 2012 Jan Pazdziora 1.8.57-1
- API: List Xccdf Scans for given machine. (slukasik@redhat.com)

* Fri Apr 27 2012 Tomas Lestach <tlestach@redhat.com> 1.8.56-1
- use arch label in distchannel.setDefaultMap API as stated in the API doc

* Thu Apr 26 2012 Miroslav Suchý <msuchy@redhat.com> 1.8.55-1
- 806815 - add missing acl to SSM
- 806815 - add missing links about Solaris Patches to SSM
- 816445 - fixed error in redhat_register snippet
- 816299 - Updating default config files with additional options for heapdump
  directory
- Ensure that given system has OpenSCAP capability.
- Ensure that given systems is available to user.
- Repack and throw MissingEntitlementException when occurs.
- Sort imports alphabetically.
- API: SCAP scan schedule for multiple systems
- changed kernel-params field to 1024 chars in size (bnc#698166)
- removing unused lookup
- Capitalize title to be consistent
- Put the reboot notification at the end. Make it not mutually exclusive with
  other notifications.
- API: SCAP scan schedule should accept the date of earliest occurence
- Promote read only DatePicker to fragment.
- Refactor parentUrl to ListTagHelper.PARENT_URL
- Hide the 'Schedule' tab for systems without management ent.
- 815804 - force repo regeneration, when removing package using
  packages.removePackage API
- 815804 - make the cleanupFileEntries simplier

* Tue Apr 24 2012 Simon Lukasik <slukasik@redhat.com> 1.8.54-1
- Promote Audit to separate tab within SSM. (slukasik@redhat.com)
- Show targeted systems when scheduling SCAP scan through SSM.
  (slukasik@redhat.com)
- Extract method scapCapableSystemsInSsm() (slukasik@redhat.com)
- Handle errors during SSM schedule of SCAP scan. (slukasik@redhat.com)
- OpenSCAP integration -- schedule new scan in SSM (slukasik@redhat.com)
- Extract method for scheduling xccdfEval for multiple systems.
  (slukasik@redhat.com)
- The fragment could be used as readonly for confirmation (slukasik@redhat.com)
- Refactor xccdf schedule form to jsp fragment. (slukasik@redhat.com)
- Remove redundant definitions of use_date (slukasik@redhat.com)
- 814836 - do not list ks session related activation keys (tlestach@redhat.com)
- 815372 - prevent sending XML invalid chars in system.getScriptResults API
  (tlestach@redhat.com)
- 815252 - fix errata.listPackages APIdoc (tlestach@redhat.com)

* Fri Apr 20 2012 Tomas Lestach <tlestach@redhat.com> 1.8.53-1
- remove unused paths from unprotected uris
- 728205 - do not check CSRF token for login pages
- fix errata clone name generation

* Fri Apr 20 2012 Jan Pazdziora 1.8.52-1
- Fixing checkstyle.

* Thu Apr 19 2012 Stephen Herr <sherr@redhat.com> 1.8.51-1
- 814365 - When displaying errata available for adding to channel, make sure a
  clone is not already in the channel.

* Thu Apr 19 2012 Jan Pazdziora 1.8.50-1
- Removed double-dash from WebUI copyright notice.
- fix has_errata_with_keyword_applied_since_last_reboot query (mc@suse.de)
- fix PackageEvr handling III (tlestach@redhat.com)
- increase taskomatic memory (tlestach@redhat.com)
- 803353 - fixing another two broken documentation links (tlestach@redhat.com)
- Show systems that need reboot because of an errata. (dmacvicar@suse.de)
- modify SecurityErrataOverview.callaback (tlestach@redhat.com)

* Tue Apr 17 2012 Jan Pazdziora 1.8.49-1
- Revert "removing unused string with trans-id Certificate Administrators,
  Monitoring Administrators, and Configuration Administrators"

* Tue Apr 17 2012 Jan Pazdziora 1.8.48-1
- Checkstyle fix.

* Tue Apr 17 2012 Jan Pazdziora 1.8.47-1
- Make the Invalid prefix error localizable.

* Tue Apr 17 2012 Jan Pazdziora 1.8.46-1
- fix ErrataHandlerTest (tlestach@redhat.com)
- 812053 - fix the ErrataHandler.clone method (tlestach@redhat.com)
- create a test erratum with keyword (tlestach@redhat.com)
- refactor PackageEvr handling II (tlestach@redhat.com)

* Fri Apr 13 2012 Tomas Lestach <tlestach@redhat.com> 1.8.45-1
- 809579 - make system snapshot when changing server entitlements using API
  (tlestach@redhat.com)
- 812053 - change the condition (tlestach@redhat.com)
- print extra stack trace (tlestach@redhat.com)
- 804665 - do not scrub search_string (tlestach@redhat.com)

* Fri Apr 13 2012 Jan Pazdziora 1.8.44-1
- Fixing checkstyle.

* Fri Apr 13 2012 Jan Pazdziora 1.8.43-1
- fix KickstartWizardCommandTest (tlestach@redhat.com)
- 812053 - making errata.clone api not requires cloned channels
  (jsherril@redhat.com)
- 811470 - fix documentation for getRepoSyncCronExpression API
  (mzazrivec@redhat.com)
- 811470 - make the documentation for createOrUpdateSymlink more clear
  (mzazrivec@redhat.com)
- 811470 - fix documentation for ChannelSerializer (mzazrivec@redhat.com)
- replace \r\n with \n for CustomDataValues (tlestach@redhat.com)

* Wed Apr 11 2012 Stephen Herr <sherr@redhat.com> 1.8.42-1
- 698940 - Activation Key does not have to have a base channel to add Child
  Channels (sherr@redhat.com)

* Wed Apr 11 2012 Tomas Lestach <tlestach@redhat.com> 1.8.41-1
- adding javadoc to public RhnPostMockStrutsTestCase method
  (tlestach@redhat.com)

* Wed Apr 11 2012 Tomas Lestach <tlestach@redhat.com> 1.8.40-1
- fix BaseKickstartEditTestCase tests (tlestach@redhat.com)
- fix VirtualGuestsActionTest (tlestach@redhat.com)
- fix MethodActionTest (tlestach@redhat.com)
- fix PendingActionsSetupActionTest (tlestach@redhat.com)
- fix BootstrapConfigActionTest (tlestach@redhat.com)
- fix KickstartEditPackagesTest (tlestach@redhat.com)
- fix OrgSystemSubscriptionsActionTest (tlestach@redhat.com)
- fix SystemEntitlementsSubmitActionTest (tlestach@redhat.com)
- fix ChannelFilesImportTest (tlestach@redhat.com)
- fix RegisteredSetupActionTest (tlestach@redhat.com)
- fix OrgCreateActionTest (tlestach@redhat.com)
- fix ErrataActionTest (tlestach@redhat.com)
- fix FailedActionsSetupActionTest (tlestach@redhat.com)
- fix OrgSoftwareSubscriptionsActionTest (tlestach@redhat.com)
- fix TreeActionTest - need to set ks tree installtype (tlestach@redhat.com)
- fix TreeActionTest.testCreateRefresh (tlestach@redhat.com)
- fix TreeActionTest (tlestach@redhat.com)
- fix systems/test/ErrataConfirmActionTest (tlestach@redhat.com)
- fix errata/test/ErrataConfirmActionTest (tlestach@redhat.com)
- fix KickstartAdvancedOptionsActionTest (tlestach@redhat.com)
- fix CryptoKeyDeleteActionTest (tlestach@redhat.com)
- fix CompletedActionsSetupActionTest (tlestach@redhat.com)
- fix BaseSetOperateOnDiffActionTest (tlestach@redhat.com)
- fix GeneralConfigActionTest (tlestach@redhat.com)
- fix RestartActionTest (tlestach@redhat.com)
- fix KickstartIpRangeActionTest (tlestach@redhat.com)
- fix CryptoKeyCreateActionTest (tlestach@redhat.com)
- fix CertificateConfigActionTest (tlestach@redhat.com)
- fix SystemDetailsEditActionTest (tlestach@redhat.com)
- fix PreservationListEditActionTest (tlestach@redhat.com)
- fix KickstartPartitionActionTest (tlestach@redhat.com)
- fix CreateUserActionTest (tlestach@redhat.com)
- fix CloneConfirmActionTest (tlestach@redhat.com)
- create RhnPostMockStrutsTestCase for testing POST methods
  (tlestach@redhat.com)
- statements cannot end with ";" for Oracle (tlestach@redhat.com)
- 787225 - the Log Size actually checks Log Size Growth.
  (jpazdziora@redhat.com)

* Tue Apr 10 2012 Tomas Lestach <tlestach@redhat.com> 1.8.39-1
- fix ServerConfigHandlerTest revision comparism (tlestach@redhat.com)
- fix ServerConfigHandlerTest.createRevision (tlestach@redhat.com)
- tests - set user's org to the channel created by him (tlestach@redhat.com)
- fix ProfileManagerTest (tlestach@redhat.com)
- fix org.trusts.getDetails API (tlestach@redhat.com)
- check whether it's a trusted org before accessing its attributes
  (tlestach@redhat.com)
- fix ActivationKeyTest.testDuplicateKeyCreation (tlestach@redhat.com)
- fix TraceBackEventTest (tlestach@redhat.com)
- fix SessionCancelActionTest (tlestach@redhat.com)
- run oracle specific tests only with oracle DB (tlestach@redhat.com)
- fix AdvDataSourceTest suite part (tlestach@redhat.com)
- fix CobblerCommandTest (tlestach@redhat.com)
- refactor how PackageEvr gets stored (tlestach@redhat.com)
- removing unnecessary casts (tlestach@redhat.com)
- removing unnecessary else statement (tlestach@redhat.com)
- fix ProvisionVirtualizationWizardActionTest.testStepOne (tlestach@redhat.com)

* Tue Apr 10 2012 Jan Pazdziora 1.8.38-1
- OpenSCAP integration -- view latest results of whole infrastructure
  (slukasik@redhat.com)
- The tool is called OpenSCAP actually. (slukasik@redhat.com)
- Add missing </a> tag in case when the serverName is unknown.
  (slukasik@redhat.com)
- The system.config.listFiles should return channel label, not name.
- 810871 - Reduce languages available in editarea to only common / useful ones.
  (sherr@redhat.com)

* Fri Apr 06 2012 Michael Mraka <michael.mraka@redhat.com> 1.8.37-1
- improved performance of repomd generation

* Thu Apr 05 2012 Stephen Herr <sherr@redhat.com> 1.8.36-1
- 804810 - also making inherited virtualization entitlements work correctly in
  SSM (sherr@redhat.com)

* Thu Apr 05 2012 Jan Pazdziora 1.8.35-1
- 809897 - using the evr_t_as_vre_simple.
- adding jdom dependency (tlestach@redhat.com)
- Fixing the order of action's child elements.
- 701893 - do not show the Schedule Deploy Action and Schedule System
  Comparison links in the left pane -- the right pane has them with correct
  ACLs.
- Add ACL to VerifyPackages to match the ACL on the .jsp referencing it.
- fix typo (tlestach@redhat.com)

* Wed Apr 04 2012 Stephen Herr <sherr@redhat.com> 1.8.34-1
- 809868 - Make automatically-scheduled tasks visible on Failed and Archived
  tabs (sherr@redhat.com)
- 805952 - make the "allocation to equal" value optional.
  (jpazdziora@redhat.com)
- Fix naming of cloned errata to replace only the first 2 chars
  (tlestach@redhat.com)

* Tue Apr 03 2012 Jan Pazdziora 1.8.33-1
- 804949 - make invocation of rhn_channel.convert_to_fve database-agnostic.

* Tue Apr 03 2012 Jan Pazdziora 1.8.32-1
- 804949 - make invocation of rhn_channel.convert_to_fve database-agnostic.
- Revert "removing unused string with trans-id 'configfilefilter.path'"
  (msuchy@redhat.com)
- Revert "removing unused string with trans-id 'configchannelfilter.name'"
  (msuchy@redhat.com)
- Revert "removing unused string with trans-id
  'config_subscribed_systems.unsubscribeSystems.success'" (msuchy@redhat.com)
- Revert "removing unused string with trans-id
  'config_target_systems.subscribeSystems.success'" (msuchy@redhat.com)
- Revert "removing unused string with trans-id 'preferences.critical-
  probes.description'" (msuchy@redhat.com)
- Revert "removing unused string with trans-id 'preferences.critical-
  probes.name'" (msuchy@redhat.com)
- Revert "removing unused string with trans-id 'preferences.critical-
  systems.description'" (msuchy@redhat.com)
- Revert "removing unused string with trans-id 'preferences.critical-
  systems.name'" (msuchy@redhat.com)
- Revert "removing unused string with trans-id 'preferences.inactive-
  systems.name'" (msuchy@redhat.com)
- Revert "removing unused string with trans-id 'preferences.inactive-
  systems.description'" (msuchy@redhat.com)
- Revert "removing unused string with trans-id 'sdc.config.differing.files_1'"
  (msuchy@redhat.com)
- Revert "removing unused string with trans-id
  'sdc.config.diff.files_1_dirs_0_symlinks_0'" (msuchy@redhat.com)
- Revert "removing unused string with trans-id 'userlist.jsp.disabled'"
  (msuchy@redhat.com)
- Revert "removing unused string with trans-id 'userlist.jsp.enabled'"
  (msuchy@redhat.com)
- Fix checkstyle error (invalid use of the {@inheritDoc} tag) (jrenner@suse.de)
- Add lib directory to checkstyle classpath (jrenner@suse.de)
- New web page -- details of the xccdf:rule-result (slukasik@redhat.com)

* Thu Mar 29 2012 Stephen Herr <sherr@redhat.com> 1.8.31-1
- 808210 - Fixing ISE on selecting None yum checksum type for channel
  (sherr@redhat.com)
- 808162 - Auto-import the RHEL RPM GPG key for systems we have kickstarted
  (sherr@redhat.com)

* Thu Mar 29 2012 Simon Lukasik <slukasik@redhat.com> 1.8.30-1
- Rework web interface to correspond with 0-n rule/ident mapping
  (slukasik@redhat.com)

* Wed Mar 28 2012 Tomas Lestach <tlestach@redhat.com> 1.8.29-1
- fix ConfigChannelHandlerTest revision comparism (tlestach@redhat.com)
- fix ConfigChannelHandlerTest.testDeployAllSystems (tlestach@redhat.com)
- 805275 - add missing query parameter (tlestach@redhat.com)
- fix ConfigChannelHandlerTest validation issue (tlestach@redhat.com)
- fix MDOM storage (tlestach@redhat.com)
- fix ProfileHandlerTest (tlestach@redhat.com)
- fix KickstartDataTest.testISRhelRevMethods (tlestach@redhat.com)
- fix KickstartScheduleCommandTest (tlestach@redhat.com)
- Revert "fix KickstartDataTest.testCommands" (tlestach@redhat.com)
- fix TranslationsTest (tlestach@redhat.com)
- fix FilterActionTest.testCreateSubmitFailValidation (tlestach@redhat.com)
- fix FilterActionTest.testEditExecute (tlestach@redhat.com)
- rename Filter.isRecurring to Filter.isRecurringBool (tlestach@redhat.com)
- fix ProbeGraphActionTest and MonitoringManagerTest (tlestach@redhat.com)
- fix ProbeGraphActionTest.setUp (tlestach@redhat.com)
- fix SystemManagerTest.testListInstalledPackage (tlestach@redhat.com)
- fix SystemManagerTest.testSsmSystemPackagesToRemove (tlestach@redhat.com)
- 676434 - Text for Brazil timezone is incorrect (sherr@redhat.com)

* Wed Mar 28 2012 Tomas Lestach <tlestach@redhat.com> 1.8.28-1
- let spacewalk-java-tests require ant-junit (tlestach@redhat.com)
- fix AccessTest (tlestach@redhat.com)

* Tue Mar 27 2012 Stephen Herr <sherr@redhat.com> 1.8.27-1
- 807463 - If our channel is a clone of a clone we need to find the channel
  that contains the erratum we are cloning (sherr@redhat.com)

* Tue Mar 27 2012 Tomas Lestach <tlestach@redhat.com> 1.8.26-1
- fix KickstartDataTest.testCommands (tlestach@redhat.com)
- fixin cobbler version issue (tlestach@redhat.com)
- temporary disable errata check in ChannelSoftwareHandlerTest
  (tlestach@redhat.com)
- fix parameter type (tlestach@redhat.com)
- fix UserManagerTest (tlestach@redhat.com)
- fix ActivationKeyAlreadyExistsException (tlestach@redhat.com)
- Revert "removing unused string with trans-id 'config.channels_0'"
  (msuchy@redhat.com)
- Revert "removing unused string with trans-id 'config.channels_1'"
  (msuchy@redhat.com)
- Revert "removing unused string with trans-id 'config.channels_2'"
  (msuchy@redhat.com)
- 806439 - Make Virtualization tab of system profile independent of
  Virtualization (Platform) entitlements (sherr@redhat.com)
- The org_id colum is numeric, do not cast parameter to string.
  (jpazdziora@redhat.com)

* Fri Mar 23 2012 Tomas Lestach <tlestach@redhat.com> 1.8.25-1
- fix VirtualGuestsActionTest (tlestach@redhat.com)
- 752416 - reload config revision from DB before returning it
  (tlestach@redhat.com)
- 806060 - Config file diffs result in Out Of Memory for large files
  (sherr@redhat.com)

* Thu Mar 22 2012 Tomas Lestach <tlestach@redhat.com> 1.8.24-1
- fix ServerFactoryVirtualizationTest (tlestach@redhat.com)
- fix ServerFactoryTest (tlestach@redhat.com)
- fix VirtualInstanceFactoryTest (tlestach@redhat.com)
- fix RamTest (tlestach@redhat.com)
- fix ServerTest (tlestach@redhat.com)
- fix AffectedSystemsActionTest (tlestach@redhat.com)
- fix KickstartManagerTest (tlestach@redhat.com)
- Revert "fix FileFinderTest.testFindFilesSubDir" (tlestach@redhat.com)

* Wed Mar 21 2012 Tomas Lestach <tlestach@redhat.com> 1.8.23-1
- fix LocalizationServiceTest (tlestach@redhat.com)
- fix AuthFilterTest (tlestach@redhat.com)
- fix PxtAuthenticationServiceTest (tlestach@redhat.com)
- fix RequestContextTest (tlestach@redhat.com)
- fix PxtSessionDelegateImplTest (tlestach@redhat.com)
- rename AuthenticationServiceTest (tlestach@redhat.com)
- rename BaseDeleteErrataActionTest (tlestach@redhat.com)
- skip executing Abstract test classes (tlestach@redhat.com)
- clean up classpath (tlestach@redhat.com)
- add slf4j.jar to classpath (tlestach@redhat.com)
- add struts.jar explicitelly to classpath (tlestach@redhat.com)
- we need to extract also the rhn.jar into the temp directory
  (tlestach@redhat.com)
- 805275 - fix for configchannel.deployAllSystems (shughes@redhat.com)
- checkstyle fixes (sherr@redhat.com)
- Ensure the comparison uses correct type (slukasik@redhat.com)
- Set column name explicitly, because it varies by db backend.
  (slukasik@redhat.com)
- Revert "removing unused string with trans-id
  'systemsearch_cpu_mhz_gt_column'" (msuchy@redhat.com)
- Revert "removing unused string with trans-id
  'systemsearch_cpu_mhz_lt_column'" (msuchy@redhat.com)
- Revert "removing unused string with trans-id
  'systemsearch_name_and_description_column'" (msuchy@redhat.com)
- Revert "removing unused string with trans-id
  'systemsearch_num_of_cpus_gt_column'" (msuchy@redhat.com)
- Revert "removing unused string with trans-id
  'systemsearch_num_of_cpus_lt_column'" (msuchy@redhat.com)
- Revert "removing unused string with trans-id 'systemsearch_ram_gt_column'"
  (msuchy@redhat.com)
- Revert "removing unused string with trans-id 'systemsearch_ram_lt_column'"
  (msuchy@redhat.com)
- 804810 - Taught SSM to look at flex as well as regular entitlements when
  trying to add child channels (sherr@redhat.com)
- 804702 - fixed apidoc deployAllSystems() including the date parameter
  (mmello@redhat.com)

* Mon Mar 19 2012 Jan Pazdziora 1.8.22-1
- Add a missing colon. (slukasik@redhat.com)
- Show legend on details page; suggesting what to search for
  (slukasik@redhat.com)
- Enable filtering by rule-result. (slukasik@redhat.com)
- Allow user to sort columns. (slukasik@redhat.com)
- Enable user to adjust number of items per page. (slukasik@redhat.com)
- We no longer have /install/index.pxt, so satellite_install cannot be used.

* Mon Mar 19 2012 Tomas Lestach <tlestach@redhat.com> 1.8.21-1
- fix junit classpath ordering (tlestach@redhat.com)
- 533164 - check duplicate message keys in StringResource_*.xml files
  (msuchy@redhat.com)
- Forward the page url to the list (slukasik@redhat.com)
- Polish api documentation for system.scap APIs. (slukasik@redhat.com)
- OpenSCAP integration -- Details page for XCCDF results (slukasik@redhat.com)

* Sat Mar 17 2012 Miroslav Suchý 1.8.20-1
- 521248 - correctly spell MHz (msuchy@redhat.com)

* Fri Mar 16 2012 Tomas Lestach <tlestach@redhat.com> 1.8.19-1
- 802400 - fix ISE on rhn/admin/multiorg/OrgSoftwareSubscriptions.do page
  (tlestach@redhat.com)

* Fri Mar 16 2012 Tomas Lestach <tlestach@redhat.com> 1.8.18-1
- 803353 - do not link documentation if not available (tlestach@redhat.com)
- 803353 - do not link documentation if not available (tlestach@redhat.com)
- 800364 - hide documetation link (tlestach@redhat.com)
- 803644 - fix ISE (tlestach@redhat.com)
- fix checkstyle issue (tlestach@redhat.com)
- get rid of gsbase (tlestach@redhat.com)
- 726114 - update createOrUpradePath api documentation (tlestach@redhat.com)

* Fri Mar 16 2012 Michael Mraka <michael.mraka@redhat.com> 1.8.17-1
- require checkstyle only if we run it

* Thu Mar 15 2012 Tomas Lestach <tlestach@redhat.com> 1.8.16-1
- rewrite unittest.xml (tlestach@redhat.com)

* Thu Mar 15 2012 Stephen Herr <sherr@redhat.com> 1.8.15-1
- 790120 - Removing rule to help system overview listing happen faster,
  improving performance of api queries (sherr@redhat.com)
- Fix oracle syntax of analytical function (slukasik@redhat.com)
- Fixing typo (lookup.activatonkey.reason2 -> lookup.activationkey.reason2).
  (jpazdziora@redhat.com)
- Revert "removing unused string with trans-id 'lookup.activatonkey.reason2'"
  (msuchy@redhat.com)

* Wed Mar 14 2012 Tomas Lestach <tlestach@redhat.com> 1.8.14-1
- fix LoginActionTest (tlestach@redhat.com)

* Wed Mar 14 2012 Tomas Lestach <tlestach@redhat.com> 1.8.13-1
- remove xml formatter (tlestach@redhat.com)
- make it possible to run single testcases (tlestach@redhat.com)
- add webapps/rhn directory to classpath (tlestach@redhat.com)
- fix LoginActionTest (tlestach@redhat.com)
- add required jars to classpath (tlestach@redhat.com)
- removing unused test (tlestach@redhat.com)
- Revert "fix MockObjectTestCase issue" (tlestach@redhat.com)

* Tue Mar 13 2012 Stephen Herr <sherr@redhat.com> 1.8.12-1
- 755470 - Fixing sorting by date without replying on the inapplicable
  listdisplay-new.jspf (sherr@redhat.com)
- Revert "755470 - Fixed incorrect sorting of archived action timestamp"
  (sherr@redhat.com)

* Tue Mar 13 2012 Jan Pazdziora 1.8.11-1
- 801463 - fix binary file uploads (tlestach@redhat.com)
- Add the completetion time to the list of scap scans. (slukasik@redhat.com)
- Sort imports alphabetically. (slukasik@redhat.com)
- Remove purposeless commentary (slukasik@redhat.com)
- Remove unneccessary casts to String. (slukasik@redhat.com)
- Refactor: rename ScapAction class (slukasik@redhat.com)

* Tue Mar 13 2012 Simon Lukasik <slukasik@redhat.com> 1.8.10-1
- Checkstyle fix (slukasik@redhat.com)
- Checkstyle fix (slukasik@redhat.com)
- fix various checkstyle issues (tlestach@redhat.com)

* Tue Mar 13 2012 Simon Lukasik <slukasik@redhat.com> 1.8.9-1
- OpenSCAP integration -- Page for XCCDF scan schedule (slukasik@redhat.com)
- OpenSCAP integration  -- Show results for system on web.
  (slukasik@redhat.com)
- Add translations for the new SCAP action (slukasik@redhat.com)
- Revert "removing unused string with trans-id 'toolbar.clone.channel'"
  (msuchy@redhat.com)
- Fix usage of velocity macros for API documentation (jrenner@suse.de)
- Add support for generating DocBook XML from the API documentation
  (jrenner@suse.de)

* Fri Mar 09 2012 Stephen Herr <sherr@redhat.com> 1.8.8-1
- 782551 - Making a default selection of no Proxy when kickstarting a server
  (sherr@redhat.com)
- 773113 - Added new XMLRPC API method to allow people to change the kickstart
  preserve ks.cfg option (sherr@redhat.com)
- 755470 - Fixed incorrect sorting of archived action timestamp
  (sherr@redhat.com)
- 753064 - throw appropriate error if deleting nonexistant kickstart key
  (sherr@redhat.com)
- Revert "removing unused string with trans-id 'file_size.b'"
  (msuchy@redhat.com)
- Revert "removing unused string with trans-id 'file_size.kb'"
  (msuchy@redhat.com)
- Revert "removing unused string with trans-id 'file_size.mb'"
  (msuchy@redhat.com)
- Just minor template fix (mkollar@redhat.com)
- 795565 - better keep the original 'date' in ErrataOverviewSerializer
  (tlestach@redhat.com)
- 795565 - let ErrataOverviewSerializer return also issue_date
  (tlestach@redhat.com)

* Fri Mar 09 2012 Miroslav Suchý 1.8.7-1
- remove RHN_DB_USERNAME from monitoring scout configuration
- remove RHN_DB_PASSWD from monitoring scout configuration
- remove RHN_DB_NAME from monitoring scout configuration
- remove tableowner from monitoring scout configuration

* Thu Mar 08 2012 Tomas Lestach <tlestach@redhat.com> 1.8.6-1
- fix SystemAclHandlerTest (tlestach@redhat.com)
- fix MessageQueueTest.testDatabaseTransactionHandling (tlestach@redhat.com)
- load test hmb.xml files when loading TestImpl (tlestach@redhat.com)
- fix MockObjectTestCase issue (tlestach@redhat.com)
- fix JarFinderTest (tlestach@redhat.com)
- fix FileFinderTest.testFindFilesSubDir (tlestach@redhat.com)
- remove test/validation/userCreateForm.xsd exclude from rhn.jar
  (tlestach@redhat.com)
- do not include test directories into rhn.jar (tlestach@redhat.com)
- consider only *Test.classes as junit tests (tlestach@redhat.com)
- add debug arguments to the junit (tlestach@redhat.com)
- point unit tests to search for configuration on a new fs location
  (tlestach@redhat.com)
- place conf directory into /user/share/rhn/unit-tests (tlestach@redhat.com)
- 801433 - save kickstart data after modifying ks profile child channels
  (tlestach@redhat.com)

* Thu Mar 08 2012 Miroslav Suchý 1.8.5-1
- Revert "removing unused string with trans-id
  'systementitlements.jsp.entitlement_counts_message_*'" (msuchy@redhat.com)
- API : KickstartHandler::renameProfile remove unused code referring to
  Kickstart Trees (shardy@redhat.com)
- API Documentation : kickstart.renameProfile renames profiles not kickstart
  trees (shardy@redhat.com)
- API Documentation : api.get_version fix typo (shardy@redhat.com)

* Wed Mar 07 2012 Jan Pazdziora 1.8.4-1
- partialy revert 423cfc6255b7e6d52da35f7e543ec38cd99e04c9 to return back
  string which are dynamicaly created (msuchy@redhat.com)

* Tue Mar 06 2012 Tomas Lestach <tlestach@redhat.com> 1.8.3-1
- 799992 - remove the error message completely (tlestach@redhat.com)
- prevent ISE on the rhn/channels/manage/errata/AddCustomErrata.do page
  (tlestach@redhat.com)
- remove unused file (tlestach@redhat.com)
- include also conf/default dir into rhn-test.jar (tlestach@redhat.com)
- do not fall, if there's no .in the filename (tlestach@redhat.com)
- make use of default kernel and initrd path (tlestach@redhat.com)
- fix KickstartableTreeTest (tlestach@redhat.com)
- remove unused buildCertificate method (tlestach@redhat.com)

* Mon Mar 05 2012 Miroslav Suchý 1.8.2-1
- removing unused strings in StringResources (msuchy@redhat.com)
- unify errata/Overview.do and errata/RelevantErrata.do
  (dmacvicar@suse.de)

* Sat Mar 03 2012 Jan Pazdziora 1.8.1-1
- Removing the Downloads tab, in points to nonexisting
  /rhn/software/channel/downloads/Download.do page.

* Fri Mar 02 2012 Jan Pazdziora 1.7.52-1
- Allow copyright line 2011--2012.

* Fri Mar 02 2012 Jan Pazdziora 1.7.51-1
- Update the copyright year info.

* Thu Mar 01 2012 Tomas Lestach <tlestach@redhat.com> 1.7.50-1
- do not check removed acl (tlestach@redhat.com)
- remove hibernate not-null constraint on bug.summary (tlestach@redhat.com)

* Wed Feb 29 2012 Tomas Lestach <tlestach@redhat.com> 1.7.49-1
- remove unused method and appropriate query (tlestach@redhat.com)
- remove unused method and appropriate query (tlestach@redhat.com)
- remove unused method and appropriate query (tlestach@redhat.com)
- remove unused methods (tlestach@redhat.com)
- remove unused methods (tlestach@redhat.com)
- remove unused methods (tlestach@redhat.com)
- remove unused method (tlestach@redhat.com)
- remove unused methods and appropriate hbm queries (tlestach@redhat.com)
- remove unused methods (tlestach@redhat.com)
- remove unused method (tlestach@redhat.com)
- remove unused method (tlestach@redhat.com)
- remove unused method (tlestach@redhat.com)
- deleting rhnDownloads and rhnChannelDownloads related java code
  (tlestach@redhat.com)
- remove unused methods and appropriate queries (tlestach@redhat.com)
- remove unused methods (tlestach@redhat.com)
- remove unused method (tlestach@redhat.com)
- remove unused methods and appropriate hbm query (tlestach@redhat.com)
- remove unused method (tlestach@redhat.com)
- remove unused methods with appropriate queries (tlestach@redhat.com)
- remove unused methods (tlestach@redhat.com)
- remove unused method and appropriate sql-query (tlestach@redhat.com)
- remove unused method (tlestach@redhat.com)
- remove unused method and appropriate sql-query (tlestach@redhat.com)
- remove unused method (tlestach@redhat.com)
- remove unused method (tlestach@redhat.com)
- remove unused methods (tlestach@redhat.com)
- remove unused methods (tlestach@redhat.com)
- remove unused method (tlestach@redhat.com)
- remove unused method (tlestach@redhat.com)
- remove unused public static final attributes (tlestach@redhat.com)
- remove unused public static final attribute and appropriate queries
  (tlestach@redhat.com)
- remove unused public static final attribute (tlestach@redhat.com)
- remove unused public static final attribute (tlestach@redhat.com)
- remove unused public static final attributes (tlestach@redhat.com)
- remove unused public static final attribute (tlestach@redhat.com)
- remove unused public static final attribute (tlestach@redhat.com)
- remove unused public static final attribute (tlestach@redhat.com)
- remove unused public static final attribute (tlestach@redhat.com)
- remove unused public static final attribute (tlestach@redhat.com)
- remove unused public static final attribute (tlestach@redhat.com)
- remove unused public static final attribute (tlestach@redhat.com)
- remove whole KickstartQueries (tlestach@redhat.com)
- remove unused public static final attributes (tlestach@redhat.com)
- remove unused public static final attributes (tlestach@redhat.com)
- remove unused public static final attributes (tlestach@redhat.com)
- remove unused public static final attributes (tlestach@redhat.com)
- remove unused protected static final attribute (tlestach@redhat.com)
- remove unused public static final attribute (tlestach@redhat.com)
- remove unused protected static final attribute (tlestach@redhat.com)
- remove unused protected static final attributes (tlestach@redhat.com)
- removing dead code (tlestach@redhat.com)
- removing dead code (tlestach@redhat.com)
- removing dead code (tlestach@redhat.com)
- removing dead code (tlestach@redhat.com)
- removing dead code (tlestach@redhat.com)
- removing dead code (tlestach@redhat.com)
- removing dead code (tlestach@redhat.com)
- removing dead code (tlestach@redhat.com)
- removing dead code (tlestach@redhat.com)
- removing dead code (tlestach@redhat.com)
- removing dead code (tlestach@redhat.com)
- removing dead code (tlestach@redhat.com)
- removing dead code (tlestach@redhat.com)
- removing dead code (tlestach@redhat.com)
- removing dead code (tlestach@redhat.com)
- removing dead code (tlestach@redhat.com)
- removing dead code (tlestach@redhat.com)
- removing dead code (tlestach@redhat.com)

* Tue Feb 28 2012 Tomas Lestach <tlestach@redhat.com> 1.7.48-1
- remove unnecessary else statements in
  java/code/src/com/redhat/rhn/testing/TestUtils.java (tlestach@redhat.com)
- remove unnecessary else statements in java/code/src/com/redhat/rhn/manager/
  (tlestach@redhat.com)
- remove unnecessary else statements in
  java/code/src/com/redhat/rhn/manager/system/ (tlestach@redhat.com)
- remove unnecessary else statements in
  java/code/src/com/redhat/rhn/manager/kickstart/ (tlestach@redhat.com)
- remove unnecessary else statements in
  java/code/src/com/redhat/rhn/manager/channel/ChannelManager.java
  (tlestach@redhat.com)
- remove unnecessary else statements in
  java/code/src/com/redhat/rhn/taskomatic/ (tlestach@redhat.com)
- remove unnecessary else statements in rest of
  java/code/src/com/redhat/rhn/frontend/ (tlestach@redhat.com)
- remove unnecessary else statements in
  java/code/src/com/redhat/rhn/frontend/xmlrpc/ (tlestach@redhat.com)
- remove unnecessary else statements in
  java/code/src/com/redhat/rhn/frontend/action/ (tlestach@redhat.com)
- remove unnecessary else statements in
  java/code/src/com/redhat/rhn/frontend/dto/ (tlestach@redhat.com)
- remove unnecessary else statements in
  java/code/src/com/redhat/rhn/frontend/action/configuration/
  (tlestach@redhat.com)
- remove unnecessary else statements in java/code/src/com/redhat/rhn/domain/
  (tlestach@redhat.com)
- remove unnecessary else statements in
  java/code/src/com/redhat/rhn/domain/kickstart/ (tlestach@redhat.com)
- remove unnecessary else statements in rest of
  java/code/src/com/redhat/rhn/common/ (tlestach@redhat.com)
- remove unnecessary else statements in
  java/code/src/com/redhat/rhn/common/validator/ (tlestach@redhat.com)
- remove unnecessary else statements in
  java/code/src/com/redhat/rhn/common/util/ (tlestach@redhat.com)
- remove unnecessary else statements in
  java/code/internal/src/com/redhat/rhn/internal/doclet (tlestach@redhat.com)

* Tue Feb 28 2012 Tomas Lestach <tlestach@redhat.com> 1.7.47-1
- access static fields in a static way (tlestach@redhat.com)
- access static fields in a static way (tlestach@redhat.com)
- access static fields in a static way (tlestach@redhat.com)
- access static fields in a static way (tlestach@redhat.com)
- access static fields in a static way (tlestach@redhat.com)
- access static fields in a static way (tlestach@redhat.com)
- access static fields in a static way (tlestach@redhat.com)

* Tue Feb 28 2012 Tomas Lestach <tlestach@redhat.com> 1.7.46-1
- remove unused class (tlestach@redhat.com)
- remove unused private attribute (tlestach@redhat.com)
- removing unused method (tlestach@redhat.com)
- remove unused private static log (tlestach@redhat.com)
- remove unused private static log (tlestach@redhat.com)
- remove unused private static log (tlestach@redhat.com)
- remove unused private static log (tlestach@redhat.com)
- remove unused private static log (tlestach@redhat.com)
- remove unused private static log (tlestach@redhat.com)
- remove unused private log (tlestach@redhat.com)
- remove unused private final log (tlestach@redhat.com)
- remove unused private static log (tlestach@redhat.com)
- remove unused private static array (tlestach@redhat.com)
- remove unused private static log (tlestach@redhat.com)
- remove unused private attribute (tlestach@redhat.com)
- remove unused private static final attributes (tlestach@redhat.com)
- remove unused static final LOG (tlestach@redhat.com)
- remove unused private attribute (tlestach@redhat.com)
- remove empty test (tlestach@redhat.com)
- remove unused private static log (tlestach@redhat.com)
- remove unused private static log (tlestach@redhat.com)
- remove unused private static log (tlestach@redhat.com)
- remove unused private attribute (tlestach@redhat.com)
- remove unused private final log (tlestach@redhat.com)
- remove unused private attribute (tlestach@redhat.com)
- remove unused private log (tlestach@redhat.com)
- remove unused private attributes (tlestach@redhat.com)
- remove unused private static log (tlestach@redhat.com)
- remove unused private static log (tlestach@redhat.com)
- remove unused private final attributes (tlestach@redhat.com)
- remove unused private static final attribute (tlestach@redhat.com)
- remove unused private static final attributes (tlestach@redhat.com)
- remove unused test part (tlestach@redhat.com)
- remove unused private static sttribute (tlestach@redhat.com)
- remove unused private logger (tlestach@redhat.com)
- remove unused private logger (tlestach@redhat.com)
- remove unused private logger (tlestach@redhat.com)
- remove unused private logger (tlestach@redhat.com)
- remove unused private logger (tlestach@redhat.com)
- remove unused private static final attribute (tlestach@redhat.com)
- remove unused private attribute (tlestach@redhat.com)
- remove unused logger (tlestach@redhat.com)
- remove unused private static final attribute (tlestach@redhat.com)
- remove unused private static attribute (tlestach@redhat.com)
- remove unused private static attributes (tlestach@redhat.com)
- remove unused method (tlestach@redhat.com)
- remove unused method (tlestach@redhat.com)
- remove unused private methods (tlestach@redhat.com)
- remove unused private method (tlestach@redhat.com)
- removing unused private method from SystemEntitlementsSubmitAction
  (tlestach@redhat.com)

* Mon Feb 27 2012 Simon Lukasik <slukasik@redhat.com> 1.7.45-1
- OpenSCAP integration -- Frontend API for scan schedule. (slukasik@redhat.com)
- checkstyle: allow Copyright 2012. (slukasik@redhat.com)

* Mon Feb 27 2012 Tomas Lestach <tlestach@redhat.com> 1.7.44-1
- remove redundant interfaces (tlestach@redhat.com)
- remove redundant assignments (tlestach@redhat.com)
- binaryInput cannot be null at this location (tlestach@redhat.com)
- baos cannot be null at this location (tlestach@redhat.com)
- remove redundant assignements (tlestach@redhat.com)
- toChannel cannot be null at this location (tlestach@redhat.com)
- user cannot be null at this location (tlestach@redhat.com)
- selectedChannel can only be null at this location (tlestach@redhat.com)
- regCount cannot be null at this location (tlestach@redhat.com)
- pkgs cannot be null at this location (tlestach@redhat.com)
- parent cannot be null at this location (tlestach@redhat.com)
- pAdded cannot be null at this location (tlestach@redhat.com)
- mtime cannot be null at this location (tlestach@redhat.com)
- mess can only be null at this location (tlestach@redhat.com)
- kss cannot be null at this location (tlestach@redhat.com)
- key cannot be null at this location (tlestach@redhat.com)
- info cannot be null at this location (tlestach@redhat.com)
- currentErrata cannot be null at this location (tlestach@redhat.com)
- cr cannot be null at this location (tlestach@redhat.com)
- cr cannot be null at this location (tlestach@redhat.com)
- count cannot be null at this location (tlestach@redhat.com)
- compoundLocales cannot be null at this location (tlestach@redhat.com)
- channel cannot be null at this location (tlestach@redhat.com)
- updates cannot be null at this location (tlestach@redhat.com)
- optimize code based on null and non-empty conditions (tlestach@redhat.com)
- rebootAction cannot be null at this location (tlestach@redhat.com)
- proposed cannot be null at this location (tlestach@redhat.com)
- o can only be null at this location (tlestach@redhat.com)
- is can only be null at this location (tlestach@redhat.com)
- name cannot be null at this location (tlestach@redhat.com)
- hostDir cannot be null at this location (tlestach@redhat.com)
- epoch cannot be null at this location (tlestach@redhat.com)
- desc cannot be null at this location (tlestach@redhat.com)
- do not allocate object that will never be used in UpdateErrataCacheCommand
  (tlestach@redhat.com)
- do not allocate object that will never be used in SystemHandler
  (tlestach@redhat.com)
- remove dead code in DeleteFileAction (tlestach@redhat.com)
- remove dead code in PatchConfirmInstallAction (tlestach@redhat.com)
- remove dead code in PatchConfirmAction (tlestach@redhat.com)
- remove dead code in KickstartFormatter (tlestach@redhat.com)
- remove dead code in ErrataQueueWorker (tlestach@redhat.com)
- remove dead code in ActionExecutor (tlestach@redhat.com)
- remove unnecessary semicolons (tlestach@redhat.com)
- remove unnecessary casts (tlestach@redhat.com)
- do not check whether Org expression is an instance of Org
  (tlestach@redhat.com)

* Mon Feb 27 2012 Tomas Lestach <tlestach@redhat.com> 1.7.43-1
- remove unused hbm query - TaskoBunch.lookupById (tlestach@redhat.com)
- remove unused hbm query - TaskoTask.lookupByName (tlestach@redhat.com)
- remove unused hbm query - TaskoTask.lookupById (tlestach@redhat.com)
- remove unused hbm query - TaskoRun.listRunsWithStatus (tlestach@redhat.com)
- remove unused hbm query - UserState.lookupById (tlestach@redhat.com)
- remove unused hbm query - User.findAllUsers (tlestach@redhat.com)
- remove unused hbm query - Address.findById (tlestach@redhat.com)
- remove unused hbm query - VirtualInstance.findAllUnregisteredGuests
  (tlestach@redhat.com)
- remove unused hbm query - VirtualInstance.findAllRegisteredGuests
  (tlestach@redhat.com)
- remove unused hbm query - PushClientState.findByLabel (tlestach@redhat.com)
- remove unused hbm sql-query - ServerGroup.lookupByTypeLabelAndOrg2
  (tlestach@redhat.com)
- remove unused hbm query - PackageProvider.findById (tlestach@redhat.com)
- remove unused hbm query - PackageDelta.findById (tlestach@redhat.com)
- remove unused hbm query - PackageKey.findById (tlestach@redhat.com)
- remove unused hbm query - PackageCapability.findById (tlestach@redhat.com)
- remove unused hbm query - PackageName.findById (tlestach@redhat.com)
- remove unused hbm query - ProfileType.loadAll (tlestach@redhat.com)
- remove unused hbm query - Role.loadRoles (tlestach@redhat.com)
- remove unused hbm query - UserGroup.findByRole (tlestach@redhat.com)
- remove unused hbm query - OrgEntitlementType.findAll (tlestach@redhat.com)
- remove unused hbm query - Task.deleteTaskQueue (tlestach@redhat.com)
- remove unused hbm query - PackageActionResult.findByKey (tlestach@redhat.com)
- remove unused hbm query - ActionStatus.loadAll (tlestach@redhat.com)
- remove unused hbm query - ActionType.findByName (tlestach@redhat.com)
- remove unused hbm query - ActionType.loadAll (tlestach@redhat.com)
- remove unused hbm query - ConfigFileName.findByPath (tlestach@redhat.com)
- remove unused hbm query - Severity.findByLabel (tlestach@redhat.com)
- remove unused hbm query - PublishedErrataFile.listByErrata
  (tlestach@redhat.com)
- remove unused hbm query - UnpublishedBug.findById (tlestach@redhat.com)
- remove unused hbm query - UnpublishedErrata.findByAdvisoryType
  (tlestach@redhat.com)
- remove unused hbm query - UnpublishedErrataFile.listByErrata
  (tlestach@redhat.com)
- remove unused hbm query - PublishedBug.findById (tlestach@redhat.com)
- remove unused hbm query - KickstartSessionHistory.findById
  (tlestach@redhat.com)
- remove unused hbm query - KickstartTreeType.findByName (tlestach@redhat.com)
- remove unused hbm query - KickstartTreeType.loadAll (tlestach@redhat.com)
- remove unused hbm query - KickstartInstallType.findByName
  (tlestach@redhat.com)
- remove unused hbm query - KickstartSession.findById (tlestach@redhat.com)
- remove unused hbm query - KickstartIpRange.findById (tlestach@redhat.com)
- remove unused hbm query - KickstartSessionState.findById
  (tlestach@redhat.com)
- remove unused hbm query - KickstartVirtualizationType.findById
  (tlestach@redhat.com)
- remove unused hbm query - Channel.findById (tlestach@redhat.com)
- remove unused hbm query - ProvisionState.findById (tlestach@redhat.com)
- remove unused hbm query - ArchType.findByName (tlestach@redhat.com)
- remove unused hbm query - ArchType.loadAll (tlestach@redhat.com)
- remove unused hbm query - ChecksumType.loadAll (tlestach@redhat.com)
- remove unused hbm query - FileList.findById (tlestach@redhat.com)
- remove unused hbm query - Probe.listForOrg (tlestach@redhat.com)
- remove unused KickstartFactory public static methods (tlestach@redhat.com)
- audit: cache search results (Joshua.Roys@gtri.gatech.edu)

* Mon Feb 27 2012 Tomas Lestach <tlestach@redhat.com> 1.7.42-1
- remove unused jsp - pages/user/create/createaccount.jsp (tlestach@redhat.com)
- remove unused jsp - pages/software/downloads/isotree.jsp
  (tlestach@redhat.com)
- remove unused jsp - pages/configuration/channel/addfiles.jsp
  (tlestach@redhat.com)
- remove unused jsp - pages/kickstart/pre.jsp (tlestach@redhat.com)
- remove unused jsp - pages/kickstart/post.jsp (tlestach@redhat.com)
- remove unused jsp - pages/channel/relevant.jsp (tlestach@redhat.com)
- remove unused jsp - pages/common/errors/service.jsp (tlestach@redhat.com)
- remove unreferenced do page and appropriate jsp - /users/RPCPlaceholder
  (tlestach@redhat.com)
- remove unused jsp - /common/email_sent.jsp (tlestach@redhat.com)
- remove unreferenced do page - /users/VerificationSent (tlestach@redhat.com)
- remove unreferenced do page - /account/VerificationSent (tlestach@redhat.com)
- remove unused KickstartGuestInstallLog class and appropriate hbm.xml file
  (tlestach@redhat.com)
- remove unreferenced do page together with appropriate action -
  /kickstart/DownloadLog (tlestach@redhat.com)

* Mon Feb 27 2012 Tomas Lestach <tlestach@redhat.com> 1.7.41-1
- remove unreferenced do page together with appropriate action and jsp -
  /software/downloads/Help (tlestach@redhat.com)
- remove unreferenced do page - /configuration/DeleteChannelSubmit
  (tlestach@redhat.com)
- remove unreferenced do page together with appropriate action -
  /kickstart/KickstartsSubmit (tlestach@redhat.com)
- remove unreferenced do page together with appropriate action -
  /systems/details/packages/profiles/CompareSystemsSubmit (tlestach@redhat.com)
- remove unreferenced do page together with appropriate action -
  /systems/details/packages/profiles/CompareProfilesSubmit
  (tlestach@redhat.com)
- remove unreferenced do page - /systems/SystemGroupListSubmit
  (tlestach@redhat.com)
- remove unreferenced do page together with appropriate action and test -
  /systems/ProxyListSubmit (tlestach@redhat.com)
- remove unreferenced do page together with appropriate action and test -
  /systems/InactiveSubmit (tlestach@redhat.com)
- remove unreferenced do page together with appropriate action and test -
  /systems/UngroupedSubmit (tlestach@redhat.com)
- remove unreferenced do page together with appropriate action and test -
  /systems/UnentitledSubmit (tlestach@redhat.com)
- remove unreferenced do page together with appropriate action and test -
  /systems/OutOfDateSubmit (tlestach@redhat.com)
- remove unreferenced do page - /systems/SystemListSubmit (tlestach@redhat.com)
- remove unreferenced do page - /users/DisabledListSubmit (tlestach@redhat.com)
- delete unused do page and appropriate action - /users/UserListSubmit
  (tlestach@redhat.com)
- remove unused action - BaseFilterAction (tlestach@redhat.com)
- remove unused method - listAllFilesWithTotalSize (tlestach@redhat.com)
- remove unused action - QuotaAction (tlestach@redhat.com)
- removing unused action VirtualSystemsListAction (tlestach@redhat.com)
- removing unused action - ConfigDateAction (tlestach@redhat.com)

* Thu Feb 23 2012 Jan Pazdziora 1.7.40-1
- The com.redhat.rhn.taskomatic.task.CleanCurrentAlerts is not longer needed
  because nothing inserts to rhn_current_alerts, removing.
- optionaly omit building spacewalk-java-tests subpackage (tlestach@redhat.com)
- Use table RHN_CURRENT_ALERTS directly instead of the synonym.

* Wed Feb 22 2012 Tomas Lestach <tlestach@redhat.com> 1.7.39-1
- remove unused method (tlestach@redhat.com)
- remove unused action (tlestach@redhat.com)
- drop system_search (tlestach@redhat.com)
- 790803 - use loopback IPs in case the host has no DNS entry
  (tlestach@redhat.com)

* Wed Feb 22 2012 Miroslav Suchý 1.7.38-1
- automatically focus search form (msuchy@redhat.com)
- typo fix (mzazrivec@redhat.com)
- deleting commented unused code (tlestach@redhat.com)
- fix rhn/multiorg/channels/OrgList.do?cid=<cid> on PG (tlestach@redhat.com)
- removing dead code (tlestach@redhat.com)
- prevent calling listErrata APIs with empty startDate and non-empty endDate
  (tlestach@redhat.com)
- remove duplicate information (tlestach@redhat.com)
- no need to select other columns, when the elaborator fetches them anyway
  (tlestach@redhat.com)
- 795565 - list errata according to issue_date, not last_modified
  (tlestach@redhat.com)
- We update stock tomcat server.xml with spacewalk-setup.
  (jpazdziora@redhat.com)
- We do not use subversion for some time. (jpazdziora@redhat.com)
- The java/conf/rhn/rhn.conf is not packaged, nor used. (jpazdziora@redhat.com)

* Tue Feb 21 2012 Tomas Lestach <tlestach@redhat.com> 1.7.37-1
- 790803 - fix javadoc of ip6In (tlestach@redhat.com)
- The dbchange is not used anywhere, removing. (jpazdziora@redhat.com)
- More replaces of rhnuser synonym with web_contact. (jpazdziora@redhat.com)

* Mon Feb 20 2012 Tomas Lestach <tlestach@redhat.com> 1.7.36-1
- 790803 - use sat_node (tlestach@redhat.com)
- 790803 - add ip6 to rhn_sat_node (tlestach@redhat.com)
- 790803 - store vip and vip6 separately (tlestach@redhat.com)
- 790803 - add vip6 to rhn_sat_cluster (tlestach@redhat.com)
- validate IPv6 address using regex (mzazrivec@redhat.com)

* Mon Feb 20 2012 Jan Pazdziora 1.7.35-1
- Removing rhnUser synonym and just using the base web_contact.
- The switchenv.py is not useful externally.

* Mon Feb 20 2012 Tomas Lestach <tlestach@redhat.com> 1.7.34-1
- fix checkstyle issue (tlestach@redhat.com)
- making errata clone api calls re-use cloned errata, if the given adivsory is
  itself a clone (jsherril@redhat.com)

* Thu Feb 16 2012 Justin Sherrill <jsherril@redhat.com> 1.7.33-1
- adding jmock and gsbase as build requires (jsherril@redhat.com)

* Thu Feb 16 2012 Justin Sherrill <jsherril@redhat.com> 1.7.32-1
- moving strutstest to tempjars (jsherril@redhat.com)
- adding mockobjects to tempjars (jsherril@redhat.com)
- adding unit test ant file to java-test package (jsherril@redhat.com)
- initial work go create a java-testing rpm (jsherril@redhat.com)

* Thu Feb 16 2012 Tomas Lestach <tlestach@redhat.com> 1.7.31-1
- remove <isRequired> from xsd, as it is completelly ignored
  (tlestach@redhat.com)
- several tokens may by associated with one server (tlestach@redhat.com)
- advisoryTypeLabels must be pre-filled, when there're form validation errors
  on the errata/manage/Edit page (tlestach@redhat.com)
- current value does not matter by checking RequiredIf (tlestach@redhat.com)
- check date type only if attribute's requiredIf is fulfilled
  (tlestach@redhat.com)
- validate int attributes in the same way as long attributes
  (tlestach@redhat.com)
- 787223 - do not offer to display graph for probes without metrics
  (tlestach@redhat.com)
- correct column aliasing (mzazrivec@redhat.com)
- use ansi outer join syntax (mzazrivec@redhat.com)

* Wed Feb 15 2012 Jan Pazdziora 1.7.30-1
- The noteCount attribute is not used anywhere, removing.
- Removing unused imports.
- The note_count value is nowhere used in the application code, removing from
  selects.

* Wed Feb 15 2012 Milan Zazrivec <mzazrivec@redhat.com> 1.7.29-1
- time_series revamped: fully async deletion of monitoring data
- 784911 - add package_arch to PackageMetadataSerializer

* Tue Feb 14 2012 Tomas Lestach <tlestach@redhat.com> 1.7.28-1
- introduce optional tag for xsd parameter validation (tlestach@redhat.com)
- Revert "790120: improve system overview query performance"
  (jpazdziora@redhat.com)
- 790120: improve system overview query performance (shughes@redhat.com)

* Mon Feb 13 2012 Tomas Lestach <tlestach@redhat.com> 1.7.27-1
- 574975 - fix setChildChannelArch js function (tlestach@redhat.com)
- 786829 - use ks script position as it is stored in the DB
  (tlestach@redhat.com)
- prevent ISE, when creating notification filter wihout having any probe
  defined (tlestach@redhat.com)
- 788988 - check whether interface has an address assigned
  (mzazrivec@redhat.com)

* Thu Feb 09 2012 Tomas Lestach <tlestach@redhat.com> 1.7.26-1
- select first probe by deafult, when creating new notification filter in
  probes scope (tlestach@redhat.com)

* Wed Feb 08 2012 Tomas Lestach <tlestach@redhat.com> 1.7.25-1
- no need to call selectScope on body load (tlestach@redhat.com)
- workaround a jsp bug (tlestach@redhat.com)
- do not disable recurring_frequency by default (tlestach@redhat.com)

* Wed Feb 08 2012 Tomas Lestach <tlestach@redhat.com> 1.7.24-1
- keep the other xsd entry for recurring_duration (tlestach@redhat.com)
- do not validate data type for empty strings, but validate empty numbers
  (tlestach@redhat.com)

* Wed Feb 08 2012 Tomas Lestach <tlestach@redhat.com> 1.7.23-1
- checkstyle fix (tlestach@redhat.com)

* Tue Feb 07 2012 Tomas Lestach <tlestach@redhat.com> 1.7.22-1
- validate also empty form strings (tlestach@redhat.com)
- remove duplicate xsd entry (tlestach@redhat.com)
- convert boolean when storing it to DB char(1) (tlestach@redhat.com)
- store recurring boolean object as number (tlestach@redhat.com)

* Tue Feb 07 2012 Jan Pazdziora 1.7.21-1
- Updating the oversight in license texts.
- Removing unused package.htmls.
- The create_package_doc.pl si not used, removing.

* Mon Feb 06 2012 Tomas Lestach <tlestach@redhat.com> 1.7.20-1
- fix monitoring probe graph time axis (tlestach@redhat.com)
- 785599 - fix jsp condition (tlestach@redhat.com)

* Sat Feb 04 2012 Michael Mraka <michael.mraka@redhat.com> 1.7.19-1
- pgsql: fix probe status list
- fixed list of notifications in ActiveFilters.do

* Thu Feb 02 2012 Jan Pazdziora 1.7.18-1
- 785599 - No helpful NOTE if we are yet to create the kickstart profile.

* Wed Feb 01 2012 Justin Sherrill <jsherril@redhat.com> 1.7.17-1
- improving speed of errata cloning within the spacewalk api
  (jsherril@redhat.com)

* Wed Feb 01 2012 Tomas Lestach <tlestach@redhat.com> 1.7.16-1
- convert boolean value when storing it to DB varchar(1) (tlestach@redhat.com)
- do not store DB information into the rhn_config_macro (tlestach@redhat.com)

* Tue Jan 31 2012 Tomas Lestach <tlestach@redhat.com> 1.7.15-1
- prevent having unsued idle PG transaction/session (tlestach@redhat.com)

* Tue Jan 31 2012 Jan Pazdziora 1.7.14-1
- Removing the web.debug_disable_database option -- it is not supported beyond
  RHN::DB anyway.

* Mon Jan 30 2012 Jan Pazdziora 1.7.13-1
- Casting the user id to string to make rhn_install_org_satellites happy.

* Mon Jan 30 2012 Tomas Lestach <tlestach@redhat.com> 1.7.12-1
- close session after the DB won't be accessed any more from this thread
  (tlestach@redhat.com)

* Fri Jan 27 2012 Jan Pazdziora 1.7.11-1
- 784013 - casting the probe id to string since that is what the substr
  expression in the DELETE returns.
- unify virtual guest defaults used in API and WebUI (tlestach@redhat.com)
- 703273 - save information messages only if having messages to display
  (tlestach@redhat.com)

* Wed Jan 25 2012 Tomas Lestach <tlestach@redhat.com> 1.7.10-1
- 749476 - return default (empty) string instead of omitting the attribute for
  channel.software.getDetails API (tlestach@redhat.com)
- close session after initial taskorun check (tlestach@redhat.com)

* Mon Jan 23 2012 Tomas Lestach <tlestach@redhat.com> 1.7.9-1
- include Base64 from gpache.commons.codec.binary (tlestach@redhat.com)

* Mon Jan 23 2012 Tomas Lestach <tlestach@redhat.com> 1.7.8-1
- enable requesting base64 encoded config file ervisions (tlestach@redhat.com)
- 702019 - use --log option for anaconda script logging starting from rhel6
  (tlestach@redhat.com)
- 648483 - setting kickstart host for virtual guest provisioning
  (tlestach@redhat.com)
- 702019 - add extra newline to ks file (tlestach@redhat.com)
- Error banner on (re)login page indicating schema upgrade is required.
  (mzazrivec@redhat.com)
- make sure a request url gets displayed in the traceback e-mail
  (tlestach@redhat.com)

* Wed Jan 18 2012 Tomas Lestach <tlestach@redhat.com> 1.7.7-1
- 725889 - cannot compare an Object with null using equals
  (tlestach@redhat.com)

* Tue Jan 17 2012 Tomas Lestach <tlestach@redhat.com> 1.7.6-1
- reinitialize schedules at the taskomatic start when detecting runs in the
  future (tlestach@redhat.com)

* Tue Jan 17 2012 Tomas Lestach <tlestach@redhat.com> 1.7.5-1
- set includeantruntime to true (tlestach@redhat.com)

* Tue Jan 17 2012 Tomas Lestach <tlestach@redhat.com> 1.7.4-1
- remove duplicate struts-config entry (tlestach@redhat.com)
- define includeantruntime for javac build (tlestach@redhat.com)
- Show Proxy tabs on Spacewalk (msuchy@redhat.com)

* Fri Jan 13 2012 Milan Zazrivec <mzazrivec@redhat.com> 1.7.3-1
- 574975 - child channel arch defaults to parent's arch (mzazrivec@redhat.com)
- 703273 - fix multiple server subscriptions to a channel (tlestach@redhat.com)
- 770143 - pass checksum, when changing org sharing to private
  (tlestach@redhat.com)
- 515653 - unify channel architecture label (mzazrivec@redhat.com)

* Fri Jan 06 2012 Tomas Lestach <tlestach@redhat.com> 1.7.2-1
- removing hibernate not-null constraint (tlestach@redhat.com)
- 756097 - remove 'Spacewalk' from log messages (tlestach@redhat.com)
- introduce validator checks for kickstart scripts (tlestach@redhat.com)

* Wed Jan 04 2012 Tomas Lestach <tlestach@redhat.com> 1.7.1-1
- 700711 - redirect SessionStatus page page to systems overview after the
  system profile gets deleted (tlestach@redhat.com)
- Bumping package versions for 1.7. (mzazrivec@redhat.com)

* Wed Dec 21 2011 Milan Zazrivec <mzazrivec@redhat.com> 1.6.101-1
- update copyright info

* Wed Dec 21 2011 Milan Zazrivec <mzazrivec@redhat.com> 1.6.100-1
- start using RHN_TASKO_RUN_ID_SEQ sequence for the rhnTaskoRun table
  (tlestach@redhat.com)

* Tue Dec 20 2011 Tomas Lestach <tlestach@redhat.com> 1.6.99-1
- 702019 - enable ks logging for older clients as well (tlestach@redhat.com)

* Tue Dec 20 2011 Michael Mraka <michael.mraka@redhat.com> 1.6.98-1
- 753728 - test database connection prior running query

* Mon Dec 19 2011 Milan Zazrivec <mzazrivec@redhat.com> 1.6.97-1
- IPv6: rename getIp6Addresses() -> getGlobalIpv6Addresses()
- IPv6: sync IPv6 data w/ cobbler
- 672652 - kernel options stored before update might be stored as strings
  (tlestach@redhat.com)
- 740940 - fix config channel rhnSet usage (tlestach@redhat.com)
- 755854 - fix packages.getDetails API documentation (tlestach@redhat.com)
- unify channel.software.clone and channel.software.getDetails API parameters
  (tlestach@redhat.com)
- IPv6: extend address validation with IPv6 logic

* Thu Dec 15 2011 Tomas Lestach <tlestach@redhat.com> 1.6.96-1
- 756097 - there're several valid initrd paths for kickstart trees
  (tlestach@redhat.com)

* Thu Dec 15 2011 Michael Mraka <michael.mraka@redhat.com> 1.6.95-1
- msv-workaround has been replaced by spacewalk-jpp-workaround

* Wed Dec 14 2011 Milan Zazrivec <mzazrivec@redhat.com> 1.6.94-1
- IPv6: allow multiple IPv6 addresses per net. interface

* Wed Dec 14 2011 Tomas Lestach <tlestach@redhat.com> 1.6.93-1
- remove spring-dedicated conflict of spacewalk-java (tlestach@redhat.com)
- fix ksdevice cmd line argument for static intf. provisioning
  (mzazrivec@redhat.com)
- IPv6: fix static intf. provisioning using SSM (mzazrivec@redhat.com)
- fix the spring issue (tlestach@redhat.com)
- make ScalableFileSystem repository available for RHEL6 kickstarts
  (tlestach@redhat.com)

* Tue Dec 13 2011 Tomas Lestach <tlestach@redhat.com> 1.6.92-1
- prevent yum to update fedora spring with broken version numbering
  (tlestach@redhat.com)
- IPv6: fix static network line syntax for particular distros
  (mzazrivec@redhat.com)
- IPv6: add --noipv4 to ks.cfg in case interface does not have an IPv4 address
  (mzazrivec@redhat.com)

* Mon Dec 12 2011 Miroslav Suchý 1.6.91-1
- fix checkstyle
- IPv6: --ipv6 is not a valid ks option in RHEL-5 (mzazrivec@redhat.com)
- introduce setSelectable(Integer) method for VisibleSystems
  (pcasenove@gmail.com)

* Sun Dec 11 2011 Aron Parsons <aronparsons@gmail.com> 1.6.90-1
- use a stanza/snippet accordingly for kickstart_{start,done}
  (aronparsons@gmail.com)
- add a static method to return the Cobbler version (aronparsons@gmail.com)
- pass a CobblerConnection object to Network so it can determine the Cobbler
  version (aronparsons@gmail.com)
- account for the rename of the subnet variable to netmask in Cobbler 2.2
  (aronparsons@gmail.com)
- added getVersion method to CobblerConnection (aronparsons@gmail.com)

* Fri Dec 09 2011 Jan Pazdziora 1.6.89-1
- Checkstyle fixes.

* Fri Dec 09 2011 Tomas Lestach <tlestach@redhat.com> 1.6.88-1
- fix cfg template handling at kickstart profile rename (tlestach@redhat.com)
- Fix display of static snippets. (ug@suse.de)
- 752480 - point directly back to the Preferences page, as we do not ship
  online documentation with Spacewalk. (jpazdziora@redhat.com)
- 750475 - point to the latest Apache Lucene documentation as the link to 2.3.2
  is not longer valid. (jpazdziora@redhat.com)
- 672652 - fix behaviour with cosmetic issues (tlestach@redhat.com)
- fix checkstyle issue (tlestach@redhat.com)
- IPv6: RHEL-5 registration may return "global" for an IPv6 address
  (mzazrivec@redhat.com)
- IPv6: don't update non-existing cobbler profile (mzazrivec@redhat.com)
- 735381 - schedule errata update, when turning on auto_errata_update via
  system.setDetails API (tlestach@redhat.com)

* Wed Dec 07 2011 Tomas Lestach <tlestach@redhat.com> 1.6.87-1
- 751681 - fix ISE, when changing tree of a kickstart with deleted --url option
  (tlestach@redhat.com)
- make ant build working on F16 (tlestach@redhat.com)
- replace '= null' with 'is null' (tlestach@redhat.com)

* Mon Dec 05 2011 Michael Mraka <michael.mraka@redhat.com> 1.6.86-1
- fixed list of config channels relevant to SSM

* Mon Dec 05 2011 Milan Zazrivec <mzazrivec@redhat.com> 1.6.85-1
- IPv6: allow for IPv6 search without having to escape colons

* Mon Dec 05 2011 Jan Pazdziora 1.6.84-1
- Fix query to determine config channels in SSM (jrenner@suse.de)
- fix checkstyle issues (tlestach@redhat.com)

* Fri Dec 02 2011 Jan Pazdziora 1.6.83-1
- 672652 - fixed allowing duplicate key for kernel_post_options and
  kernel_options (mmello@redhat.com)
- IPv6: reprovisioning with static network interface (mzazrivec@redhat.com)
- 758697 - PG syntax for trust_overview (slukasik@redhat.com)

* Tue Nov 29 2011 Milan Zazrivec <mzazrivec@redhat.com> 1.6.82-1
- unit test fix (mzazrivec@redhat.com)

* Tue Nov 29 2011 Miroslav Suchý 1.6.81-1
- IPv6: disabled interface - take IPv6 addresses into account
  (mzazrivec@redhat.com)
- IPv6: unit test fixes (mzazrivec@redhat.com)
- IPv6: also browse through NIC's IPv6 addresses (mzazrivec@redhat.com)
- IPv6: duplicate system comparison based on IPv6 (webui)
  (mzazrivec@redhat.com)
- IPv6: find system duplicates based on IPv6 (mzazrivec@redhat.com)
- IPv6: fix duplicates based on IP comparison (mzazrivec@redhat.com)
- IPv6: system.getNetworkDevices() modifications (API) (mzazrivec@redhat.com)
- api doc: typo fix (mzazrivec@redhat.com)
- IPv6: system.getNetwork() modifications (API) (mzazrivec@redhat.com)
- IPv6: SystemHardware.do (webui) modifications (mzazrivec@redhat.com)
- IPv6: update NetworkInterface.* (mzazrivec@redhat.com)
- IPv6: updated hibernate mappings for network tables (mzazrivec@redhat.com)

* Mon Nov 28 2011 Michael Mraka <michael.mraka@redhat.com> 1.6.80-1
- 747037 - disable connects to svn.terracotta.org

* Wed Nov 23 2011 Jan Pazdziora 1.6.79-1
- No scrubbing of key description and custom key value, also escape the value
  which can now contain full range of characters.

* Mon Nov 21 2011 Jan Pazdziora 1.6.78-1
- Remove markup from another error message (jrenner@suse.de)
- Remove markup from error message in all translation files (jrenner@suse.de)
- Catch a java.lang.NullPointerException when web_contact got deleted and
  rhnServerCustomDataValue.created_by became null.
- Fix the *callerIp* in API logfile (jrenner@suse.de)

* Tue Nov 15 2011 Michael Mraka <michael.mraka@redhat.com> 1.6.77-1
- 738999 - VirtualInstance.confirmed is number not boolean

* Wed Nov 09 2011 Tomas Lestach <tlestach@redhat.com> 1.6.76-1
- 682845 - check the input parameters for repo related APIs
  (tlestach@redhat.com)
- 699489 - regenerate affected kickstart profiles, when updating crypto key
  (tlestach@redhat.com)
- This field is actually optional; it might not be specified.
  (slukasik@redhat.com)

* Wed Nov 09 2011 Tomas Lestach <tlestach@redhat.com> 1.6.75-1
- precompile also apidoc jsp pages (tlestach@redhat.com)
- 682845 - fix channel.software.listUserRepos API doc (tlestach@redhat.com)
- 682845 - fix channel.software.getRepoSyncCronExpression API doc
  (tlestach@redhat.com)
- example with usage of xmlrpclib.DateTime is presented twice, remove one
  (msuchy@redhat.com)

* Mon Nov 07 2011 Tomas Lestach <tlestach@redhat.com> 1.6.74-1
- 680489 - fix system.provisioning.snapshot.addTagToSnapshot API doc
  (tlestach@redhat.com)
- 680489 - fix system.deleteTagFromSnapshot API doc return type
  (tlestach@redhat.com)
- 680489 - fix system.tagLatestSnapshot API doc return type
  (tlestach@redhat.com)
- fix system.createSystemRecord API doc return type (tlestach@redhat.com)
- delete redundant comments (tlestach@redhat.com)
- 734799 - Correct API documentation (slukasik@redhat.com)

* Sat Nov 05 2011 Simon Lukasik <slukasik@redhat.com> 1.6.73-1
- 725050 - fix activationkey.[gs]etDetails apidoc (slukasik@redhat.com)

* Fri Nov 04 2011 Tomas Lestach <tlestach@redhat.com> 1.6.72-1
- 723528 - fix template attribute type in kickstart.profile API documentation
  (tlestach@redhat.com)
- 699505 - restrict manageable flag only for custom channels
  (tlestach@redhat.com)
- 699505 - fix typo: *managable -> *mangeable in channel.software APIs and
  their doc (tlestach@redhat.com)
- 593300 - handle directoriy and symlink config revision comparism
  (tlestach@redhat.com)

* Thu Nov 03 2011 Tomas Lestach <tlestach@redhat.com> 1.6.71-1
- 725050 - fix activationkey.setDetails apidoc (tlestach@redhat.com)
- 723528 - fix kickstart.profile.listScripts apidoc (tlestach@redhat.com)
- 610784 - fix system.listNotes apidoc (tlestach@redhat.com)
- 610157 - fix system.getScriptActionDetails apidoc (tlestach@redhat.com)
- 751017 - item identifing user which scheduled the action is optional
  (slukasik@redhat.com)

* Wed Nov 02 2011 Tomas Lestach <tlestach@redhat.com> 1.6.70-1
- introducing name for scripts in kickstart profiles in the webinterface
  (berendt@b1-systems.de)

* Mon Oct 31 2011 Tomas Lestach <tlestach@redhat.com> 1.6.69-1
- 593300 - do not create same revision as the last one (tlestach@redhat.com)

* Mon Oct 31 2011 Simon Lukasik <slukasik@redhat.com> 1.6.68-1
- 662200 - Added validation of input map. (slukasik@redhat.com)

* Fri Oct 28 2011 Jan Pazdziora 1.6.67-1
- 600527 - for kickstart session (re)activation keys, always set the
  deployConfigs to false.
- The KickstartSessionCreateCommand is duplicated in KickstartWizardHelper.
- For the default_session, use better note in rhnregtoken table.
- declare net.sf.antcontrib.logic.For task to fix create-webapp-dir
  (berendt@b1-systems.de)
- adding xalan-j2 to the build.jar.dependencies property
  (berendt@b1-systems.de)
- When there are not ks-pre.log files, do not return error.
- Doing replacement on all files is not nice.
- The -n and -p are exclusive in perl, let us just settle on -p.
- 748903 - extend search_string maxlenght (tlestach@redhat.com)

* Wed Oct 26 2011 Martin Minar <mminar@redhat.com> 1.6.66-1
- 737838 - allow org admins to unschedule repo sync (org tasks)
  (tlestach@redhat.com)
- 692357 - clone also kernel and kernel post options when cloning a ks profile
  (tlestach@redhat.com)
- DISTINCT is equivalent to UNIQUE. (jpazdziora@redhat.com)
- 726114 - allow macro delimiters in configchannel.createOrUpdatePath for
  directories (tlestach@redhat.com)

* Tue Oct 25 2011 Jan Pazdziora 1.6.65-1
- 682845 - get rid of ChannelFactory.lookupContentSource(id) method without org
  param (tlestach@redhat.com)
- 682845 - get rid of ChannelFactory.lookupContentSource(label) method without
  org param (tlestach@redhat.com)
- Amending incorrect substitution from ee3623222bf. (slukasik@redhat.com)
- 682845 - fix apidoc of repository related APIs (tlestach@redhat.com)
- Do not hardcode config identifier, use defaults instead.
  (slukasik@redhat.com)

* Mon Oct 24 2011 Simon Lukasik <slukasik@redhat.com> 1.6.64-1
- No need to have separate configuration per Tomcat's version
  (slukasik@redhat.com)
- 748341 - No need to specify docBase, when it's the same as appBase
  (slukasik@redhat.com)

* Fri Oct 21 2011 Miroslav Suchý 1.6.63-1
- 627809 - write out storage devices if *storage* device list is not empty
- 627809 - send xen virtual block devices to rhnParent
- 736381,732091 - adding api doc (tlestach@redhat.com)
- 680489 - fix api doc (tlestach@redhat.com)

* Mon Oct 17 2011 Michael Mraka <michael.mraka@redhat.com> 1.6.62-1
- 746090 - fixed join condition in query
- 589799 - omit number of selected items for SSM related system selections

* Thu Oct 13 2011 Miroslav Suchý 1.6.61-1
- 745102 - display IPv6 from networkinfo in SDC and in system search

* Thu Oct 13 2011 Tomas Lestach <tlestach@redhat.com> 1.6.60-1
- fixing checkstyle issues (tlestach@redhat.com)

* Thu Oct 13 2011 Tomas Lestach <tlestach@redhat.com> 1.6.59-1
- Fixed pam setting on user page not saving (jrenner@suse.de)
- Set breed in cobbler correctly (ug@suse.de)

* Wed Oct 12 2011 Jan Pazdziora 1.6.58-1
- 691849 - Add missing fix for schedule command AFTER package install.
  (jrenner@suse.de)

* Mon Oct 10 2011 Jan Pazdziora 1.6.57-1
- 741476, 743407 - it is the null dmi.getBios() which caused the problem in bug
  452956 actually.
- 421991 - in SSM add link to list of systems subscribed to channels
  (msuchy@redhat.com)

* Thu Oct 06 2011 Tomas Lestach <tlestach@redhat.com> 1.6.56-1
- 738988 - erratum associated with an ActionMessage might be deleted in the
  mean time (tlestach@redhat.com)

* Tue Oct 04 2011 Tomas Lestach <tlestach@redhat.com> 1.6.55-1
- 729784 - support for passalgo in advanced options of kickstart profiles
  (tlestach@redhat.com)
- add exception handling for server deletion (tlestach@redhat.com)

* Mon Oct 03 2011 Miroslav Suchý 1.6.54-1
- 229836 - allow empty prefix for user

* Sun Oct 02 2011 Jan Pazdziora 1.6.53-1
- Removing unused imports.

* Sun Oct 02 2011 Jan Pazdziora 1.6.52-1
- Removing unused imports.

* Fri Sep 30 2011 Jan Pazdziora 1.6.51-1
- 678118 - if system already is proxy, losen the ACL and show the tab.
- Removing make_server_proxy query as it is no longer used.
- Removing org_proxy_servers_evr query as it is no longer used.
- Removing proxy_evr_at_least, org_proxy_evr_at_least, aclOrgProxyEvrAtLeast as
  they are no longer used.
- Remove proxy_evr_at_least ACLs -- all supported proxy versions are 3+.
- 602179 - limit fake generated password to maximal password length
  (tlestach@redhat.com)

* Fri Sep 30 2011 Jan Pazdziora 1.6.50-1
- 621531 - update java build configs to use the new /usr/share/rhn/config-
  defaults location.
- 621531 - update java Config and taskomatic to use the new /usr/share/rhn
  /config-defaults location.
- 621531 - move /etc/rhn/default to /usr/share/rhn/config-defaults (java).
- fix xmlrpc returntypes (tlestach@redhat.com)
- 682845 - schedule repo synchronization through API (tlestach@redhat.com)

* Thu Sep 22 2011 Tomas Lestach <tlestach@redhat.com> 1.6.49-1
- 610157 - introduce system.getScriptActionDetails API (tlestach@redhat.com)
- 740427 - use sequence_nextval function (tlestach@redhat.com)
- 610784 - adding 'updated' attribute to system.listNotes API
  (tlestach@redhat.com)

* Thu Sep 22 2011 Tomas Lestach <tlestach@redhat.com> 1.6.48-1
- 680489 - introduce tag system tag related API calls (tlestach@redhat.com)
- 680489 - intorduce system.provisioning.snapshot.addTagToSnapshot API call
  (tlestach@redhat.com)
- checkstyle issues (tlestach@redhat.com)
- 740306 - fix delete -> register reprovisioning scenario
  (mzazrivec@redhat.com)

* Fri Sep 16 2011 Tomas Lestach <tlestach@redhat.com> 1.6.47-1
- 717984 - list only ssm systems in SSM Selected Systems List tab
  (tlestach@redhat.com)
- update copyright info (mzazrivec@redhat.com)
- 619723 - Add support for open ranges, like bytes=9500- or bytes=-500.
  (jpazdziora@redhat.com)
- 509563 - add missing import (mzazrivec@redhat.com)
- 509563 - remove system profile from cobbler during system deletion
  (mzazrivec@redhat.com)
- 732350 - link mchange-commons jar to taskomatic (tlestach@redhat.com)

* Fri Sep 16 2011 Jan Pazdziora 1.6.46-1
- CVE-2011-2927, 730955 - remove markup from localized string resources as
  well.
- CVE-2011-2927, 730955 - remove markup from the error messages.
- CVE-2011-2927, 730955 - replace <html:errors> with loop that can use c:out to
  escape HTML.
- CVE-2011-2927, 730955 - using struts quotes values properly.
- CVE-2011-2920, 681032 - escape the hidden element value to avoid XSS.
- Encode the & in makeParamsLink.
- CVE-2011-2919, 713478 - URL-encode parameter names, not just values, in the
  URL.
- CVE-2011-1594, 672167 - only local redirects are allowed
  (michael.mraka@redhat.com)

* Thu Sep 15 2011 Miroslav Suchý 1.6.45-1
- 719677 - download comps file of child channels during kickstart

* Thu Sep 15 2011 Jan Pazdziora 1.6.44-1
- Revert "529483 - adding referer check for HTTP requests to java stack"
- We should not pass empty strings to SQL, use null instead.

* Mon Sep 12 2011 Jan Pazdziora 1.6.43-1
- 585010 - We need to render the object.

* Mon Sep 12 2011 Jan Pazdziora 1.6.42-1
- 554781 - add green check to Sync system to package profile when profile is
  being synced.

* Fri Sep 09 2011 Martin Minar <mminar@redhat.com> 1.6.41-1
- 736381 - New API: system.deleteGuestProfiles() (mzazrivec@redhat.com)

* Wed Sep 07 2011 Jan Pazdziora 1.6.40-1
- Do not send error message in case of success (jrenner@suse.de)

* Mon Sep 05 2011 Jan Pazdziora 1.6.39-1
- 732350 - On Fedora 15, mchange's log stuff is no longer in c3p0.

* Fri Sep 02 2011 Michael Mraka <michael.mraka@redhat.com> 1.6.38-1
- fixed column alias syntax
- suite_id is number not string
- replaced alias with table name

* Fri Sep 02 2011 Miroslav Suchý 1.6.37-1
- show cname aliases in hw tab from config file (msuchy@redhat.com)
- Checkstyle fixes (mzazrivec@redhat.com)

* Fri Sep 02 2011 Tomas Lestach <tlestach@redhat.com> 1.6.36-1
- checkstyle fix (tlestach@redhat.com)

* Fri Sep 02 2011 Martin Minar <mminar@redhat.com> 1.6.35-1
- 734799 - New API: configchannel.getFileRevision (mzazrivec@redhat.com)
- 734799 - New API: configchannel.getFileRevisions (mzazrivec@redhat.com)
- 734799 - New API: configchannel.deleteFileRevisions (mzazrivec@redhat.com)

* Wed Aug 31 2011 Tomas Lestach <tlestach@redhat.com> 1.6.34-1
- fix NPE for KickstartDetailsEditAction (tlestach@redhat.com)

* Wed Aug 31 2011 Tomas Lestach <tlestach@redhat.com> 1.6.33-1
- 725059 - en/disable kickstart profiles using API (tlestach@redhat.com)
- 725050 - en/disable activation keys using API (tlestach@redhat.com)

* Tue Aug 30 2011 Tomas Lestach <tlestach@redhat.com> 1.6.32-1
- 640535 - add extra spaces between topic, description and note in Errata Alert
  e-mails (tlestach@redhat.com)
- 640535 - lower amount of logging mailer messages (tlestach@redhat.com)
- 640535 - prevent listing duplicate servers in the Errata Alert e-mails
  (cperry@redhat.com)
- 730999 - fixed bad indentation (michael.mraka@redhat.com)

* Tue Aug 30 2011 Martin Minar <mminar@redhat.com> 1.6.31-1
- update custom info changes (tlestach@redhat.com)
- 699527 - introduce system.custominfo.updateKey API (tlestach@redhat.com)
- 692797 - display asterisk explanation only when asterisk was used on the page
  (tlestach@redhat.com)
- 663697 - adding system id to system currency csv export (tlestach@redhat.com)
- 709724 - bounce to default url for expired POST requests
  (mzazrivec@redhat.com)

* Thu Aug 25 2011 Tomas Lestach <tlestach@redhat.com> 1.6.30-1
- 699489 - introduce kickstart.keys.update API (tlestach@redhat.com)

* Wed Aug 24 2011 Tomas Lestach <tlestach@redhat.com> 1.6.29-1
- 662200 - allow modification of selected channel attributes via API
  (tlestach@redhat.com)

* Tue Aug 23 2011 Tomas Lestach <tlestach@redhat.com> 1.6.28-1
- make the taskomatic cleanup delete faster for Postgresql (jonathan.hoser
  @helmholtz-muenchen.de)

* Mon Aug 22 2011 Miroslav Suchý 1.6.27-1
- read cnames from rhn.conf and polish UI
- show cnames aliases in hardware tab in webui
- Allow to specify host for kickstart in free form

* Mon Aug 22 2011 Tomas Lestach <tlestach@redhat.com> 1.6.26-1
- fix deleting kickstart tree distribution (tlestach@redhat.com)
- do not see a reason to set these attributes (tlestach@redhat.com)

* Mon Aug 22 2011 Martin Minar <mminar@redhat.com> 1.6.25-1
- 585010 - mark the Update List button with it so that we can disable it later.
  (jpazdziora@redhat.com)
- 691849 - forward only sid parameter (tlestach@redhat.com)
- 691849 - it's not allowed to store empty string to the DB
  (tlestach@redhat.com)
- removing showImg attribute from SetTag (tlestach@redhat.com)

* Thu Aug 18 2011 Tomas Lestach <tlestach@redhat.com> 1.6.24-1
- 658533 - unify score computing for WebUI and API (tlestach@redhat.com)
- 663697 - enable csv export of System Currency Report (tlestach@redhat.com)
- removing eclipse.libsrc.dirs since the directory was removed
  (tlestach@redhat.com)

* Thu Aug 18 2011 Tomas Lestach <tlestach@redhat.com> 1.6.23-1
- 658533 - remove default currency from backend part of rhn.conf
  (tlestach@redhat.com)

* Tue Aug 16 2011 Tomas Lestach <tlestach@redhat.com> 1.6.22-1
- 654996 - sort activation key packages by name (tlestach@redhat.com)

* Tue Aug 16 2011 Simon Lukasik <slukasik@redhat.com> 1.6.21-1
- 570925 - provide only a day for the subject of daily summary mail
  (slukasik@redhat.com)
- Revert "do not reuse system CLASSPATH variable" (tlestach@redhat.com)
- 729975 - do not allow to edit Red Hat errata (tlestach@redhat.com)
- do not reuse system CLASSPATH variable (msuchy@redhat.com)

* Thu Aug 11 2011 Simon Lukasik <slukasik@redhat.com> 1.6.20-1
- 724918 - added missing acl checks (slukasik@redhat.com)

* Thu Aug 11 2011 Jan Pazdziora 1.6.19-1
- 728638 - Fixed kickstart.profile.setAdvancedOptions() to renderize the
  kickstart after invocating method. (mmello@redhat.com)

* Sun Aug 07 2011 Jan Pazdziora 1.6.18-1
- Silencing checkstyle.

* Fri Aug 05 2011 Tomas Lestach <tlestach@redhat.com> 1.6.17-1
- 728572 - Number is a common interface for both Integer and Long
  (tlestach@redhat.com)
- 722454 - removing file attribute from PackageDto and introducing a common
  method for getting filename from the package path (tlestach@redhat.com)

* Fri Aug 05 2011 Jan Pazdziora 1.6.16-1
- 710169 - correct documentation for api.getApiCallList() API call
  (msuchy@redhat.com)
- 710162 - correct documentation for api.getApiNamespaceCallList() API call
  (msuchy@redhat.com)
- 710152 - correct documentation for api.getApiNamespaces() API call
  (msuchy@redhat.com)

* Fri Aug 05 2011 Miroslav Suchý 1.6.15-1
- checkstyle - Line is longer than 92 characters.

* Thu Aug 04 2011 Aron Parsons <aparsons@redhat.com> 1.6.14-1
- add support for custom messages in the header, footer and login pages
  (aparsons@redhat.com)

* Thu Aug 04 2011 Tomas Lestach <tlestach@redhat.com> 1.6.13-1
- remove unused ChannelEditor method (tlestach@redhat.com)
- remove unused OvalServlet method (tlestach@redhat.com)
- remove unused SystemEntitlementsSubmitAction method (tlestach@redhat.com)
- remove unused Token method (tlestach@redhat.com)
- remove unused Server method (tlestach@redhat.com)
- reuse unused copyKickstartCommands method (tlestach@redhat.com)
- remove unused HibernateFactory method (tlestach@redhat.com)
- fix PMD BrokenNullCheck (tlestach@redhat.com)
- fix PMD BooleanInstantiation rule break (tlestach@redhat.com)

* Thu Aug 04 2011 Simon Lukasik <slukasik@redhat.com> 1.6.12-1
- 727984 - include static mappings for 6ComputeNode (slukasik@redhat.com)
- 725889 - show only channels for which the user has entitlements
  (slukasik@redhat.com)
- listRedHatBaseChannelsByVersion() was never used, removing
  (slukasik@redhat.com)

* Thu Aug 04 2011 Jan Pazdziora 1.6.11-1
- 508936 - rhn-actions-control honor the allowed-actions/scripts/run for remote
  commands (mmello@redhat.com)
- 679846 - regenerate kickstart file after modifying kickstart scripts
  (mosvald@redhat.com)

* Wed Aug 03 2011 Tomas Lestach <tlestach@redhat.com> 1.6.10-1
- adding @param tag (tlestach@redhat.com)

* Tue Aug 02 2011 Tomas Lestach <tlestach@redhat.com> 1.6.9-1
- 723528 - make templating flag for kickstart scripts accessible also for API
  (tlestach@redhat.com)

* Mon Aug 01 2011 Tomas Lestach <tlestach@redhat.com> 1.6.8-1
- 706416 - do not modify activation key base channel in kickstart stuff
  (tlestach@redhat.com)
- 706416 - do not add automatically tools channel to an activation key
  (tlestach@redhat.com)

* Mon Aug 01 2011 Jan Pazdziora 1.6.7-1
- Fix software rollback to profiles (jrenner@suse.de)

* Thu Jul 28 2011 Tomas Lestach <tlestach@redhat.com> 1.6.6-1
- 658533,722455  - sort systems according to currency score
  (tlestach@redhat.com)

* Thu Jul 28 2011 Jan Pazdziora 1.6.5-1
- 601524 - kickstart.profile.setAdvancedCall apidoc fix (tlestach@redhat.com)
- 725555 - fix typo for test in c.size() to match the logging message
  (mmello@redhat.com)
- Fixed typo at Query bindParameters() (mmello@redhat.com)

* Mon Jul 25 2011 Tomas Lestach <tlestach@redhat.com> 1.6.4-1
- 722453 - fix sort according to Installed time on PackageList.do
  (tlestach@redhat.com)
- removing some dead code (tlestach@redhat.com)

* Fri Jul 22 2011 Jan Pazdziora 1.6.3-1
- We only support version 5 and newer of RHEL, removing conditions for old
  versions.
- We only support version 14 and newer of Fedora, removing conditions for old
  versions.

* Fri Jul 22 2011 Jan Pazdziora 1.6.2-1
- 622013 - sort group list (tlestach@redhat.com)

* Thu Jul 21 2011 Jan Pazdziora 1.6.1-1
- Fixing typo (snv vs. svn).

* Wed Jul 20 2011 Jan Pazdziora 1.5.60-1
- Do not create the 2011--2011 copyright years.

* Tue Jul 19 2011 Jan Pazdziora 1.5.59-1
- Allow the 2010--2011 copyright year in the checkstyle.

* Tue Jul 19 2011 Jan Pazdziora 1.5.58-1
- Updating the copyright years.

* Mon Jul 18 2011 Jan Pazdziora 1.5.57-1
- On Fedora 15, classpathx-jaf needs to be spelled out as Requires.
- 722454 - let errata.listPackages return file attribute (tlestach@redhat.com)

* Thu Jul 14 2011 Miroslav Suchý 1.5.56-1
- changing query to cursor mode - avoid loading all records (4M+ records) into
  memory (msuchy@redhat.com)
- 720282 - fix some issues when spacewalk-koan needs to be installed for
  systems to kickstart (tlestach@redhat.com)

* Wed Jul 13 2011 Jan Pazdziora 1.5.55-1
- 720533 - replacing rhnServerNeededView with custom subselect which is
  generally equivalent, in the erratamailer_get_relevant_servers context.

* Tue Jul 12 2011 Jan Pazdziora 1.5.54-1
- Using http://struts.apache.org/tags-* uris, fixing build issue on Fedoras and
  RHEL 6.

* Mon Jul 11 2011 Jan Pazdziora 1.5.53-1
- 719632 - include security token in system search filter
  (mzazrivec@redhat.com)
- Refactor and deprecate API method to listVendorChannels (jrenner@suse.de)
- Refactor RedHat.do to Vendor.do (jrenner@suse.de)

* Tue Jun 28 2011 Tomas Lestach <tlestach@redhat.com> 1.5.52-1
- 646802 - Fix to have consistent channel name max length to 256
  (pmutha@redhat.com)

* Tue Jun 28 2011 Tomas Lestach <tlestach@redhat.com> 1.5.51-1
- fix never ending loop, when entering an invalid storage value
  (tlestach@redhat.com)
- rename localStorageMegabytes -> localStorageGigabytes (tlestach@redhat.com)
- storage isn't set in MB, but in GB (ug@suse.de)
- prevent setting virtual bridge to null (ug@suse.de)
- 699505 - introduce channel.software.setUserManagable and
  channel.software.isUserManagable API calls (tlestach@redhat.com)

* Mon Jun 27 2011 Tomas Lestach <tlestach@redhat.com> 1.5.50-1
- 710433 - fix kickstart via proxy from RHEL6 Satellite (tlestach@redhat.com)

* Fri Jun 24 2011 Jan Pazdziora 1.5.49-1
- 699523 - extend user.GetDetails by PAM usage info (tlestach@redhat.com)
- let finish the kickstart profile creation by the Enter button
  (tlestach@redhat.com)

* Tue Jun 21 2011 Jan Pazdziora 1.5.48-1
- 690842 - fix check for existing activation key (tlestach@redhat.com)
- 648483 - fix system.provisionVirtualGuest NPE (tlestach@redhat.com)
- 710959 - rename acl: not file_is_directory -> is_file (tlestach@redhat.com)
- 708957 - remove RHN Satellite Proxy Release Notes link (tlestach@redhat.com)

* Fri Jun 17 2011 Jan Pazdziora 1.5.47-1
- 709724 - check session validity first, security token next
  (mzazrivec@redhat.com)
- CVE-2009-4139 - cross site request forging vulnerability fix
  (mzazrivec@redhat.com)

* Wed Jun 15 2011 Jan Pazdziora 1.5.46-1
- Make the line shorter to pass checkstyle.

* Tue Jun 14 2011 Miroslav Suchý 1.5.45-1
- add missing semicolon (msuchy@redhat.com)

* Tue Jun 14 2011 Miroslav Suchý 1.5.44-1
- fix content-length setting (msuchy@redhat.com)
- 711377 - remove confusing 'create schedule' link (tlestach@redhat.com)

* Mon Jun 13 2011 Jan Pazdziora 1.5.43-1
- content-length should be sent even for HEAD (msuchy@redhat.com)

* Wed Jun 01 2011 Tomas Lestach <tlestach@redhat.com> 1.5.42-1
- 709365 - fixed delete kickstart API docs (mmello@redhat.com)

* Mon May 30 2011 Michael Mraka <michael.mraka@redhat.com> 1.5.41-1
- made some queries PG compatible

* Fri May 27 2011 Tomas Lestach <tlestach@redhat.com> 1.5.40-1
- 443126 - introduce notifications for custom errata (tlestach@redhat.com)

* Fri May 27 2011 Jan Pazdziora 1.5.39-1
- 703858 - virt. channel subscription: mimic the behavior of original channel
  (mzazrivec@redhat.com)

* Thu May 26 2011 Tomas Lestach <tlestach@redhat.com> 1.5.38-1
- 708083 - clone Red Hat errata, when associating them into a cloned channel
  (tlestach@redhat.com)
- create special symlink for f15 tomcat-juli.jar (tlestach@redhat.com)

* Thu May 26 2011 Tomas Lestach <tlestach@redhat.com> 1.5.37-1
- adding jaf build require for spacewalk-java (tlestach@redhat.com)

* Wed May 25 2011 Tomas Lestach <tlestach@redhat.com> 1.5.36-1
- 707658 - generate errata cache for the correct erratum (tlestach@redhat.com)

* Tue May 24 2011 Jan Pazdziora 1.5.35-1
- 703273 - check, whether subscription is possible (tlestach@redhat.com)

* Fri May 20 2011 Tomas Lestach <tlestach@redhat.com> 1.5.34-1
- 659138 - extend schedule creation error handling (tlestach@redhat.com)
- 659138 - do not forward parameter map in case of success
  (tlestach@redhat.com)
- 706399 - "<" is not the best thing in xml (tlestach@redhat.com)

* Fri May 20 2011 Jan Pazdziora 1.5.33-1
- 706399 - replacing rhnServerNeededView with custom subselect

* Thu May 19 2011 Tomas Lestach <tlestach@redhat.com> 1.5.32-1
- 659138 - fix Custom Quartz format error handling (tlestach@redhat.com)
- 659138 - fix repeat-task-picker input tag (tlestach@redhat.com)

* Wed May 18 2011 Tomas Lestach <tlestach@redhat.com> 1.5.31-1
- 659138 - fix message on the schedule create page (tlestach@redhat.com)

* Tue May 17 2011 Tomas Lestach <tlestach@redhat.com> 1.5.30-1
- 643905 - make sure hibernate doesn't use cached kickstart trees, but takes
  actual DB state (tlestach@redhat.com)

* Mon May 16 2011 Michael Mraka <michael.mraka@redhat.com> 1.5.29-1
- 704446 - removed unnecessary cast to string
- fixed SQL typo

* Fri May 13 2011 Jan Pazdziora 1.5.28-1
- introduce NoSuchConfigFilePathException for configchannel and server.config
  APIs (tlestach@redhat.com)
- 703143 - changed (+) to ANSI JOIN (michael.mraka@redhat.com)
- 678721 - errata.cloneAsOriginal API call (mzazrivec@redhat.com)

* Wed May 11 2011 Tomas Lestach <tlestach@redhat.com> 1.5.27-1
- 659138 - change jsp rendering when taskomatic is down (tlestach@redhat.com)
- 659138 - skip code, if taskomatic is down (tlestach@redhat.com)
- 659138 - fix emptykey message (tlestach@redhat.com)

* Tue May 10 2011 Tomas Lestach <tlestach@redhat.com> 1.5.26-1
- repo generation quick fix (tlestach@redhat.com)

* Tue May 10 2011 Jan Pazdziora 1.5.25-1
- 678519 - moving MOTD into a separate kickstart snippent
  (mario@mediatronix.de)

* Tue May 10 2011 Jan Pazdziora 1.5.24-1
- 638571 - set correctly the Channels column (tlestach@redhat.com)
- 636614 - mark system_groups of org.listOrgs API as optional
  (tlestach@redhat.com)
- 636614 - fix system_groups for org.listOrgs API (tlestach@redhat.com)
- 703064 - changing WebUI message (tlestach@redhat.com)
- 659138 - fix button submit detection (tlestach@redhat.com)
- 659138 - schedule description strings update (tlestach@redhat.com)

* Mon May 09 2011 Tomas Lestach <tlestach@redhat.com> 1.5.23-1
- 659138 - change runs ordering (tlestach@redhat.com)
- 659138 - first schedule, then display (tlestach@redhat.com)
- 659138 - update single run action message (tlestach@redhat.com)
- 659138 - display times in current timezone (tlestach@redhat.com)
- 659138 - fix scheduling of single runs for specific time
  (tlestach@redhat.com)
- 659138 - reinit for possible single task schedules (tlestach@redhat.com)

* Fri May 06 2011 Jan Pazdziora 1.5.22-1
- 673392 - correct entitlement count logic for custom channels
  (mzazrivec@redhat.com)

* Thu May 05 2011 Tomas Lestach <tlestach@redhat.com> 1.5.21-1
- 659138 - fix ordering of runs (tlestach@redhat.com)
- introduce taskomatic reinit schedules (tlestach@redhat.com)

* Wed May 04 2011 Tomas Lestach <tlestach@redhat.com> 1.5.20-1
- 648640 - keep fineGrained option when changing number of custom items
  (tlestach@redhat.com)
- 648640 - introduce errata analyzer for rhn-search (tlestach@redhat.com)

* Wed May 04 2011 Miroslav Suchý 1.5.19-1
- sort inputs on the page
- 683200 - encode hostname to IDN in MonitoringConfig.do page

* Tue May 03 2011 Miroslav Suchý 1.5.18-1
- 682112 - correct displayed systems consuming channel entitlements
- 683200 - encode hostname to IDN in GeneralConfig.do page
- 683200 - encode hostname to IDN in BootstrapConfig.do page
- 683200 - encode hostname to IDN in systems/Search.do page
- 683200 - encode hostname to IDN in DuplicateHostName.do page

* Tue May 03 2011 Miroslav Suchý 1.5.17-1
- checkstyle - Line has trailing spaces (msuchy@redhat.com)

* Tue May 03 2011 Miroslav Suchý 1.5.16-1
- 673392 - alter channel subscriptions: display flex consumption

* Mon May 02 2011 Tomas Lestach <tlestach@redhat.com> 1.5.15-1
- removing unused imports (tlestach@redhat.com)

* Mon May 02 2011 Tomas Lestach <tlestach@redhat.com> 1.5.14-1
- 659138 - set start time for skipped queue jobs (tlestach@redhat.com)
- 659138 - style id support for repeat-task-picker (tlestach@redhat.com)
- 659138 - introduce WebUI interface for taskomatic schedule management
  (tlestach@redhat.com)

* Sat Apr 30 2011 Simon Lukasik <slukasik@redhat.com> 1.5.13-1
- Remove the static comps file mapping for RHEL 5.0 trees (slukasik@redhat.com)

* Fri Apr 29 2011 Milan Zazrivec <mzazrivec@redhat.com> 1.5.12-1
- remove unused imports

* Fri Apr 29 2011 Jan Pazdziora 1.5.11-1
- 683539 - system overview: display flex entitlement usage
  (mzazrivec@redhat.com)

* Thu Apr 28 2011 Jan Pazdziora 1.5.10-1
- 680176 - display unlimited subscriptions if applicable (mzazrivec@redhat.com)
- 699753 - use the primary IP address from the rhnServerNetwork table
  (tlestach@redhat.com)

* Mon Apr 25 2011 Jan Pazdziora 1.5.9-1
- 679009 - fixing the regular expression.

* Wed Apr 20 2011 Jan Pazdziora 1.5.8-1
- checkstyle fixes.

* Wed Apr 20 2011 Jan Pazdziora 1.5.7-1
- * added support for SUSE autoinstallation (kickstarts) and some cleanup
  (ug@suse.de)

* Mon Apr 18 2011 Michael Mraka <michael.mraka@redhat.com> 1.5.6-1
- postgresql can't order by column alias (PG)
- don't convert ids to strings
- fixing ErrataSearchActionTest.testExecute test
- fixing EditActionTest.testUpdateErrata test

* Fri Apr 15 2011 Jan Pazdziora 1.5.5-1
- generate weak-deps into primary.xml (mc@suse.de)
- A bunch of fixes in pt_BR translation. (mmello@redhat.com)

* Thu Apr 14 2011 Tomas Lestach <tlestach@redhat.com> 1.5.4-1
- fixing ErrataManagerTest.testCreate (tlestach@redhat.com)
- fixing ErrataSearchActionTest.testExecute (tlestach@redhat.com)
- fixing EditActionTest.testUpdateErrata (tlestach@redhat.com)
- adding jakarta-commons-io Require (tlestach@redhat.com)
- adding jakarta-commons-fileupload Require from spacewalk-java
  (tlestach@redhat.com)

* Thu Apr 14 2011 Tomas Lestach <tlestach@redhat.com> 1.5.3-1
- adding jakarta-commons-fileupload Require (tlestach@redhat.com)

* Wed Apr 13 2011 Tomas Lestach <tlestach@redhat.com> 1.5.2-1
- 644700 - do not return text file contents in case it contains xml invalid
  chars (tlestach@redhat.com)

* Wed Apr 13 2011 Jan Pazdziora 1.5.1-1
- 648640 - introduce fine grained search (tlestach@redhat.com)

* Fri Apr 08 2011 Jan Pazdziora 1.4.35-1
- errata_from and bug url added to errata pages (ug@suse.de)

* Fri Apr 08 2011 Jan Pazdziora 1.4.34-1
- 679009 - replace tab by spaces (tlestach@redhat.com)

* Fri Apr 08 2011 Miroslav Suchý 1.4.33-1
- 679009 - fixing checkstyle issue (line length) with the previous commit.
  (jpazdziora@redhat.com)
- 679009 - update noSSLServerURL option as well, for RHEL 3 and 4.
  (jpazdziora@redhat.com)

* Thu Apr 07 2011 Jan Pazdziora 1.4.32-1
- 694393 - provide original channel for cloned channels in
  channel.software.getDatails API (tlestach@redhat.com)

* Thu Apr 07 2011 Michael Mraka <michael.mraka@redhat.com> 1.4.31-1
- 688509 - generate errata cache when cloning channel via API
- fixed javax.servlet.ServletException: Cannot specify "styleId"

* Thu Apr 07 2011 Jan Pazdziora 1.4.30-1
- Removing packages.verifyAll capability; it was never used. (slukasik@redhat.com)
- The nvl2 is not supported by PostgreSQL, replacing by case when in
  non_managed_elaborator.
- 693994 - correct bogus Franch translation (msuchy@redhat.com)
- Merge branch 'master' into rhn-client-tools-deb2 (slukasik@redhat.com)
- Removing packages.verifyAll capability; it was never used.
  (slukasik@redhat.com)

* Wed Apr 06 2011 Jan Pazdziora 1.4.29-1
- 693889 - fix the update status icon not displayed in Chrome browser
  (mmello@redhat.com)
- SELECT UNIQUE is not supported by PostgreSQL, fixing.

* Mon Apr 04 2011 Miroslav Suchý 1.4.28-1
- when hostname is unknown print "unknown"
- 683200 - IDN.toUnicode does not allow null value

* Mon Apr 04 2011 Michael Mraka <michael.mraka@redhat.com> 1.4.27-1
- fixed queries on Virtual system Overview page
- correct form property
- Fix to remove message on entitlement consumption for virt guest subscribed to
  cloned channels

* Fri Apr 01 2011 Jan Pazdziora 1.4.26-1
- 627791 - extending child channel selection area (tlestach@redhat.com)
- Do not show success message when passwords don't match (jrenner@suse.de)

* Thu Mar 31 2011 Michael Mraka <michael.mraka@redhat.com> 1.4.25-1
- replaced check_probe synonym with original table

* Wed Mar 30 2011 Michael Mraka <michael.mraka@redhat.com> 1.4.24-1
- jakarta-commons-io is unused once jakarta-commons-fileupload is gone

* Wed Mar 30 2011 Miroslav Suchý 1.4.23-1
- 683200 - convert IDN hostname in webUI from Pune encoding

* Wed Mar 30 2011 Jan Pazdziora 1.4.22-1
- 664715 - catch exception, if no data found (tlestach@redhat.com)
- hibernate 3.3 needs provider_class to be set (michael.mraka@redhat.com)
- fix ChannelEditorTest.testAddRemovePackages test (tlestach@redhat.com)
- 690767 - check that the result has some elements.
- correct input attribute (mzazrivec@redhat.com)

* Thu Mar 24 2011 Jan Pazdziora 1.4.21-1
- automatically set focus on filter input field (msuchy@redhat.com)
- implement common access keys (msuchy@redhat.com)

* Wed Mar 23 2011 Tomas Lestach <tlestach@redhat.com> 1.4.20-1
- make sure we work with long ids when removing packages (tlestach@redhat.com)

* Tue Mar 22 2011 Michael Mraka <michael.mraka@redhat.com> 1.4.19-1
- no class from commons-fileupload is used
- notice also non-existing packages when adding them to a channel

* Wed Mar 16 2011 Miroslav Suchý <msuchy@redhat.com> 1.4.18-1
- 644880 - fix the condition (tlestach@redhat.com)

* Fri Mar 11 2011 Tomas Lestach <tlestach@redhat.com> 1.4.17-1
- 644880 - fix Long comparism (tlestach@redhat.com)
- 644880 - fix permission check to packages (tlestach@redhat.com)
- Casting compare in rhn_probe to string. (jpazdziora@redhat.com)
- Adding the AS keyword to column aliases (for PostgreSQL).
  (jpazdziora@redhat.com)

* Thu Mar 10 2011 Tomas Lestach <tlestach@redhat.com> 1.4.16-1
- 644880 - speed up channel.software.addPackages API (tlestach@redhat.com)
- Subquery in FROM must have an alias in PostgreSQL. (jpazdziora@redhat.com)
- reprovisioning should not fail completely if python modules are missing
  (michael.mraka@redhat.com)

* Mon Mar 07 2011 Jan Pazdziora 1.4.15-1
- 682258 - fix unit test (mzazrivec@redhat.com)
- 682258 - removed unused imports (mzazrivec@redhat.com)
- 682258 - createDisplayMap should be private (mzazrivec@redhat.com)
- 682258 - java docs (mzazrivec@redhat.com)
- 682258 - removed unused imports (mzazrivec@redhat.com)
- 682258 - removed unused imports (mzazrivec@redhat.com)
- 682258 - specify user locale when creating new user (mzazrivec@redhat.com)
- Fixed pt_BR translations issues at Kickstart Create. (mmello@redhat.com)
- fixing previous typo in all StringResource files (tlestach@redhat.com)
- fixed typo in kickstart.script.summary and post.jsp.summary
  (tlestach@redhat.com)
- Fixed some pt_BR translations issues (mmello@redhat.com)

* Wed Mar 02 2011 Tomas Lestach <tlestach@redhat.com> 1.4.14-1
- 639134 - consider also package arch when searching systems according to a
  package (tlestach@redhat.com)
- 640958 - fixing NullPointerException (tlestach@redhat.com)
- do not show delete link on creation of notes (bnc#672090) (jrenner@suse.de)

* Mon Feb 28 2011 Jan Pazdziora 1.4.13-1
- No need to convert numeric values to upper.
- Fixing affected_by_errata for PostgreSQL.

* Mon Feb 28 2011 Jan Pazdziora 1.4.12-1
- For PostgreSQL and setAlreadyCloned, we need to accept also Integer and cast
  it to Long.
- Small fix on pt_BR translations (mmello@redhat.com)

* Fri Feb 25 2011 Jan Pazdziora 1.4.11-1
- Fix SSM buttons translation. (jfenal@redhat.com)
- 680375 - we do not want the locked status (icon) to hide the the other
  statuses, we add separate padlock icon.
- The /network/systems/details/hardware.pxt was replaced by
  /rhn/systems/details/SystemHardware.do.
- We want to show the bios information if it is *not* empty.
- 673394 - correct entitlement logic when altering channel subscriptions
  (mzazrivec@redhat.com)

* Thu Feb 24 2011 Michael Mraka <michael.mraka@redhat.com> 1.4.10-1
- always generate new session after login
- set timeout after unsuccessful login

* Wed Feb 23 2011 Tomas Lestach <tlestach@redhat.com> 1.4.9-1
- 679374 - clone also "Don't install @Base package group" and "Ignore missing
  packages" kickstart profile atributes (tlestach@redhat.com)
- remove dead code (tlestach@redhat.com)
- replace servletapi5 require by tomcatX-servlet-2.X-api (tlestach@redhat.com)

* Tue Feb 22 2011 Tomas Lestach <tlestach@redhat.com> 1.4.8-1
- replace jasper5 with tomcat6-lib for tomcat6 (tlestach@redhat.com)
- removing dead code (tlestach@redhat.com)
- selectedChannel is always null at this place (tlestach@redhat.com)
- fix CreateCommandTest.testVerifyChannelName test (tlestach@redhat.com)
- fix SystemHandlerTest.testGetSubscribedBaseChannel test (tlestach@redhat.com)

* Mon Feb 21 2011 Jan Pazdziora 1.4.7-1
- Typo in the log message (luc@delouw.ch)
- fix testGetSubscribedBaseChannel test (tlestach@redhat.com)
- 658533 - enable sorting according all the columns except of score on
  SystemCurrency.do page (tlestach@redhat.com)
- 657548 - do not allow channel names to begin with a digit
  (tlestach@redhat.com)

* Fri Feb 18 2011 Jan Pazdziora 1.4.6-1
- Check upon build time that we did not get the @@PRODUCT_NAME@@ template
  translated.
- 678583 - The @@PRODUCT_NAME@@ template must not be translated (pt_BR, ja).
- 652788 - do not return null via xmlrpc, if a system has no base channel
  (tlestach@redhat.com)

* Thu Feb 17 2011 Tomas Lestach <tlestach@redhat.com> 1.4.5-1
- remove ehcache from java/ivy.xml (tlestach@redhat.com)
- remove ehcache from java/buildconf/build-props.xml (tlestach@redhat.com)
- removing ehcache buildrequire (tlestach@redhat.com)
- 601524 updating kickstart.profile.setAdvancedOptions apidoc
  (tlestach@redhat.com)
- 601524 - fixing allowed kickstart advanced options (pmutha@redhat.com)
- 669167 - add apidoc for activationkey.setDetails parameters
  (tlestach@redhat.com)
- Extend the copyright year to 2011. (jpazdziora@redhat.com)

* Fri Feb 11 2011 Tomas Lestach <tlestach@redhat.com> 1.4.4-1
- 645391 - fixing improper actions, when adding virtualization entitlement to
  the activation key (tlestach@redhat.com)
- 676581 - navigate to a different jsp, when logging in with a wrong
  username/password (cherry picked from commit
  0405f53a84f2acc9b1dd5d189706e689f2f45809) (tlestach@redhat.com)

* Thu Feb 10 2011 Tomas Lestach <tlestach@redhat.com> 1.4.3-1
- let spacewalk-java require msv-workaround on RHEL6 (tlestach@redhat.com)

* Wed Feb 09 2011 Michael Mraka <michael.mraka@redhat.com> 1.4.2-1
- fix outer join syntax in Channel.accessibleChildChannelIds

* Mon Feb 07 2011 Michael Mraka <michael.mraka@redhat.com> 1.4.1-1
- fixed javax.servlet.ServletException: Cannot specify "styleId" when in XHTML
  mode as the HTML "id" attribute is already used to store the bean name
- Fixing type (removing extra comma, left there by

* Thu Jan 27 2011 Tomas Lestach <tlestach@redhat.com> 1.3.52-1
- Password with less than minlength characters accepted (jrenner@suse.de)

* Thu Jan 27 2011 Tomas Lestach <tlestach@redhat.com> 1.3.51-1
- Revert "671450 - do not set null for maxFlex and maxMembers ChannelOverview
  attributes" (tlestach@redhat.com)

* Thu Jan 27 2011 Tomas Lestach <tlestach@redhat.com> 1.3.50-1
- removing remains of RhnDaemonState table (tlestach@redhat.com)
- Improving spelling script and adding few ignore words (lzap+git@redhat.com)
- Automatic detection of tomcat Ant property (lzap+git@redhat.com)
- 671450 - do not set null for maxFlex and maxMembers ChannelOverview
  attributes (tlestach@redhat.com)

* Wed Jan 26 2011 Tomas Lestach <tlestach@redhat.com> 1.3.49-1
- 460356 - time not needed on errata search (tlestach@redhat.com)
- fixed channel list in create kickstart profile (PG)
  (michael.mraka@redhat.com)

* Fri Jan 21 2011 Tomas Lestach <tlestach@redhat.com> 1.3.48-1
- fixing ISE when deleting software channel from the
  rhn/channels/manage/Repositories.do page (tlestach@redhat.com)
- unschedule eventual repo sync schedules, when deleting channel
  (tlestach@redhat.com)

* Wed Jan 12 2011 Tomas Lestach <tlestach@redhat.com> 1.3.47-1
- asm requires different handling on fedoras and rhels (tlestach@redhat.com)
- replace jakarta-commons-logging with apache-commons-logging on F14
  (tlestach@redhat.com)

* Wed Jan 12 2011 Lukas Zapletal 1.3.46-1
- Using objectweb-asm symlink on Fedoras
- 522251 - no post_install_network_config snippet on s390(x)

* Tue Jan 11 2011 Tomas Lestach <tlestach@redhat.com> 1.3.45-1
- change taskomatic library path to use oracle-instantclient11.x
  (tlestach@redhat.com)
- removing spacewalk-asm.jar symlink (tlestach@redhat.com)

* Tue Jan 11 2011 Lukas Zapletal 1.3.44-1
- Removed unnecessary require in spw-java

* Mon Jan 10 2011 Tomas Lestach <tlestach@redhat.com> 1.3.43-1
- 668539 - make possible to clone Red Hat errata even if you specify the
  "Channel Version" (tlestach@redhat.com)
- 663403 - correctly escape updateinfo.xml (tlestach@redhat.com)

* Mon Jan 10 2011 Lukas Zapletal 1.3.42-1
- Solving asm CNF exception in Hudson

* Sat Jan 08 2011 Lukas Zapletal 1.3.41-1
- Correcting symlink for Fedoras (jfreechart)

* Sat Jan 08 2011 Lukas Zapletal 1.3.40-1
- Adding missing struts-taglib require into the spec file and asm/jfreechart

* Fri Jan 07 2011 Miroslav Suchý <msuchy@redhat.com> 1.3.39-1
- do not cast to string, when db expect number (msuchy@redhat.com)

* Fri Jan 07 2011 Lukas Zapletal 1.3.38-1
- Building spacewalk-java.spec on RHEL6

* Thu Jan 06 2011 Tomas Lestach <tlestach@redhat.com> 1.3.37-1
- 628755 - fix searching for the primary network interface
  (tlestach@redhat.com)
- remove MigrationManagerTest.testRemoveVirtualGuestAssociations test
  (tlestach@redhat.com)

* Thu Jan 06 2011 Tomas Lestach <tlestach@redhat.com> 1.3.36-1
- removing unused import (tlestach@redhat.com)

* Wed Jan 05 2011 Tomas Lestach <tlestach@redhat.com> 1.3.35-1
- 663490 - identify, when package is too large to download via API
  (tlestach@redhat.com)
- temporary allow 2010 and 2011 headers (tlestach@redhat.com)
- 667432 - don't untie host from guests during host migration
  (mzazrivec@redhat.com)
- 661212 - setting probe suite name for ProbeSuiteListProbes.do
  (tlestach@redhat.com)

* Mon Jan 03 2011 Jan Pazdziora 1.3.34-1
- display also error parameters when throwing InvalidKickstartTreeException
  (tlestach@redhat.com)
- Correct the Filename tag in Packages.gz (slukasik@redhat.com)

* Thu Dec 23 2010 Aron Parsons <aparsons@redhat.com> 1.3.33-1
- add package ID to array returned by system.listPackages API call

* Wed Dec 22 2010 Tomas Lestach <tlestach@redhat.com> 1.3.32-1
- 640928 - convert List<Integer> serverIds to List<Long> (tlestach@redhat.com)

* Tue Dec 21 2010 Jan Pazdziora 1.3.31-1
- Rewrite remove_unowned_errata and remove_nonrhn_unowned_errata not to use
  rowid.
- No need to subselect from dual.
- 642926 - offer correct Channel and Channel Version for child channel errata
  listings (tlestach@redhat.com)
- 664717 - removing unused ks install type translations (tlestach@redhat.com)
- 664717 - adding RHEL6 dist channel map translations (tlestach@redhat.com)

* Mon Dec 20 2010 Tomas Lestach <tlestach@redhat.com> 1.3.30-1
- 662981 - change warnings to errors, if required channels not found when
  adding virt entitlement (tlestach@redhat.com)
- 662981 - fix ISE, when adding virt entitlement and current org has no access
  to the VT channel (tlestach@redhat.com)

* Mon Dec 20 2010 Tomas Lestach <tlestach@redhat.com> 1.3.29-1
- 640958 - do not zero (non)flex entitlements, when updating the others
  (tlestach@redhat.com)

* Thu Dec 16 2010 Aron Parsons <aparsons@redhat.com> 1.3.28-1
- fix testSystemSearch JUnit test (aparsons@redhat.com)

* Tue Dec 14 2010 Jan Pazdziora 1.3.27-1
- Checkstyle: bumping up the max method length to 180 lines.
- checkstyle fix (aparsons@redhat.com)
- 661263 - fixing issue where private channels in one org could be seen by
  other orgs.  Please note that this only fixes newly created orgs, existing
  orgs with the problem will continue to experience it (jsherril@redhat.com)

* Fri Dec 10 2010 Aron Parsons <aparsons@redhat.com> 1.3.26-1
- added API call system.getUuid (aparsons@redhat.com)
- added API call system.search.uuid (aparsons@redhat.com)
- add support for searching by system UUID to the web interface
  (aparsons@redhat.com)
- add support for searching for systems by UUID (aparsons@redhat.com)

* Fri Dec 10 2010 Tomas Lestach <tlestach@redhat.com> 1.3.25-1
- add tomcat require for spacewalk-java-oracle and -postgres
  (tlestach@redhat.com)

* Thu Dec 09 2010 Michael Mraka <michael.mraka@redhat.com> 1.3.24-1
- 646488 - fixed systemGroups.jsp according to new query
- removed unused code
- removed unused overview query

* Wed Dec 08 2010 Tomas Lestach <tlestach@redhat.com> 1.3.23-1
- change default owner:group of ojdbc14.jar and postgresql-jdbc.jar
  (tlestach@redhat.com)

* Wed Dec 08 2010 Lukas Zapletal 1.3.22-1
- Revert "spacewalk-java.spec change - jasper was merged into tomcat-lib"

* Tue Dec 07 2010 Tomas Lestach <tlestach@redhat.com> 1.3.21-1
- adding cleanup-packagechangelog-data translation key (tlestach@redhat.com)
- add example of usage of DateTime in python API scripts (msuchy@redhat.com)

* Tue Dec 07 2010 Lukas Zapletal 1.3.20-1
- 642988 - ISE when setting Software Channel Entitlements

* Mon Dec 06 2010 Tomas Lestach <tlestach@redhat.com> 1.3.19-1
- 581832 - return correct package info according to the comparism result
  (tlestach@redhat.com)
- 658653 - fixing dupliclates from showing up on eligible flex guests page
  (jsherril@redhat.com)
- 620578 - just fix the exception handling (tlestach@redhat.com)
- 620578 - introduce errata.publishAccordingToParents API (tlestach@redhat.com)
- fixing VirtualizationEntitlementsManagerTest.testConvertToFlex
  (tlestach@redhat.com)
- spacewalk-java.spec change - jasper was merged into tomcat-lib
  (lzap+git@redhat.com)
- 659364 - fix syntax error (mzazrivec@redhat.com)
- 659364 - allow files without checksums in the file list
  (mzazrivec@redhat.com)
- 658653 - converting flex entitlement pages under "Virt Entitlements" to use
  the normal list tag instead of the fancy new tree tag,  This enables the page
  to be usable where there are hundreds of children for each channel family
  (jsherril@redhat.com)

* Wed Dec 01 2010 Jan Pazdziora 1.3.18-1
- 658167 - fix cases, when quartz triggers a job earlier, than the job info
  lands in the DB (tlestach@redhat.com)
- 516570 - just unify channel dates format (tlestach@redhat.com)
- comment unused query in Task_queries (tlestach@redhat.com)
- remove dead queries from User_queries (tlestach@redhat.com)
- remove dead queries from test_queries (tlestach@redhat.com)
- remove dead queries from System_queries (tlestach@redhat.com)
- remove dead query from Org_queries (tlestach@redhat.com)
- remove dead queries from General_queries (tlestach@redhat.com)
- remove dead queries from Channel_queries (tlestach@redhat.com)
- remove dead query from Action_queries (tlestach@redhat.com)
- 642285 - remove old TaskStatus related code (tlestach@redhat.com)
- removing unused SetItemSelected action (tlestach@redhat.com)

* Thu Nov 25 2010 Tomas Lestach <tlestach@redhat.com> 1.3.17-1
- 642285 - introducing disabled TaskStatus page (tlestach@redhat.com)

* Thu Nov 25 2010 Lukas Zapletal 1.3.16-1
- Bug 657259 - Enable Spacewalk Configuration Management fails

* Wed Nov 24 2010 Lukas Zapletal 1.3.15-1
- 615026 - [Multi-Org] Grants for channel permission edits throws ISE
- 642226 - do not look for the VT channel in case of RHEL6 base channels
- adding last_modified attribute to the ChannelSerializer

* Tue Nov 23 2010 Lukas Zapletal 1.3.14-1
- 646817 - System health indicator in "Systems" related pages not displayed

* Mon Nov 22 2010 Michael Mraka <michael.mraka@redhat.com> 1.3.13-1
- PE2.evr.as_vre_simple() -> evr_t_as_vre_simple(PE2.evr) (PG)
- removed rowid from query (PG)
- 646401 - setting missing RhnSetDecl

* Mon Nov 22 2010 Lukas Zapletal 1.3.12-1
- Fixing two queries in system overview (monitoring)
- Replacing DECODE with ANSI compatible CASE-WHEN
- Adding missing monitoring state (UNKNOWN)

* Mon Nov 22 2010 Michael Mraka <michael.mraka@redhat.com> 1.3.11-1
- 655519 - PE2.evr.as_vre_simple() -> evr_t_as_vre_simple(PE2.evr) (PG)
- 655515 - changed DECODE to ANSI CASE (PG)
- fixing several issues in system_overview query

* Fri Nov 19 2010 Michael Mraka <michael.mraka@redhat.com> 1.3.10-1
- fixed wrongly rendered API doc

* Fri Nov 19 2010 Lukas Zapletal 1.3.9-1
- Fixing JOIN in monitoring status query (System_queries.xml)

* Fri Nov 19 2010 Lukas Zapletal 1.3.8-1
- Removing from SQL clause (System_queries) causing bugs in monitoring

* Fri Nov 19 2010 Michael Mraka <michael.mraka@redhat.com> 1.3.7-1
- fixed outer joins

* Thu Nov 18 2010 Lukas Zapletal 1.3.6-1
- Replacing DECODE function with CASE-SWITCH (multiple times)
- 642599 use redhat_management_server insted of http_server in reactivation
  snippet 

* Thu Nov 18 2010 Tomas Lestach <tlestach@redhat.com> 1.3.5-1
- 654275 - make repo generation faster in the RHN way (tlestach@redhat.com)
- checkstyle fix (tlestach@redhat.com)
- fix CreateProfileWizardTest.testSuccess test (tlestach@redhat.com)
- store null as empty argumets (instead of empty string) (tlestach@redhat.com)
- fix DataSourceParserTest.testNullParam (tlestach@redhat.com)
- check for parameter presence in the CachedStatement (tlestach@redhat.com)

* Tue Nov 16 2010 Lukas Zapletal 1.3.4-1
- Replacing sysdate in SQL INSERT with current_timestamp

* Tue Nov 16 2010 Lukas Zapletal 1.3.3-1
- Adding one jar ignore to spacewalk-java.spec for F14 
- Turning off checkstyle in the java spec for F14 
- Adding requires for F14 in spacewalk-java.spec 

* Tue Nov 16 2010 Lukas Zapletal 1.3.2-1
- No longer distributing jar symlinks with version numbers
- use an existing column name in ORDER BY statements 
- Revert "Implement new API call packages.getPackageIdFromPath"
- Implement new API call packages.getPackageIdFromPath 
- allow setting null value as paramter 
- fix TaskManagerTest.testGetCurrentDBTime test 
- 645694 - introducing cleanup-packagechangelog-data task 

* Mon Nov 15 2010 Tomas Lestach <tlestach@redhat.com> 1.3.1-1
- checkstyle fix (tlestach@redhat.com)
- Bumping package versions for 1.3. (jpazdziora@redhat.com)

* Mon Nov 15 2010 Jan Pazdziora 1.2.111-1
- 653305 - do not access the login information, if the user is null
  (tlestach@redhat.com)

* Sat Nov 13 2010 Tomas Lestach <tlestach@redhat.com> 1.2.110-1
- better call stored functions with correct parameter order
  (tlestach@redhat.com)
- fix daily-summary task(PG) (tlestach@redhat.com)
- comapre chars with chars(PG) (tlestach@redhat.com)
- Restore 'yumrepo_last_sync' (colin.coe@gmail.com)
- Update the ChannelSerializer to show all associated repos
  (colin.coe@gmail.com)
- removing old changelog hibernate stuff that no longer works now that things
  are stored differently (jsherril@redhat.com)

* Fri Nov 12 2010 Lukas Zapletal 1.2.109-1
- Deletion from base table and not from view (PG)

* Fri Nov 12 2010 Tomas Lestach <tlestach@redhat.com> 1.2.108-1
- replace the rest of (+)s in config_queries.xml (tlestach@redhat.com)
- replace the rest of NVL functions in config_queries.xml (tlestach@redhat.com)
- enable comparism of sandbox other files(PG) (tlestach@redhat.com)
- enable config file deployment(PG) (tlestach@redhat.com)
- enable config target systems page (tlestach@redhat.com)
- enable config subscribed systems page (tlestach@redhat.com)
- enable deply file page(PG) (tlestach@redhat.com)
- enable "Manage Revisions" page (tlestach@redhat.com)
- store NULL if selinuxCtx is empty (tlestach@redhat.com)
- enable listing of config managed systems(PG) (tlestach@redhat.com)
- list centrally managed congif files(PG) (tlestach@redhat.com)
- enable listing of config files(PG) (tlestach@redhat.com)
- enable upload of config files(PG) (tlestach@redhat.com)
- do not set null value of type Types.VARCHAR for prepared statements
  (tlestach@redhat.com)
- enable (un)subscription to config channels via SSM(PG) (tlestach@redhat.com)
- replacing another MINUS by OUTER JOIN(PG) (tlestach@redhat.com)
- replacing NVL by COALESCE(PG) (tlestach@redhat.com)
- rewriting MINUS to OUTER JOIN(PG) (tlestach@redhat.com)
- enable creation of config channels(PG) (tlestach@redhat.com)

* Fri Nov 12 2010 Lukas Zapletal 1.2.107-1
- Revert "Removing commons-discovery jar from spacewalk-java.spec"
- Add missing file from previous commit
- Implement getRepoDetails API calls
- Correct the xmlrpc.doc
- 647806 - Implement API calls for external repos
- 652626 - correct typo in named query

* Fri Nov 12 2010 Lukas Zapletal 1.2.106-1
- Removing jasper5-compiler jar from spacewalk-java.spec
- Removing commons-discovery jar from spacewalk-java.spec

* Fri Nov 12 2010 Lukas Zapletal 1.2.105-1
- Adding missing jakarta-commons-discovery require for RHEL6+/FC13+

* Thu Nov 11 2010 Lukas Zapletal 1.2.104-1
- Removing extra slash after RPM_BUILD_ROOT
- We do not distribute jspapi.jar now - according to Servlet Spec 2.3
- Add missing ssm.migrate.systems.notrust to StringResource
- Implement channel.software.listUserRepos API call

* Thu Nov 11 2010 Lukas Zapletal 1.2.103-1
- Replacing one more NVL with COALESCE function
- Replacing NVL with COALESCE function

* Thu Nov 11 2010 Lukas Zapletal 1.2.102-1
- Correcting one more ANSI JOIN syntax in channel queries (PG)
- Correcting ANSI JOIN syntax in channel queries
- Correcting spaces in channel queries xml file
- Making two server group portable
- Correcting NULL values in channel manager repo gen

* Thu Nov 11 2010 Lukas Zapletal 1.2.101-1
- Correcting spacewalk-java.spec - removing doubled files

* Thu Nov 11 2010 Lukas Zapletal 1.2.100-1
- Correcting spacewalk-java.spec - JDBC driver links

* Wed Nov 10 2010 Lukas Zapletal 1.2.99-1
- Fixing table aliases for DISTINCT queries (PG)

* Wed Nov 10 2010 Tomas Lestach <tlestach@redhat.com> 1.2.98-1
- updating alias to match the dto object attribute (tlestach@redhat.com)
- setting an alias for subquery(PG) (tlestach@redhat.com)
- enable SSM Package upgrade process(PG) (tlestach@redhat.com)
- fix OUTER JOIN from recent commit (tlestach@redhat.com)
- fix OUTER JOIN from recent commit (tlestach@redhat.com)
- fix OUTER JOIN from recent commit (tlestach@redhat.com)
- fixing queries, where rhnServer was unexpectedly joined to the query
  (tlestach@redhat.com)
- fixing broken queries (due to ORDER BY statements) (tlestach@redhat.com)
- setting action name for package verification (tlestach@redhat.com)

* Wed Nov 10 2010 Lukas Zapletal 1.2.97-1
- Correcting spec for spacewalk-java (JAR symlinks)

* Tue Nov 09 2010 Tomas Lestach <tlestach@redhat.com> 1.2.96-1
- enable SSM Package remove process(PG) (tlestach@redhat.com)
- enable SSM Package install process(PG) (tlestach@redhat.com)
- enable SSM Package upgrade page(PG) (tlestach@redhat.com)
- enable SSM Package remove page(PG) (tlestach@redhat.com)
- enable SSM Package install page(PG) (tlestach@redhat.com)
- enable Virtual Systems page(PG) (tlestach@redhat.com)

* Mon Nov 08 2010 Tomas Lestach <tlestach@redhat.com> 1.2.95-1
- fix creating of groups(PG) (tlestach@redhat.com)
- do not pass string params, when numeric are expected(PG)
  (tlestach@redhat.com)
- reduced logging of RpmRepositoryWriter (tlestach@redhat.com)
- create setters with byte[] param(PG) for repo generation code
  (tlestach@redhat.com)
- updating logging of ChannelRepodataWorker (tlestach@redhat.com)
- updated logging of ChannelRepodataDriver (tlestach@redhat.com)
- adding extra logging to KickstartFileSyncTask (tlestach@redhat.com)
- removing unused code from KickstartFileSyncTask (tlestach@redhat.com)

* Fri Nov 05 2010 Tomas Lestach <tlestach@redhat.com> 1.2.94-1
- removing insert of NULL value(PG) (tlestach@redhat.com)

* Fri Nov 05 2010 Lukas Zapletal 1.2.93-1
- Two config queries are ported to PostgreSQL
- rewriting INSERT ALL in insert_channel_packages_in_set (PG)

* Thu Nov 04 2010 Lukas Zapletal 1.2.92-1
- Replacing 4 occurances of NVL with ANSI COALESCE
- 645842 - return macro delims for config files

* Thu Nov 04 2010 Miroslav Suchý <msuchy@redhat.com> 1.2.91-1
- fixing build errors (msuchy@redhat.com)

* Thu Nov 04 2010 Miroslav Suchý <msuchy@redhat.com> 1.2.90-1
- fixing build errors (msuchy@redhat.com)

* Wed Nov 03 2010 Miroslav Suchý <msuchy@redhat.com> 1.2.89-1
- 647099 - add API call isMonitoringEnabledBySystemId (msuchy@redhat.com)

* Wed Nov 03 2010 Tomas Lestach <tlestach@redhat.com> 1.2.88-1
- 649319 - enable upload of binary files (tlestach@redhat.com)
- removing dead code (tlestach@redhat.com)
- use public static string instead of directly calling query name
  (tlestach@redhat.com)
- migrating change log to java, and making it use the rpm itself instead of the
  database (jsherril@redhat.com)

* Wed Nov 03 2010 Lukas Zapletal 1.2.87-1
- Using general nextval function in ssm operation queries
- fixing some fedora 14 provisioning issues

* Tue Nov 02 2010 Lukas Zapletal 1.2.86-1
- Removing unnecessary JSPF fragment file

* Tue Nov 02 2010 Lukas Zapletal 1.2.85-1
- Fixing unambiguous column 'name' for PostgreSQL
- 645829 - make it possile to update macro delimiters
- 645829 - do not trim curly brackets in macro delimiters
- removing unnecessary condition

* Tue Nov 02 2010 Lukas Zapletal 1.2.84-1
- Changing the way how taskomatic connects to PostgreSQL db
- Replacing some constants with ConfigDefaults in java codebase

* Tue Nov 02 2010 Jan Pazdziora 1.2.83-1
- Typo in a java resource (lzap+git@redhat.com)
- Spelling java resource script correction + retab (lzap+git@redhat.com)
- ErrataMailer improvements (tlestach@redhat.com)
- bumping API version to identify new API call availability
  (tlestach@redhat.com)

* Tue Nov 02 2010 Lukas Zapletal 1.2.82-1
- Renaming two ignored unit tests properly
- Removing unused methods from java db manager
- Removing unused class from java db manager
- Removing unused class - Worker
- Removing dead code in two tests
- Fixing table name aliases
- Two classes were not serializabled while putting them into HttpSession
- Fixing date diff in alerts
- making kickstart channel list sorted alphabetically
- sorting activation key base channel drop down by alphabetical order
- 648470 - changing manage package page to sort channels by name
- 644880 - check for arch compatibility when adding packages into a channel
- 647099 - introducing satellite.isMonitoringEnabled API
- replace web.is_monitoring_backend with
  ConfigDefaults.WEB_IS_MONITORING_BACKEND
- fixing ISE on package deletion due to RHNSAT.RHN_PFDQUEUE_PATH_UQ violation

* Mon Nov 01 2010 Tomas Lestach <tlestach@redhat.com> 1.2.81-1
- updating logging of SessionCleanup task (tlestach@redhat.com)
- checkstyle fix (tlestach@redhat.com)

* Mon Nov 01 2010 Tomas Lestach <tlestach@redhat.com> 1.2.80-1
- adding new TimeSeriesCleanUp taskomatic task (tlestach@redhat.com)
- Fixing system_available_packages -- the order by got lost in previous
  commits, and the name_upper is still there. (jpazdziora@redhat.com)

* Mon Nov 01 2010 Tomas Lestach <tlestach@redhat.com> 1.2.79-1
- 645702 - remove rhnPaidErrataTempCache temporary table (tlestach@redhat.com)

* Fri Oct 29 2010 Miroslav Suchý <msuchy@redhat.com> 1.2.78-1
- removing unused imports

* Fri Oct 29 2010 Jan Pazdziora 1.2.77-1
- removed unused Spacewalk (Certificate Signing Key) <jmrodri@nc.rr.com> key
  from keyring (michael.mraka@redhat.com)
- Operations on rhnSatelliteChannelFamily are not longer called, removing the
  queries.
- Method deactivateSatellite not used (presumably hosted only), removing.
- Queries channel_download_categories_by_type and
  satellite_channel_download_categories_by_type not used after previous
  removal, removing.
- ISOCategory not referenced, removing.
- The listDownloadCategories is not used, removing.

* Fri Oct 29 2010 Lukas Zapletal 1.2.76-1
- Making DISTINCT-ORDER BY package/system queries portable
- Removing unnecessary subselect
- Simplifying ORDER BY clauses in package queries
- Revert "Reverting "Removed unnecessary ORDER BY" commits and fixing"


* Wed Oct 27 2010 Shannon Hughes <shughes@redhat.com> 1.2.75-1
- fix for checkstyle (shughes@redhat.com)

* Wed Oct 27 2010 Lukas Zapletal 1.2.74-1
- Fixing missing brace in Taskomatic query
- Addressing issue in system overview
- PostgreSQL needs FROM keyword in DELETE
- Adding missing interval keyword to Taskomatic
- Protocol config value is now used in Taskomatic
- Getting taskomatic working on PostgreSQL
- removing unneeded insmod on kickstart %pre script, since they are already
  loaded
- fixing query to run correctly, c.id was not valid because the join did not
  come directly after rhnChannel c
- adding missing import
- 646892 - fixing issue where kickstart expiration would occur after current
  date and not scheduled date of kickstart
- removing need of setNvreUpper method in PackageOverview
- fixing broken if statement in snippet
- fixing broken query used by SSM System delete

* Mon Oct 25 2010 Lukas Zapletal 1.2.73-1
- Fixing Taskomatic blob handling (now binary)
- Support for PostgreSQL driver in Taskomatic
- Implement API calls for System Currency

* Mon Oct 25 2010 Lukas Zapletal 1.2.72-1
- Addressing subquery in FROM must have an alias issue (fix)
- Sorting fix in packages for PostgreSQL
- Reverting "Removed unnecessary ORDER BY" commits and fixing
- Default cast fix for PostgreSQL
- Use the { call ... } syntax instead of the direct PL/SQL.

* Mon Oct 25 2010 Jan Pazdziora 1.2.71-1
- 639999 - adding %end tags to generated kickstart files if os is fedora or
  RHEL 6 (jsherril@redhat.com)

* Thu Oct 21 2010 Jan Pazdziora 1.2.70-1
- Fix checkstyle errors (colin.coe@gmail.com)

* Thu Oct 21 2010 Lukas Zapletal 1.2.69-1
- Fixed all LEFT OUTER JOINs in Channels
- Fixed LEFT OUTER JOIN for PostgreSQL in Software Channels
- Removed unnecessary ORDER BY in DISTINCT query.
- Simplified SQL query with evr_t_as_vre_simple function.
- Fixed composite type accessing for PostgreSQL for all packages
- Simplified SQL query with evr_t_as_vre_simple function.
- Fixed composite type accessing for PostgreSQL
- Sorting fix in packages for PostgreSQL
- Fix of evr_t_as_vre_simple PostgreSQL function
- ANSI JOIN syntax fix for PostgreSQL in system update
- PostgreSQL fix in package search
- Integer-Long fix in channel subscribers for PostgreSQL
- Update System Currency to use rhn.cfg file

* Wed Oct 20 2010 Lukas Zapletal 1.2.68-1
- Rewrite of LEFT OUTER JOIN into ANSI syntax
- Function evr_t_as_vre_simple in all package queries now general
- Using date time function instead of arithmetics
- Sysdate replaced with current_timestamp
- Removed unnecessary ORDER BY in SELECT COUNT
- Use the global function evr_t_as_vre_simple in package_ids_in_set instead of
  method .as_vre_simple; this works on PostgreSQL as well.

* Wed Oct 20 2010 Jan Pazdziora 1.2.67-1
- Delete from rhnPackageChangeLogRec, not from the view.
- Fix ISE in AK child channel page (colin.coe@gmail.com)

* Wed Oct 20 2010 Lukas Zapletal 1.2.66-1
- Removed unnecessary ORDER BY
- Using date time function instead of arithmetics
- Added setHasSubscription for Integer
- Using date time function instead of arithmetics
- Fix in PostgreSQL (ORDER BY) in Out Of Date system list.
- Fixed comma in ANSI JOIN syntax from previous commit
- Left join now in ANSI syntax for virtual system list.
- Fix in PostgreSQL plus NVL fix
- All DECODE functions replaced with CASE-WHEN in System_queries
- Fixing system overview list for PostgreSQL

* Tue Oct 19 2010 Tomas Lestach <tlestach@redhat.com> 1.2.65-1
- removing unused imports (tlestach@redhat.com)
- 644361 - use cache instead of view for update check (tlestach@redhat.com)
- Port /network/systems/groups/create.pxt, part 2 (colin.coe@gmail.com)
- Port /network/systems/groups/create.pxt (colin.coe@gmail.com)
- Port /network/systems/details/custominfo/new_value.pxt (colin.coe@gmail.com)
- Port /network/systems/details/custominfo/remove_value_conf.pxt
  (colin.coe@gmail.com)
- More checkstyle fixes (colin.coe@gmail.com)
- Fix checkstyle errors (colin.coe@gmail.com)
- Fix missing links (colin.coe@gmail.com)
- Fix /rhn/systems/details/UpdateCustomData.do (colin.coe@gmail.com)
- Port /network/systems/details/custominfo/edit.pxt (colin.coe@gmail.com)
- Fix NPE when lastModifier is null (colin.coe@gmail.com)
- Port /network/systems/details/custominfo/index.pxt (colin.coe@gmail.com)
- Fix page not updating description (colin.coe@gmail.com)
- Checkstyle fixes (colin.coe@gmail.com)
- Port /network/systems/custominfo/edit.pxt (colin.coe@gmail.com)
- 644349 - remove hasProcessedErrata method (tlestach@redhat.com)
- 644349 - extend ErrataMailer logging (tlestach@redhat.com)
- 644349 - do not update/delete all errata entries when the erratum affects
  multiple channels (tlestach@redhat.com)
- 644349 - do not list one system several times in the errata notification
  e-mail (tlestach@redhat.com)

* Tue Oct 19 2010 Lukas Zapletal 1.2.64-1
- Fixing system list for Oracle

* Mon Oct 18 2010 Jan Pazdziora 1.2.63-1
- fixing broken tag

* Mon Oct 18 2010 Lukas Zapletal 1.2.62-1
- DECODE replaced with ANSI compatible CASE WHEN

* Mon Oct 18 2010 Jan Pazdziora 1.2.61-1
- Better exception logging in cached statement (lzap+git@redhat.com)
- System list now working on Postgresql (lzap+git@redhat.com)

* Fri Oct 15 2010 Lukas Zapletal 1.2.60-1
- Checkstyle fixes
- Checkstyle testing report now part of java spec
- Removed unused query
- Made the list tag dataset manipulator handle maps

* Wed Oct 13 2010 Tomas Lestach <tlestach@redhat.com> 1.2.59-1
- 642519 - associate only unique keywords with an erratum (tlestach@redhat.com)
- 642203- Removed the Task Status page for it needs a serious work over with
  our new configs (paji@redhat.com)

* Tue Oct 12 2010 Tomas Lestach <tlestach@redhat.com> 1.2.58-1
- 630884 - send email notification when errata get synced (tlestach@redhat.com)
- Checkstyle fixes (colin.coe@gmail.com)
- Port /network/systems/custominfo/delete.pxt (colin.coe@gmail.com)
- Port /network/systems/details/delete_confirm.pxt (colin.coe@gmail.com)
- Move the cobbler requirement to version 2.0.0. (jpazdziora@redhat.com)

* Mon Oct 11 2010 Lukas Zapletal 1.2.57-1
- Added Hibernate empty varchar interceptor
- Fixed empty varchars during admin registration

* Fri Oct 08 2010 Jan Pazdziora 1.2.56-1
- PostgreSQL does not like to ORDER BY by something which is not in DISTINCT.
- Since query Channel.findAllBaseChannels was replaced with sql-query, removing
  the query.
- The query visible_to_user_ids-back does not seem to be referenced from
  anywhere, removing.
- Moving the quartz-oracle Requires from spacewalk-taskomatic to spacewalk-
  oracle.
- Replace nvl with coalesce in user_permissions.
- Removing unused import and fixed checkstyle. (slukasik@redhat.com)
- Added missing javadoc (internal class) (lzap+git@redhat.com)

* Thu Oct 07 2010 Jan Pazdziora 1.2.55-1
- Use current_timestamp instead of the Oracle-specific sysdate in
  schedule_pkg_for_delete_from_set.
- PostgreSQL NVL2 function (CASE WHERE) typo fix. (lzap+git@redhat.com)
- Removed unnecessary rhn.jar Ant dependency in a unit test
  (lzap+git@redhat.com)
- Replace Oracle outer join syntax with ANSI syntax for
  Channel.findCustomBaseChannels (lzap+git@redhat.com)
- Need to make the select a subselect, to be able to use the column alias in
  order by.
- Use the global function evr_t_as_vre_simple in package_ids_in_set instead of
  method .as_vre_simple; this works on PostgreSQL as well.

* Thu Oct 07 2010 Tomas Lestach <tlestach@redhat.com> 1.2.54-1
- 640520 - removing default/rhn_taskomatic.conf file (tlestach@redhat.com)

* Thu Oct 07 2010 Lukas Zapletal 1.2.53-1
- 640926 - commons-logging library is now explicitly configured in Jasper2
- PostgreSQL does not have NVL2 function and we have to use CASE WHERE.

* Wed Oct 06 2010 Jan Pazdziora 1.2.52-1
- Use the global function evr_t_as_vre_simple instead of method .as_vre_simple;
  this works on PostgreSQL as well.
- Remove all from cache, not only rpm specific metadata. (slukasik@redhat.com)
- Implement isChannelRepodataStale for debian channels. (slukasik@redhat.com)
- Rpm and Deb metadata creation differs, moving to separate classes.
  (slukasik@redhat.com)

* Wed Oct 06 2010 Tomas Lestach <tlestach@redhat.com> 1.2.51-1
- 640520 - removing old taskomatic static configuration (tlestach@redhat.com)

* Tue Oct 05 2010 Jan Pazdziora 1.2.50-1
- Replace Oracle outer join syntax with ANSI syntax for
  Channel.findAllBaseChannels and Channel.findByIdAndUserId.
- Use current_timestamp instead of the Oracle-specific sysdate in
  request_repo_regen.
- Avoid using rhn_repo_regen_queue_id_seq.nextval Oracle syntax in
  request_repo_regen.
- spacewalk-java.spec now check for spelling errors in build time.
  (lzap+git@redhat.com)

* Mon Oct 04 2010 Justin Sherrill <jsherril@redhat.com> 1.2.49-1
- 639999 - removing management entitlement requirment from a bunch of user
  pages (jsherril@redhat.com)
- 639134 - use proper function when searching package using id
  (tlestach@redhat.com)
- Port /network/account/activation_keys/child_channels.pxt
  (coec@war.coesta.com)
- Create cache directory for both rpm and deb channels. (slukasik@redhat.com)
- Use US spelling of 'organisation' (coec@war.coesta.com)
- Port /network/systems/ssm/system_list.pxt (coec@war.coesta.com)
- SSM System migration (coec@war.coesta.com)
- distinguish spacewalk and satellite email body, when certificate expires
  (tlestach@redhat.com)
- Hardware Refresh - Create only one action (coec@war.coesta.com)
- Package Refresh - Create only one action (coec@war.coesta.com)
- Port SSM Package Refresh Page (coec@war.coesta.com)
- Port /network/systems/ssm/index.pxt (colin.coe@gmail.com)
- Implement schedule.archiveActions (coec@war.coesta.com)

* Thu Sep 30 2010 Lukas Zapletal 1.2.48-1
- jspf pages are now precompiled too
- deleted jpsf that was no longer in use
- known error (628555) is solved by jspf precompilation

* Wed Sep 29 2010 Shannon Hughes <shughes@redhat.com> 1.2.47-1
- fix incorrect adding of trust set for system migrate (shughes@redhat.com)

* Tue Sep 28 2010 Shannon Hughes <shughes@redhat.com> 1.2.46-1
- checkstyle fixes (shughes@redhat.com)
- 636610 alternative set add due to ibm jvm issue (shughes@redhat.com)
- fixing possible ISE where a cobbler system record already exists, but is not
  associated to a system when re-provisioning is initiated
  (jsherril@redhat.com)
- fixing issue where kickstarts woudl not show up for provisioning if the
  distro was created since the last tomcat restart (jsherril@redhat.com)
- adding ext4 support for duplicate systems (jsherril@redhat.com)
- 637696 - fixing issue where kickstart could hang, either because of a rhel
  5.5 kernel panic, or because RHEL 6 does not allow pre-scripts to continue
  running in the background (jsherril@redhat.com)

* Mon Sep 27 2010 Miroslav Suchý <msuchy@redhat.com> 1.2.45-1
- Revert "591291 - added new API calls
  channel.software.mergeErrataWithPackages" (aparsons@redhat.com)
- fixing unit tests (jsherril@redhat.com)
- fixing some strings associated with repo syncing (jsherril@redhat.com)
- 636442 - fixing issue where calling packages.removePackage() api call could
  result in a unique constraint exception (jsherril@redhat.com)
- Fixed mroe checkstyle errors (paji@redhat.com)
- Fixed a checkstyle error (paji@redhat.com)
- 634230 - fixing issue where errata mailer would run continuously and never
  mark the notification queue as being finished (jsherril@redhat.com)
- 636610 - Small fix for the migration jsp bug (paji@redhat.com)
- redundancy is the spice of life, adding back rhnServer to table joins since
  its not so redundant.  Reverts 9f09cf8bb9854c9f8bc6f4e497a49abec3affee2
  (jsherril@redhat.com)
- 629971 - added two county codes, better Localizer error message
  (lzap+git@redhat.com)

* Thu Sep 23 2010 Michael Mraka <michael.mraka@redhat.com> 1.2.44-1
- fixed erratamailer_fill_work_queue
- resource spelling script and several typo corrections

* Thu Sep 23 2010 Lukas Zapletal 1.2.43-1
- 636740 - asterisks in package search fixed
- 636120 - fixed an ISE in the org.listSystemEntitlements call to deal with null
  Used/Allocated entitlements
- 630877 - XMLRPC Documentation fix
- 634230 - fixing slowness in email sending
- 636587- Fixed a query showing the system counts in the Software Entitleements
  page
- 630585 - about-chat string correction
- 634263 - Fix to allow guests to register across orgs + UI fixes for the
  Virtual systems page

* Tue Sep 21 2010 Aron Parsons <aparsons@redhat.com> 1.2.42-1
- added new API call channel.software.removeErrata (aparsons@redhat.com)
- 591291 - added new API calls channel.software.mergeErrataWithPackages
  (aparsons@redhat.com)
- added a new variation of channel.software.mergeErrata API call that allows
  the user to pass in a list of advisory names (aparsons@redhat.com)
- 630585 - about-chat now points to proper channel (branding)
  (lzap+git@redhat.com)
- 634834 - fixing ISE when putting in invalid day of week (jsherril@redhat.com)
- 634910 - fixing permission denied error on manage channel errata that should
  not have been denied (jsherril@redhat.com)
- checkstyle fix for previous commit (lzap+git@redhat.com)
- various checkstyle fixes for previous commit (lzap+git@redhat.com)
- 634884 - managing repositories within channels through XMLRPC API disabled
  (lzap+git@redhat.com)
- fixed NPE when spacewalk_reposync_logpath is set to nonexisting dir
  (lzap+git@redhat.com)
- 633956 -fixing error popup on YourRhn when a warning or critical probe exists
  (jsherril@redhat.com)

* Thu Sep 16 2010 Lukas Zapletal 1.2.41-1
- 595500 - added contents_enc64 param to createOrUpdatePath XMLAPI
- making taskmoatic work with the rkbloom driver
- 633535 - added RHEL 5 subrepos as well as stopped showing repos not valid for
  a particular release
- adding configchannel.lookupFileInfo() taking a revision id
- implement <label> for form fields - systems/probes/edit.jsp
- implement <label> for form fields - systems/systemsearch.jsp
- 627920 - Added a larger config file icon for symlinks. Thanks to Joshua Roys.

* Tue Sep 14 2010 Justin Sherrill <jsherril@redhat.com> 1.2.40-1
- 630980 - fixing ise on package details page (jsherril@redhat.com)

* Tue Sep 14 2010 Michael Mraka <michael.mraka@redhat.com> 1.2.39-1
- 632561 - two typos in string resource xml (en_US)
- 580998 - making deprecatedVersion become deprecatedReason
- don't fail if service is already running

* Fri Sep 10 2010 Tomas Lestach <tlestach@redhat.com> 1.2.38-1
- 606555 - provide more information into the XmlRpcFault when method not found
  (tlestach@redhat.com)

* Thu Sep 09 2010 Partha Aji <paji@redhat.com> 1.2.37-1
- 625730 - Fixed the create config file/dir javascript to work with google
  chrome (paji@redhat.com)

* Thu Sep 09 2010 Partha Aji <paji@redhat.com> 1.2.36-1
- 627874 - Quick fix to disable Macro Delims for Config Directories
  (paji@redhat.com)
- 629974 - fixing ISE on select all on the channel repos page
  (jsherril@redhat.com)
- 630595 - fixing issue where a taskomatic restart was required for distros to
  be synced (jsherril@redhat.com)
- widening text file upon user request (jsherril@redhat.com)
- 623447 - improving speed of providing_channles call, which is only used
  through the api, and so its ok to just use org id and not go through the
  rhNAvailableChannels view which seems very slow for large satellites.  We
  should improve this in the future (jsherril@redhat.com)
- let sandbox task log when removing some files/channels (tlestach@redhat.com)
- 570393 - return empty map as DMI in case no hardware info is available
  (tlestach@redhat.com)
- 570393 - return empty map as CPU in case no hardware info is available
  (tlestach@redhat.com)

* Thu Sep 09 2010 Tomas Lestach <tlestach@redhat.com> 1.2.35-1
- add None as channel checksum type option on the webUI (tlestach@redhat.com)

* Wed Sep 08 2010 Shannon Hughes <shughes@redhat.com> 1.2.34-1
- bug fixes for audit tab and proxy installer additions (shughes@redhat.com)
- 630876 - fixing ISE if viewing the hardware of a system registered with no
  hardware (jsherril@redhat.com)

* Wed Sep 08 2010 Shannon Hughes <shughes@redhat.com> 1.2.33-1
- 589728 hide audit functionality for satellite product (shughes@redhat.com)

* Wed Sep 08 2010 Partha Aji <paji@redhat.com> 1.2.32-1
- 630877 - Updated a couple of documentation comments in the get/setVariables
  XMLRPC call (paji@redhat.com)

* Wed Sep 08 2010 Partha Aji <paji@redhat.com> 1.2.31-1
- 630877 - Improved the documentation on get/set Variables call
  (paji@redhat.com)
- 617044 - enabling reprovisioning for KVM and fully virt XEN guests
  (jsherril@redhat.com)
- xliff fixes for previous translations commit (enUS) (shughes@redhat.com)
- checkstyle fixes,  hit 150 line limit on a method, got around it, but we
  should either change the limit or refactor this method (jsherril@redhat.com)
- fixing common typo pacakges -> packages (tlestach@redhat.com)
- translated xliff string update (shughes@redhat.com)
- handle repo generation when channel checksum not set (tlestach@redhat.com)

* Tue Sep 07 2010 Michael Mraka <michael.mraka@redhat.com> 1.2.30-1
- fixed errataqueue_find_autoupdate_servers
- removign srcjars from java
- fix latest errata cache changes

* Tue Sep 07 2010 Tomas Lestach <tlestach@redhat.com> 1.2.29-1
- update method name to make the code compilable (tlestach@redhat.com)

* Tue Sep 07 2010 Michael Mraka <michael.mraka@redhat.com> 1.2.28-1
- 573630 - reused pl/sql implementation of update_needed_cache in java
- newPackages() is dead since update_needed_cache move to pl/sql
- improved errataqueue_find_autoupdate_servers

* Mon Sep 06 2010 Tomas Lestach <tlestach@redhat.com> 1.2.27-1
- removing hibernate commit from the populateWorkQueue (tlestach@redhat.com)
- fix query for errata mailer (tlestach@redhat.com)

* Mon Sep 06 2010 Michael Mraka <michael.mraka@redhat.com> 1.2.26-1
- fixed imports

* Mon Sep 06 2010 Michael Mraka <michael.mraka@redhat.com> 1.2.25-1
- 573630 - reuse pl/sql implementation of update_needed_cache in java
- file attribute was removed from the wrong method in PackageHelper
- 614918 - Made SSM Select Systems to work with I18n languages
- 598845 - fixing issue where syncing errata would fail with a Hibernate
  NonUniqueObjectException because keywords on errata were being duplicated
  durign sync

* Fri Sep 03 2010 Tomas Lestach <tlestach@redhat.com> 1.2.24-1
- 567178 - adding Pacific/Auckland time zone (tlestach@redhat.com)
- 495973 - adding America/Regina time zone (tlestach@redhat.com)
- 623447 - making errata.listPackages maintain api compatibility since it is to
  be backported to 5.3 (jsherril@redhat.com)
- 623447 - speeding up errata.listPackages api call (jsherril@redhat.com)
- 591291 - do not touch packages in mergeErrata api call (tlestach@redhat.com)
- make null checks for cron expressions (tlestach@redhat.com)
- add sanity check for predefined tasks (tlestach@redhat.com)
- check only active schedules when checking DB for initialization
  (tlestach@redhat.com)

* Wed Sep 01 2010 Partha Aji <paji@redhat.com> 1.2.23-1
- 518664 - Made spacewalk search deal with other locales (paji@redhat.com)
- checkstyle fix (jsherril@redhat.com)
- 616570 - adding support for looking up debuginfo rpms if they are located on
  the satellite itself (jsherril@redhat.com)
- fixing kickstart %post script logging to actually work and not break
  kickstarts (jsherril@redhat.com)
- fix ClearLogHistory (tlestach@redhat.com)

* Wed Sep 01 2010 Tomas Lestach <tlestach@redhat.com> 1.2.22-1
- 627905 - taskomatic requires jakarta-commons-dbcp (tlestach@redhat.com)

* Tue Aug 31 2010 Partha Aji <paji@redhat.com> 1.2.21-1
- 577921 - Removed references to redhat-release package (paji@redhat.com)

* Tue Aug 31 2010 Partha Aji <paji@redhat.com> 1.2.20-1
- 628097 - Removed kickstart partition validation logic (paji@redhat.com)

* Tue Aug 31 2010 Tomas Lestach <tlestach@redhat.com> 1.2.19-1
- 626741 - do not allow two repos with same label or repository url
  (tlestach@redhat.com)
- As 00-spacewalk-mod_jk.conf which referenced workers.properties is gone,
  remove it now as well. (jpazdziora@redhat.com)

* Mon Aug 30 2010 Partha Aji <paji@redhat.com> 1.2.18-1
- 628100 - fix for Activation Keys - Config channels issue (paji@redhat.com)
- cleaned up KickstartData object a bit (paji@redhat.com)
- 591291 - list errata packages only associated to the given channel
  (tlestach@redhat.com)
- checkstyle fix (tlestach@redhat.com)
- 627149 - do not return installtime via xmlrpc when not defined
  (tlestach@redhat.com)
- better create a separate method than override an existing in this case
  (tlestach@redhat.com)
- do not log if queue is empty for queue tasks (tlestach@redhat.com)
- 529232 - add 'no base' and 'ignore missing' options to kickstart
  (coec@war.coesta.com)
- Removed unnecessary NVLs from a config query (paji@redhat.com)
- 624377 - restore original functionality and information (coec@war.coesta.com)
- Fix hardware page (colin.coe@gmail.com)

* Fri Aug 27 2010 Tomas Lestach <tlestach@redhat.com> 1.2.17-1
- add repo type to the RepoSyncTask (tlestach@redhat.com)
- fix user email notification (tlestach@redhat.com)
- fix ChannelSoftwareHandlerTest.testMergeErrataByDate test
  (tlestach@redhat.com)
- 484895 - Stop the release link giving a 404 (colin.coe@gmail.com)

* Thu Aug 26 2010 Tomas Lestach <tlestach@redhat.com> 1.2.16-1
- 591291 - faster handling of mergeErrata API call (tlestach@redhat.com)
- fix ErrataQueueTest unit test (tlestach@redhat.com)
- 580939 - fixing invalid html with alter channels page (jsherril@redhat.com)
- unit test fix (jsherril@redhat.com)
- Fixed struts form bloopered entry (paji@redhat.com)
- making taskoamtic api handler be ignored by the api doc generation
  (jsherril@redhat.com)
- a bunch of unit test fixes (jsherril@redhat.com)

* Tue Aug 24 2010 Partha Aji <paji@redhat.com> 1.2.15-1
- checkstyle error fix (jsherril@redhat.com)
- Making repo sync screen display an error if taskomatic isnt up, and disable
  the buttons (jsherril@redhat.com)
- removing serializer entry for removed serializer (jsherril@redhat.com)

* Tue Aug 24 2010 Partha Aji <paji@redhat.com> 1.2.14-1
- 593896 - Moved Kickstart Parition UI logic (paji@redhat.com)
- remove updateSchedule method (tlestach@redhat.com)
- rename mathod names to match taskomatic terms (tlestach@redhat.com)
- reschedule = unschedule + schedule (tlestach@redhat.com)
- fix just log formatting (tlestach@redhat.com)
- do not email when tasko job get skipped (tlestach@redhat.com)
- adding the rest of the recurring event picker to the reposync stuff
  (jsherril@redhat.com)
- more work on reposync/taskomatic UI (jsherril@redhat.com)
- fixing path for chrooted post script log file (jsherril@redhat.com)
- introduce interface to get active schedules by bunch name
  (tlestach@redhat.com)
- change log info for skipped queue tasks (tlestach@redhat.com)
- change path for taskomatic logs (tlestach@redhat.com)
- enable repo sync schedule from web ui (tlestach@redhat.com)
- rewrite RepoSyncTask (tlestach@redhat.com)
- adding missing import (tlestach@redhat.com)
- checking in some missing files (jsherril@redhat.com)
- making the sync repos page do different things depending on the button
  (jsherril@redhat.com)
- Fixed a compile error (paji@redhat.com)
- Removed a bunch of duplicate dynaforms to use no_scrub and no_paren_scrub
  (paji@redhat.com)
- adding early draft of recurring event picker (jsherril@redhat.com)

* Thu Aug 19 2010 Tomas Lestach <tlestach@redhat.com> 1.2.13-1
- Fix typo (joshua.roys@gtri.gatech.edu)
- 601656 - fix user permission check for errata.create call
  (tlestach@redhat.com)

* Thu Aug 19 2010 Tomas Lestach <tlestach@redhat.com> 1.2.12-1
- return only information, run has /(not) a log (provide no file path)
  (tlestach@redhat.com)
- just call satellite-sync without sudo (tlestach@redhat.com)
- fix comparism of log outputs (tlestach@redhat.com)
- fix check whether a run is associated with the given org
  (tlestach@redhat.com)
- enable taskomatic logging in the correct file (tlestach@redhat.com)
- better uncomment used code (tlestach@redhat.com)

* Wed Aug 18 2010 Partha Aji <paji@redhat.com> 1.2.11-1
- 623683-Fixed a dupes bug where config channels were not getting shown..
  (paji@redhat.com)

* Wed Aug 18 2010 Tomas Lestach <tlestach@redhat.com> 1.2.10-1
- requires simple-core instead of obsolete (tlestach@redhat.com)

* Wed Aug 18 2010 Tomas Lestach <tlestach@redhat.com> 1.2.9-1
- status has to be saved (tlestach@redhat.com)
- fix check if a run belong to a certain org (tlestach@redhat.com)

* Wed Aug 18 2010 Tomas Lestach <tlestach@redhat.com> 1.2.8-1
- serialize dataMap even if empty (tlestach@redhat.com)
- enable task logging to files (tlestach@redhat.com)

* Tue Aug 17 2010 Partha Aji <paji@redhat.com> 1.2.7-1
- Added API calls to create/update symlinks (paji@redhat.com)
- Fixed the manage config file page to not show 'upload' for symlinks
  (paji@redhat.com)

* Tue Aug 17 2010 Tomas Lestach <tlestach@redhat.com> 1.2.6-1
- rename, update and schedule ClearLogHistory (tlestach@redhat.com)
- email support (tlestach@redhat.com)
- Fix missing functionality on System Hardware page (colin.coe@gmail.com)

* Mon Aug 16 2010 Tomas Lestach <tlestach@redhat.com> 1.2.5-1
- fix ErrataQueueTest unit test (tlestach@redhat.com)
- do not print stacktrace, when logging disabled (tlestach@redhat.com)
- do not use TaskoFactory inside of the start() and finish() methods
  (tlestach@redhat.com)
- load errata after closing session to be used later on (tlestach@redhat.com)
- add simple-core dependecies (tlestach@redhat.com)
- chekstyle fix (tlestach@redhat.com)

* Sun Aug 15 2010 Tomas Lestach <tlestach@redhat.com> 1.2.4-1
- taskomatic enhancements (tlestach@redhat.com)
- 620149 - Restore Users tab for Org Admins (colin.coe@gmail.com)
- System Notes pages PXT to java (colin.coe@gmail.com)

* Thu Aug 12 2010 Justin Sherrill <jsherril@redhat.com> 1.2.3-1
- fixing compile errors (jsherril@redhat.com)

* Wed Aug 11 2010 Partha Aji <paji@redhat.com> 1.2.2-1
- 562555 - Added code to scrub activation key names and descriptions
  (paji@redhat.com)
- Removed a stupid class that was unused (paji@redhat.com)

* Tue Aug 10 2010 Partha Aji <paji@redhat.com> 1.2.1-1
- 622715 - Fixed dups profile bug where unentitled systems were being wrongly
  reported as entitled (paji@redhat.com)
- 620463 - Fixed a KS bug (paji@redhat.com)
- fixing issue where "guests consuming regular entitlement page" would show
  guests that were recieving free entitlements because their host had a virt
  entitlement (jsherril@redhat.com)
- bumping package versions for 1.2 (mzazrivec@redhat.com)

* Tue Aug 10 2010 Milan Zazrivec <mzazrivec@redhat.com> 1.1.50-1
- 621528 - Fixed dupes sys compare page to deal with unentitled systems

* Mon Aug 09 2010 Partha Aji <paji@redhat.com> 1.1.49-1
- 620341 - Fixed a dupes query (paji@redhat.com)
- 576779 - fixing issue where selecting systems to apply a single errata to
  would only work on the first page ful (jsherril@redhat.com)
- 619301 - Fixed a ypo in a i18n string (paji@redhat.com)

* Mon Aug 09 2010 Milan Zazrivec <mzazrivec@redhat.com> 1.1.48-1
- Massaged the sys ents page a little more (paji@redhat.com)
- Added some tool tips on the Multi Org System Entitlements page
  (paji@redhat.com)
- fixing unit test that was written incorrectly to start with
  (jsherril@redhat.com)
- I18nized Manage and Clear (paji@redhat.com)

* Thu Aug 05 2010 Partha Aji <paji@redhat.com> 1.1.47-1
- 621520 - Fixed a bug where the 'clear' box ignored extra request parameters
  (paji@redhat.com)
- Fixed a couple of dup queries to use having (paji@redhat.com)
- making the editarea not highlight by default (jsherril@redhat.com)
- 616041 - fixing issue where deploying config files for multiple servers
  scheduled multiple actions instead of one (jsherril@redhat.com)
- 596831 - fixing issue where non-internationalized strings were stored and
  displayed for the SSM operations pages (jsherril@redhat.com)

* Thu Aug 05 2010 Milan Zazrivec <mzazrivec@redhat.com> 1.1.46-1
- 616785 - fixing issue where selecting "update Properties" on the system
  details edit page would set "Auto Update Errata" to no, even if it had been
  previously set to yes
- 601058 - fixing issue where hitting update on the kickstart operating system
  tab would overwrite the custom url
- 575981 - fixing issue where non-user scheduled actions wouldnt show up in the
  scheduled list
- convert hardware.pxt to Java

* Tue Aug 03 2010 Partha Aji <paji@redhat.com> 1.1.45-1
- Fixed byte[] -> string conversion bugs that were created during the
  blob->binary commit (paji@redhat.com)

* Tue Aug 03 2010 Shannon Hughes <shughes@redhat.com> 1.1.44-1
- we need to use epoch of 1 for 1.6.0 and greater according to fedora java package rules (shughes@redhat.com)

* Mon Aug 02 2010 Milan Zazrivec <mzazrivec@redhat.com> 1.1.43-1
- use objectweb-asm for Fedora-13 and beyond

* Mon Aug 02 2010 Milan Zazrivec <mzazrivec@redhat.com> 1.1.42-1
- point taskomatic to slf4j jars

* Fri Jul 30 2010 Justin Sherrill <jsherril@redhat.com> 1.1.41-1
- 619381 - fixing issue where reprovisioning a system would cause registration
  to fail in the %post section resulting in the system not being registered at
  all. (jsherril@redhat.com)

* Fri Jul 30 2010 Shannon Hughes <shughes@redhat.com> 1.1.40-1
- modify build requires java for epoc 1:1.6.0

* Fri Jul 30 2010 Justin Sherrill <jsherril@redhat.com> 1.1.39-1
- few more changes for asm vs objectweb-asm detection (jsherril@redhat.com)

* Fri Jul 30 2010 Justin Sherrill <jsherril@redhat.com> 1.1.38-1
- taking a stab at alternating between asm.jar and objectweb-asm/asm.jar to
  handle errors with taskomatic on fedora13 (jsherril@redhat.com)

* Thu Jul 29 2010 Partha Aji <paji@redhat.com> 1.1.37-1
- Config Management schema update + ui + symlinks (paji@redhat.com)
- 603133 - fixing issue where system within a group that were unentitled would
  still factor into whether the group would show up with an exclamation point
  (jsherril@redhat.com)
- Symlink /var/www/html/pub in devel environment (coec@spacey.coesta.com)
- Fix checkstyle errors (coec@spacey.coesta.com)
- 563797 - changing behavior of lookup exceptions to print a smaller error as
  well as not send an email by default (jsherril@redhat.com)
- 533190 - fixing issue where deleting more than 1000 errata would throw a
  database error (jsherril@redhat.com)
- 514426 - changing list tag behavior to show fliter box even if the user has
  filtered something and got no results (jsherril@redhat.com)
- 595524 - changing improper accesses to /ks/dist to return a file not found
  (jsherril@redhat.com)
- getting rid of tabs (jsherril@redhat.com)
- 591863 - making pre and post logging work for scripts that are not bash
  scripts (jsherril@redhat.com)
- fixing missing escaped command that broke kickstart rendering
  (jsherril@redhat.com)
- System currency phase 2 (coec@spacey.coesta.com)
- Fix 'Duplicate message key found in XML Resource file' message
  (coec@spacey.coesta.com)
- added new API functions system.listPackageProfiles and
  system.deletePackageProfile (aparsons@redhat.com)
- fixed the system counts in the *_action_list queries (aparsons@redhat.com)
- 580086 - cleaning up some code related with system group intersection and
  fixing one possible cause of not calculating the intersection correctly
  (jsherril@redhat.com)
- checkstyle fixes (jsherril@redhat.com)
- checkstyle fixes (jsherril@redhat.com)
- 582085 - fixing issue where renaming an errata with keywords would fail
  (jsherril@redhat.com)
- 582995 - fixing the automatic escaping of dollar signs within a raw kickstart
  (jsherril@redhat.com)
- removing mistakenly included debug message (jsherril@redhat.com)
- 616267 - fixing issue where system.listPackages api call would return nothing
  if the client had not uploaded the arch for the installed packages (older
  rhel 4 clients) (jsherril@redhat.com)

* Mon Jul 26 2010 Tomas Lestach <tlestach@redhat.com> 1.1.36-1
- alter the return type of system.listLatestAvailablePackage
  (aparsons@redhat.com)
- added new API call system.listLatestAvailablePackage that will list the
  latest available version of a package for each system in the list
  (aparsons@redhat.com)
- add counts for the number of completed/failed/inprogress systems to the
  ScheduledAction DTO and schedule.list*Actions API calls (aparsons@redhat.com)
- added new API call schedule.rescheduleActions (aparsons@redhat.com)

* Fri Jul 23 2010 Michael Mraka <michael.mraka@redhat.com> 1.1.35-1
- fixing new connection stuff to allow for the thin client
- Add system migration to webUI

* Thu Jul 22 2010 Michael Mraka <michael.mraka@redhat.com> 1.1.34-1
- modified java to use global database information
- fixed asm for Fedora 13

* Tue Jul 20 2010 Justin Sherrill <jsherril@redhat.com> 1.1.33-1
- Initial set of changes to show the 'files' include info on dirs and symlinks
  (paji@redhat.com)
- Making spacewalk-java build correctly for fedora 13 (jsherril@redhat.com)
* Tue Jul 20 2010 Justin Sherrill <jsherril@redhat.com> 1.1.32-1
- fixing java build scripts to use objectweb-asm library if it exists versus
  the normal asm (jsherril@redhat.com)
- add path to oracle xe library for taskomatic (msuchy@redhat.com)
- converting hibernate blobs to binary data types to hopefully work better in
  postgresql (jsherril@redhat.com)

* Tue Jul 20 2010 Tomas Lestach <tlestach@redhat.com> 1.1.31-1
- checkstyle fix (tlestach@redhat.com)
- 584860 - do not return empty partition strings (tlestach@redhat.com)
- 584860 - kickstart.profile.system.getPartitioningScheme does not return
  include statements (aparsons@redhat.com)
- 584864 - added API method kickstart.profile.downloadRenderedKickstart
  (aparsons@redhat.com)
- 584852 - added API configchannel.listSubscribedSystems (aparsons@redhat.com)
- Added a nice org updated message for the org config page (paji@redhat.com)
- 599612 - making the SSM able to subscripe systems to shared channels
  (jsherril@redhat.com)
- checkstyle fix (jsherril@redhat.com)
- making kickstarts not fail if multiple of the same NVREA are in the same
  channel (jsherril@redhat.com)
- 600502 - speeding up system.getId() api call (jsherril@redhat.com)

* Mon Jul 19 2010 Milan Zazrivec <mzazrivec@redhat.com> 1.1.30-1
- use db_* options from rhn.conf to retrieve database connection info
- Added unit tests for SystemHandlerTest.convertToFlex
- unit test fix
- fixing un-escaped dollar sign in %post script that deals with rewriting
  /etc/sysconfig/rhn/up2date

* Fri Jul 16 2010 Justin Sherrill <jsherril@redhat.com> 1.1.29-1
- fixing compile breakage (jsherril@redhat.com)

* Fri Jul 16 2010 Partha Aji <paji@redhat.com> 1.1.28-1
- Forgot to add Exception Message ... (paji@redhat.com)

* Fri Jul 16 2010 Milan Zazrivec <mzazrivec@redhat.com> 1.1.27-1
- fixed typo in system_currency query
- Added a convert to flex api call and misc improvements on unit tests

* Thu Jul 15 2010 Justin Sherrill <jsherril@redhat.com> 1.1.26-1
- adding a couple of temp jars back for build system builds
  (jsherril@redhat.com)

* Thu Jul 15 2010 Justin Sherrill <jsherril@redhat.com> 1.1.25-1
* Thu Jul 15 2010 Justin Sherrill <jsherril@redhat.com> 1.1.24-1
- moving temp jars to ivy, and adding needed slf4j jars for quartz unit tests
  (jsherril@redhat.com)
- fix checksum info across mulitorg grant actions (shughes@redhat.com)
- fixed system_currency query (michael.mraka@redhat.com)

* Thu Jul 15 2010 Tomas Lestach <tlestach@redhat.com> 1.1.23-1
- [PATCH] allow multiple systems to be scheduled for an erratum via the API
  (aron@redhat.com)
- checkstyle fixes (tlestach@redhat.com)
- [PATCH] alter system.scheduleRunScript API call to schedule multiple systems
  (aron@redhat.com)
- removed dead file not used anywhere (michael.mraka@redhat.com)
- oracle client has been removed from /opt/oracle ages ago
  (michael.mraka@redhat.com)
- Add system currency report (colin.coe@gmail.com)
- Added API to list flex guests and eligible flex guests (paji@redhat.com)
- Added a Configuration page to Orgs to handle maintenance windows
  (paji@redhat.com)
- Added the lookupAndBind org to RequestContext so it could be used in various
  actions (paji@redhat.com)
- added a simple test to check for stagin content (paji@redhat.com)
- adding flex guest support for some of the org-entitlement apis
  (jsherril@redhat.com)
- making Channel package add page much faster (jsherril@redhat.com)
- Cleaned up web_customer, rhnPaidOrgs, and rhnDemoOrgs inaddition to moving
  OrgImpl- Org. These are unused tables/views/columns.. Added upgrade scripts
  accordingly (paji@redhat.com)
- fixed a goof up on preferences jspf that didn;t escape content
  (paji@redhat.com)
- fixed a comment typo (paji@redhat.com)
- Added an extra column mapping to OrgImpl object (paji@redhat.com)
- updating api doc for system.getScriptResults (adding serverId)
  (tlestach@redhat.com)
- add serverId to structure returned by system.getScriptResults() API call
  (aparsons@redhat.com)
- Corrected a couple of jsp pages where 'label for' was not used
  (paji@redhat.com)
- Fix checkstyle errors (colin.coe@gmail.com)
- Use correct tomcat version (colin.coe@gmail.com)
- Remove println used in testing (colin.coe@gmail.com)
- Display calina.out in admin tab, part 2 (colin.coe@gmail.com)
- Display calina.out in admin tab (colin.coe@gmail.com)

* Fri Jul 09 2010 Justin Sherrill <jsherril@redhat.com> 1.1.22-1
- 576139 - fixing issue where auto-application of errata would be triggered
  before the new repodata was generated. (jsherril@redhat.com)

* Thu Jul 08 2010 Shannon Hughes <shughes@redhat.com> 1.1.21-1
- removing log5j until we get fedora approval; removed velocity since its in
  tempjars; adding new versions of quartz for cron taskomatic scheduler
  (shughes@redhat.com)

* Thu Jul 08 2010 Justin Sherrill <jsherril@redhat.com> 1.1.20-1
- 603258 - fixing issue where channel.software.mergeErrata and mergePackages
  would not populate the errata/package cache corerctly (jsherril@redhat.com)

* Thu Jul 08 2010 Tomas Lestach <tlestach@redhat.com> 1.1.19-1
- CobblerSyncTask fix (tlestach@redhat.com)
- Made entitlement logic handle flex guests when the host is virt (un)entitled
  (paji@redhat.com)
- 608811 - fixing issue where virt guest creation would not create the guests
  to use a virtual bridge. (jsherril@redhat.com)

* Fri Jul 02 2010 Jan Pazdziora 1.1.18-1
- Use the { call ... } syntax instead of the direct PL/SQL.
- fix broken repo sync download log file logic (shughes@redhat.com)
- fixed a couple of issues with the sat scrubber test (paji@redhat.com)

* Thu Jul 01 2010 Tomas Lestach <tlestach@redhat.com> 1.1.17-1
- replacing ExceptionTranslator for SqlExceptionTranslator and its convert()
  method for sqlException() (tlestach@redhat.com)
- Added a sat scrubber test that wipes out old test artifactsw
  (paji@redhat.com)
- Added an automatic db test cleanup script as a part of tests
  (paji@redhat.com)
- fix bug Validation i18n key (shughes@redhat.com)
- bug fixing for reposync (shughes@redhat.com)
- junit modification for repo sync (shughes@redhat.com)
- checkstyle fix, extra java import (shughes@redhat.com)
- hook to call create repo sync task in taskomatic (shughes@redhat.com)
- remove call to repo task from the channel edit/update cmds
  (shughes@redhat.com)
- add last log repo sync to edit channel (shughes@redhat.com)
- remove old repo fields from channel edit page, clean up i18n strings
  (shughes@redhat.com)
- making links between repo objects and taskomatic (shughes@redhat.com)
- lots of checkstyle fixes (shughes@redhat.com)
- add channel count access for repo objects (shughes@redhat.com)
- general repo cleanup, bugfixing (shughes@redhat.com)
- new page: list of repos to sync (session sets) (shughes@redhat.com)
- struts support for repo sync action (shughes@redhat.com)
- adding new sync nav, moving add/remove to new tab (shughes@redhat.com)
- remove debug messages, add extra i18n update string (shughes@redhat.com)
- db mapping logic for channel repos (shughes@redhat.com)
- preselect set channel repo logic (shughes@redhat.com)
- initial jsp support for channel to repo mapping (shughes@redhat.com)
- change from rhnset to sessionset for repo maps (shughes@redhat.com)
- intial strut action for channel repository mapping (shughes@redhat.com)
- strut support for channel repository mapping (shughes@redhat.com)
- channel nav support for repository mapping (shughes@redhat.com)
- modify verbage for repo list summary (shughes@redhat.com)
- logic to delete content sources from db (shughes@redhat.com)
- minor syntax issue with i18n repo delete strings (shughes@redhat.com)
- initial files to support Repo delete (shughes@redhat.com)
- bug fixes for EditRepo, strut path fixes (shughes@redhat.com)
- RepoEdit page cleanup, jsp fixes (shughes@redhat.com)
- fix hibernate content obj named queries for Edit Repo (shughes@redhat.com)
- starting checking content objects off id and org for security; also fix query
  for taskomatic (shughes@redhat.com)
- commit before master merge (shughes@redhat.com)
- adding repo edit commands (shughes@redhat.com)
- refactoring repo commands to use base class (shughes@redhat.com)
- more repo content obj clean up (shughes@redhat.com)
- fix link for repo edit (shughes@redhat.com)
- quick fix to remove sync query from content source obj (shughes@redhat.com)
- update channel to handle sync date; remove from content source
  (shughes@redhat.com)
- fix incorrect reference to sync column of content source (shughes@redhat.com)
- adding org id mapping to content source objects (shughes@redhat.com)
- ise fixes for repo create (shughes@redhat.com)
- adding url field to repo details form/jsp (shughes@redhat.com)
- pushing changes to prepare for master merge (shughes@redhat.com)
- fixed incorrect url syntax for repocreate (shughes@redhat.com)
- adding repo domain creation logic to manager/action layer
  (shughes@redhat.com)
- pushing minor changes before master merge (shughes@redhat.com)
- repo struts action fnd jsp or creating repo objects. (shughes@redhat.com)
- support classes for adding a Repo object (shughes@redhat.com)
- repo validation xsd schema (shughes@redhat.com)
- adding nav entries for repo create and edit (shughes@redhat.com)
- struts entries for repo create and edit pages (shughes@redhat.com)
- adding dynaform for content source creation (shughes@redhat.com)
- fixing toolbar syntax for repo (shughes@redhat.com)
- minor tweaks to struts url path and hibernate fix (shughes@redhat.com)
- adding repolist page to struts (shughes@redhat.com)
- datasource queries for repolist listtag page (shughes@redhat.com)
- adding ContentSource DTO object for repo listtags (shughes@redhat.com)
- setting up ContentSource queries (shughes@redhat.com)
- fixing compile errors on RepoLister (shughes@redhat.com)
- initial classes for Repolisting (shughes@redhat.com)
- adding repo list jsp page (shughes@redhat.com)
- Revert "fixing accidental branch creation, removing cobbler stubs"
  (shughes@redhat.com)
- fixing accidental branch creation, removing cobbler stubs
  (shughes@redhat.com)
- new jsp for the repo list (shughes@redhat.com)
- adding nav menu for external repo management (shughes@redhat.com)
- minor changes to tests (shughes@redhat.com)
- more compiliation fixes to support many2many (shughes@redhat.com)
- fixing breakage after adding many2many objects for yum repo sync
  (shughes@redhat.com)
- minor updates to Channel object to add repos (shughes@redhat.com)
- initial hibernate changes to support many2many relationships of channel to
  repos (shughes@redhat.com)
- hibernate changes for existing content source objects (shughes@redhat.com)
- Fixed some checkstyle errors (paji@redhat.com)
- 605383 - fixing issue where adding errata to a channel with 'package
  association' unchecked wouldn't handle arches correctly (jsherril@redhat.com)

* Wed Jun 30 2010 Tomas Lestach <tlestach@redhat.com> 1.1.16-1
- 591291 - fix also mergeErrata with given start and end date
  (tlestach@redhat.com)
- remove exceptions from method definitions that aren't thrown
  (tlestach@redhat.com)
- More unit test fixes (paji@redhat.com)
- Cleared more unit test (paji@redhat.com)
- Fixed another checkstyle issue (paji@redhat.com)
- Speeded up a unit test .... (paji@redhat.com)
- Fixed a checkstyle issue (paji@redhat.com)
- Fixed fve unit tests Hopefully... (paji@redhat.com)
- Fixed a dupe key issue (paji@redhat.com)
- if file is rpm package, use checksum from db, otherwise read whole file
  (msuchy@redhat.com)
- Fixed a compile error.... (paji@redhat.com)
- Added more tests on Orphaned gets entitlements (paji@redhat.com)
- Added unit tests for VirtEntitlementsManager (paji@redhat.com)
- Fixed some typos (paji@redhat.com)
- Added page sizes to flex multiorg pages (paji@redhat.com)
- fixed a line typo where I forgot to clear the map create in session
  (paji@redhat.com)
- Added sorting to channel family-> orgs page (paji@redhat.com)
- Added flex magic to ChannelFamily -> Orgs page (paji@redhat.com)
- Added alphabar columns for the mutli org pages (paji@redhat.com)
- More verbiage on software entitlements page (paji@redhat.com)
- Updated the software entitlements page to deal with FVE (paji@redhat.com)
- Added a couple of enhancements on the Org software subs pager
  (paji@redhat.com)
- Fixed checkstyle errors (paji@redhat.com)
- Added code to get multiorgs org -> software channel ents page work with flex
  entitlements (paji@redhat.com)
- Forgot to commit EligibleFlexGuestAction (paji@redhat.com)
- Added the convert to flex plsql operation (paji@redhat.com)
- More updates to the UI (paji@redhat.com)
- More UI updates on the Flex Guest Pages added Nav stuff (paji@redhat.com)
- Made the Flexguest page show entitlements (paji@redhat.com)
- Initial cut to list eligible flex guests page (paji@redhat.com)
- Slight refactoring of Virtual Enttitlements (paji@redhat.com)
- Initial cut of the Flex Guests Page (paji@redhat.com)
- adding flex guest entitlement columns on the org entitlments page
  (jsherril@redhat.com)
- updating rhn_entitlement package for cert activation (jsherril@redhat.com)
- having setters do the right thing (jsherril@redhat.com)
- matching hosteds column names for flex guests (jsherril@redhat.com)
- adding hibernate mapping for flex guests (jsherril@redhat.com)

* Wed Jun 23 2010 Jan Pazdziora 1.1.15-1
- Fixed a couple of checkstyle errors (paji@redhat.com)

* Mon Jun 21 2010 Jan Pazdziora 1.1.14-1
- updating rhnPackageRepodata table to not use a reserved word.
  (jsherril@redhat.com)
- Fixed a typo in the previous commit (paji@redhat.com)
- Good Bye Channel License Code (paji@redhat.com)

* Fri Jun 18 2010 Miroslav Suchý <msuchy@redhat.com> 1.1.13-1
- implement <label> for form fields - sdc/details.jsp (msuchy@redhat.com)
- implement <label> for form fields - user/create/usercreate.jsp
  (msuchy@redhat.com)
- implement <label> for form fields - activationkeys/details.jspf
  (msuchy@redhat.com)
- implement <label> for form fields - edit.jsp (msuchy@redhat.com)
- implement <label> for form fields - orgcreate.jsp (msuchy@redhat.com)
- implement <label> for form fields - probe-edit.jsp (msuchy@redhat.com)
- implement <label> for form fields - filter-form.jspf (msuchy@redhat.com)
- implement <label> for form fields - restart.jsp (msuchy@redhat.com)
- implement <label> for form fields - monitoring.jsp (msuchy@redhat.com)
- implement <label> for form fields - bootstrap.jsp (msuchy@redhat.com)
- implement <label> for form fields - general.jsp (msuchy@redhat.com)
- 585176 - changing the behavior of the SSM package upgrade screen to handle
  system and their packages for upgrade invidually, so only packages needed on
  a system will be installed.  This means that each system is scheduled
  individually, but at least it is correct (jsherril@redhat.com)

* Thu Jun 17 2010 Miroslav Suchý <msuchy@redhat.com> 1.1.12-1
- Made the duplicate compares page do confirm delete differently
  (paji@redhat.com)
- Added a sort of 'confirm' logic for delete systems in dup compares page
  (paji@redhat.com)
- 602591 - "Content-Length" added to response header for different download
  contents (tlestach@redhat.com)
- 603890 - fix/rewrite system.listSubscribableBaseChannels API
  (tlestach@redhat.com)
- 576314 - fix for errata being added to the email queue multiple times before
  it can be run (jsherril@redhat.com)
- bumping up heap to 512m for jsp compiles (shughes@redhat.com)
- bumping up build heap to 512m (shughes@redhat.com)
- Removed an unnecessary abstraction for VirtEntitlements (paji@redhat.com)
- 591291 - associate packages also (when mergeing errata) (tlestach@redhat.com)
- 601656 - fix channel permission check for errata.clone (tlestach@redhat.com)
- 601656 - fix channel permission check for channel.software.mergePackages
  (tlestach@redhat.com)
- fixing issue where package summary could be null, causing NPE
  (jsherril@redhat.com)
- 601656 - fix channel permission check (tlestach@redhat.com)
- 591291 - clone errata instead of associating them to custom channels
  (tlestach@redhat.com)
- fixing hashCode for Errata (tlestach@redhat.com)
- 529359: Fixed a couple of bugs related to Remote Command Package upgrade
  (paji@redhat.com)
- 595473 525588 - fixing small query issue and moving the ssm operation
  creation to before the (jsherril@redhat.com)
- 595473 525588 - fixing issue where child channel subscription changes would
  not use the stored procedure and would instead update rhnServerChannel table
  directly, bypassing all entitelment logic (jsherril@redhat.com)
- 525588 - changing SSM child channel subscription page to not use hibernate
  when doing subscribng (jsherril@redhat.com)
- Correct 'checkstyle' errors (colin.coe@gmail.com)
- checkstyle fixes (jsherril@redhat.com)
- Update errata.setDetails to allow setting CVEs (colin.coe@gmail.com)
- Allow CVEs to be set on unpublished errata (colin.coe@gmail.com)
- 585176 - fixing issue where packages were excluded from update on SSM
  upgradable packages page when the packages had multiple arches
  (jsherril@redhat.com)
- 585965 - fixing issue with multilib packages and errata-cache generation,
  where updating one arch of a package would indicate that the other one was
  updated as well (jsherril@redhat.com)
- 563859 - fixing issue where adding errata to x86_64 channels would only get
  packages of one arch, even if the errata had two (lib packages)
  (jsherril@redhat.com)
- unit test fix (jsherril@redhat.com)
- Adding the correct checkstyle for inactive systems (paji@redhat.com)
- 576953 - fixing errata search case sensitivity and not searching on partial
  cve name (jsherril@redhat.com)
- 588367 - introducing systemgroup.scheduleApplyErrataToActive API call
  (tlestach@redhat.com)
- 588367 move applyErrataHelper to ErrataManager (tlestach@redhat.com)
- Added the dupe compare css and javascript magic (paji@redhat.com)
- 590204 - fixing issue where pagination wasnt working properly on normal user
  list page (jsherril@redhat.com)
- Made the default dups compare page preselect a bunch of items
  (paji@redhat.com)
- Improved a error message on Dups systems page (paji@redhat.com)
- Fix style of commit c4e387bbb1c5cf16f54a2fa968a5613121bc1d7a
  (lukas.durfina@gmail.com)
- A more functional dupes compare page (paji@redhat.com)
- adding distro deletion to cleanup script (jsherril@redhat.com)
- Removed a no white space after a type cast check since we are not enforcing
  it anywhere (paji@redhat.com)
- unit test fix (jsherril@redhat.com)
- Generate Debian repository (lukas.durfina@gmail.com)
- Fixed broken unit tests (paji@redhat.com)
- checkstyle fix (joshua.roys@gtri.gatech.edu)
- Updated a typo in the  string (paji@redhat.com)
- Updated a resource string (paji@redhat.com)
- Added i18n strings for the systemdetails page (paji@redhat.com)
- Limit automatic config comparisons to diff enabled systems
  (joshua.roys@gtri.gatech.edu)

* Mon May 10 2010 Partha Aji <paji@redhat.com> 1.1.11-1
- Added an option to selectively delete instead of reactivate when a system is
  being reprovisioned (paji@redhat.com)
- Made ssm operations use OperationDetailsDto instead of just dealing with
  plain maps and random attributes (paji@redhat.com)
- unit tset fix (jsherril@redhat.com)
- 528884 - fixing issue where cloning ks profiles wouldnt clone virt info
  (jsherril@redhat.com)
- Added stubs for the duplicate profiles compare page (paji@redhat.com)
- Fixed a hibernate bug on capabilities object. Removed created and modified
  from mapping (paji@redhat.com)
- 568962 - get correct set of errata to merge (tlestach@redhat.com)
- Fix a NPE in the Audit code (joshua.roys@gtri.gatech.edu)
- Added the import tree.js part to the expansion decorator so its used on a
  need to use bases (paji@redhat.com)
- Added the logic to handle Delete from the Dup Systems page (paji@redhat.com)
- Made the dup systems page use ssm (paji@redhat.com)
- Made the expansion decorator show the show all|hide all correctly
  (paji@redhat.com)
- queuing channel repo generation for new channels (jsherril@redhat.com)
- Fixed a pagination issue that occured on first page load (paji@redhat.com)
- ignoring virt bonded interfaces, changing dups page to not sure the same set,
  and fixing inactive counts on mac and hostname pages (jsherril@redhat.com)
- 585901 - add an extra null condition (tlestach@redhat.com)
- Added a form var to keep track of inactive count (paji@redhat.com)
- Added logic for all the 3 tabs to use the same set as they refer to the same
  list (paji@redhat.com)
- Added Nav Tabs + hostname /mac address functionality + cleaned up the i18n
  Strings (paji@redhat.com)
- adding inactive drop down box and select inactive button
  (jsherril@redhat.com)
- Changed the tree behaviour to always expand (paji@redhat.com)
- Fixed checkstyle (paji@redhat.com)
- Commiting the Select All magic stuff (paji@redhat.com)
- 588901 - fix to_package_id (joshua.roys@gtri.gatech.edu)

* Wed May 05 2010 Tomas Lestach <tlestach@redhat.com> 1.1.10-1
- 585901 - recursive comps search (tlestach@redhat.com)
- More work on select all magic (paji@redhat.com)
- 588901 - Fix listLatestUpgradablePackages API results
  (joshua.roys@gtri.gatech.edu)
- Fixed an accidental compile error that occured due to a previous commit
  (paji@redhat.com)
- Added some magic to show the system names and url instead of ids in the dups
  page (paji@redhat.com)
- added an nbsp to space the text better (paji@redhat.com)
- Added a new tag attribute to filter by ip address (paji@redhat.com)
- More list tag enhancements (paji@redhat.com)
- Updated the list tag to deal with parent vs child filtering (paji@redhat.com)
- More changes to properly handle selection javascript magic (paji@redhat.com)
- Needed to add more JS magic to get selections to work (paji@redhat.com)
- Quick fix to deal with a null pointer that would ve occued on a logdebg
  (paji@redhat.com)
- Added code to get checkbox grouping to work (paji@redhat.com)
- Got the tree filters working (paji@redhat.com)
- Fixed a checkstyle error (paji@redhat.com)
- fixing RowRenderer, to do coloring more like the mockups
  (jsherril@redhat.com)
- Made the post reactivation key logic more fail safe.. (paji@redhat.com)

* Thu Apr 29 2010 Partha Aji <paji@redhat.com> 1.1.9-1
- Added new cobbler snippets to enable sytem reactivation on bare metal reprovisioning
  (paji@redhat.com)
- Added code to show general snippets created in spacewalk.
- Remove spammy audit types from default search (joshua.roys@gtri.gatech.edu)

* Thu Apr 29 2010 Tomas Lestach <tlestach@redhat.com> 1.1.8-1
- introducing DistChannelHandler (tlestach@redhat.com)
- add 2 new DistChannelMap related queries with appropriate methods
  (tlestach@redhat.com)
- rename {lookup,find}ByOsReleaseAndChannelArch ->
  ByProductNameReleaseAndChannelArch (tlestach@redhat.com)
- Added all the javascript macgic needed to show and hide stuff
  (paji@redhat.com)
- Fixed a Compile typo to work with 1.5 compiler (paji@redhat.com)

* Wed Apr 28 2010 Jan Pazdziora 1.1.7-1
- Added new expandable and non-expandable columns. Also UI improvements
  (paji@redhat.com)
- adding expandable row renderer and adding it to duplicate page
  (jsherril@redhat.com)
- Added an 'expandable' tag function to differentiate between parent/child
  (paji@redhat.com)
- Got the new treeable list tag in a more stable state (paji@redhat.com)
- Better looking Duplicate Ips page (paji@redhat.com)
- The relativeFilename in rhnChannelComps is really relative, need to join with
  slash.
- converting Duplicate dtos to use new expandable interface
  (jsherril@redhat.com)
- Added initial entry point for duplicate ip page (paji@redhat.com)
- Added initial mods to list tag to deal with simple trees (paji@redhat.com)
- adding row renderer (jsherril@redhat.com)
- creating RowRenderer to provide alternate ways to render the styles of each
  row (jsherril@redhat.com)
- remove @Override, since it is not an Override (tlestach@redhat.com)
- Change from nested select to inner join (colin.coe@gmail.com)
- Got the delete systems  confirm page completed. (paji@redhat.com)
- Make bash the default for syntax highlighting (colin.coe@gmail.com)

* Fri Apr 23 2010 Justin Sherrill <jsherril@redhat.com> 1.1.6-1
- adding duplicate system manager layer and api calls (jsherril@redhat.com)
- adding server delete event for duplicate profiles (shughes@redhat.com)
- Moved SSM System DeleteConfirm page to java to facilitate Deletion using the
  message queue infrastructure (paji@redhat.com)
- allowing the period character is cobbler system records (jsherril@redhat.com)

* Wed Apr 21 2010 Justin Sherrill <jsherril@redhat.com> 1.1.5-1
- adding feature to preselect a kickstart profile for provisioning if the
  cobbler system record for that system has it selected (jsherril@redhat.com)
- 580927 - sorting advanced options (jsherril@redhat.com)
- fixing broken unit tests and properly picking the right exception
  (jsherril@redhat.com)
- Addition of channel.software.getChannelLastBuildById API call
  (james.hogarth@gmail.com)

* Mon Apr 19 2010 Michael Mraka <michael.mraka@redhat.com> 1.1.4-1
- 576211 - fixed server name replacement pattern
- removing log5j stuff
- fix issue with PSQLException

* Fri Apr 16 2010 Justin Sherrill <jsherril@redhat.com> 1.1.2-1
- bumping spec files to future 1.1 packages (shughes@redhat.com)
- 516983 - making it clearer that a distro cannot be deleted if profiles are
  associated with it. Also fixing the nav for that page (jsherril@redhat.com)
- Fix the SELinux regex to handle MLS categories better
  (joshua.roys@gtri.gatech.edu)
- Fix SSM 'Select All' button on configuration pages
  (joshua.roys@gtri.gatech.edu)
- xmlrpc: Put the symlink target in 'contents' (joshua.roys@gtri.gatech.edu)
- adding velocity dep (jsherril@redhat.com)
- Add 'arch' to channel.list*Channels (colin.coe@gmail.com)
- Fix xmlrpc file-type for symlinks (joshua.roys@gtri.gatech.edu)
- adding log5j to ivy stuff, and moving the repo to parthas fedorapeople
  account (jsherril@redhat.com)
- 576907 - making same display changes for system sync (tlestach@redhat.com)
- Move systemlogs directory out of /var/satellite (joshua.roys@gtri.gatech.edu)
- 580227 - displaying dates in the same format (tlestach@redhat.com)

* Wed Apr 07 2010 Tomas Lestach <tlestach@redhat.com> 0.9.17-1
- introducing kickstart.cloneProfile API call (tlestach@redhat.com)

* Wed Apr 07 2010 Justin Sherrill <jsherril@redhat.com> 0.9.16-1
- 573153 - improving performance of the systems group overview page
  considerably (jsherril@redhat.com)
- adding NVL to query which needed it (jsherril@redhat.com)
- fixing small issue with query that resulted in odd error, inconsistent
  datatypes: expected UDT got CHAR (jsherril@redhat.com)
- Implement 'channel.software.listChildren' API call (colin.coe@gmail.com)

* Fri Apr 02 2010 Tomas Lestach <tlestach@redhat.com> 0.9.15-1
- 576907 - supporting multilib packages for syncing systems/profiles
  (tlestach@redhat.com)
- fixing taskomatic problem (tlestach@redhat.com)
- 577074 - Fix to remove invalid characters from a cobbler system record name
  (paji@redhat.com)
- 574594 - Fixed date based sorting issues on 4 User List pages.
  (paji@redhat.com)
- 577224 - Fixed an issue where when cloning KS profiles variables were not
  getting copied (paji@redhat.com)

* Wed Mar 31 2010 Justin Sherrill <jsherril@redhat.com> 0.9.14-1
- 531122 - fixing issue where system records created with cobbler would not use
  all the correct activation keys once keys were changed from a profile
  (jsherril@redhat.com)
- 522497 - Fixed a ks system details bug (paji@redhat.com)
- Remove audit review cruft from spacewalk-setup (joshua.roys@gtri.gatech.edu)

* Fri Mar 26 2010 Justin Sherrill <jsherril@redhat.com> 0.9.13-1
- 576301, 576314 - fixing issues where auto-apply of errata was applying even
  for systems that did not need the errata and was being scheduled multiple
  times for systems (once for every channel that contained that errata)
  (jsherril@redhat.com)
- changing cobbler call to use automated user since it could go through
  taskomatic (jsherril@redhat.com)
- API to list API (tlestach@redhat.com)
- 559693 - fixing apidoc (tlestach@redhat.com)
- 559693 - allow channel.software.listAllPackages to return the checksum
  (colin.coe@gmail.com)
- added packages no more automaticaly required in tomcat6
  (michael.mraka@redhat.com)

* Fri Mar 26 2010 Tomas Lestach <tlestach@redhat.com> 0.9.12-1
- API to list API (tlestach@redhat.com)
- 559693 - fixing apidoc (tlestach@redhat.com)
- 559693 - allow channel.software.listAllPackages to return the checksum
  (colin.coe@gmail.com)

* Wed Mar 24 2010 Michael Mraka <michael.mraka@redhat.com> 0.9.11-1
- fixed Requires for tomcat6
- test case fix for SystemHandlerTest

* Mon Mar 22 2010 Tomas Lestach <tlestach@redhat.com> 0.9.10-1
- 575796 - make system.get_name API call faster (tlestach@redhat.com)
- 529359 - attempting to fix issue where solaris packages couldnt be installed,
  may break unit test, we will see (jsherril@redhat.com)
- 529359 - Fix for this error (paji@redhat.com)
- Basically removed the listAllSystems call in SystemManager (paji@redhat.com)
- 574197 - making cobbler name seperator configurable (jsherril@redhat.com)

* Wed Mar 17 2010 Michael Mraka <michael.mraka@redhat.com> 0.9.9-1
- 568958 - package removal and verify
- 516048 - syncing java stack with perl stack on channel naming convention
- 510383 - Create/Update user commands use the max_user_len and min_user_len values
- 574065 - shared channel couldnt properly be used as a distros channel
- fixed syntax highliging in editarea textareas
- 510383 - fixes on the UI side for password length issue
- 572277 - package profile sync
- added an API function: errata.listUnpublishedErrata
- 559551 - ISE fixed for SyncSystems.do
- making Channel.getPackages() much more verbose
- 570560 - fixing misleading channel creation warning message
- 514554 - adding back the ability to delete virt guests
- 529962 - nav not showing the current tab
- 531122 - <<inherit>> would appear within system records when modifying activation key
- 493176 - kickstart.tree.getDetails
- 562881 - save cobbler object after setting kickstart variables
- 562881 - cobbler system record check

* Fri Feb 19 2010 Tomas Lestach <tlestach@redhat.com> 0.9.8-1
- 566434 - manage base entitlements with system.add/removeEntitlements API call
  (tlestach@redhat.com)
- combine several API call params to a single Map parameter
  (tlestach@redhat.com)

* Tue Feb 16 2010 Justin Sherrill <jsherril@redhat.com> 0.9.7-1
- fixing issue with conflict between javamail package and classpathx-mail
  (which provides javamail as a provides).  The fedora 12 build was building
  against the javamail package which broke the deployment when it wasnt
  installed (jsherril@redhat.com)

* Mon Feb 15 2010 Justin Sherrill <jsherril@redhat.com> 0.9.6-1
- changing new rev number to be one more than latest, not one more than current
  (jsherril@redhat.com)
-  510100 - adding the ability to set a config file to a certain revision
  (jsherril@redhat.com)
- making timezone still null errors a bit quieter.  Maybe once we really add
  all the timezones we can really do a warning (jsherril@redhat.com)
- Automatic commit of package [spacewalk-java] release [0.9.4-1].
  (jsherril@redhat.com)
- fixing rhn.xml for tomcat6 (jsherril@redhat.com)
- 562881 - new api calls introduced (tlestach@redhat.com)

* Thu Feb 11 2010 Justin Sherrill <jsherril@redhat.com> 0.9.4-1
- adding snippet api unit tests (jsherril@redhat.com)

* Wed Feb 10 2010 Justin Sherrill <jsherril@redhat.com> 0.9.2-1
- initial tomcat6 stuff (jsherril@redhat.com)
- change checkstyle Header to RegexpHeader (tlestach@redhat.com)
- change copyright preferencies for newly created java files
  (tlestach@redhat.com)
- updated copyrights in all java files to make hudson happy
  (michael.mraka@redhat.com)
- adding createOrUpdate and delete to snippet handler as well as tests
  (jsherril@redhat.com)
- 558628 - fixing issue with configure-proxy script as well as making /cblr
  rewrites work over SSL too (jsherril@redhat.com)
- commiting missing files from previous commit that converted target systems
  page to java (jsherril@redhat.com)
- adding kickstart.snippet.list* (jsherril@redhat.com)
- fixing issue where select all and update set would clear the set before
  redisplaying the page (jsherril@redhat.com)
- fixing issue where probe suite probe list was not generating probe links
  correctly resulting in an error when trying to edit or view the probe
  (jsherril@redhat.com)
- let's start Spacewalk 0.9 (michael.mraka@redhat.com)

* Sat Feb 06 2010 Michael Mraka <michael.mraka@redhat.com> 0.8.11-1
- Fix a NPE in CompareConfigFilesTask

* Thu Feb 04 2010 Michael Mraka <michael.mraka@redhat.com> 0.8.10-1
- updated copyrights
- 556956 - fixed listSubscribedSystems api call would error
- 559015 - fixed target systems page
- removed handler org_has_scouts
- 531454 - provide architecture even for downgrade/upgrade
- removed config values web.public_errata_*
- 561068 - fixed api breakage with new cobbler version

* Fri Jan 29 2010 Miroslav Suchý <msuchy@redhat.com> 0.8.9-1
- 539159 - offering only ssm systems with appropriate permissions for config channel unsubscription (tlestach@redhat.com)
- 539159 - offering only ssm systems with appropriate permissions for config channel subscription (tlestach@redhat.com)
- 538435 - fixing issue where cloning a channel wouldnt properly clone the activation keys, and wouldnt update the default session key properly (jsherril@redhat.com)
- 506950 - fixing issue where RedHat channels tab would show up for spacewalk users (jsherril@redhat.com)
fixing issue that kept spacewalk from working with the newest cobbler (jsherril@redhat.com)
- 559284 - fixing issue where _ & - characters were being removed from cobbler names (jsherril@redhat.com)

* Wed Jan 27 2010 Justin Sherrill <jsherril@redhat.com> 0.8.8-1
- fixing api doc (jsherril@redhat.com)

* Wed Jan 27 2010 Michael Mraka <michael.mraka@redhat.com> 0.8.7-1
- 529460 - fixing detection of disconnected satellite
- 530177 - moving cobbler snippet usage before user %post scripts
- 543879 - support for downloading kickstart profiles through a proxy
- 493176 - introducing kickstart.tree.getDetails API call
- 382561 - fixing daily status message to be formatted correctly
- 543184 - ability to change logging on a kickstart file from the api
- 513716 - prefix check simplification
- 506279 - speeding up channel.software.addPackages
- 518127 - adding a configchannel.deployAllSystems api call

* Fri Jan 15 2010 Tomas Lestach <tlestach@redhat.com> 0.8.6-1
- removing logic for channel checksum type completion (tlestach@redhat.com)
- 549752 - fix for check "channel in set" in UpdateChildChannelsCommand
  (tlestach@redhat.com)
- 555212 - changing the path we use for downloading package updates in
  kickstarts from $http_server to $redhat_management_server so that distros can
  be located externally without breaking this functionality
  (jsherril@redhat.com)
- 549752 - throwing exception, if subscribing system to a wrong child via api
  (tlestach@redhat.com)
- 537147 - removign unused row in column on user details page
  (jsherril@redhat.com)
- 514759 - stripping space chars from activation keys (jsherril@redhat.com)
- 554516 - adding better formatting for config file diffs (jsherril@redhat.com)
- 513716 - prefix validation added when creating a user (tlestach@redhat.com)
- 554767 - fixing issue where file preservation list details wouldnt always
  show up under the correct tab (jsherril@redhat.com)
- 543461 - fixing issue where csv downloader for systems errata list was not
  showing up (jsherril@redhat.com)
- 549553 - speeding up package removal from channel (jsherril@redhat.com)
- 553262 - fixing issue where kickstart label wasnt printed on software profile
  page (jsherril@redhat.com)

* Fri Jan 08 2010 Justin Sherrill <jsherril@redhat.com> 0.8.5-1
- 553265 - fixing issue where stored profile list wasnt sorted by name
  (jsherril@redhat.com)
- 552900 - fixing issue where variables would have a newline on the end
  (jsherril@redhat.com)
- Update copyright years to end with 2010. (jpazdziora@redhat.com)
- adding "Yum Repository Checksum Type" info to the channels/ChannelDetail.do
  page (tlestach@redhat.com)
- 526823 - improving speed of scheduling package installs for 1000s of systems
  (jsherril@redhat.com)
- 549391 - ISE when audit searching without any machine information
  (tlestach@redhat.com)

* Fri Dec 18 2009 Tomas Lestach <tlestach@redhat.com> 0.8.4-1
- fixed exception handling (tlestach@redhat.com)
- modifying Checksum.toString() for easier debugging (tlestach@redhat.com)
- sha256 changes for taskomatic (tlestach@redhat.com)
- adding checksum type for rhn/errata/details/Packages.do page
  (tlestach@redhat.com)
- displaying checkum type on rhn/software/packages/Details.do page
  (tlestach@redhat.com)
- download_packages.pxt was in the second rhn-tab-url in both
  channel_detail.xmls, and not referenced from anywhere else, removing.
  (jpazdziora@redhat.com)
- The webapp.conf is not used anywhere. (jpazdziora@redhat.com)
- adding channel.software.regenerateYumCache() api call (jsherril@redhat.com)
- making selinux not required for server.config.createOrUpdate() api call, also
  adding selinux_ctx to the documentation (jsherril@redhat.com)
- changing mock request to default to a POST request (jsherril@redhat.com)

* Wed Dec 16 2009 Tomas Lestach <tlestach@redhat.com> 0.8.3-1
- modifying spacewalk-java build propetries to enable f12 builds
  (tlestach@redhat.com)
- Remove the spacewalk-moon (sub)package as it is not used anywhere.
  (jpazdziora@redhat.com)
- correcting the action that the POST check was done for errata add package
  (jsherril@redhat.com)
- adding post checking to a couple of pages (jsherril@redhat.com)
- 545995 - adding package signing key to the package details page
  (jsherril@redhat.com)
- The email.verify.body trans-unit is not used anywhere, removing as dead text.
  (jpazdziora@redhat.com)

* Thu Dec 10 2009 Michael Mraka <michael.mraka@redhat.com> 0.8.2-1
- fixed support for SHA256 rpms

* Fri Dec  4 2009 Miroslav Suchý <msuchy@redhat.com> 0.8.1-1
- sha256 support

* Wed Dec 02 2009 Tomas Lestach <tlestach@redhat.com> 0.7.24-1
- 537094 - yum list-sec CVE's on cloned channels doesn't work
  (tlestach@redhat.com)
- fixing checksum empty string in the repo metadata (tlestach@redhat.com)
- checking return value of channel.getChecksum() (tlestach@redhat.com)
- 543347 - Security errata with enhancement advisory icons
  (tlestach@redhat.com)
- fixing ISE when cloning channel (tlestach@redhat.com)
- fixing ISE when adding Red Hat Errata to custom channel (tlestach@redhat.com)

* Tue Dec  1 2009 Miroslav Suchý <msuchy@redhat.com> 0.7.23-1
- 542830 - fixing three api calls that were using very inefficient queries to use the same queries that were used in sat 5.2 (jsherril@redhat.com)
- converting old hibernate max in clause limit fix to use new fix (jsherril@redhat.com)
- 538559 - fixing issue where about 300 errata could not be applied to a system due to inefficient hibernate usage (jsherril@redhat.com)
- fixing list borders on errata apply confirm page (jsherril@redhat.com)
- Fix creating new config-managed symlinks (joshua.roys@gtri.gatech.edu)

* Mon Nov 30 2009 Tomas Lestach <tlestach@redhat.com> 0.7.21-1
- checking return value of channel.getChecksum() (tlestach@redhat.com)
- adding checkstyle build dependency (tlestach@redhat.com)
- updating ant-contrib path (tlestach@redhat.com)

* Wed Nov 25 2009 Miroslav Suchý <msuchy@redhat.com> 0.7.19-1
- improving the system channels page by increasing the base channel selector box size and having the custom channels sorted by name (jsherril@redhat.com)
- another small display issue fix for list (jsherril@redhat.com)
- fixing sort on channel manage page to sort by name and not id (jsherril@redhat.com)
- fixing a bunch of list display issues that have bugged me for a while (jsherril@redhat.com)
- 519788 - fixing set selection on two config management lists (jsherril@redhat.com)
- checkstyle fix (jsherril@redhat.com)
- unit test fixes (jsherril@redhat.com)
- unit test fix - reloading the "Action" hibernate object seemed to cause issues with the user object that it was associated with, so instead lets try refreshing (jsherril@redhat.com)

* Fri Nov 20 2009 Tomas Lestach <tlestach@redhat.com> 0.7.18-1
- some columns not filled on webui for non-cve errata (tlestach@redhat.com)
- checkstyle fix (jsherril@redhat.com)
- 512844 - fixing inefficient query in package set clenaup
  (jsherril@redhat.com)
- unit test fix - we no longer do validation checking on kickstart partitions,
  so no need to test it (jsherril@redhat.com)
- unit test fix - kickstart compare packages was not working correctly
  (jsherril@redhat.com)
- 537491 - fixing issue with cloned kickstart profiles losing the package list
  during cloning (jsherril@redhat.com)
- checkstyle fix (jsherril@redhat.com)
- unit test fix (jsherril@redhat.com)
- unit test fix (jsherril@redhat.com)

* Thu Nov 12 2009 Tomas Lestach <tlestach@redhat.com> 0.7.17-1
- 536825 - storing "@ Base" KickstartPackage into DB (tlestach@redhat.com)
- java code enhancements according to jsherrill's comments
  (tlestach@redhat.com)
- unit test fix (jsherril@redhat.com)

* Tue Nov 10 2009 Tomas Lestach <tlestach@redhat.com> 0.7.16-1
- WebUI Errata & CVEs enhancements (tlestach@redhat.com)
- unit test fixes (jsherril@redhat.com)
- 531649 - fixed issue where confirmation message was not displayed after using
  channel merge/compare feature (jsherril@redhat.com)
- 531645 - fixing query with mistaken id reference (jsherril@redhat.com)
- standart Red Hat header added to CompareConfigFilesTask.java
  (tlestach@redhat.com)
- Show number of differing config files in overview
  (joshua.roys@gtri.gatech.edu)
- Set CompareConfigFilesTask to run at 11pm (joshua.roys@gtri.gatech.edu)
- Add task to schedule config file comparisons (joshua.roys@gtri.gatech.edu)
- Fix two more fd leaks (joshua.roys@gtri.gatech.edu)
- Plug fd leak (joshua.roys@gtri.gatech.edu)
- Fix system comparison file/dir/symlink counts (joshua.roys@gtri.gatech.edu)
- 508771 - fixing incorrect sort on channel errata list page
  (jsherril@redhat.com)
- 531091 - fixing issue that would result in odd hibernate errors due to
  hibernate objects being used across hibernate sessions (jsherril@redhat.com)
- 531059 - fixing issue where certain characters in the org name would cause
  errors when trying to create things in cobbler (jsherril@redhat.com)

* Tue Oct 27 2009 Tomas Lestach <tlestach@redhat.com> 0.7.15-1
- replacing HashSet with TreeSet (tlestach@redhat.com)
- checkstyle errors removed (tlestach@redhat.com)
- 525561 - fixing issue where ksdata without associated kickstart defaults
  would try to be synced to cobbler and fail (jsherril@redhat.com)

* Mon Oct 26 2009 Tomas Lestach <tlestach@redhat.com> 0.7.13-1
- 527724 - fix for kickstart upgrade issue (tlestach@redhat.com)
- 449167 - it looks better when architecture column is not thin column
  (msuchy@redhat.com)

* Fri Oct 23 2009 Miroslav Suchý <msuchy@redhat.com> 0.7.10-1
- 449167 - show rpm install date in webui
- 144325 - recommiting this without the unintended sql commit  <jsherril@redhat.com>
- 144325 - moving probes and probe suite pages over to new list tag <jsherril@redhat.com>

* Tue Oct 20 2009 Miroslav Suchý <msuchy@redhat.com> 0.7.9-1
- Make spacewalk use the editarea RPM and remove supplied editarea files (colin.coe@gmail.com)

* Tue Oct 20 2009 Miroslav Suchý <msuchy@redhat.com> 0.7.8-1
- reverting parthas patch that was trying to automatically get connection info, but cause too many issues (jsherril@redhat.com)
- 522526 - fixing small issue where updating advanced options page would remove custom partitioning script (jsherril@redhat.com)
- 522526 - fixing issue where snippets couldnt be used in the partitioning section of the kickstart wizard (jsherril@redhat.com)
- checkstyle fix (jsherril@redhat.com)
- 523624 - fixing issue where snippets were written with a carraige return (jsherril@redhat.com)
- 526823 - fixing issue where SSM package removal pages were taking way too long and timing out with 11000 systems (jsherril@redhat.com)
- 525575 - imporoving performance of system group overview query (michaels fix) (jsherril@redhat.com)

* Thu Oct  1 2009 Miroslav Suchý <msuchy@redhat.com> 0.7.7-1
- 476851 - removing column "ENVIRONMENT" from ConfigMacro
- workaround for hibernate not handling in caluses of more than 1000 <jsherril@redhat.com>
- 523673 - generate repomd for zstreams too
- adding workaround for hibernate oddity/bug <jsherril@redhat.com>
- checkstyle fixes <jsherril@redhat.com>
- 525549 - fixing issue where SSM package operations would run out of memory <jsherril@redhat.com>
- adding script to help diagnose spacewalk-cobbler login issues <jsherril@redhat.com>
- Fix audit machine listing/paginatio <joshua.roys@gtri.gatech.edu>
- Make reviewing empty audit sections possible <joshua.roys@gtri.gatech.edu>
- Display 'File Type' as 'Symlink' in file details <joshua.roys@gtri.gatech.edu>
- 523926 - fixing issue with schedule event package list not paginating properly <jsherril@redhat.com>

* Thu Sep 17 2009 Miroslav Suchý <msuchy@redhat.com> 0.7.6-1
- 523631 - Files in /etc/rhn/default should not be "noreplace"
- fixing broken path in eclipse classpath generation
- 523146 - fix typo in name of column
- 476851 - removal of tables: rhn_db_environment, rhn_environment
- Made hibernate configs use new configs.
- fixing issue where repo_sync tasks would not get removed under certain conditions
- fixing issue where errata cache task was pulling ALL tasks out of the queue and not just the two it actually was using

* Wed Sep 02 2009 Michael Mraka <michael.mraka@redhat.com> 0.7.5-1
- Add symlink capability to config management (joshua.roys@gtri.gatech.edu)

* Tue Sep 01 2009 Michael Mraka <michael.mraka@redhat.com> 0.7.4-1
- 498661 - added missing oracle/monitoring translation

* Tue Sep 01 2009 Michael Mraka <michael.mraka@redhat.com> 0.7.3-1
- moved database specific files to subpackages
- 518227 - missing repo label would result in invalid summary error
- 498009 - kickstart label would not show up on kickstart variables page
- setting the default checksum type for channels to be sha1 instead of sha256
- making RepoSyncTask use the --quiet flag for repo syncing
- new way of waiting on process for RepoSync task.  Hopefully this does not
  bail out after a long time

* Thu Aug 20 2009 jesus m. rodriguez <jesusr@redhat.com> 0.7.2-1
- fix duplicate base channels listed in the "Parent Channel" dropdown (jesusr@redhat.com)
- Log files should be ghosted rather than belonging to a package (m.d.chappell@bath.ac.uk)

* Wed Aug 19 2009 jesus m. rodriguez <jesusr@redhat.com> 0.7.1-1
- add the Chat graphic as an advertisement to the layouts. (jesusr@redhat.com)
- allow users to chat with spacewalk members on IRC via the web.
  (jesusr@redhat.com)
- 518342 - adding workaround for RHEL5u4 bug failing to register when dbus and
  hal are not running (jsherril@redhat.com)
- Checkstyle fix (jason.dobies@redhat.com)
- 518262 - Fixed select all buttons when selecting erratum packages to push to
  a channel. (jason.dobies@redhat.com)
- 516863 - Fix Schedule page date sorting. (dgoodwin@redhat.com)
- adding config option for disabling the ability to access child channel repo
  through kickstart (jsherril@redhat.com)
- adding support for child channel repos during kickstart (jsherril@redhat.com)
- 517567 - fixing issue with ISE with page sort on org trust page
  (jsherril@redhat.com)
- 517551 - fixing issue where a migrated system couldnt provision a guest
  (jsherril@redhat.com)
- unit test (jsherril@redhat.com)
- 517421 - allow shared channels as parents to child channels
  (jesusr@redhat.com)
- 494409 - Update TrustAction to removed shared subscriptions before removing
  trusts (jortel@redhat.com)
- fixing the cloned channel creation to use the original channels checksum type
  and set to db. Once the cloned logic is converted from perl to java we can do
  this more nicely. (pkilambi@redhat.com)
- 509430 - fixing issue where the provisioning tab would ISE on 2.1 systems
  (jsherril@redhat.com)
- 517076 - Added association of servers in the SSM to the package upgrade task
  log. See comment in the code for more information. (jason.dobies@redhat.com)
- 517086 - Added note to indicate the types of SSM tasks to expect to see on
  that page to minimize confusion. (jason.dobies@redhat.com)
- 514305 - switching the algorithm for reading the file into memory.
  (mmccune@redhat.com)
- 517074 - Systems were pulled from the SSM rhnSet without being scoped to a
  specific user ID. Updated the query to take user IDs into account.
  (jason.dobies@redhat.com)
- Fixed typo. (jason.dobies@redhat.com)
- 483606 - Added clause to SSM system retrieval query to filter out proxies.
  (jason.dobies@redhat.com)
- fixing checkstyle (pkilambi@redhat.com)
- fixing unit test breakage (pkilambi@redhat.com)
- 509364 - Fix to show Package Arch name correctly in SSM Package isntall
  (paji@redhat.com)
- 516220 - Fixed bug in SSM query that was looking for systems in any set, not
  just the SSM specific rhnSet. (jason.dobies@redhat.com)
- Reapplying accidentally reverted commit: "Revert "478397 - fixing issue where
  rhnpush would schedule a taskomatic task to regenerate needed cache and was
  using a query that didnt generate for all channels (even though it was
  deleting from all channels)"" (jason.dobies@redhat.com)
- 443500 - Made sure the call to complete the SSM async operation always takes
  place. Added hook to associate servers with the operation.
  (jason.dobies@redhat.com)
- Revert "478397 - fixing issue where rhnpush would schedule a taskomatic task
  to regenerate needed cache and was using a query that didnt generate for all
  channels (even though it was deleting from all channels)"
  (jason.dobies@redhat.com)
- 478397 - fixing issue where rhnpush would schedule a taskomatic task to
  regenerate needed cache and was using a query that didnt generate for all
  channels (even though it was deleting from all channels)
  (jsherril@redhat.com)
- adding reposync task to taskomatic config (jsherril@redhat.com)
- bumping versions to 0.7.0 (jmatthew@redhat.com)

* Wed Aug 05 2009 John Matthews <jmatthew@redhat.com> 0.6.41-1
- 509474 - make sure we symlink to stringtree-json (mmccune@redhat.com)
- 509474 - fixing NPE (joshua.roys@gtri.gatech.edu)
- 509474 - removing un-needed check now that RPM installs this dir
  (mmccune@redhat.com)
- 509474 - adding directory to RPM installation and fixing jsps
  (joshua.roys@gtri.gatech.edu)
- 509474 - switching to exists() check (mmccune@redhat.com)
- 509474 - integration of Joshua's audit feature. (joshua.roys@gtri.gatech.edu)

* Wed Aug 05 2009 Pradeep Kilambi <pkilambi@redhat.com> 0.6.40-1
- Merge branch 'master' of ssh://pkilambi@git.fedorahosted.org/git/spacewalk
  (joshua.roys@gtri.gatech.edu)
- bugfix patch on selinux config file deploy (joshua.roys@gtri.gatech.edu)

* Wed Aug 05 2009 Jan Pazdziora 0.6.39-1
- Fixed unit tests (paji@redhat.com)
- 514291 - Fix for KS by IP (paji@redhat.com)
- enhancing logging mechanism for spacewalk-repo-sync (jsherril@redhat.com)
- 514800 - added logic to check for channel managers per cid
  (shughes@redhat.com)
- 514291 - Fix to properly schedule ssm ks over IP range (paji@redhat.com)
- adding last_boot to system.getDetails() api call, per user request (jlsherri
  @justin-sherrills-macbook-2.local)
- 514994 - added logic to keep channel family name lengh at 128 or lower
  (shughes@redhat.com)
- 514792 - fix spelling error for form var on jsp page (shughes@redhat.com)
- Merge branch 'master' into repo-sync (jsherril@redhat.com)
- Patch: Selinux Context support for config files (joshua.roys@gtri.gatech.edu)
- merge conflict (jsherril@redhat.com)
- 515219 - We can have a channel with null description. In the
  packagedetailsaction we call replace on description  without checking if its
  a valid string resulting in Null Pointer Exception. (pkilambi@redhat.com)
- 496080 - fixing issue where if the rhn tools beta channel was synced, you
  would get an ISE when trying to give the virt entitlement within an org that
  did not have access to that channel (jsherril@redhat.com)
- check style fixes (jsherril@redhat.com)
- 494409 - fix to unsubscribe child channels during trust removal
  (shughes@redhat.com)
- 514591 - fixing issue where empty string being passed in for some values on
  errata.create api would result in ISE 500 (jsherril@redhat.com)
- unit test fixes (jsherril@redhat.com)
- some repo sync task fixes (jsherril@redhat.com)
- updating task to include log file and more logging (jsherril@redhat.com)
- adding sync repo option to channel details, and taskomatic task
  (jsherril@redhat.com)
- 51455, 513683, 514291, 513539 - Fixed a bunch of bugs related to KS
  provisioning. (paji@redhat.com)
- adding repo sync task and other UI bits for spacewalk repo sync
  (jsherril@redhat.com)
- merge conflict (jsherril@redhat.com)
- adding sync repo option to UI for yum repos (jsherril@redhat.com)
- initial yum repo sync schema and UI work (jsherril@redhat.com)

* Tue Jul 28 2009 Pradeep Kilambi <pkilambi@redhat.com> 0.6.38-1
-  Adding a new create channel api using checksumtype as a params.
  (pkilambi@redhat.com)
- 513786 - api - org.create - update api to support pam authentication
  (bbuckingham@redhat.com)

* Mon Jul 27 2009 John Matthews <jmatthew@redhat.com> 0.6.37-1
- 513683 - Added 'link' as a network device option (paji@redhat.com)
- 515539 - Made the cobbler create system record command always delete and
  create a new version of system (paji@redhat.com)
- 510299 & 510785- Fixed issues pertaining to static network and upgrade.
  (paji@redhat.com)

* Thu Jul 23 2009 Pradeep Kilambi <pkilambi@redhat.com> 0.6.35-1
-  Sha256 support for channel creation: (pkilambi@redhat.com)
- checkstyle (mmccune@redhat.com)
- 512814 - unit test fix (mmccune@redhat.com)

* Wed Jul 22 2009 John Matthews <jmatthew@redhat.com> 0.6.34-1
- 512814 - adding spot to add 'upgrade' logic to our startup of tomact.
  (mmccune@redhat.com)

* Tue Jul 21 2009 John Matthews <jmatthew@redhat.com> 0.6.33-1
- 512679 - Fix to guess a sensible default virt path for Xen/KVM virt type
  (paji@redhat.com)
- 510785 - Removed the 'valid' column from the ks profiles list
  (paji@redhat.com)
- 512396 - Cobbler's KS meta can store ints while our code was expecting them
  to be all  strings (paji@redhat.com)
- Fixed unit tests (paji@redhat.com)
- 510785 - Handled an edge case where there are NO valid trees available in KS
  raw mode.. (paji@redhat.com)
- 510785 - Major commit to deal with KS/Distro upgrade scenarios
  (paji@redhat.com)
- 509409 - rewrote package file naming when pushed from proxy
  (shughes@redhat.com)
- 510785 - modifying query to now show profiles on provisioning schedule pages
  if the profiles cobbler id is null (jsherril@redhat.com)
- 512224 - improving handling of invalid network interfaces when adding them to
  cobbler (jsherril@redhat.com)
- 510785 - updating cobbler sync tasks to ignore kickstarts and trees when the
  tree is not able to be synced to cobbler (jsherril@redhat.com)
- 511963 - fixing issue where changing distro  from non-para virt to paravirt
  would not update cobbler objects correctly (or vice-versa)
  (jsherril@redhat.com)
- 510785 - Initial stab on the Invalid KS Distro Base Path issue.
  (paji@redhat.com)
- 508331 - sha256 checksum support for yum repo generation stuff through
  taskomatic. (pkilambi@redhat.com)
- 510329 - Fix SSM package operations UI timeout. (dgoodwin@redhat.com)
- 509589 - fix for org counts (shughes@redhat.com)
- 510299 - Big commit to get static networking to work (paji@redhat.com)
- 509409 - correct package display for rhn_package_manager (shughes@redhat.com)

* Thu Jul 09 2009 John Matthews <jmatthew@redhat.com> 0.6.32-1
- 510122 -  ErrataSearch now filters results so it won't display errata from a
  non-sharing Org (jmatthew@redhat.com)
- 509589 - fixing ise on single default org sys ent page (shughes@redhat.com)
- 509215 - update SDC packages->upgrade to show pkg arch when available
  (bbuckingham@redhat.com)
- checkstyle (jsherril@redhat.com)
- 510334 - Fix the comps.xml timestamp in repomd.xml to compute the timestamp
  value correctly. (pkilambi@redhat.com)
- 510146 - Fix 2002-08 to 2002-09 copyright in non-English resource bundles.
  (dgoodwin@redhat.com)
- 510146 - Update copyright years from 2002-08 to 2002-09.
  (dgoodwin@redhat.com)
- 509268 - Fixed incorrect filterattr values (jason.dobies@redhat.com)
- 509589 - clean up software and system entitlement subscription pages
  (shughes@redhat.com)
- 496174 - removing usage of rhnPrivateErrataMail view and tuning query
  (mmccune@redhat.com)
- 508931 - bumping taskomatic default max memory to 512 and min to 256 to avoid
  OutOfMemoryError's on s390 (pkilambi@redhat.com)
- fix prads oops (shughes@redhat.com)
- 509911 - Dont compute date if the file is missing that way we dont show 1969
  for last build. Also changing the jsp logic to only show as complete if both
  last build and status are not null (pkilambi@redhat.com)
- 509394 - update System/Profile comparison to not display duplicate error
  messages (bbuckingham@redhat.com)
- 508980 - converting SSM kickstart to java (jsherril@redhat.com)
- small request to add orgid for pkilambi (shughes@redhat.com)
- 509457 - incorrectly using user id twice in channel query
  (shughes@redhat.com)
- 509377 - confirmation pgs for Pkg Install & Remove updated to include pkg
  arch (bbuckingham@redhat.com)

* Mon Jul 06 2009 John Matthews <jmatthew@redhat.com> 0.6.30-1
- 509444 - remove delete action system from virt page (shughes@redhat.com)
- 509371 - SSM->Install,Remove,Verify - minor fixes to Package Name and Arch
  (bbuckingham@redhat.com)
- 509411 - make sure we delete the ks template when we delete a profile
  (mmccune@gibson.pdx.redhat.com)
- 509364 - fix SSM->Upgrade arch that being listed (bbuckingham@redhat.com)
- 509376 - add Shared Channels to side navigation of Channels tab
  (bbuckingham@redhat.com)
- 509270 - clarify text on Channels -> All Channels page
  (bbuckingham@redhat.com)
- 509019 - adding tooltip on howto copypaste (mmccune@gibson.pdx.redhat.com)
- 509221 - System->Package->Install incorrectly using arch name vs label
  (bbuckingham@redhat.com)
- 509213 - fixed channel provider column, don't link red hat inc
  (shughes@redhat.com)
- 509027 - kickstart profile edit - update length of supported kernel and post
  kernel options (bbuckingham@redhat.com)
- 509011 - apidoc - kickstart.deleteProfile - update kslabel description
  (bbuckingham@redhat.com)
- refactor config constants to their own class with statics and methods.
  (mmccune@gibson.pdx.redhat.com)
- 509037 - fixing issue where looking for packages in child channels would
  result in base channels (jsherril@redhat.com)
- 508790 - switch to /var/lib/libvirt/images for our default path
  (mmccune@gibson.pdx.redhat.com)
- 508966 - fixed issue where could not set package profile for a kickstart,
  rewrote to new list tag (jsherril@redhat.com)
- 508789 - Block deletion of last remaining Satellite Administrator.
  (dgoodwin@redhat.com)
- Bumping timeout on Message Queue Test. (dgoodwin@redhat.com)
- 508962 - Fixed KS software edit page to hide repo section if tree is not rhel
  5 (paji@redhat.com)
- 508790 - use virbr0 for KVM guest defaults (mmccune@gibson.pdx.redhat.com)
- 508705 - Fixed KS details page to hide virt options if virt type is none
  (paji@redhat.com)
- 508885 - fixed ks schedule pages to remember proxy host (paji@redhat.com)
- Made the radio button in schedule ks page choose scheduleAsap by default
  (paji@redhat.com)
- 508736 - Corrected spec to properly  set the cobbler/snippets/spacewalk
  symlink (paji@redhat.com)
- 508141 - api - system.config.deployAll updated w/ better exception when
  system not config capable (bbuckingham@redhat.com)
- 508323 - fixing issue with creating cobbler system records with spaces (which
  would fail) (jsherril@redhat.com)
- 508220 - fixed channel sharing syntax error on english side
  (shughes@redhat.com)
- Fix API call to remove server custom data value. (dgoodwin@redhat.com)
- ErrataSearch, add "synopsis" to ALL_FIELDS (jmatthew@redhat.com)

* Thu Jun 25 2009 John Matthews <jmatthew@redhat.com> 0.6.29-1
- Remove catch/log return null of HibernateExceptions. (dgoodwin@redhat.com)
- Fix server migration when source org has > 1000 org admins.
  (dgoodwin@redhat.com)
- Fix to make sure kernel param entries don;t get duplicated (paji@redhat.com)
- 492206 - Fixed kickstart template error (paji@redhat.com)
- 507533 - added catch around unhandled exception for pkg in mutiple channels
  (shughes@redhat.com)
- 507862 - Fixed an ise that occured when config deploy was selected on a
  profile (paji@redhat.com)
- 507863 - fixing issue where enabling remote commands would not be saved
  (jsherril@redhat.com)
- 507888 - Set the default virt mem value to 512 instead of 256
  (paji@redhat.com)
- hopeflly fixing unit test (jsherril@redhat.com)
- Fixed a unit test (paji@redhat.com)
- 506702 - Converted probe details page to use the new list to get the correct
  csv (paji@redhat.com)
- Fixed a nitpick that memory didnt sya memMb (paji@redhat.com)
- 507097 - Fixed guest provisioning virt settings (paji@redhat.com)
- Adding repodata details for a given channel to channelDetails page.
  (pkilambi@redhat.com)
- 506816 - fixing issue where virt hosts that begin to use sat 5.3 could not
  install spacewalk-koan (jsherril@redhat.com)
- 506693 - removed more contact.pxt references (shughes@redhat.com)
- 507046 & 507048 - Fixed a couple of cobbler issues (paji@redhat.com)
- Added a fix to master to ignore profiles that have not yet been synced to
  cobbler.. (paji@redhat.com)
- Fix for html:errors and html:messages to be consitently viewed in the UI
  (paji@redhat.com)
- 506726 - do not allow links for null org channel management
  (shughes@redhat.com)
- 506705 - removed invalid rhn require tag (shughes@redhat.com)
- 506693 - remove contact.pxt link from 404 message (shughes@redhat.com)
- 506509 - Fixed an ssm query.. Accidental typo.. (paji@redhat.com)
- 506509 - Fixed ISE on Config Deploy pages (paji@redhat.com)
- Checkstyle fix. (dgoodwin@redhat.com)
- 506608 - fixing issue where source packages could not be downloaded from the
  package details page (jsherril@redhat.com)
- Fix monitoring action unit tests. (dgoodwin@redhat.com)
- Attempt to fix ChannelManagerTest.testListErrata. (dgoodwin@redhat.com)
- 506342 - fix system count for consumed channel sharing (shughes@redhat.com)
- 506341 - fix system count for provided shared channels (shughes@redhat.com)
- 495406 - Changed package arch lookup for ACLs to use arch labels instead of
  hibernate objects. (jason.dobies@redhat.com)
- 506489 - remove the link associated with the org name present in the UI
  header (bbuckingham@redhat.com)
- Adding missed EusReleaseComparator file. (dgoodwin@redhat.com)
- 506492, 506139 - PackageSearch default quick search to searching all arches &
  fix no result if systems aren't registered (jmatthew@redhat.com)
- 506296 - Repair EUS logic after removal of is_default column.
  (dgoodwin@redhat.com)
- 506144 - apidoc - packages.search - adding missing files to return value
  (bbuckingham@redhat.com)
- fix unit test cases (shughes@redhat.com)
- removed a duplicate string resources entry (paji@redhat.com)
- Fix some of the failing EUS unit tests. (dgoodwin@redhat.com)
- 505616 - Fixing the eus logic that gets the latest and the default eus
  channels to not depend on is_default column. Thanks to jsherril for his help
  on this. (pkilambi@redhat.com)
- Fixed a set of unit tests which owere looking for ActtionMessagess instead of
  ActionErrors (paji@redhat.com)
- Unit test fix (paji@redhat.com)
- Fixed unit test: was looking for errors as part of action messages
  (jason.dobies@redhat.com)
- Remove hibernate mappings for rhnReleaseChannelMap is_default column.
  (dgoodwin@redhat.com)
- unit test fix (jsherril@redhat.com)
- unit test fix (jsherril@redhat.com)
- 431673 - reworking rhnServerNeededView for performance fixes.
  (mmccune@gmail.com)
- 505170 - api - proxy.deactivateProxy - was generating internal exception
  (bbuckingham@redhat.com)
- 505327 - fixing url parse for advanced kickstart options (shughes@redhat.com)
- 498650 - HTML escape monitoring data before displaying. (dgoodwin@redhat.com)
- Revert "498650 - html escape of monitoring data before displaying on the
  WEBUI" (dgoodwin@redhat.com)
- 498650 - html escape of monitoring data before displaying on the WEBUI
  (tlestach@redhat.com)
- 492206 - Fixed cobbler error url to point to KS file download page which has
  better info on cheetah stacktrace (paji@redhat.com)
- 505188 - fixing issues causing rhel2.1 provisioning to not work
  (jsherril@redhat.com)
- 490960 - ErrataSearch, fix for multiorg channel permissions
  (jmatthew@redhat.com)
- fix to shwo the correct error message css (paji@redhat.com)
- 504804 - Need to stuff the relevant flag back into the request so it's used
  in the package name URLs. (jason.dobies@redhat.com)

* Wed Jun 10 2009 jesus m. rodriguez <jesusr@redhat.com> 0.6.26-1
- 504806 - Added missing channel_filter attribute that was being lost during
  pagination. (jason.dobies@redhat.com)
- 487014 - SystemSearch remove score requirement to redirect to SDC on 1 result
  (jmatthew@redhat.com)
- 490770 - Skip and warn if multiple virt channels are found.
  (dgoodwin@redhat.com)
- 503801 - update channel details edit to not refresh package cache
  (bbuckingham@redhat.com)

* Tue Jun 09 2009 jesus m. rodriguez <jesusr@redhat.com> 0.6.25-1
- 470991 - spacewalk-java requires jakarta-commons-io and spacewalk-branding.
  (jesusr@redhat.com)
- 501388 - Fixed the guest provisioning side of things also to conform to the
  new UI (paji@redhat.com)
- 501388 - fixing kernel options on profile and scheduling pages to use newer
  CobblerObject based parsing (jsherril@redhat.com)
- 504652 - remove default column from rhnchanneldist map query
  (shughes@redhat.com)
- Update for python 2.5+ (jmatthew@redhat.com)
- 501388 - kernel options and post kernel options redesign (paji@redhat.com)
- Fix to include html:errors wherever html:messages is used so that errors can
  be reported. (paji@redhat.com)
- 504049 - adding functionality to keep the  cobbler profile and system records
  redhat managemnet keys in line with whats set in the Kickstart Profile on
  satellite (jsherril@redhat.com)
- 499471 - list default org in subscription list (shughes@redhat.com)
- 504014 - Fix to show an error message on No Kicktstart tree on KS OS page
  (paji@redhat.com)
- 504227 - apidoc - kickstart handler - add 'none' as a supported virt type
  (bbuckingham@redhat.com)
- 500505 - apidoc - packages.findByNvrea - update docs (bbuckingham@redhat.com)

* Fri Jun 05 2009 jesus m. rodriguez <jesusr@redhat.com> 0.6.24-1
- good bye StrutsDelegateImpl and StrutsDelegateFactory (paji@redhat.com)
- 502959 - skip null date values for taskomatic status (shughes@redhat.com)
- Fixed code that would show up even error messages as good messages in the UI
  (paji@redhat.com)
- 504054 - api - errata.getOval - commenting out api (bbuckingham@redhat.com)
- 502941 - Now that 495506 is verified, removing the log message spam.
  (jason.dobies@redhat.com)
- Restore ChannelManager.getLatestPackageEqualInTree. (dgoodwin@redhat.com)
- 484294 - Fix to complain a channel with distros cant be deleted.
  (paji@redhat.com)
- 499399 - api call proxy.createMonitoringScout now return scout shared key
  (msuchy@redhat.com)
- Revert "adding better support for kickstart cent, whereby we install/udpate
  the client packages on all distros and not just RHEL-2,3,4"
  (dgoodwin@redhat.com)
- 499399 - save scout to db (msuchy@redhat.com)
- 504023 - fixing repodata generation to skip solaris custom channels
  (pkilambi@redhat.com)
- 495594, 504012 - Fixed issue where invert flag disappeared on pagination;
  fixed ISE when search produces no results. (jason.dobies@redhat.com)
- 503642 - update KickstartScheduleCommand to store action id after the action
  has been saved to the db (bbuckingham@redhat.com)
- 502905 - fixing issue where non virt kickstarts would show up on virt
  provisioning page (jsherril@redhat.com)
- checkstyle fix (jsherril@redhat.com)
- 502259 - fixing query error that prevented solaris patch clusters from being
  installed (jsherril@redhat.com)
- 503545 - api - system.migrateSystems - update to handle systems that are in a
  system group (bbuckingham@redhat.com)
- 435043 - adding errata sync page for syncing out of date errata (that have
  been updated by red hat) (jsherril@redhat.com)
- 502646 - Fixed list tag filter issue hitting the enter key in IE
  (paji@redhat.com)
- 501224 - api - enhance system.listSystemEvents to include more detail on
  events executed (bbuckingham@redhat.com)
- Made default virt options in a profile configurable and other anomalies
  related to virt options (paji@redhat.com)

* Mon Jun 01 2009 jesus m. rodriguez <jesusr@redhat.com> 0.6.23-1
- 496933 - update the errata index when publishing an errata. (jesusr@redhat.com)
- 492206 - Fixed an issue ' bad cobbler template' parsing (paji@redhat.com)
- PackageSearchHandler apidoc cleanup (jmatthew@redhat.com)
- 457316 - Added search for packages in a particular channel. (jason.dobies@redhat.com)
- 502076 - Fixed kickstarting using a system profile (paji@redhat.com)
- 487014 - SystemSearch reducing scrore threshold for a single result to
  redirect to SDC page (jmatthew@redhat.com)
- 501797 - no need to install Monitoring service (msuchy@redhat.com)
- 502923 - Fixed a null pointer that occured on saving non existent xen distro. (paji@redhat.com)
- 490960 - ErrataSearch limit returned results to current or trusted orgs (jmatthew@redhat.com)
- remove todo indicator from code (bbuckingham@redhat.com)
- 501358 - api - channel.software.create - update to provide more detail on
  label/name errors (bbuckingham@redhat.com)
- 499399 - create new api call proxy.createMonitoringScout (msuchy@redhat.com)
- 502848 - adding hooks to better assist automation with the systems channel
  subscription page (jsherril@redhat.com)
- 496105 - Fix for setting up activaiton key for para-host provisioning (paji@redhat.com)
- 498467 - A few changes related to the channel name limit increase. (jason.dobies@redhat.com)
- 502099 - api - update systemgroup.addOrRemoveAdmins to not allow changes to
  access for sat/org admins (bbuckingham@redhat.com)
- Fix tests and actions broken by recent change to set clearing logic. (dgoodwin@redhat.com)
- 472545 - update to the webui translation strings (shughes@redhat.com)
- 502853 - improving support for CentOS by not looking only in the base channel
  for the UPDATE pacakges (jsherril@redhat.com)
- 501387 - adding kernel opts and post kernel opts  to distro edit/create page (jsherril@redhat.com)

* Tue May 26 2009 Devan Goodwin <dgoodwin@redhat.com> 0.6.22-1
- 500366 - ssm pkg verify - fix string in resource bundle
  (bbuckingham@redhat.com)
- 501389 - splitting up virt types none and kvm guests, as well as improving
  virt type names (jsherril@redhat.com)
- 500444 - Clear system set when beginning a new config deploy pageflow.
  (dgoodwin@redhat.com)
- 492902 - Updated a config target systems query to include unprovisioned
  machines (paji@redhat.com)
- 502146 - Added validation to custom system info key label to line up with
  macro argument validation. (jason.dobies@redhat.com)
- 502186 - Added missing resource key for solaris patches
  (jason.dobies@redhat.com)
- adding missing slash on paths (jsherril@redhat.com)
- 502068 - having cobbler distro create/edit/sync use correct kernel and initrd
  for ppc distros (jsherril@redhat.com)
- 457350 - adding api for package search with activation key
  (jmatthew@redhat.com)

* Thu May 21 2009 jesus m. rodriguez <jesusr@redhat.com> 0.6.21-1
- cleanup duplicate changelog entry
- 501837 - api - doc - update channel.software.listAllPackages / listAllPackagesByDate returns
  (bbuckingham@redhat.com)
- 500501 - improving message displayed when trying to delete a kickstart (jsherril@redhat.com)

* Thu May 21 2009 jesus m. rodriguez <jesusr@redhat.com> 0.6.17-1
- Added a comment to the spec (paji@redhat.com)
- 496254 - now requires commons-io (because of fileupload) (paji@redhat.com)
- 457350 - added api for advanced search filtered by channel (jmatthew@redhat.com)
- 501376 - deprecate system.applyErrata (bbuckingham@redhat.com)
- 457350 - added package search apis to match functionality webui provides (jmatthew@redhat.com)
- 501077 - preferences.locale.setTimeZone - fix signature (bbuckingham@redhat.com)
- 501392 - system.schedulePackageRefresh - fix return docs (bbuckingham@redhat.com)
- fixing issue introduced by the recent rewrite of the profile list on
  provisioning wizard pages (jsherril@redhat.com)
- 501065 - fixing issue where guest provisioning would fail if host had a
  system record (jsherril@redhat.com)
- Fixed a null check while sorting for '' attributes (paji@redhat.com)
- changing download file processing to look in a distro path, if the file is an
  rpm and it is not in the channel (jsherril@redhat.com)
- Fixed sorting to use javascript (paji@redhat.com)
- 500895 - allowing creation of kickstart variables with spaces (jsherril@redhat.com)
- 500719 - Ported delete channel page to Java; success/failure messages now
  properly displayed on manage channels page. (jason.dobies@redhat.com)
- 498251 - add new api proxy.listAvailableProxyChannels (msuchy@redhat.com)
- 497404 - Ported KS schedule page to new list tag (paji@redhat.com)
- SearchServer - refactoring package search-server interactions into a helper class (jmatthew@redhat.com)
- SearchServer - fixes free-form search for Documentation Search (jmatthew@redhat.com)
- SearchServer - Fixing "free form" search.  Adding a boolean flag which when passed (jmatthew@redhat.com)
- Added a Radio Column tag to be used with the New List Tag (paji@redhat.com)
- 251920 - fixed small issue where errata status message after being picked up
  (but before finishing) was still showing as pending (jsherril@redhat.com)
- 501074 - fixing issue where ks profile url option was being generated with
  the entire hostname and not just the path (jsherril@redhat.com)
- checkstyle fix, and changing dates to be localized (jsherril@redhat.com)
- 500499 - fixed issue where task engine times were not displayed, the old perl
  code had been ripped out, so i converted it to java (jsherril@redhat.com)
- 491361 - Added note to error messages to check the log for error messages. (jason.dobies@redhat.com)
- 500891 - fixed an unescaped string on snippets delete confirm page (paji@redhat.com)
- 500887 -Fix to not escape contents in cobbler snippet detials page (paji@redhat.com)
- 5/14 update of webui translation strings (shughes@redhat.com)
- 500727 - Just noticed this was flagged as NOTABUG since we don't want to
  allow this functionality, so removing checkbox. (jason.dobies@redhat.com)
- 491361 - Added ability to pass the --ignore-version-mismatch flag to the
  certificate upload page. (jason.dobies@redhat.com)
- 489902 - add help link to Systems->ActivationKeys (bbuckingham@redhat.com)
- 489902 - fix broken help link on ManageSoftwareChannels pg (bbuckingham@redhat.com)
- Fixed unit tests (paji@redhat.com)
- 432412 - update context help link for Config Mgmt page (bbuckingham@redhat.com)
- 497424 - Slight redesign of the KS Virt UI to deal with duplicate virt paths (paji@redhat.com)
- 500160 - fix precision on org trust details page for date (shughes@redhat.com)
- Fixed incorrect message key (jason.dobies@redhat.com)
- 499980 - Clear the set after adding the packages in case the user hits the
  back button and tries to submit it twice. (jason.dobies@redhat.com)
- 500482 - deprecate kickstart.listKickstartableTrees (bbuckingham@redhat.com)
- 500147 - update update errata list/remove to use advisoryName vs advisory (bbuckingham@redhat.com)
- checkstyle fix (jsherril@redhat.com)
- fixing issue where kickstart file was not written during Cobbler Profile creation (jsherril@redhat.com)
- 500415 - api - deprecating errata.listByDate (bbuckingham@redhat.com)
- 495506 - Added temporary verbose logging in case of failed ACL checks for
  package details page to debug this issue in the next QA build; will remove
  afterwards. (jason.dobies@redhat.com)
- 497119 - channel changes - update to use hibernate refresh vs reload (bbuckingham@redhat.com)
- major cleanup of build files: reformat, remove old targets, etc. (jesusr@redhat.com)
- removing duplicate query and fixing small issue with errata add page (jsherril@redhat.com)
- Added new 'rhn:required-field' tag to help with displayed required fields in UI. (paji@redhat.com)
- 494930 - distros of the same label cannot exist in 2 different orgs fixed (jsherril@redhat.com)
- 500169 - changing cobbler path doesn't change distro kernel and initrd paths (jsherril@redhat.com)
- 472545 - updated  translations strings for java webui (shughes@redhat.com)
- 499537 - removing references to faq links (shughes@redhat.com)
- 499515 - fix ISEs with Solaris patch install/remove and cluster install (bbuckingham@redhat.com)
- Fixed a compile error that occured with 1.5 compilers (paji@redhat.com)
- 499473 - api - added 2 new api calls to org for listing entitlements (bbuckingham@redhat.com)
- 499508 - Removed Run Remote Command buttons from package install/upgrade (jason.dobies@redhat.com)

* Thu May 07 2009 jesus m. rodriguez <jesusr@redhat.com> 0.6.16-1
- remove @Override for java 1.5 builds (jesusr@redhat.com)

* Thu May 07 2009 Justin Sherrill <jsherril@redhat.com> 0.6.15-1
- Split log4.properties files into two so taskomatic and tomcat are using different ones

* Thu May 07 2009 Tomas Lestach <tlestach@redhat.com> 0.6.14-1
- 499038 - channel list doesn't contain non globablly subscribable channels
  (tlestach@redhat.com)

* Wed May 06 2009 jesus m. rodriguez <jesusr@redhat.com> 0.6.13-1
- 469937 - Fixed a deactivateProxy issue. (s/reload/refresh) (paji@redhat.com)
- 499258 - update Alter Channel Subscriptions to not ISE when base channel is
  changed (bbuckingham@redhat.com)
- 499037 - fixing issue wher errata cache entires werent being generated if an
  errata publication did not cause packages to be pushed to a channel
  (jsherril@redhat.com)
- 495789 - fixing issue where taskomtaic would create the api log first,
  thereby stopping tomcat from being able to write to it (jsherril@redhat.com)
- 437361 - Added all orgs (except default org) to the entitlement's org subtab.
  (jason.dobies@redhat.com)
- unit test fixes (jlsherri@justin-sherrills-macbook-2.local)
- 499233 - Download CSV link on monitoring page should have the same look as on
  others pages (msuchy@redhat.com)
- unit test fix (jsherril@redhat.com)
- 499258 - update Alter Channel Subscriptions to not ISE when base channel is
  changed (bbuckingham@redhat.com)
- compile fix (jsherril@redhat.com)
- Fixed an accidental removal of a string resource entry (paji@redhat.com)
- Applying changes suggested by zeus (paji@redhat.com)
- 499046 - making it so that pre/post scripts can be templatized or not,
  defaulting to not (jsherril@redhat.com)
- Changed the gen-eclipse script to add things like tools.jar and ant-junit &
  ant.jar (paji@redhat.com)
- 433660 - Removed the restriction in the UI that prevents orgs with 0
  entitlements from being shown on the org page of an entitlement.
  (jason.dobies@redhat.com)

* Mon May 04 2009 jesus m. rodriguez <jesusr@redhat.com> 0.6.12-1
- add BuildRequires for jakarta-commons-codec (jesusr@redhat.com)
- remove our requirement on commons-configuration (jesusr@redhat.com)
- 498455 - fixing tooltip for guests alter channel subscription page
  (jsherril@redhat.com)
- fixing junit breakage for ChannelFactoryTest (shughes@redhat.com)
- unit test fix (jsherril@redhat.com)
- unit test fix (jsherril@redhat.com)
- fixing unit test by fixing bad hibernate mapping (jsherril@redhat.com)
- unit test fix (jsherril@redhat.com)
- changing junit tests to use joust (jsherril@redhat.com)
- fixing unit test (jsherril@redhat.com)
- 497122 - Fixed error message where no selected organizations would appear as
  a selection error. (jason.dobies@redhat.com)
- 498441 - fixing issue where removing package from a channel didnt regenerate
  repo cache (jsherril@redhat.com)
- 498275 - api - system.obtainReactivationKey updated to replace existing key
  (bbuckingham@redhat.com)

* Thu Apr 30 2009 Tomas Lestach <tlestach@redhat.com> 0.6.10-1
- 454876 - not setting cookie domain (tlestach@redhat.com)
- 497458 - fixing ISE with errata cloning (jsherril@redhat.com)
- checkstyle fix (jsherril@redhat.com)
- 219179 - setting redhat_management_server for the system records like we do
  for server (jsherril@redhat.com)
- 480011 - Added organization to the top header near the username.
  (jason.dobies@redhat.com)
- 497867 - fixed bug in logic after changing hibernate mappings
  (jsherril@redhat.com)
- 497917 - fixing issue where select all did not work on errata list/remove
  packages (jsherril@redhat.com)
- 497867 - fixing reboots taking place even if provisioning fails
  (jsherril@redhat.com)
- checkstyle fix (jsherril@redhat.com)
- 219179 - fixed some issues related to reprovisioning through proxy
  (jsherril@redhat.com)
- 481578 - Ported manage software channels page from perl to java
  (jason.dobies@redhat.com)
- 498208 - cobbler webui string correction (shughes@redhat.com)
- 461704 - clean time_series when deleting a monitoring probe
  (mzazrivec@redhat.com)
- 497925 - we search and replace the cobbler host with proxy
  (mmccune@gmail.com)
- Added code to ensure name is required .... (paji@redhat.com)
- 497872 - skip 'fake' interfaces when looking up system records.
  (mmccune@gmail.com)
- Updated the Kickstart Advanced mode page to include edit area instead of the
  standard text area for uploading kicktstart information.. (paji@redhat.com)
- 497964 - Made the config file create and file details page use edit area..
  Fancy editor... (paji@redhat.com)
- 444221 - Updated the Create/Modify and the delete snippets pages based on
  Mizmo's suggestions (paji@redhat.com)
- 489902 - fix help links to work with rhn-il8n-guides (bbuckingham@redhat.com)
- Checkstyle fixes (jason.dobies@redhat.com)
- 494627 - Added more fine grained error messages for invalid channel data.
  (jason.dobies@redhat.com)
- 485849 - merging RELEASE-5.1 bug into spacewalk (mmccune@gmail.com)
- 496259 - greatly improved errata deletion time (jsherril@redhat.com)
- 444221 - Cobbler Snippet Create page redesign (paji@redhat.com)
- 444221 - Initial improvement on Cobbler Snippets List page based on the bug..
  (paji@redhat.com)

* Fri Apr 24 2009 jesus m. rodriguez <jesusr@redhat.com> 0.6.8-1
- removing some debug statements (jsherril@redhat.com)
- 495961 - greatly improving performance of add errata page (jsherril@redhat.com)
- Removed outdated @version requirement (jason.dobies@redhat.com)
- 497119 - support to remove child channel subscriptions from orgs that have
  systems subscribed when denied access to protected channel (shughes@redhat.com)
- 495846 - Oops, missed a file (jason.dobies@redhat.com)
- 495847 - New ListTag 3 functionality to add selected servers to SSM.
  (jason.dobies@redhat.com)
- 497538 - remove shared child channel subscriptions when removing subscription
  from parent (shughes@redhat.com)

* Thu Apr 23 2009 jesus m. rodriguez <jesusr@redhat.com> 0.6.7-1
- 496080 - Fix channel with package lookup to filter on org.
  (dgoodwin@redhat.com)

* Wed Apr 22 2009 jesus m. rodriguez <jesusr@redhat.com> 0.6.6-1
- 496719 - generate error for invalid keys in input maps (bbuckingham@redhat.com)
- 494976 - adding missing file (jsherril@redhat.com)
- 496303 - 'select all' button fixed on errata list/remove packages page (jsherril@redhat.com)
- 480010 - minor syntax changes to organization channel sharing consumption (shughes@redhat.com)
- Fixed a couple of bugs related to the snippets page. (paji@redhat.com)
- 496272 - Updates/clean up to relogin text. (jason.dobies@redhat.com)
- 496710 - system.listSystemEvents - convert dates in return to use Date (bbuckingham@redhat.com)
- 494976 - adding cobbler system record name usage to reprovisioning (jsherril@redhat.com)
- 495506 - Fixed issue when determining package ACLs. (jason.dobies@redhat.com)
- Removed a couple of needless if statements (paji@redhat.com)
- Added some unit tests for the cobbler snippets (paji@redhat.com)
- 495946 - Rewrite of Cobbler Snippets. (paji@redhat.com)
- 496318 - api - unable to register system using key generated by
  system.obtainReactivationKey (bbuckingham@redhat.com)
- 467063 - Fixed issue where the form variables were reset when the page size
  was changed. (jason.dobies@redhat.com)
- 496666 - apidoc - add some deprecations to the activation key handler
  (bbuckingham@redhat.com)
- 443500 - Changed logic to determine packages to remove to include the
  server's current package information. (jason.dobies@redhat.com)
- 495897 - Fix broken Activated Systems links. (dgoodwin@redhat.com)
- adding fallbackAppender for log4j (jsherril@redhat.com)
- fixing checkstyle and a commit that did not seem to make it related with
  log4j (jsherril@redhat.com)
- 496104 - fixing double slash and downloads with ++ in the filename. (mmccune@gmail.com)
- 495616 - throw permission error if url is modified (jesusr@redhat.com)
- fixing error in specfile after accidental commit of
  d8903258b897c9d6527a1a64b70b8a2610c2e3ce (jsherril@redhat.com)

* Mon Apr 20 2009 Partha Aji <paji@redhat.com> 0.6.5-1
- 495946 - Got a workable edition of cobbler snippets.

* Fri Apr 17 2009 Devan Goodwin <dgoodwin@redhat.com> 0.6.4-1
- 495789 - changing the way apis are logged to fall back to RootAppender if
  there is an error (jsherril@redhat.com)
- logrotate (jsherril@redhat.com)
- 496161 - fixing broken system group links (jsherril@redhat.com)
- 495789 - enabling api logging by default (jsherril@redhat.com)
- 494649 - fix resource bundle text for changing channel to protected
  (bbuckingham@redhat.com)
- 496003 - api - fix system.isNvreInstalled(n,v,r) to properly handle packages
  that have an epoch (bbuckingham@redhat.com)
- 494450 - api - add permissions_mode to ConfigRevisionSerializer & fix doc on
  system.config.createOrUpdatePath (bbuckingham@redhat.com)
- 493163 - fixing ISE when renaming distros and profiles (jsherril@redhat.com)

* Thu Apr 16 2009 jesus m. rodriguez <jesusr@redhat.com> 0.6.3-1
- remove Proxy Release Notes link and unused Developer's area. (jesusr@redhat.com)
- 487209 - enhanced system search for hardware devices (jmatthew@redhat.com)
- 450954 - changing reprovisioning to allow reactivation with an activation key
  of a conflicting base channel (jsherril@redhat.com)
- 487185 - Fixed system-search by needed package (jmatthew@redhat.com)
- 494920 - fixing ISE when cloning errata, after channel was cloned
  (jsherril@redhat.com)
- Fix null pointer in scheduleAutoUpdates(). (jortel@redhat.com)
- SystemSearch lowering threshold of a single match to cause a redirect to SDC.
  (jmatthew@redhat.com)
- 495133 - changing send notifications button to populate channel id as well
  (jsherril@redhat.com)
- 495133 - fixing errata mailer such that mails are only sent for a particular
  channel that was changed (jsherril@redhat.com)
- 495065 - channel name appears on private/protected confirm page
  (jesusr@redhat.com)
- 492906 - Fixed spacewalk reference in cobbler config (paji@redhat.com)
- 491130 - improved a kickstart edit page message a little more..
  (paji@redhat.com)
- 491130 - improved a kickstart edit page message.. (paji@redhat.com)
- 494673 - update system migration to support null config channels
  (bbuckingham@redhat.com)
- Clarifying that search must be restarted after running cleanindex
  (jmatthew@redhat.com)
- 487158 - SystemSearch fixed search by customInfo (jmatthew@redhat.com)
- 458205 - Fixed KS Ipranges URL (paji@redhat.com)
- 495786 - fixing issue where some updates were being ignored for RHEL 4
  systems (jsherril@redhat.com)
- 487192 - Fixed system search, search by registration (jmatthew@redhat.com)
- 490904 - change all references to /rhn/help/*/en/ -> /rhn/help/*/en-US/
  (jesusr@redhat.com)
- fix duplicate string resource entry (jesusr@redhat.com)
- 480674 - allow shared channels to appear in act. keys creation
  (jesusr@redhat.com)
- 495585 - fixing Errata Search by Issue Date (jmatthew@redhat.com)
- SystemSearch fix hwdevice result gathering.  Keep highest scoring match per
  system-id (jmatthew@redhat.com)
- 488603 - Fix to deal with blank space interpreter for post scripts
  (paji@redhat.com)
- 234449 - moved block of code to only count real downloads (mmccune@gmail.com)
- 488603 - KickstartFileFormat fix, to deal with blank space interpreter
  (paji@redhat.com)
- 492902 - Fixed 2 queries for Config Target Systems page (paji@redhat.com)
- 486029 - being more consistent with the kickstart label  string
  (jsherril@redhat.com)
- 493163 - fixing ise on update distro page with RHEL 4 distros
  (jsherril@redhat.com)
- 494884 - sub class needs to have protected method to behave as desired
  (jsherril@redhat.com)
- checkstyle fix (jsherril@redhat.com)
- 493647 - Fix for unselect all malfunction... (paji@redhat.com)
- 443500 - Refactored SSM remove packages to only create a single action for
  all servers/packages selected. (jason.dobies@redhat.com)
- 494914 - fix to create a network interface for cobbler system records on
  guest provisioning (jsherril@redhat.com)
- 493718 - minor syntax message change for private channel access
  (shughes@redhat.com)
- 493110 - Changed package installation through SSM to only create one action
  (jason.dobies@redhat.com)
- 494686 - changing it such that you have to provide a virt guest name, not
  letting koan make one (jsherril@redhat.com)
- Fixed the cobbler MockConnection to work with find_* calls (paji@redhat.com)
- api doclet - enhanced to support a 'since' tag, tagged snapshot apis and
  bumped api version (bbuckingham@redhat.com)
- 487566 - fix broken junit in ServerFactoryTest (bbuckingham@redhat.com)
- 442439 - internationalize strings for system search csv export
  (jmatthew@redhat.com)
- 442439 - enhancing csv for systemsearch (jmatthew@redhat.com)
- 494593 - fixing the repofile compare to use the right type for java date
  object obtained through hibernate (pkilambi@redhat.com)
- Updated documentation (jason.dobies@redhat.com)
- 493744 - Added configuration admin ACL to configuration tab
  (jason.dobies@redhat.com)
- 487566 - api/script - initial commit of snapshot script and mods to snapshot
  apis (bbuckingham@redhat.com)
- bumping the protocol version on exporter (pkilambi@redhat.com)
- 492206-Fix for Kickstart Profile Template parse error. (paji@redhat.com)
- 492206-Fix for Kickstart Profile Template parse error. (paji@redhat.com)
- 484435 - add union to query to allow shared child channel subscription access
  (shughes@redhat.com)
- 442439 - system search CSV update to dataset name (jmatthew@redhat.com)
- Removing the last bastions of 1.4 code.. Where logic went like if cobbler
  version < 1.6 do one set else do other wise... (paji@redhat.com)
- Made the configuraiton manager instance static final instead of just static..
  Made no sense for it to be static... (paji@redhat.com)
- 494409 - unsubscribe affected systems after trust removal
  (shughes@redhat.com)
- 494475,460136 - remove faq & feedback code which used customerservice emails.
  (jesusr@redhat.com)
- 487189 -  System Search fixed search by checkin (jmatthew@redhat.com)
- fixing small NPE possibility (jsherril@redhat.com)
- 492949 - setting cobblerXenId appropriately (jsherril@redhat.com)
- 492949 - having CobblerSync task, reuse existing distros if they already
  exist (by name) (jsherril@redhat.com)
- adding single page doclet supporting macros (jsherril@redhat.com)
- 443132 - couple of small fixes for the revamped action pages
  (jsherril@redhat.com)

* Sun Apr 05 2009 jesus m. rodriguez <jesusr@redhat.com> 0.6.2-1
- 470991 - remove unused jar files from taskomatic_daemon.conf (jesusr@redhat.com)
- 437547 - include instructions for regenerating indexes (jmatthew@redhat.com)
- 483611 - Remove search links from YourRhn tasks module (jmatthew@redhat.com)
- 480060 - improve performance of All and Relevant (mmccune@gmail.com)
- 494066 - removed the trailing \n from strings returned from cobbler. (mmccune@gmail.com)
- 489792 - listErrata api docuementation corrected (jsherril@redhat.com)
- 484659 - taskmoatic no longer throws cobbler errors on restart (jsherril@redhat.com)
- 221637 - Removed no-op channels from SSM subscribe config channels (jason.dobies@redhat.com)
- 490866 - distros now properly synced after sat-sync (jsherril@redhat.com)
- 493173 - add redirect in struts config for errata/manage/Delete (bbuckingham@redhat.com)
- 487418 - Added a 'None' option to the available virt type (paji@redhat.com)
- 493187 - Changed empty list message to be a variable and set in calling pages specific to need (published v. unpublished) (jason.dobies@redhat.com)
- fix junit assertion error in testDeleteTreeAndProfiles (bbuckingham@redhat.com)
- 485317 - phantom kickstart sessions no longer show up on kickstart overview (jsherril@redhat.com)

* Thu Apr 02 2009 Devan Goodwin <dgoodwin@redhat.com> 0.6.1-1
- 481130 - Move preun scriptlet to taskomatic subpackage. (dgoodwin@redhat.com)
- 487393 - fixed issue where list count was wrong on provisioning page
  (jsherril@redhat.com)
- 493111 - api - errata.delete added & fixed add/removePackages & setDetails to
  only modify custom errata (bbuckingham@redhat.com)
- 493421 - api - kickstart.tree.deleteTreeAndProfiles fixed to delete
  associated profiles (bbuckingham@redhat.com)
- 487688 - adding text during ks tree creation to explain more detail of what
  is needed (jsherril@redhat.com)
- 462593 - fixing issue where creating or renaming a profile with a name that
  already exists would give ISE (jsherril@redhat.com)
- 492903 - api - channel.software.create - updates so that new channels will
  show on Channel tab (bbuckingham@redhat.com)
- 492980 - api - errata.getDetails - add release, product and solution to
  return and clarify last_modified_date in docs (bbuckingham@redhat.com)
- 458838 - adding new files for kickstart exception 404 (jsherril@redhat.com)
- 490987 - fixed issue where errata files werent being refreshed, by removing
  the need for errata files (jsherril@redhat.com)
- 458838 - changing kickstart download 404s to have a descriptive message
  (jsherril@redhat.com)
- removed jasper5* from run time dependencies and made them build time
  instead. (paji@redhat.com)
- 489532 - unsubscribe multiorg shared channel when moving access from public
  to protected with deny selection (shughes@redhat.com)

* Mon Mar 30 2009 Mike McCune <mmccune@gmail.com> 0.5.44-1
- 472595 - ported query forgot to check child channels
- 144325 - converting system probe list to the new list tag, featuring all the bells and
  whistles the new list tag has to offer
- 492478 - modifying the system applicable errata page so that you can filter on the
  type of errata you want to see, also linking a couple of critical errata li
- 467063 - Port of clone errata functionality to new list tag
- 492418 - adding missing channel title when creating new software channels
- 492476 - fixing issue where critical  plus non-critical errata for a system (on the system details page) did not  total errata
- 492146 - fixing issue where system icons are not clickable


* Thu Mar 26 2009 jesus m. rodriguez <jesusr@redhat.com> 0.5.41-1
- 437359 - redirect org creation to the orgsystemsubscription page
- 489007 - add system.getConnectionPath for listing proxies a server connected through
- 489736 - generate non-expiring kickstart package download url
- 489736 - download_url_lifetime of 0 disables expiration server wide
- 489736 - can disable expiration by package name by non_expirable_package_urls
- 489486 - added updated message when changing channel access from public to private
- Adding support for comps info to be added to repomd.xml.
- Updated documentation

* Thu Mar 26 2009 Mike McCune <mmccune@gmail.com> 0.5.40-1
- 492137 - fixing ISE for virt

* Thu Mar 26 2009 jesus m. rodriguez <jesusr@redhat.com> 0.5.39-1
- 484852 - user taken to meaningful error pages instead of ISEs.

* Wed Mar 25 2009 Partha Aji <paji@redhat.com> 0.5.38-1
- Added code to take advantage of cobbler 1.6 perf enhancements
- if the customer has that installed.

* Wed Mar 25 2009 Mike McCune <mmccune@gmail.com> 0.5.37-1
- 491978 - fixing status reporting in webui for kickstarts.
- Added resource bundle entries for admin/config/Cobbler.do
- 467063 - Ported published and unpublished errata to new list tag to get new navigation features
- 446269 - fixed issue where you could not remove a package from a system

* Fri Mar 20 2009 jesus m. rodriguez <jesusr@redhat.com> 0.5.36-1
- bring over jta from satellite build.
- fix the jfreechart requires to be 0:1.0.9 everywhere

* Thu Mar 19 2009 jesus m. rodriguez <jesusr@redhat.com> 0.5.34-1
- ServerFactory - fix wording in method header
- 486212 - api - added system.deleteCustomValues

* Thu Mar 19 2009 Mike McCune <mmccune@gmail.com> 0.5.33-1
- 474774 - adding jfreechart 1.0 version requires

* Wed Mar 18 2009 Mike McCune <mmccune@gmail.com> 0.5.31-1
- 486186 - Update spacewalk spec files to require cobbler >= 1.4.3

* Thu Mar 12 2009 jesus m. rodriguez <jesusr@redhat.com> 0.5.30-1
- fixed iprange delete URLs weren't being correctly rendered
- 480432 - fixed kickstart urls: .../rhn/kickstart/ks/cfg/org/1/org_default
- 489792 - fixing incorrect api return types
- 489775 - fixing listErrata api due to bad query
- 481180 - update KickstartFormatter to use StringUtils on --interpreter check

* Wed Mar 11 2009 jesus m. rodriguez <jesusr@redhat.com> 0.5.29-1
- 489760 - used cheetah's #errorCatcher Echo to handle escaping in ks files.
- 249459 - fixing issue where org trust page was busted
- 488137 - refer to cobbler_api instead of cobbler_api_rw to support cobbler >= 1.6
- update deprecated methods in ChannelSoftwareHandler to be more consistent
- 484463 - added more cobbler bits to the kickstart formatter that were missing
- 488830 - api - auth handler - remove the public doc for checkAuthToken
- apidoc generation now ignores an individual call using @xmlrpc.ignore
- added taskomatic task to regenerate deleted kickstart wizard files
- Fixed the ks-setup.py script to function correctly w.r.t space05 changes
- 481180 - do not include --interpreter in profile for scripts without scripting lang
- fix indentations to make it more readable
- Removed code that was getting ignored.
- 489577 - fixing issue that caused taskomatic tracebacks when talking to cobbler
- 489363 - add missing exception class...
- 489363 - api - system.createPackageProfile did not include pkg arch in profile
- 489426 - fixing cloning of kickstarts for regular and raw style
- 489347 - fixing "File Location" field on OS tab to show the --url param
- 483287 - Added ability to do a cobbler sync thru the UI
- adding missing param, for channel name to show up in header
- 483776 - fixing ISE (NPE) on clone errata page
- 462079 - fixed issue where an auto-scheduled errata had name of  "null - null"
- 467265 - fixing issue where errata list was sorting date incorrectly
- fixing package delete to delete from a couple more tables
- 489042 - api - org.setSystemEntitlements - supports setting base entitlements.
- added list of supported entitlements to the api doc
- 488999 - c.s.setUserSubscribable documented value as string while impl
- expected a primitive boolean as input instead of Boolean
- 488148 - test fixes related to bugzilla
- 488148 - use pre-existing system record if there is one.
- 489033 - correcting type of trustOrgId in org.trust.addTrust and removeTrust
- 488990 - api - remove addTrust, removeTrust, listTrusts apis from org handler.
- 488548 - api - org.migrateSystems - fix reactivationkeys, custom info and config
- 488348 - use channel org_id to prevent returning RH channels in addition to custom
- Fixed variable name typo.

* Fri Mar 06 2009 jesus m. rodriguez <jesusr@redhat.com> 0.5.28-1
- added ExcludeArch: ia64

* Thu Mar 05 2009 jesus m. rodriguez <jesusr@redhat.com> 0.5.27-1
- revert commit ba62c229
- changing MockConnection and MockXmlrpcInvoker to handle multiple entities
- 488723 - handling ise for channel packages listing
- 488379 - Syntax error in sql query causing ISE corrected
- 487317 - entitlement verbage change for error message
- 484284 - fixing create/updates messages for custom channel edit actions
- 488622 - api - kickstart.profile.addIpRange updated to validate input
- 487563 - switching take_snapshots to enable_snapshots
- 193788 - converting a few pages to java, so we can sort better
- adding check to looking up cobbler id if its null
- 466195 - apis - rename system.listBaseChannels and system.listChildChannels
- 488277 - remove rhn-highlight from href address
- 485313 - update string to remove extra space
- 484305 - Refactored to keep the package deletion heavy lifting in the DB, avoids OutOfMemoryErrors.
- 480012 - allow sharing org to see shared errata.
- 487234 - fix the query used by the system->software->upgrade page

* Mon Mar 02 2009 jesus m. rodriguez <jesusr@redhat.com> 0.5.26-1
- add bcel to BuildRequires

* Fri Feb 27 2009 jesus m. rodriguez <jesusr@redhat.com> 0.5.25-1
- Profile rename has been finally fixed
- 469921 - system.scheduleSyncPackagesWithSystems generated a NullPointerException
- fixing mistake in method name
- 485120 - fixed issue where changing org
- name or changing profile name breaks kickstarts (including raw).  Also moved kickstart file location

* Thu Feb 26 2009 jesus m. rodriguez <jesusr@redhat.com> 0.5.24-1
- removing listScripts, addScript, removeScript and downloadKickstart APIs from KickstartHandler
- 486749 - Add symlinks for jakarta-commons-collections and jta jars.
- 484942 - "Satellite" is in monitoring schema and have to be translated to product name

* Thu Feb 26 2009 jesus m. rodriguez <jesusr@redhat.com> 0.5.23-1
- modifying list tag to not clear set during a select all()
- fixing some issues with converting rhnset to implement set
- Fix to a cobbler rename profile issue...
- making edit command a bit more relaxed if there is no associated cobbler profile
- 486606 - Changed query and page to load/display arch for each package selected
- 487066 - change create link to be lowercase (create new key).
- 482879 - fixing compile error and syncing whenever we update a ksdata
- 482879 - make sure we add all the activation keys to the cobbler profile
- 486982 - fixed ise on software upgrade list
- 480191 - fix query used by systems->software->packages->install
- 487174 - fixing issue where clearing the filter, resulted in the page being submitted
- 241070 - select all on filtered list would select the entire list and not just what was filtered.
- 483555 - Ported to new list tag to get Select All functionality correct when a filter is active.

* Tue Feb 24 2009 Pradeep Kilambi <pkilambi@redhat.com> 0.5.22-1
- fixing the repodata task queries to avoid tempspace issues

* Thu Feb 19 2009 jesus m. rodriguez <jesusr@redhat.com> 0.5.21-1
- 486502 - Changed order when list a group of systemIds so top result is highest.
- Fixing problem which broke unique documents in the lucene index.
- 486502 - Sort similar results by systemId with highest ID on the bottom
- SystemSearch change redirect behavior if only 1 result is found.

* Thu Feb 19 2009 jesus m. rodriguez <jesusr@redhat.com> 0.5.20-1
- 484768 - Basically fixed a query and DTO and a Translator to correctly
- 486174 - Was using the incorrect key in the filterattr attribute on the
- kickstart session status where ks is syncing to a profile has an correc
- 456315 - refixing this bug, changing kickstart commands to be a Collect
- Changed the hard coded 500 value to BATCH size :)
- 444517 - Added snapshot hook to configuration channel subscription via
- 485047 - adding back the Task_queries find_channel_in_task_queue query
- 437547, 485313 - Added exception message for when index files are missi
- Adding 'Errata' search to Tasks under YourRhn.do
- 483607 -  Adding documentation as an option to the search bar
- 219844 -  Add 'legend' for Errata Search
- Cleanup, removed commented out code

* Wed Feb 18 2009 Dave Parker <dparker@redhat.com> 0.5.19-1
- 486186 - Update spacewalk spec files to require cobbler >= 1.4.2

* Mon Feb 16 2009 Pradeep Kilambi <pkilambi@redhat.com> 0.5.18-1
- yum repodata regen changes to taskomatic

* Mon Feb 16 2009 Miroslav Suchý <msuchy@redhat.com> 0.5.16-1
- 458355 - show Monitoring tabs only if Monitoring Backend or Monitoring Scout is enabled
- 481766 - Corrected the text on Ks Distribution page to reflect the exact nature of the value to be
- 483796 - fixed bug where ip address would show up as 0
- 469957 - Updated getDetails to use first_name instead of first_names
- 485500 - fixed ISE when deleting errata
- 469957 - Added translation in XMLRPC API layer to accept first_name instead of "first_names"
- handler-manifest.xml used by xmlrpc api was pointing to wrong location for a class...:(
- 466295 - Added date format as description on the property
- Removing duplicate setKickstartTree API

* Thu Feb 12 2009 jesus m. rodriguez <jesusr@redhat.com> 0.5.13-1
- 484312 - more cleanup for kickstart AUTO virt type removal
- 484312 - massive cleanup of virt types.  getting rid of useless AUTO type.

* Thu Feb 12 2009 jesus m. rodriguez <jesusr@redhat.com> 0.5.12-1
- 484911 - fixed issue where taskomatic won't sync to cobbler newly sat-synced
- Moving SystemDetailsHandler.java and its junit test out of kickstart.profile
- 199560 - Fix epoch being returned as ' ' in channel.software.list_all_package
- 484262 - Updated documentation as per the bz
- 483815 - minor messaging change for custom channel pkg removal
- 452956 - Need to check to make sure the DMI actually contains data before at
- 484435 - needed parent_channel is null when selecting from rhnsharedchannelv
- 480674 - fixed query in Channel.hbm.xml to know about shared channels. Chang
- 485122 - api - kickstart.profile.system.getPartitioningScheme was incorrectl
- 485039 - apidoc - channel.software.removePackages - fix wording on return va
- remove + which hoses the urls in org trusts page

* Wed Feb 11 2009 Dave Parker <dparker@redhat.com> 0.5.11-1
- 484659 remove error messages due to incorrect startup sequences from sysv and from the rhn-satellite tool
* Thu Feb 05 2009 jesus m. rodriguez <jesusr@redhat.com> 0.5.10-1
- Properly run the status through the message bundle for i18n

* Thu Feb 05 2009 Mike McCune <mmccune@gmail.com> 0.5.9-1
- 481767 - be more forgiving of busted kickstart distros during a sync and also report errors in an email.
- 442601 - api - adding access to server lock/unlock
- Restructured to an inversion of control pattern to make it more clear that the mode/summary key are not meant to be attributes.
- 443718 - fixing a view mistage and having a query just use the view
- 483603 - Added details page for listing servers involved in a particular SSM operation
- update the header to 2009 and fix the very annoying whitespace after the *.
- fixing Action classes that have non-final member variables
- 251767 - api - channel.software.setSystemChannels - throw better exception when user passes multiple base channels as input
- 467063 - Added page decorator to allow variable amount of items to be shown
- 437872 - added multiorg messaging suggestion for entitlement warnings
- 483603 - First pass at display of async SSM operations in the UI
- 437563 - adding success message for sat admin toggles
- 479541, 483867 - replaced runuser with /sbin/runuser
- 483603 - Renamed query file; added ability to retrieve servers associated with an operation
- 481200 - api - fix minor issues in apidoc for activationkey apis
- 483689 - api doc updates for channel.software listAllPackages and listAllPackagesByDate apis
- 483806 - updating more iso country codes
- 482929 - fixing messaging with global channel subscriptions per user
- 480016 - adding ID to org details page for information (assist with migration scripts)
- 443718 - improving errata cache calcs when pushing a single errata

* Mon Feb  2 2009 Miroslav Suchý <msuchy@redhat.com> 0.5.8-1
- 480126 - deactivate proxy different way
- 477532 - fixed issue where channels would dissappear after hiding the children

* Fri Jan 30 2009 Mike McCune <mmccune@gmail.com> 0.5.7-1
- removing requirement for spacewalk-branding-jar

* Fri Jan 30 2009 Miroslav Suchý <msuchy@redhat.com> 0.5.6-1
- 483058 - subscribe to proxy channel if requested
- 482923 - splitting out the java branding jar file into its own subpackage
- 459085 - Added (and defaulted) option for Do Nothing
- 469984 - Restructuring to avoid DB hits entirely if there are no channels selected to either subscribe or unsubscribe.

* Wed Jan 28 2009 Miroslav Suchý <msuchy@redhat.com> 0.5.5-1
- 468052 - throw exception if proxy do not has provisioning entitlement
- 481671 - improved the performance of a query
- 469984 - speeding up the bulk channel subscription changes
- 481778 - fix NPE when deleting an unpublished errata
- 480003 - minor grammar change for private channel access
- 428419 - always use the cobbler server when showing URLs for kickstarts
- added ks-setup.py script to add a profile, channel, distro and activation key ..

* Thu Jan 22 2009 Dennis Gilmore <dennis@ausil.us> 0.5.4-1
- update java and java-devel Requires and BuildRequires to 1.6.0

* Wed Jan 21 2009 Devan Goodwin <dgoodwin@redhat.com> 0.5.3-1
- Remove dependency on spacewalk-taskomatic and spacewalk-search.

* Wed Jan 21 2009 Michael Mraka <michael.mraka@redhat.com> 0.5.2-1
- fixed branding stuff

* Tue Jan 20 2009 Mike McCune <mmccune@gmail.com> 0.4.17-1
- 480636 - simplifying the commands vs options into one real collection
  managed by hibernate vs 2 that both contained the same things

* Thu Jan 15 2009 jesus m. rodriguez <jesusr@redhat.com> 0.4.16-1
- 456467 - Fixed bug where the set of packages to remove was being cleared
- before scheduling

* Wed Jan 14 2009 Mike McCune <mmccune@gmail.com> 0.4.15-1
- 461162 - properly fetch guest name from form

* Tue Jan 13 2009 Mike McCune <mmccune@gmail.com> 0.4.14-1
- 461162 - adding org to system record name
- 461162 - unit test fixes.

* Mon Jan 12 2009 Mike McCune <mmccune@gmail.com> 0.4.12-1
- Boatload of changes from end of 0.4 set of bugs/features

* Tue Jan 06 2009 Mike McCune <mmccune@gmail.com> 0.4.11-1
- Latest spacewalk 0.4 changes.

* Tue Dec 23 2008 Michael Mraka <michael.mraka@redhat.com> 0.4.10-1
- modified layout decorators

* Mon Dec 22 2008 Mike McCune <mmccune@gmail.com> 0.4.9-1
- Adding proper cobbler requirement with version

* Fri Dec 19 2008 Mike McCune <mmccune@gmail.com> 0.4.8-1
- latest changes

* Thu Dec 11 2008 Michael Mraka <michael.mraka@redhat.com> 0.4.7-1
- resolved #471225 - moved rhn-sat-restart-silent to /usr/sbin

* Mon Dec  8 2008 Michael Mraka <michael.mraka@redhat.com> 0.4.6-1
- fixed Obsoletes: rhns-* < 5.3.0

* Fri Dec  5 2008 Michael Mraka <michael.mraka@redhat.com> 0.4.5-1
- removed rhn-oracle-jdbc

* Thu Nov 20 2008 Miroslav Suchy <msuchy@redhat.com> 0.4.2-1
- 472346 - Bump up API version and make the versioning independent on web.version

* Tue Nov  4 2008 Miroslav Suchy <msuchy@redhat.com>
- 461517 - password and db name are swapped

* Fri Oct 31 2008 Jesus M. Rodriguez <jesusr@redhat.com> 0.3.7-1
- 467945 - fixed issue where part of the ssm required you to be an org admin

* Thu Oct 23 2008 Jesus M. Rodriguez <jesusr@redhat.com> 0.3.6-1
- comment the logdriver statements again.
- Fixed some set related issues.
- Updated query to only count outranked channels if the channel
- contains the file.

* Wed Oct 22 2008 Jesus M. Rodriguez <jesusr@redhat.com> 0.3.5-1
- fix stringtree-spec Requires

* Wed Oct 22 2008 Jesus M. Rodriguez <jesusr@redhat.com> 0.3.4-1
- add stringtree-spec (Build)Requires

* Tue Oct 21 2008 Michael Mraka <michael.mraka@redhat.com> 0.3.3-1
- resolves #467717 - fixed sysvinit scripts
- resolves #467877 - use runuser instead of su

* Wed Sep 17 2008 Devan Goodwin <dgoodwin@redhat.com> 0.3.1-1
- Re-version for 0.3.x.
- Add BuildRequires: jsp for RHEL 4.

* Fri Sep  5 2008 Jan Pazdziora 0.2.7-1
- add BuildRequires: javamail, needed on RHEL 4.

* Tue Sep  2 2008 Devan Goodwin <dgoodwin@redhat.com> 0.2.6-1
- Rebuild to include new kickstart profile options.

* Fri Aug 29 2008 Jesus M. Rodriguez <jesusr@redhat.com> 0.2.5-1
- Remove dependency on jsch and ant-jsch.

* Fri Aug 29 2008 Devan Goodwin <dgoodwin@redhat.com> 0.2.4-1
- Remove dependency on bouncycastle and wsdl4j.

* Wed Aug 27 2008 Devan Goodwin <dgoodwin@redhat.com> 0.2.2-1
- Build fix for velocity.jar.

* Tue Aug 26 2008 Devan Goodwin <dgoodwin@redhat.com> 0.2.1-1
- Bumping to 0.2.0.

* Mon Aug 25 2008 Mike McCune 0.2-1
- remove ivy BuildRequires and adding jakarta-commons-cli

* Tue Aug 20 2008 Mike McCune <mmccune@redhat.com> 0.2-1
- more work on rename to spacewalk-java

* Tue Aug  5 2008 Miroslav Suchy <msuchy@redhat.com> 0.2-0
- Renamed to spacewalk-java
- cleanup spec

* Thu May 22 2008 Jan Pazdziora 5.2.0-5
- weaken hibernate3 version requirement

* Fri May 16 2008 Michael Mraka <michael.mraka@redhat.com> 5.2.0-3
- fixed file ownership
- fixed optimizer settings for Oracle 10g

* Thu May 15 2008 Jan Pazdziora - 5.2.0-1
- spec updated for brew builds<|MERGE_RESOLUTION|>--- conflicted
+++ resolved
@@ -102,12 +102,7 @@
 Requires: struts-taglib >= 1.3.0
 %endif
 %endif
-<<<<<<< HEAD
 Requires: xalan-j2 >= 2.6.0
-=======
-%endif
-Requires: xalan-j2 >= 0:2.6.0
->>>>>>> 3856179a
 Requires: xerces-j2
 Requires: simple-core
 Requires: simple-xml
@@ -185,7 +180,13 @@
 BuildRequires: jsp
 BuildRequires: jasper5
 %else
-<<<<<<< HEAD
+%if 0%{?fedora}
+BuildRequires: struts >= 0:1.3.0
+BuildRequires: struts-taglib >= 0:1.3.0
+BuildRequires: tomcat >= 7
+BuildRequires: tomcat-lib >= 7
+BuildRequires: jpackage-utils
+%else
 # SUSE = Struts 1.2 and Tomcat 6
 %if 0%{?suse_version}
 BuildRequires: struts >= 1.2.9
@@ -193,17 +194,6 @@
 BuildRequires: struts >= 1.3.0
 BuildRequires: struts-taglib >= 1.3.0
 %endif
-=======
-%if 0%{?fedora}
-BuildRequires: struts >= 0:1.3.0
-BuildRequires: struts-taglib >= 0:1.3.0
-BuildRequires: tomcat >= 7
-BuildRequires: tomcat-lib >= 7
-BuildRequires: jpackage-utils
-%else
-BuildRequires: struts >= 0:1.3.0
-BuildRequires: struts-taglib >= 0:1.3.0
->>>>>>> 3856179a
 BuildRequires: tomcat6
 BuildRequires: tomcat6-lib
 %endif
@@ -715,12 +705,9 @@
 %else
 %config(noreplace) %{_sysconfdir}/tomcat6/Catalina/localhost/rhn.xml
 %endif
-<<<<<<< HEAD
+%endif
 %attr(755,root,root) %dir %{cobblerdir}
 %attr(755,root,root) %dir %{realcobsnippetsdir}
-=======
-%endif
->>>>>>> 3856179a
 %{realcobsnippetsdir}/spacewalk
 
 %if 0%{?suse_version}
@@ -3983,35 +3970,35 @@
 
 * Fri Nov 12 2010 Lukas Zapletal 1.2.107-1
 - Revert "Removing commons-discovery jar from spacewalk-java.spec"
-- Add missing file from previous commit
-- Implement getRepoDetails API calls
-- Correct the xmlrpc.doc
-- 647806 - Implement API calls for external repos
-- 652626 - correct typo in named query
+- Add missing file from previous commit 
+- Implement getRepoDetails API calls 
+- Correct the xmlrpc.doc 
+- 647806 - Implement API calls for external repos 
+- 652626 - correct typo in named query 
 
 * Fri Nov 12 2010 Lukas Zapletal 1.2.106-1
-- Removing jasper5-compiler jar from spacewalk-java.spec
-- Removing commons-discovery jar from spacewalk-java.spec
+- Removing jasper5-compiler jar from spacewalk-java.spec 
+- Removing commons-discovery jar from spacewalk-java.spec 
 
 * Fri Nov 12 2010 Lukas Zapletal 1.2.105-1
 - Adding missing jakarta-commons-discovery require for RHEL6+/FC13+
 
 * Thu Nov 11 2010 Lukas Zapletal 1.2.104-1
-- Removing extra slash after RPM_BUILD_ROOT
+- Removing extra slash after RPM_BUILD_ROOT 
 - We do not distribute jspapi.jar now - according to Servlet Spec 2.3
 - Add missing ssm.migrate.systems.notrust to StringResource
-- Implement channel.software.listUserRepos API call
+- Implement channel.software.listUserRepos API call 
 
 * Thu Nov 11 2010 Lukas Zapletal 1.2.103-1
-- Replacing one more NVL with COALESCE function
-- Replacing NVL with COALESCE function
+- Replacing one more NVL with COALESCE function 
+- Replacing NVL with COALESCE function 
 
 * Thu Nov 11 2010 Lukas Zapletal 1.2.102-1
 - Correcting one more ANSI JOIN syntax in channel queries (PG)
-- Correcting ANSI JOIN syntax in channel queries
-- Correcting spaces in channel queries xml file
-- Making two server group portable
-- Correcting NULL values in channel manager repo gen
+- Correcting ANSI JOIN syntax in channel queries 
+- Correcting spaces in channel queries xml file 
+- Making two server group portable 
+- Correcting NULL values in channel manager repo gen 
 
 * Thu Nov 11 2010 Lukas Zapletal 1.2.101-1
 - Correcting spacewalk-java.spec - removing doubled files
@@ -4061,12 +4048,12 @@
 - removing insert of NULL value(PG) (tlestach@redhat.com)
 
 * Fri Nov 05 2010 Lukas Zapletal 1.2.93-1
-- Two config queries are ported to PostgreSQL
+- Two config queries are ported to PostgreSQL 
 - rewriting INSERT ALL in insert_channel_packages_in_set (PG)
 
 * Thu Nov 04 2010 Lukas Zapletal 1.2.92-1
-- Replacing 4 occurances of NVL with ANSI COALESCE
-- 645842 - return macro delims for config files
+- Replacing 4 occurances of NVL with ANSI COALESCE 
+- 645842 - return macro delims for config files 
 
 * Thu Nov 04 2010 Miroslav Suchý <msuchy@redhat.com> 1.2.91-1
 - fixing build errors (msuchy@redhat.com)
@@ -4086,17 +4073,17 @@
   database (jsherril@redhat.com)
 
 * Wed Nov 03 2010 Lukas Zapletal 1.2.87-1
-- Using general nextval function in ssm operation queries
-- fixing some fedora 14 provisioning issues
+- Using general nextval function in ssm operation queries 
+- fixing some fedora 14 provisioning issues 
 
 * Tue Nov 02 2010 Lukas Zapletal 1.2.86-1
-- Removing unnecessary JSPF fragment file
+- Removing unnecessary JSPF fragment file 
 
 * Tue Nov 02 2010 Lukas Zapletal 1.2.85-1
-- Fixing unambiguous column 'name' for PostgreSQL
-- 645829 - make it possile to update macro delimiters
-- 645829 - do not trim curly brackets in macro delimiters
-- removing unnecessary condition
+- Fixing unambiguous column 'name' for PostgreSQL 
+- 645829 - make it possile to update macro delimiters 
+- 645829 - do not trim curly brackets in macro delimiters 
+- removing unnecessary condition 
 
 * Tue Nov 02 2010 Lukas Zapletal 1.2.84-1
 - Changing the way how taskomatic connects to PostgreSQL db
@@ -4110,21 +4097,21 @@
   (tlestach@redhat.com)
 
 * Tue Nov 02 2010 Lukas Zapletal 1.2.82-1
-- Renaming two ignored unit tests properly
-- Removing unused methods from java db manager
-- Removing unused class from java db manager
-- Removing unused class - Worker
-- Removing dead code in two tests
-- Fixing table name aliases
+- Renaming two ignored unit tests properly 
+- Removing unused methods from java db manager 
+- Removing unused class from java db manager 
+- Removing unused class - Worker 
+- Removing dead code in two tests 
+- Fixing table name aliases 
 - Two classes were not serializabled while putting them into HttpSession
-- Fixing date diff in alerts
-- making kickstart channel list sorted alphabetically
+- Fixing date diff in alerts 
+- making kickstart channel list sorted alphabetically 
 - sorting activation key base channel drop down by alphabetical order
 - 648470 - changing manage package page to sort channels by name
 - 644880 - check for arch compatibility when adding packages into a channel
-- 647099 - introducing satellite.isMonitoringEnabled API
+- 647099 - introducing satellite.isMonitoringEnabled API 
 - replace web.is_monitoring_backend with
-  ConfigDefaults.WEB_IS_MONITORING_BACKEND
+  ConfigDefaults.WEB_IS_MONITORING_BACKEND 
 - fixing ISE on package deletion due to RHNSAT.RHN_PFDQUEUE_PATH_UQ violation
 
 * Mon Nov 01 2010 Tomas Lestach <tlestach@redhat.com> 1.2.81-1
@@ -4156,31 +4143,31 @@
 
 * Fri Oct 29 2010 Lukas Zapletal 1.2.76-1
 - Making DISTINCT-ORDER BY package/system queries portable
-- Removing unnecessary subselect
-- Simplifying ORDER BY clauses in package queries
+- Removing unnecessary subselect 
+- Simplifying ORDER BY clauses in package queries 
 - Revert "Reverting "Removed unnecessary ORDER BY" commits and fixing"
-
+  
 
 * Wed Oct 27 2010 Shannon Hughes <shughes@redhat.com> 1.2.75-1
 - fix for checkstyle (shughes@redhat.com)
 
 * Wed Oct 27 2010 Lukas Zapletal 1.2.74-1
-- Fixing missing brace in Taskomatic query
-- Addressing issue in system overview
-- PostgreSQL needs FROM keyword in DELETE
-- Adding missing interval keyword to Taskomatic
-- Protocol config value is now used in Taskomatic
-- Getting taskomatic working on PostgreSQL
+- Fixing missing brace in Taskomatic query 
+- Addressing issue in system overview 
+- PostgreSQL needs FROM keyword in DELETE 
+- Adding missing interval keyword to Taskomatic 
+- Protocol config value is now used in Taskomatic 
+- Getting taskomatic working on PostgreSQL 
 - removing unneeded insmod on kickstart %pre script, since they are already
-  loaded
+  loaded 
 - fixing query to run correctly, c.id was not valid because the join did not
-  come directly after rhnChannel c
-- adding missing import
+  come directly after rhnChannel c 
+- adding missing import 
 - 646892 - fixing issue where kickstart expiration would occur after current
-  date and not scheduled date of kickstart
-- removing need of setNvreUpper method in PackageOverview
-- fixing broken if statement in snippet
-- fixing broken query used by SSM System delete
+  date and not scheduled date of kickstart 
+- removing need of setNvreUpper method in PackageOverview 
+- fixing broken if statement in snippet 
+- fixing broken query used by SSM System delete 
 
 * Mon Oct 25 2010 Lukas Zapletal 1.2.73-1
 - Fixing Taskomatic blob handling (now binary)
@@ -4202,25 +4189,25 @@
 - Fix checkstyle errors (colin.coe@gmail.com)
 
 * Thu Oct 21 2010 Lukas Zapletal 1.2.69-1
-- Fixed all LEFT OUTER JOINs in Channels
+- Fixed all LEFT OUTER JOINs in Channels 
 - Fixed LEFT OUTER JOIN for PostgreSQL in Software Channels
-- Removed unnecessary ORDER BY in DISTINCT query.
-- Simplified SQL query with evr_t_as_vre_simple function.
+- Removed unnecessary ORDER BY in DISTINCT query. 
+- Simplified SQL query with evr_t_as_vre_simple function. 
 - Fixed composite type accessing for PostgreSQL for all packages
-- Simplified SQL query with evr_t_as_vre_simple function.
-- Fixed composite type accessing for PostgreSQL
-- Sorting fix in packages for PostgreSQL
-- Fix of evr_t_as_vre_simple PostgreSQL function
-- ANSI JOIN syntax fix for PostgreSQL in system update
-- PostgreSQL fix in package search
-- Integer-Long fix in channel subscribers for PostgreSQL
-- Update System Currency to use rhn.cfg file
+- Simplified SQL query with evr_t_as_vre_simple function. 
+- Fixed composite type accessing for PostgreSQL 
+- Sorting fix in packages for PostgreSQL 
+- Fix of evr_t_as_vre_simple PostgreSQL function 
+- ANSI JOIN syntax fix for PostgreSQL in system update 
+- PostgreSQL fix in package search 
+- Integer-Long fix in channel subscribers for PostgreSQL 
+- Update System Currency to use rhn.cfg file 
 
 * Wed Oct 20 2010 Lukas Zapletal 1.2.68-1
-- Rewrite of LEFT OUTER JOIN into ANSI syntax
+- Rewrite of LEFT OUTER JOIN into ANSI syntax 
 - Function evr_t_as_vre_simple in all package queries now general
-- Using date time function instead of arithmetics
-- Sysdate replaced with current_timestamp
+- Using date time function instead of arithmetics 
+- Sysdate replaced with current_timestamp 
 - Removed unnecessary ORDER BY in SELECT COUNT
 - Use the global function evr_t_as_vre_simple in package_ids_in_set instead of
   method .as_vre_simple; this works on PostgreSQL as well.
@@ -4230,16 +4217,16 @@
 - Fix ISE in AK child channel page (colin.coe@gmail.com)
 
 * Wed Oct 20 2010 Lukas Zapletal 1.2.66-1
-- Removed unnecessary ORDER BY
-- Using date time function instead of arithmetics
-- Added setHasSubscription for Integer
-- Using date time function instead of arithmetics
+- Removed unnecessary ORDER BY 
+- Using date time function instead of arithmetics 
+- Added setHasSubscription for Integer 
+- Using date time function instead of arithmetics 
 - Fix in PostgreSQL (ORDER BY) in Out Of Date system list.
-- Fixed comma in ANSI JOIN syntax from previous commit
-- Left join now in ANSI syntax for virtual system list.
+- Fixed comma in ANSI JOIN syntax from previous commit 
+- Left join now in ANSI syntax for virtual system list. 
 - Fix in PostgreSQL plus NVL fix
 - All DECODE functions replaced with CASE-WHEN in System_queries
-- Fixing system overview list for PostgreSQL
+- Fixing system overview list for PostgreSQL 
 
 * Tue Oct 19 2010 Tomas Lestach <tlestach@redhat.com> 1.2.65-1
 - removing unused imports (tlestach@redhat.com)
@@ -4280,10 +4267,10 @@
 - System list now working on Postgresql (lzap+git@redhat.com)
 
 * Fri Oct 15 2010 Lukas Zapletal 1.2.60-1
-- Checkstyle fixes
-- Checkstyle testing report now part of java spec
-- Removed unused query
-- Made the list tag dataset manipulator handle maps
+- Checkstyle fixes 
+- Checkstyle testing report now part of java spec 
+- Removed unused query 
+- Made the list tag dataset manipulator handle maps 
 
 * Wed Oct 13 2010 Tomas Lestach <tlestach@redhat.com> 1.2.59-1
 - 642519 - associate only unique keywords with an erratum (tlestach@redhat.com)
@@ -6258,7 +6245,7 @@
 - remove @Override for java 1.5 builds (jesusr@redhat.com)
 
 * Thu May 07 2009 Justin Sherrill <jsherril@redhat.com> 0.6.15-1
-- Split log4.properties files into two so taskomatic and tomcat are using different ones
+- Split log4.properties files into two so taskomatic and tomcat are using different ones 
 
 * Thu May 07 2009 Tomas Lestach <tlestach@redhat.com> 0.6.14-1
 - 499038 - channel list doesn't contain non globablly subscribable channels
@@ -6560,9 +6547,9 @@
 
 * Mon Mar 30 2009 Mike McCune <mmccune@gmail.com> 0.5.44-1
 - 472595 - ported query forgot to check child channels
-- 144325 - converting system probe list to the new list tag, featuring all the bells and
+- 144325 - converting system probe list to the new list tag, featuring all the bells and 
   whistles the new list tag has to offer
-- 492478 - modifying the system applicable errata page so that you can filter on the
+- 492478 - modifying the system applicable errata page so that you can filter on the 
   type of errata you want to see, also linking a couple of critical errata li
 - 467063 - Port of clone errata functionality to new list tag
 - 492418 - adding missing channel title when creating new software channels
@@ -6581,7 +6568,7 @@
 - Updated documentation
 
 * Thu Mar 26 2009 Mike McCune <mmccune@gmail.com> 0.5.40-1
-- 492137 - fixing ISE for virt
+- 492137 - fixing ISE for virt 
 
 * Thu Mar 26 2009 jesus m. rodriguez <jesusr@redhat.com> 0.5.39-1
 - 484852 - user taken to meaningful error pages instead of ISEs.
@@ -6594,7 +6581,7 @@
 - 491978 - fixing status reporting in webui for kickstarts.
 - Added resource bundle entries for admin/config/Cobbler.do
 - 467063 - Ported published and unpublished errata to new list tag to get new navigation features
-- 446269 - fixed issue where you could not remove a package from a system
+- 446269 - fixed issue where you could not remove a package from a system 
 
 * Fri Mar 20 2009 jesus m. rodriguez <jesusr@redhat.com> 0.5.36-1
 - bring over jta from satellite build.
@@ -6652,7 +6639,7 @@
 - 488548 - api - org.migrateSystems - fix reactivationkeys, custom info and config
 - 488348 - use channel org_id to prevent returning RH channels in addition to custom
 - Fixed variable name typo.
-
+ 
 * Fri Mar 06 2009 jesus m. rodriguez <jesusr@redhat.com> 0.5.28-1
 - added ExcludeArch: ia64
 
@@ -6706,7 +6693,7 @@
 
 * Tue Feb 24 2009 Pradeep Kilambi <pkilambi@redhat.com> 0.5.22-1
 - fixing the repodata task queries to avoid tempspace issues
-
+ 
 * Thu Feb 19 2009 jesus m. rodriguez <jesusr@redhat.com> 0.5.21-1
 - 486502 - Changed order when list a group of systemIds so top result is highest.
 - Fixing problem which broke unique documents in the lucene index.
@@ -6714,12 +6701,12 @@
 - SystemSearch change redirect behavior if only 1 result is found.
 
 * Thu Feb 19 2009 jesus m. rodriguez <jesusr@redhat.com> 0.5.20-1
-- 484768 - Basically fixed a query and DTO and a Translator to correctly
+- 484768 - Basically fixed a query and DTO and a Translator to correctly 
 - 486174 - Was using the incorrect key in the filterattr attribute on the
 - kickstart session status where ks is syncing to a profile has an correc
 - 456315 - refixing this bug, changing kickstart commands to be a Collect
 - Changed the hard coded 500 value to BATCH size :)
-- 444517 - Added snapshot hook to configuration channel subscription via
+- 444517 - Added snapshot hook to configuration channel subscription via 
 - 485047 - adding back the Task_queries find_channel_in_task_queue query
 - 437547, 485313 - Added exception message for when index files are missi
 - Adding 'Errata' search to Tasks under YourRhn.do
@@ -6820,7 +6807,7 @@
 - fixed branding stuff
 
 * Tue Jan 20 2009 Mike McCune <mmccune@gmail.com> 0.4.17-1
-- 480636 - simplifying the commands vs options into one real collection
+- 480636 - simplifying the commands vs options into one real collection 
   managed by hibernate vs 2 that both contained the same things
 
 * Thu Jan 15 2009 jesus m. rodriguez <jesusr@redhat.com> 0.4.16-1
