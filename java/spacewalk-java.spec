%define cobprofdir      %{_localstatedir}/lib/rhn/kickstarts
%define cobprofdirup    %{_localstatedir}/lib/rhn/kickstarts/upload
%define cobprofdirwiz   %{_localstatedir}/lib/rhn/kickstarts/wizard
%define cobdirsnippets  %{_localstatedir}/lib/rhn/kickstarts/snippets
%define realcobsnippetsdir  %{_localstatedir}/lib/cobbler/snippets
%define cobblerdir          %{_localstatedir}/lib/cobbler
%define run_checkstyle  1

%if 0%{?fedora} || 0%{?rhel} >= 7
%define appdir          %{_localstatedir}/lib/tomcat/webapps
%define jardir          %{_localstatedir}/lib/tomcat/webapps/rhn/WEB-INF/lib
%else
%if  0%{?suse_version}
%define appdir          /srv/tomcat/webapps
%define jardir          /srv/tomcat/webapps/rhn/WEB-INF/lib
%define run_checkstyle  0
%define omit_tests      1
%define with_oracle     1
%else
%define appdir          %{_localstatedir}/lib/tomcat6/webapps
%define jardir          %{_localstatedir}/lib/tomcat6/webapps/rhn/WEB-INF/lib
%endif
<<<<<<< HEAD
=======

%if 0%{?rhel} || 0%{?fedora}
%define run_checkstyle  1
>>>>>>> ad775ab8
%endif


Name: spacewalk-java
Summary: Java web application files for Spacewalk
Group: Applications/Internet
License: GPLv2
<<<<<<< HEAD
Version: 2.7.40.1
=======
Version: 2.7.44
>>>>>>> ad775ab8
Release: 1%{?dist}
URL:       https://github.com/spacewalkproject/spacewalk
Source0:   https://github.com/spacewalkproject/spacewalk/archive/%{name}-%{version}.tar.gz
Source1:   %{name}-rpmlintrc
BuildRoot: %{_tmppath}/%{name}-%{version}-%{release}-root-%(%{__id_u} -n)
BuildArch: noarch
ExcludeArch: ia64 aarch64

Requires: bcel
Requires: c3p0 >= 0.9.1
Requires: classpathx-mail
%if 0%{?suse_version}
Requires: apache-commons-beanutils
Requires: apache-commons-collections
Requires: jakarta-commons-digester
Requires: apache-commons-lang3
Requires: concurrent
Requires: httpcomponents-client
Requires: cobbler >= 2.0.0
Requires: google-gson >= 2.2.4
Requires: java-ibm >= 1.8.0
Requires: pam-modules
Requires: snakeyaml
Requires: sudo
Requires: jade4j
Requires: jose4j
Requires: salt-netapi-client >= 0.11.1
Requires: spark
Requires: spark-template-jade
Requires: hibernate5
Requires: hibernate-commons-annotations
Requires: hibernate-jpa-2.1-api
Requires: ehcache >= 2.10.1
Requires: classmate
Requires: javassist
Requires: jboss-logging
Requires: statistics
Requires: gnu-jaf
Requires: objectweb-asm
BuildRequires: hibernate5
BuildRequires: hibernate-commons-annotations
BuildRequires: hibernate-jpa-2.1-api
BuildRequires: ehcache >= 2.10.1
BuildRequires: classmate
BuildRequires: javassist
BuildRequires: jboss-logging
BuildRequires: statistics
BuildRequires: objectweb-asm
BuildRequires: apache-commons-lang
BuildRequires: google-gson >= 2.2.4
BuildRequires: java-devel-ibm >= 1.8.0
BuildRequires: pam-modules
BuildRequires: jsch
BuildRequires: snakeyaml
# SUSE additional build requirements
BuildRequires: log4j
# Spark and Salt integration
BuildRequires: jade4j
BuildRequires: jose4j
BuildRequires: salt-netapi-client >= 0.11.1
BuildRequires: spark
BuildRequires: spark-template-jade
BuildRequires: httpcomponents-client
%else
Requires: cobbler20
Requires: dojo
Requires: java >= 1:1.7.0
Requires: java-devel >= 1:1.7.0
Requires: jpam
Requires: oscache
BuildRequires: java-devel >= 1:1.7.0
BuildRequires: jpam
BuildRequires: oscache

%endif
Requires: dwr >= 3
Requires: jakarta-commons-el
Requires: jakarta-commons-fileupload
Requires: jakarta-taglibs-standard
Requires: jcommon
Requires: jdom
Requires: jta
Requires: log4j
Requires: redstone-xmlrpc
Requires: simple-core
Requires: simple-xml
Requires: sitemesh
Requires: spacewalk-branding
Requires: spacewalk-java-config
Requires: spacewalk-java-jdbc
Requires: spacewalk-java-lib
Requires: stringtree-json
Requires: susestudio-java-client
Requires: xalan-j2 >= 0:2.6.0
Requires: xerces-j2
<<<<<<< HEAD
%if 0%{?fedora}
Requires: classpathx-jaf
Requires: hibernate3 >= 3.6.10
Requires: hibernate3-c3p0 >= 3.6.10
Requires: hibernate3-ehcache >= 3.6.10
Requires: javassist
BuildRequires: ehcache-core
BuildRequires: hibernate3 >= 0:3.6.10
BuildRequires: hibernate3-c3p0 >= 3.6.10
BuildRequires: hibernate3-ehcache >= 3.6.10
BuildRequires: javassist
%else
%if 0%{?rhel}
Requires: hibernate3 = 0:3.2.4
BuildRequires: hibernate3 = 0:3.2.4
%endif
%endif
# EL5 = Struts 1.2 and Tomcat 5, EL6+/recent Fedoras = 1.3 and Tomcat 6
=======
>>>>>>> ad775ab8
%if 0%{?fedora} || 0%{?rhel} >= 7
Requires: struts >= 0:1.3.0
Requires: tomcat >= 7
Requires: tomcat-lib >= 7
Requires: servlet >= 3.0
BuildRequires: struts >= 0:1.3.0
BuildRequires: tomcat >= 7
BuildRequires: tomcat-lib >= 7
%else
%if 0%{?suse_version}
Requires: struts >= 1.2.9
Requires(pre): tomcat >= 8
Requires: tomcat-lib >= 8
Requires: tomcat-servlet-3.1-api >= 8
BuildRequires: struts >= 1.2.9
BuildRequires: tomcat >= 8
BuildRequires: tomcat-lib >= 8
%else
Requires: struts >= 0:1.3.0
Requires: struts-taglib >= 0:1.3.0
Requires: tomcat6
Requires: tomcat6-lib
Requires: tomcat6-servlet-2.5-api
BuildRequires: struts >= 0:1.3.0
BuildRequires: struts-taglib >= 0:1.3.0
BuildRequires: tomcat6
BuildRequires: tomcat6-lib
%endif
%endif
%if 0%{?fedora} || 0%{?rhel} >=7
Requires:      apache-commons-cli
Requires:      apache-commons-codec
Requires:      apache-commons-discovery
<<<<<<< HEAD
=======
Requires:      apache-commons-el
Requires:      apache-commons-fileupload
>>>>>>> ad775ab8
Requires:      apache-commons-io
Requires:      apache-commons-lang
Requires:      apache-commons-logging
Requires:      hibernate3 >= 3.6.10
Requires:      hibernate3-c3p0 >= 3.6.10
Requires:      hibernate3-ehcache >= 3.6.10
Requires:      javapackages-tools
<<<<<<< HEAD
=======
Requires:      javassist
Requires:      servlet >= 3.0
Requires:      tomcat >= 7
Requires:      tomcat-lib >= 7
Requires:      tomcat-taglibs-standard
# obsolete old jpackage rpms to make smooth upgrade
Obsoletes:     classpathx-jaf <= 1.1.1
Obsoletes:     classpathx-mail <= 1.1.2
Obsoletes:     geronimo-jsp-2.1-api <= 1.2
Obsoletes:     geronimo-servlet-2.5-api <= 1.2
Obsoletes:     geronimo-specs-poms <= 1.2
Obsoletes:     glassfish-jaf <= 1.1.0
Obsoletes:     glassfish-javamail <= 1.4.0
Obsoletes:     jakarta-commons-el <= 1.0
Obsoletes:     jakarta-commons-collections <= 3.1
Obsoletes:     oscache <= 2.4.1
Obsoletes:     sitemesh <= 2.4.1
Obsoletes:     spacewalk-jpp-workaround <= 2.3.5
Obsoletes:     tomcat5-jsp-2.0-api <= 5.5.27
Obsoletes:     tomcat5-servlet-2.4-api <= 5.5.27
Obsoletes:     tomcat6-el-1.0-api <= 6.0.18
>>>>>>> ad775ab8
BuildRequires: apache-commons-cli
BuildRequires: apache-commons-codec
BuildRequires: apache-commons-collections
BuildRequires: apache-commons-discovery
<<<<<<< HEAD
=======
BuildRequires: apache-commons-el
BuildRequires: apache-commons-fileupload
>>>>>>> ad775ab8
BuildRequires: apache-commons-io
BuildRequires: apache-commons-logging
BuildRequires: apache-commons-validator
# spelling checker is only for Fedoras (no aspell in RHEL6)
BuildRequires: aspell aspell-en libxslt
BuildRequires: ehcache-core
BuildRequires: hibernate3 >= 0:3.6.10
BuildRequires: hibernate3-c3p0 >= 3.6.10
BuildRequires: hibernate3-ehcache >= 3.6.10
BuildRequires: javassist
BuildRequires: javapackages-tools
BuildRequires: mvn(ant-contrib:ant-contrib)
<<<<<<< HEAD
=======
BuildRequires: tomcat >= 7
BuildRequires: tomcat-lib >= 7
BuildRequires: tomcat-taglibs-standard
>>>>>>> ad775ab8
%else
Requires:      hibernate3 = 0:3.2.4
Requires:      jakarta-commons-cli
Requires:      jakarta-commons-codec
Requires:      jakarta-commons-discovery
<<<<<<< HEAD
=======
Requires:      jakarta-commons-el
Requires:      jakarta-commons-fileupload
>>>>>>> ad775ab8
Requires:      jakarta-commons-io
Requires:      jakarta-commons-lang >= 0:2.1
Requires:      jakarta-commons-logging
Requires:      jakarta-taglibs-standard
Requires:      jpackage-utils
<<<<<<< HEAD
=======
Requires:      oscache
Requires:      struts-taglib >= 0:1.3.0
Requires:      tomcat6
Requires:      tomcat6-lib
Requires:      tomcat6-servlet-2.5-api
>>>>>>> ad775ab8
BuildRequires: ant-contrib
BuildRequires: ant-nodeps
BuildRequires: hibernate3 = 0:3.2.4
BuildRequires: jakarta-commons-cli
BuildRequires: jakarta-commons-codec
BuildRequires: jakarta-commons-collections
BuildRequires: jakarta-commons-discovery
<<<<<<< HEAD
=======
BuildRequires: jakarta-commons-el
BuildRequires: jakarta-commons-fileupload
>>>>>>> ad775ab8
BuildRequires: jakarta-commons-io
BuildRequires: jakarta-commons-logging
BuildRequires: jakarta-taglibs-standard
BuildRequires: jakarta-commons-validator
BuildRequires: jpackage-utils
<<<<<<< HEAD
=======
BuildRequires: oscache
BuildRequires: struts-taglib >= 0:1.3.0
BuildRequires: tomcat6
BuildRequires: tomcat6-lib
>>>>>>> ad775ab8
%endif

# for RHEL6 we need to filter out several package versions
%if  0%{?rhel} && 0%{?rhel} >= 6
# cglib is not compatible with hibernate and asm from RHEL6
Requires: cglib < 0:2.2
%else
Requires: cglib
%endif

%if 0%{?suse_version}
BuildRequires: perl
BuildRequires: libxml2-tools
BuildRequires: libxml2
%else
BuildRequires: /usr/bin/perl
BuildRequires: /usr/bin/xmllint
%endif
BuildRequires: ant
BuildRequires: ant-apache-regexp
BuildRequires: ant-junit
BuildRequires: antlr >= 2.7.6
BuildRequires: bcel
BuildRequires: c3p0 >= 0.9.1
BuildRequires: cglib
BuildRequires: classpathx-mail
BuildRequires: concurrent
BuildRequires: dom4j
BuildRequires: dwr >= 3
BuildRequires: jaf
BuildRequires: jakarta-commons-el
BuildRequires: jakarta-commons-fileupload
BuildRequires: jakarta-taglibs-standard
BuildRequires: jcommon
BuildRequires: jdom
BuildRequires: jta
BuildRequires: postgresql-jdbc
BuildRequires: quartz
BuildRequires: redstone-xmlrpc
BuildRequires: simple-core
BuildRequires: simple-xml
BuildRequires: sitemesh
BuildRequires: stringtree-json
BuildRequires: susestudio-java-client
BuildRequires: tanukiwrapper
%if 0%{?run_checkstyle}
BuildRequires: checkstyle
BuildRequires: apache-commons-cli >= 1.3
BuildRequires: apache-commons-lang3 >= 3.4
%endif
%if ! 0%{?omit_tests} > 0
BuildRequires: translate-toolkit
%endif
Obsoletes: rhn-java < 5.3.0
Obsoletes: rhn-java-sat < 5.3.0
Obsoletes: rhn-oracle-jdbc-tomcat5 <= 1.0
Provides: rhn-java = %{version}-%{release}
Provides: rhn-java-sat = %{version}-%{release}
Provides: rhn-oracle-jdbc-tomcat5 = %{version}-%{release}

%description
This package contains the code for the Java version of the Spacewalk Web Site.

%package config
Summary: Configuration files for Spacewalk Java
%if 0%{?suse_version}
Requires(pre): tomcat
%endif
Group: Applications/Internet
Obsoletes: rhn-java-config < 5.3.0
Obsoletes: rhn-java-config-sat < 5.3.0
Provides: rhn-java-config = %{version}-%{release}
Provides: rhn-java-config-sat = %{version}-%{release}

%description config
This package contains the configuration files for the Spacewalk Java web
application and taskomatic process.

%package lib
Summary: Jar files for Spacewalk Java
Group: Applications/Internet
Obsoletes: rhn-java-lib < 5.3.0
Obsoletes: rhn-java-lib-sat < 5.3.0
Provides: rhn-java-lib = %{version}-%{release}
Provides: rhn-java-lib-sat = %{version}-%{release}
Requires: /usr/bin/sudo

%description lib
This package contains the jar files for the Spacewalk Java web application
and taskomatic process.

%if 0%{?with_oracle}
%package oracle
Summary: Oracle database backend support files for Spacewalk Java
Group: Applications/Internet
BuildRequires: ojdbc14
Requires: ojdbc14
%if 0%{?fedora} || 0%{?rhel} >= 7
Requires: tomcat >= 7
%else
%if 0%{?suse_version}
Requires: tomcat >= 8
%else
Requires: tomcat6
%endif
%endif
Provides: spacewalk-java-jdbc = %{version}-%{release}

%description oracle
This package contains Oracle database backend files for the Spacewalk Java.
%endif

%package postgresql
Summary: PostgreSQL database backend support files for Spacewalk Java
Group: Applications/Internet
Requires: postgresql-jdbc
%if 0%{?fedora} || 0%{?rhel} >=7
Requires: tomcat >= 7
%else
%if 0%{?suse_version}
Requires: tomcat >= 8
%else
Requires: tomcat6
%endif
%endif
Provides: spacewalk-java-jdbc = %{version}-%{release}

%description postgresql
This package contains PostgreSQL database backend files for the Spacewalk Java.


%if ! 0%{?omit_tests} > 0
%package tests
Summary: Test Classes for testing spacewalk-java
Group:  Applications/Internet

BuildRequires:  jmock < 2.0
Requires: jmock < 2.0
Requires: ant-junit

%description tests
This package contains testing files of spacewalk-java.

%files tests
%defattr(644,root,root,775)
%dir %{_datadir}/rhn/unit-tests
%{_datadir}/rhn/lib/rhn-test.jar
%{_datadir}/rhn/unit-tests/*
%{_datadir}/rhn/unittest.xml
%{jardir}/commons-lang3.jar
%{jardir}/mockobjects*.jar
%{jardir}/strutstest*.jar
%endif

%package apidoc-sources
Summary: Autogenerated apidoc-docbook xml sources for spacewalk-java
Group:  Applications/Internet

BuildRequires: docbook_4

%description apidoc-sources
This package contains apidoc-docbook xml sources of spacewalk-java.

%files apidoc-sources
%defattr(644,root,root,775)
%docdir %{_defaultdocdir}/%{name}
%dir %{_defaultdocdir}/%{name}
%dir %{_defaultdocdir}/%{name}/xml
%{_defaultdocdir}/%{name}/xml/susemanager_api_doc.xml

%package -n spacewalk-taskomatic
Summary: Java version of taskomatic
Group: Applications/Internet

# for RHEL6 we need to filter out several package versions
%if  0%{?rhel} && 0%{?rhel} >= 6
# cglib is not compatible with hibernate and asm from RHEL6
Requires: cglib < 0:2.2
%else
Requires: cglib
%endif

Requires: bcel
Requires: c3p0 >= 0.9.1
%if 0%{?suse_version}
Requires: cobbler >= 2.0.0
Requires: java >= 1.8.0
Requires: pam-modules
Requires: jsch
%else
Requires: cobbler20
Requires: java >= 0:1.7.0
Requires: java-devel >= 0:1.7.0
Requires: jpam
Requires: oscache
%endif
Requires: concurrent
Requires: jakarta-taglibs-standard
Requires: jcommon
Requires: log4j
Requires: quartz < 2.0
Requires: simple-core
Requires: spacewalk-java-config
Requires: spacewalk-java-jdbc
Requires: spacewalk-java-lib
Requires: tanukiwrapper
Requires: xalan-j2 >= 0:2.6.0
Requires: xerces-j2
<<<<<<< HEAD
%if 0%{?fedora}
Requires: hibernate3 >= 3.6.10
Requires: hibernate3-c3p0 >= 3.6.10
Requires: hibernate3-ehcache >= 3.6.10
Requires: javassist
%else
%if 0%{?suse_version}
Requires: hibernate5
Requires: hibernate-commons-annotations
Requires: hibernate-jpa-2.1-api
Requires: ehcache >= 2.10.1
Requires: classmate
Requires: javassist
Requires: jboss-logging
Requires: statistics
%else
Requires: hibernate3 >= 3.2.4
%endif
%endif
=======
>>>>>>> ad775ab8
%if 0%{?fedora} || 0%{?rhel} >= 7
Requires: apache-commons-cli
Requires: apache-commons-codec
Requires: apache-commons-dbcp
Requires: apache-commons-lang
Requires: apache-commons-logging
Requires: hibernate3 >= 3.6.10
Requires: hibernate3-c3p0 >= 3.6.10
Requires: hibernate3-ehcache >= 3.6.10
Requires: javassist
Requires: tomcat-taglibs-standard
%else
Requires: hibernate3 >= 0:3.2.4
Requires: jakarta-commons-cli
Requires: jakarta-commons-codec
Requires: jakarta-commons-dbcp
Requires: jakarta-commons-lang >= 0:2.1
Requires: jakarta-commons-logging
Requires: jakarta-taglibs-standard
Requires: oscache
%endif
Conflicts: quartz >= 2.0
Obsoletes: taskomatic < 5.3.0
Obsoletes: taskomatic-sat < 5.3.0
Provides: taskomatic = %{version}-%{release}
Provides: taskomatic-sat = %{version}-%{release}
%if 0%{?suse_version}
BuildRequires: systemd
%{?systemd_requires}
Requires: httpcomponents-client
Requires: httpcomponents-core
Requires: susemanager-frontend-libs >= 2.1.5
%else
Requires(post): chkconfig
Requires(preun): chkconfig
# This is for /sbin/service
Requires(preun): initscripts
%endif

%description -n spacewalk-taskomatic
This package contains the Java version of taskomatic.

%prep
%setup -q

# missing tomcat juli JAR (needed for JSP precompilation) - bug 661244
if test -d /usr/share/tomcat6; then
    mkdir -p build/build-lib
    if test ! -h /usr/share/java/tomcat6/tomcat-juli.jar; then
        ln -s /usr/share/tomcat6/bin/tomcat-juli.jar \
            build/build-lib/tomcat-juli.jar
    else
        ln -s /usr/share/java/tomcat6/tomcat-juli.jar \
                build/build-lib/tomcat-juli.jar
    fi
fi

%if 0%{?fedora}
%define skip_xliff  1
%endif

%if ! 0%{?omit_tests} > 0 && ! 0%{?skip_xliff}
find . -name 'StringResource_*.xml' |      while read i ;
    do echo $i
    # check for common localizations issues
    ln -s $(basename $i) $i.xliff
    CONTENT=$(pofilter --progress=none --nofuzzy --gnome \
                       --excludefilter=untranslated \
                       --excludefilter=purepunc \
                       $i.xliff 2>&1)
    if [ -n "$CONTENT" ]; then
        echo ERROR - pofilter errors: "$CONTENT"
        exit 1
    fi
    rm -f $i.xliff

    #check duplicate message keys in StringResource_*.xml files
    CONTENT=$(/usr/bin/xmllint --format "$i" | /usr/bin/perl -lne 'if (/<trans-unit( id=".+?")?/) { print $1 if $X{$1}++ }' )
    if [ -n "$CONTENT" ]; then
        echo ERROR - duplicate message keys: $CONTENT
        exit 1
    fi
done
%endif

%build
# compile only java sources (no packing here)
ant -Dprefix=$RPM_BUILD_ROOT init-install compile

%if 0%{?run_checkstyle}
echo "Running checkstyle on java main sources"
export CLASSPATH="build/classes:build/build-lib/*"
export ADDITIONAL_OPTIONS="-Djavadoc.method.scope=public \
-Djavadoc.type.scope=package \
-Djavadoc.var.scope=package \
-Dcheckstyle.cache.file=build/checkstyle.cache.src \
-Djavadoc.lazy=false \
-Dcheckstyle.header.file=buildconf/LICENSE.txt"
find . -name *.java | grep -vE '(/test/|/jsp/|/playpen/)' | \
xargs checkstyle -c buildconf/checkstyle.xml

echo "Running checkstyle on java test sources"
export ADDITIONAL_OPTIONS="-Djavadoc.method.scope=nothing \
-Djavadoc.type.scope=nothing \
-Djavadoc.var.scope=nothing \
-Dcheckstyle.cache.file=build/checkstyle.cache.test \
-Djavadoc.lazy=false \
-Dcheckstyle.header.file=buildconf/LICENSE.txt"
find . -name *.java | grep -E '/test/' | grep -vE '(/jsp/|/playpen/)' | \
xargs checkstyle -c buildconf/checkstyle.xml

# catch macro name errors
find . -type f -name '*.xml' | xargs perl -CSAD -lne '
          for (grep { $_ ne "PRODUCT_NAME" } /\@\@(\w+)\@\@/g) {
              print;
              $exit = 1;
          }
          @r = /((..)?PRODUCT_NAME(..)?)/g ;
          while (@r) {
              $s = shift(@r); $f = shift(@r); $l = shift(@r);
              if ($f ne "@@" or $l ne "@@") {
                  print $s;
                  $exit = 1;
              }
          }
          END { exit $exit }'
%endif

echo "Building apidoc docbook sources"
ant -Dprefix=$RPM_BUILD_ROOT init-install apidoc-docbook
cd build/reports/apidocs/docbook
/usr/bin/xmllint --xinclude --postvalid book.xml > susemanager_api_doc.xml
cd $RPM_BUILD_ROOT

%install
export NO_BRP_CHECK_BYTECODE_VERSION=true
export NO_BRP_STALE_LINK_ERROR=yes
rm -rf $RPM_BUILD_ROOT

# on Fedora 19 some jars are named differently
%if 0%{?fedora} || 0%{?rhel} >= 7
mkdir -p $RPM_BUILD_ROOT%{_javadir}
[[ -f %{_javadir}/mchange-commons-java.jar ]] && ln -s -f %{_javadir}/mchange-commons-java.jar $RPM_BUILD_ROOT%{_javadir}/mchange-commons.jar
[[ -f %{_javadir}/mchange-commons/mchange-commons-java.jar ]] && ln -s -f %{_javadir}/mchange-commons/mchange-commons-java.jar $RPM_BUILD_ROOT%{_javadir}/mchange-commons.jar
ln -s -f %{_javadir}/jboss-logging/jboss-logging.jar $RPM_BUILD_ROOT%{_javadir}/jboss-logging.jar
ln -s -f %{_javadir}/hibernate-jpa-2.0-api/hibernate-jpa-2.0-api.jar $RPM_BUILD_ROOT%{_javadir}/hibernate-jpa-2.0-api.jar
ln -s -f %{_javadir}/c3p0/c3p0.jar $RPM_BUILD_ROOT%{_javadir}/c3p0.jar
ln -s -f %{_javadir}/concurrent/concurrent.jar $RPM_BUILD_ROOT%{_javadir}/concurrent.jar

ant -Dprefix=$RPM_BUILD_ROOT install-tomcat
install -d -m 755 $RPM_BUILD_ROOT%{_sysconfdir}/tomcat/Catalina/localhost/

# Need to use 2 versions of rhn.xml, Tomcat 8 changed syntax
%if 0%{?fedora} >= 23
install -m 644 conf/rhn-tomcat8.xml $RPM_BUILD_ROOT%{_sysconfdir}/tomcat/Catalina/localhost/rhn.xml
%else
install -m 644 conf/rhn-tomcat5.xml $RPM_BUILD_ROOT%{_sysconfdir}/tomcat/Catalina/localhost/rhn.xml
%endif

%else
%if 0%{?suse_version}
ant -Dprefix=$RPM_BUILD_ROOT install-tomcat8-suse
install -d -m 755 $RPM_BUILD_ROOT%{_sysconfdir}/tomcat/Catalina/localhost/
install -m 755 conf/rhn-tomcat8.xml $RPM_BUILD_ROOT%{_sysconfdir}/tomcat/Catalina/localhost/rhn.xml
%else
ant -Dprefix=$RPM_BUILD_ROOT install-tomcat6
install -d -m 755 $RPM_BUILD_ROOT%{_sysconfdir}/tomcat6/Catalina/localhost/
install -m 644 conf/rhn-tomcat5.xml $RPM_BUILD_ROOT%{_sysconfdir}/tomcat6/Catalina/localhost/rhn.xml
%endif
%endif

# check spelling errors in all resources for English if aspell installed
[ -x "$(which aspell)" ] && scripts/spelling/check_java.sh .. en_US

%if 0%{?fedora} || 0%{?rhel} >= 7 || 0%{?suse_version} >= 1310
install -d -m 755 $RPM_BUILD_ROOT%{_sbindir}
install -d -m 755 $RPM_BUILD_ROOT%{_unitdir}
%else
install -d -m 755 $RPM_BUILD_ROOT%{_initrddir}
%endif
install -d -m 755 $RPM_BUILD_ROOT%{_bindir}
install -d -m 755 $RPM_BUILD_ROOT%{_sysconfdir}/rhn
install -d -m 755 $RPM_BUILD_ROOT%{_prefix}/share/rhn
install -d -m 755 $RPM_BUILD_ROOT%{_prefix}/share/rhn/unit-tests
install -d -m 755 $RPM_BUILD_ROOT%{_prefix}/share/rhn/lib
install -d -m 755 $RPM_BUILD_ROOT%{_prefix}/share/rhn/classes
install -d -m 755 $RPM_BUILD_ROOT%{_prefix}/share/rhn/config-defaults
<<<<<<< HEAD
=======
install -d -m 755 $RPM_BUILD_ROOT%{_prefix}/share/rhn/search
install -d -m 755 $RPM_BUILD_ROOT%{_prefix}/share/rhn/search/lib
install -d -m 755 $RPM_BUILD_ROOT%{_prefix}/share/spacewalk/taskomatic
>>>>>>> ad775ab8
install -d -m 755 $RPM_BUILD_ROOT%{cobprofdir}
install -d -m 755 $RPM_BUILD_ROOT%{cobprofdirup}
install -d -m 755 $RPM_BUILD_ROOT%{cobprofdirwiz}
install -d -m 755 $RPM_BUILD_ROOT%{cobdirsnippets}
%if 0%{?suse_version}
install -d -m 755 $RPM_BUILD_ROOT/%{_localstatedir}/lib/spacewalk/scc
install -d -m 755 $RPM_BUILD_ROOT/%{_localstatedir}/lib/spacewalk/subscription-matcher
%else
install -d -m 755 $RPM_BUILD_ROOT/%{_var}/spacewalk/systemlogs
%endif

install -d -m 755 $RPM_BUILD_ROOT%{_sysconfdir}/logrotate.d
<<<<<<< HEAD
install -d $RPM_BUILD_ROOT/srv/susemanager/salt
install -d $RPM_BUILD_ROOT/srv/susemanager/salt/salt_ssh
install -d $RPM_BUILD_ROOT/srv/susemanager/pillar_data
install -d $RPM_BUILD_ROOT/srv/susemanager/formula_data
install -d $RPM_BUILD_ROOT/srv/susemanager/tmp

%if 0%{?fedora}
=======
%if 0%{?fedora} || 0%{?rhel} >= 7
>>>>>>> ad775ab8
echo "hibernate.cache.region.factory_class=net.sf.ehcache.hibernate.SingletonEhCacheRegionFactory" >> conf/default/rhn_hibernate.conf
%else
echo "hibernate.cache.provider_class=org.hibernate.cache.OSCacheProvider" >> conf/default/rhn_hibernate.conf
%endif

#######################################
# this overwrite all the setting above!
#######################################
%if 0%{suse_version}
cp conf/default/rhn_hibernate.conf.SUSE conf/default/rhn_hibernate.conf
cp conf/default/rhn_taskomatic_daemon.conf.SUSE conf/default/rhn_taskomatic_daemon.conf
%endif

install -m 644 conf/default/rhn_hibernate.conf $RPM_BUILD_ROOT%{_prefix}/share/rhn/config-defaults/rhn_hibernate.conf
install -m 644 conf/default/rhn_taskomatic_daemon.conf $RPM_BUILD_ROOT%{_prefix}/share/rhn/config-defaults/rhn_taskomatic_daemon.conf
install -m 644 conf/default/rhn_org_quartz.conf $RPM_BUILD_ROOT%{_prefix}/share/rhn/config-defaults/rhn_org_quartz.conf
install -m 644 conf/rhn_java.conf $RPM_BUILD_ROOT%{_prefix}/share/rhn/config-defaults
install -m 644 conf/logrotate/rhn_web_api $RPM_BUILD_ROOT%{_sysconfdir}/logrotate.d/rhn_web_api
<<<<<<< HEAD
install -m 644 conf/logrotate/gatherer $RPM_BUILD_ROOT%{_sysconfdir}/logrotate.d/gatherer
=======
%if 0%{?fedora} || 0%{?rhel} >= 7
>>>>>>> ad775ab8
# LOGROTATE >= 3.8 requires extra permission config
sed -i 's/#LOGROTATE-3.8#//' $RPM_BUILD_ROOT%{_sysconfdir}/logrotate.d/rhn_web_api
<<<<<<< HEAD
%endif
%if 0%{?fedora} || 0%{?rhel} >= 7 || 0%{?suse_version} >= 1310
=======
>>>>>>> ad775ab8
install -m 755 scripts/taskomatic $RPM_BUILD_ROOT%{_sbindir}
install -m 644 scripts/taskomatic.service $RPM_BUILD_ROOT%{_unitdir}
%else
install -m 755 scripts/taskomatic $RPM_BUILD_ROOT%{_initrddir}
%endif
# add rc link
ln -sf service $RPM_BUILD_ROOT/%{_sbindir}/rctaskomatic

install -m 644 scripts/unittest.xml $RPM_BUILD_ROOT/%{_datadir}/rhn/
install -m 644 build/webapp/rhnjava/WEB-INF/lib/rhn.jar $RPM_BUILD_ROOT%{_datadir}/rhn/lib
%if ! 0%{?omit_tests} > 0
install -m 644 build/webapp/rhnjava/WEB-INF/lib/rhn-test.jar $RPM_BUILD_ROOT%{_datadir}/rhn/lib
cp -a build/classes/com/redhat/rhn/common/conf/test/conf $RPM_BUILD_ROOT%{_datadir}/rhn/unit-tests/
%endif
install -m 644 conf/log4j.properties.taskomatic $RPM_BUILD_ROOT%{_datadir}/rhn/classes/log4j.properties

install -m 644 conf/cobbler/snippets/default_motd  $RPM_BUILD_ROOT%{cobdirsnippets}/default_motd
install -m 644 conf/cobbler/snippets/keep_system_id  $RPM_BUILD_ROOT%{cobdirsnippets}/keep_system_id
install -m 644 conf/cobbler/snippets/post_reactivation_key  $RPM_BUILD_ROOT%{cobdirsnippets}/post_reactivation_key
install -m 644 conf/cobbler/snippets/post_delete_system  $RPM_BUILD_ROOT%{cobdirsnippets}/post_delete_system
install -m 644 conf/cobbler/snippets/redhat_register  $RPM_BUILD_ROOT%{cobdirsnippets}/redhat_register
install -m 644 conf/cobbler/snippets/sles_register    $RPM_BUILD_ROOT%{cobdirsnippets}/sles_register
install -m 644 conf/cobbler/snippets/sles_register_script $RPM_BUILD_ROOT%{cobdirsnippets}/sles_register_script
install -m 644 conf/cobbler/snippets/sles_no_signature_checks $RPM_BUILD_ROOT%{cobdirsnippets}/sles_no_signature_checks
install -m 644 conf/cobbler/snippets/wait_for_networkmanager_script $RPM_BUILD_ROOT%{cobdirsnippets}/wait_for_networkmanager_script

ln -s -f /usr/sbin/tanukiwrapper $RPM_BUILD_ROOT%{_bindir}/taskomaticd
%if 0%{?with_oracle}
ln -s -f %{_javadir}/ojdbc14.jar $RPM_BUILD_ROOT%{jardir}/ojdbc14.jar
%endif
ln -s -f %{_javadir}/dwr.jar $RPM_BUILD_ROOT%{jardir}/dwr.jar
install -d -m 755 $RPM_BUILD_ROOT%{realcobsnippetsdir}
ln -s -f  %{cobdirsnippets} $RPM_BUILD_ROOT%{realcobsnippetsdir}/spacewalk
%if 0%{?suse_version}
install -d -m 755 $RPM_BUILD_ROOT%{_datadir}/spacewalk/audit
install -m 644 conf/audit/auditlog-config.yaml $RPM_BUILD_ROOT%{_datadir}/spacewalk/audit/auditlog-config.yaml
%else
touch $RPM_BUILD_ROOT%{_var}/spacewalk/systemlogs/audit-review.log
%endif

# Fedoras have cglib version that is not compatible with asm and need objectweb-asm
# Unfortunately both libraries must be installed for dependencies so we override
# the asm symlink with objectweb-asm here
%if 0%{?fedora}
ln -s -f %{_javadir}/objectweb-asm/asm-all.jar $RPM_BUILD_ROOT%{jardir}/asm_asm.jar
ln -s -f %{_javadir}/objectweb-asm/asm-all.jar $RPM_BUILD_ROOT%{_datadir}/rhn/lib/spacewalk-asm.jar
%else
if [ -e %{_javadir}/objectweb-asm/asm-all.jar ]; then
  ln -s -f %{_javadir}/objectweb-asm/asm-all.jar $RPM_BUILD_ROOT%{_datadir}/rhn/lib/spacewalk-asm.jar
else
  ln -s -f %{_javadir}/asm/asm.jar  $RPM_BUILD_ROOT%{_datadir}/rhn/lib/spacewalk-asm.jar
fi
%endif

# special links for rhn-search
RHN_SEARCH_BUILD_DIR=%{_prefix}/share/rhn/search/lib
ln -s -f %{_javadir}/ojdbc14.jar $RPM_BUILD_ROOT$RHN_SEARCH_BUILD_DIR/ojdbc14.jar
ln -s -f %{_javadir}/postgresql-jdbc.jar $RPM_BUILD_ROOT$RHN_SEARCH_BUILD_DIR/postgresql-jdbc.jar

# 732350 - On Fedora 15, mchange's log stuff is no longer in c3p0.
%if 0%{?fedora} || 0%{?rhel} >= 7
ln -s -f %{_javadir}/mchange-commons.jar $RPM_BUILD_ROOT%{jardir}/mchange-commons.jar
%endif

# install docbook sources
mkdir -p $RPM_BUILD_ROOT%{_docdir}/%{name}/xml
install -m 644 build/reports/apidocs/docbook/susemanager_api_doc.xml $RPM_BUILD_ROOT%{_docdir}/%{name}/xml/susemanager_api_doc.xml

# delete JARs which must not be deployed
rm -rf $RPM_BUILD_ROOT%{jardir}/jspapi.jar
rm -rf $RPM_BUILD_ROOT%{jardir}/jasper5-compiler.jar
rm -rf $RPM_BUILD_ROOT%{jardir}/jasper5-runtime.jar
rm -rf $RPM_BUILD_ROOT%{jardir}/tomcat*.jar
%if 0%{?omit_tests} > 0
rm -rf $RPM_BUILD_ROOT%{_datadir}/rhn/lib/rhn-test.jar
rm -rf $RPM_BUILD_ROOT/classes/com/redhat/rhn/common/conf/test/conf
rm -rf $RPM_BUILD_ROOT%{_datadir}/rhn/unittest.xml
rm -rf $RPM_BUILD_ROOT%{jardir}/mockobjects*.jar
rm -rf $RPM_BUILD_ROOT%{jardir}/strutstest*.jar
%endif

# show all JAR symlinks
echo "#### SYMLINKS START ####"
find $RPM_BUILD_ROOT%{jardir} -name *.jar
echo "#### SYMLINKS END ####"


%clean
rm -rf $RPM_BUILD_ROOT

%if 0%{?suse_version}
%pre -n spacewalk-taskomatic
%service_add_pre taskomatic.service

%post -n spacewalk-taskomatic
%service_add_post taskomatic.service

%preun -n spacewalk-taskomatic
%service_del_preun taskomatic.service

%postun -n spacewalk-taskomatic
%service_del_postun taskomatic.service

%post config
if [ ! -d /var/log/rhn ]; then
    mkdir /var/log/rhn
    chown root:www /var/log/rhn
    chmod 770 /var/log/rhn
fi
if [ ! -e /var/log/rhn/rhn_web_api.log ]; then
    touch /var/log/rhn/rhn_web_api.log
fi
chown tomcat:www /var/log/rhn/rhn_web_api.log

if [ ! -e /var/log/rhn/gatherer.log ]; then
    touch /var/log/rhn/gatherer.log
fi
chown tomcat:www /var/log/rhn/gatherer.log

%else
%post -n spacewalk-taskomatic
if [ -f /etc/init.d/taskomatic ]; then
   # This adds the proper /etc/rc*.d links for the script
   /sbin/chkconfig --add taskomatic
fi

%preun -n spacewalk-taskomatic
if [ $1 = 0 ] ; then
   if [ -f /etc/init.d/taskomatic ]; then
      /sbin/service taskomatic stop >/dev/null 2>&1
      /sbin/chkconfig --del taskomatic
   fi
fi
%endif

%files
%if 0%{?suse_version}
%defattr(-,root,root)
%dir %{_localstatedir}/lib/rhn
%dir %{_localstatedir}/lib/spacewalk
%endif
%defattr(644,tomcat,tomcat,775)
%dir /srv/susemanager/salt/salt_ssh
%attr(775, salt, salt) /srv/susemanager/salt/salt_ssh
%attr(775, root, tomcat) %dir %{appdir}
%dir /srv/susemanager
%dir /srv/susemanager/salt
%dir /srv/susemanager/pillar_data
%dir /srv/susemanager/formula_data
%attr(750, tomcat, salt) %dir /srv/susemanager/tmp
%dir %{appdir}/rhn/
%{appdir}/rhn/apidoc/
%{appdir}/rhn/css/
%{appdir}/rhn/errata/
%{appdir}/rhn/help/
%{appdir}/rhn/img/
%{appdir}/rhn/META-INF/
%{appdir}/rhn/schedule/
%{appdir}/rhn/systems/
%{appdir}/rhn/users/
%{appdir}/rhn/errors/
%{appdir}/rhn/*.jsp
%{appdir}/rhn/WEB-INF/classes
%{appdir}/rhn/WEB-INF/decorators
%{appdir}/rhn/WEB-INF/includes
%{appdir}/rhn/WEB-INF/nav
%{appdir}/rhn/WEB-INF/pages
%{appdir}/rhn/WEB-INF/*.xml
# list of all jar symlinks without any version numbers
# and wildcards (except non-symlink velocity)
%{jardir}/antlr.jar
%{jardir}/bcel.jar
%{jardir}/c3p0*.jar
%{jardir}/cglib.jar
%{jardir}/commons-beanutils.jar
%{jardir}/commons-cli.jar
%{jardir}/commons-codec.jar
%{jardir}/commons-collections.jar
%{jardir}/commons-digester.jar
%{jardir}/commons-discovery.jar
%{jardir}/commons-el.jar
%{jardir}/commons-fileupload.jar
%{jardir}/commons-io.jar
%{jardir}/commons-lang.jar
%{jardir}/commons-logging.jar
%{jardir}/*commons-validator.jar
%{jardir}/concurrent*.jar
%{jardir}/dom4j.jar
%{jardir}/dwr.jar
<<<<<<< HEAD
%if 0%{?fedora}
=======
%{jardir}/hibernate3*
%if 0%{?fedora} || 0%{?rhel} >= 7
>>>>>>> ad775ab8
%{jardir}/ehcache-core.jar
%{jardir}/*_hibernate-commons-annotations.jar
%{jardir}/hibernate-jpa-2.0-api*.jar
%{jardir}/javassist.jar
%{jardir}/slf4j_api.jar
%{jardir}/slf4j_log4j12*.jar
%{jardir}/mchange-commons.jar
%{_javadir}/c3p0.jar
%{_javadir}/concurrent.jar
%{_javadir}/hibernate-jpa-2.0-api.jar
%{_javadir}/jboss-logging.jar
%{_javadir}/mchange-commons.jar
%{jardir}/*jboss-logging.jar


%endif
%if 0%{?suse_version}
%{jardir}/google-gson.jar
%{jardir}/snakeyaml.jar
# SUSE extra runtime dependencies: spark, jade4j, salt API client + dependencies
%{jardir}/commons-jexl.jar
%{jardir}/commons-lang3.jar
%{jardir}/concurrentlinkedhashmap-lru.jar
%{jardir}/httpclient.jar
%{jardir}/httpcore.jar
%{jardir}/jade4j.jar
%{jardir}/jose4j.jar
%{jardir}/salt-netapi-client.jar
%{jardir}/slf4j_api.jar
%{jardir}/slf4j_log4j12*.jar
%{jardir}/spark-core.jar
%{jardir}/spark-template-jade.jar

# Hibernate and related
%{jardir}/hibernate-core-5.jar
%{jardir}/hibernate-c3p0-5.jar
%{jardir}/hibernate-ehcache-5.jar
%{jardir}/hibernate-commons-annotations.jar
%{jardir}/hibernate-jpa-2.1-api.jar
%{jardir}/ehcache-core.jar
%{jardir}/classmate.jar
%{jardir}/javassist.jar
%{jardir}/jboss-logging.jar
%{jardir}/statistics.jar
%else
%{jardir}/hibernate3*
%{jardir}/jpam.jar
%{jardir}/oscache.jar
%endif
%{jardir}/jaf.jar
%{jardir}/javamail.jar
%{jardir}/jcommon*.jar
%{jardir}/jdom.jar
%{jardir}/jta.jar
%{jardir}/log4j*.jar
%{jardir}/oro.jar
%{jardir}/quartz.jar
%{jardir}/redstone-xmlrpc-client.jar
%{jardir}/redstone-xmlrpc.jar
%{jardir}/rhn.jar
%{jardir}/simple-core.jar
%{jardir}/simple-xml.jar
%{jardir}/sitemesh.jar
%{jardir}/stringtree-json.jar
%{jardir}/susestudio-java-client.jar
%{jardir}/taglibs-core.jar
%{jardir}/taglibs-standard.jar
%{jardir}/tanukiwrapper.jar
%{jardir}/velocity-*.jar
%{jardir}/xalan-j2.jar
%{jardir}/xerces-j2.jar
%{jardir}/xml-commons-apis.jar

%if 0%{suse_version}
%{jardir}/struts.jar
%{jardir}/objectweb-asm_asm.jar
%else
%{jardir}/asm_asm.jar
%{jardir}/struts*.jar
%{jardir}/commons-chain.jar
%endif

%dir %{cobprofdir}
%dir %{cobprofdirup}
%dir %{cobprofdirwiz}
%dir %{cobdirsnippets}
%config %{cobdirsnippets}/default_motd
%config %{cobdirsnippets}/keep_system_id
%config %{cobdirsnippets}/post_reactivation_key
%config %{cobdirsnippets}/post_delete_system
%config %{cobdirsnippets}/redhat_register
%config %{cobdirsnippets}/sles_register
%config %{cobdirsnippets}/sles_register_script
%config %{cobdirsnippets}/sles_no_signature_checks
%config %{cobdirsnippets}/wait_for_networkmanager_script
%if 0%{?fedora} || 0%{?rhel} >= 7
%config(noreplace) %{_sysconfdir}/tomcat/Catalina/localhost/rhn.xml
%else
%if  0%{?suse_version}
%config(noreplace) %{_sysconfdir}/tomcat/Catalina/localhost/rhn.xml
%attr(755,root,root) %dir %{cobblerdir}
%attr(755,root,root) %dir %{realcobsnippetsdir}
%else
%config(noreplace) %{_sysconfdir}/tomcat6/Catalina/localhost/rhn.xml
%endif
%endif
%{realcobsnippetsdir}/spacewalk

%if 0%{?suse_version}
%attr(755, tomcat, root) %dir %{_localstatedir}/lib/spacewalk/scc
%attr(755, tomcat, root) %dir %{_localstatedir}/lib/spacewalk/subscription-matcher
%dir %{appdir}/rhn/WEB-INF
%dir %{jardir}
%else
%dir %attr(755, tomcat, root) %{_var}/spacewalk/systemlogs
%ghost %attr(644, tomcat, root) %{_var}/spacewalk/systemlogs/audit-review.log
%endif

%files -n spacewalk-taskomatic
%defattr(644,root,root,775)
%if 0%{?fedora} || 0%{?rhel} >= 7 || 0%{?suse_version} >= 1310
%attr(755, root, root) %{_sbindir}/taskomatic
%attr(644, root, root) %{_unitdir}/taskomatic.service
%else
%attr(755, root, root) %{_initrddir}/taskomatic
%endif
%{_bindir}/taskomaticd
%{_datadir}/rhn/lib/spacewalk-asm.jar
%{_sbindir}/rctaskomatic

%files config
%defattr(644,root,root,755)
%attr(755,root,www) %dir %{_prefix}/share/rhn/config-defaults
%{_prefix}/share/rhn/config-defaults/rhn_hibernate.conf
%{_prefix}/share/rhn/config-defaults/rhn_taskomatic_daemon.conf
%{_prefix}/share/rhn/config-defaults/rhn_org_quartz.conf
%{_prefix}/share/rhn/config-defaults/rhn_java.conf
%config %{_sysconfdir}/logrotate.d/rhn_web_api
%config %{_sysconfdir}/logrotate.d/gatherer
%dir %{_datadir}/spacewalk
%dir %{_datadir}/spacewalk/audit
%config %{_datadir}/spacewalk/audit/auditlog-config.yaml

%files lib
%defattr(644,root,root,755)
%dir %{_datadir}/rhn
%dir %{_datadir}/rhn/lib
%dir %{_datadir}/rhn/classes
%{_datadir}/rhn/classes/log4j.properties
%{_datadir}/rhn/lib/rhn.jar

%if 0%{?with_oracle}
%files oracle
<<<<<<< HEAD
%defattr(644, tomcat, tomcat)
%{jardir}/ojdbc14.jar
%endif
=======
%defattr(644,root,root,775)
%attr(644, tomcat, tomcat) %{jardir}/ojdbc14.jar
%{_prefix}/share/rhn/search/lib/ojdbc14.jar
%{_prefix}/share/spacewalk/taskomatic/ojdbc14.jar
%{_prefix}/share/spacewalk/taskomatic/quartz-oracle.jar
>>>>>>> ad775ab8

%files postgresql
%defattr(644,root,root,775)
%attr(644, tomcat, tomcat) %{jardir}/postgresql-jdbc.jar
%{_prefix}/share/rhn/search/lib/postgresql-jdbc.jar

%changelog
<<<<<<< HEAD
=======
* Thu Mar 30 2017 Michael Mraka <michael.mraka@redhat.com> 2.7.44-1
- simplify rhn-search jar list

* Wed Mar 29 2017 Michael Mraka <michael.mraka@redhat.com> 2.7.43-1
- fix perrmissions on /usr/share/spacewalk/taskomatic/*.jar

* Tue Mar 28 2017 Michael Mraka <michael.mraka@redhat.com> 2.7.42-1
- run checkstyle on Fedora again
- fixed new checkstyle errors
- newer checkstyle requires commons-lang3
- use same requires on Fedora and RHEL7

* Mon Mar 27 2017 Gennadii Altukhov <galt@redhat.com> 2.7.41-1
- 1421115 - set number of bytes instead of length of java string for 'Content-
  Length' HTTP-header

* Fri Mar 24 2017 Michael Mraka <michael.mraka@redhat.com> 2.7.40-1
- simplified taskomatic jar dependencies by linking them into a single
  directory

* Tue Mar 21 2017 Michael Mraka <michael.mraka@redhat.com> 2.7.39-1
- include slf4j logger binding

* Mon Mar 20 2017 Michael Mraka <michael.mraka@redhat.com> 2.7.38-1
- obsolete old jpackage rpms to make smooth upgrade

>>>>>>> ad775ab8
* Thu Mar 16 2017 Gennadii Altukhov <galt@redhat.com> 2.7.37-1
- 1408167 - add link to proxy system details page

* Wed Mar 15 2017 Michael Mraka <michael.mraka@redhat.com> 2.7.36-1
- new cglib on Fedora 25 has different path

* Wed Mar 15 2017 Michael Mraka <michael.mraka@redhat.com> 2.7.35-1
- jmock-junit3 and jmock-legacy has been split into different packages

* Wed Mar 15 2017 Michael Mraka <michael.mraka@redhat.com> 2.7.34-1
- ProxyHandler: dead code removed
- struts-taglib is part of struts on Fedora / EPEL7
- hibernate on Fedora uses ehcache

* Mon Mar 13 2017 Michael Mraka <michael.mraka@redhat.com> 2.7.33-1
- we need quartz v1 for build
- use standard objectweb-asm and cglib on all platforms
- use standard javamail on Fedora
- merged Requires/BuildRequires into a single ifdef (cleanup)
- jaf is a part of standard openjdk for a long time

* Fri Mar 10 2017 Michael Mraka <michael.mraka@redhat.com> 2.7.32-1
- use standard apache-commons-fileupload on Fedora
- use standard apache-commons-el on Fedora
- use standard tomcat-taglibs-standard on Fedora

* Fri Mar 10 2017 Michael Mraka <michael.mraka@redhat.com> 2.7.31-1
- Migrate to jMock2

* Fri Mar 03 2017 Tomas Kasparek <tkasparek@redhat.com> 2.7.30-1
- Updated links to github in spec files
- Migrating Fedorahosted to GitHub
- Fix SSM reboot action success messages
- Fix checkbox icon align
- Get rid of remaining <noscript> elements as general noscript error is
  displayed for each page
- Display warning when JavaScript is disabled on all pages (bsc#987579)

* Wed Feb 22 2017 Ondrej Gajdusek <ogajduse@redhat.com> 2.7.29-1
- 1384093 - action now store its completion time

* Mon Feb 20 2017 Jan Dobes 2.7.28-1
- 1414459 - unschedule task only if exists

* Fri Feb 10 2017 Jan Dobes 2.7.27-1
- Fix JSP logic and readability
- Fix issue with checkboxes not being checked
- Fix broken merge (bsc#987864)

* Thu Feb 09 2017 Jan Dobes 2.7.26-1
- 1401497 - changing BaseRepoCommand to abstract class and some checkstyle
  fixes
- 1401497 - updating serializers
- 1401497 - updating repo create/edit API calls
- 1401497 - updating repo create/edit page
- 1401497 - update command to support multiple ssl sets per repository
- 1401497 - updating hibernate mapping

* Thu Feb 09 2017 Gennadii Altukhov <galt@redhat.com> 2.7.25-1
- 1418746 - add possibility to add systems to SSM from ProxyClients page

* Fri Feb 03 2017 Gennadii Altukhov <galt@redhat.com> 2.7.24-1
- 1408167 - escape XML in name of a system in Proxy list

* Fri Feb 03 2017 Gennadii Altukhov <galt@redhat.com> 2.7.23-1
- fixup
- fixup
- 1414421 - fix unhandled internal exception: null
- 1416810 - change the name of logfile
- fixing year

* Wed Jan 25 2017 Eric Herget <eherget@redhat.com> 2.7.22-1
- 1394299 - fix regression with virt system status display

* Wed Jan 25 2017 Jiri Dostal <jdostal@redhat.com> 2.7.21-1
- 1332805 - The problematic editing of kickstart profile - custom options

* Mon Jan 23 2017 Jan Dobes 2.7.20-1
- Use human-parseable dates for server notes (bsc#969564) (#863)

* Thu Jan 19 2017 Jiri Dostal <jdostal@redhat.com> 2.7.19-1
- 1324737 - [RFE] API call to get list of Systems Requiring Reboot

* Fri Jan 13 2017 Grant Gainey 2.7.18-1
- 1412555 - order all kickstart-tree-queries by label

* Thu Jan 12 2017 Gennadii Altukhov <galt@redhat.com> 2.7.17-1
- 1412177 - fix ISE when Kickstart File contains only newlines

* Wed Jan 11 2017 Gennadii Altukhov <galt@redhat.com> 2.7.16-1
- 1408167 - add links to systems in JSP

* Tue Jan 10 2017 Tomas Kasparek <tkasparek@redhat.com> 2.7.15-1
- update year in copyright

* Fri Jan 06 2017 Gennadii Altukhov <galt@redhat.com> 2.7.14-1
- 1410754 - fix Internal Server Error when kickstart file is empty
- re-implement createMonitoringScout API for backward compatibility

* Wed Dec 21 2016 Tomas Lestach <tlestach@redhat.com> 2.7.13-1
- bz1389349 change taskomatic uuid task to writemode vs callable

* Wed Dec 21 2016 Ondrej Gajdusek <ogajduse@redhat.com> 2.7.12-1
- edit method description
- fixing checkstyle - long line
- keep satellite.isMonitoringEnabled API for backward compatibility

* Tue Dec 20 2016 Ondrej Gajdusek <ogajduse@redhat.com> 2.7.11-1
- 1384093 - new API call failSystemAction

* Wed Dec 14 2016 Jiri Dostal <jdostal@redhat.com> 2.7.10-1
- Fix: remove double and useless check

* Wed Dec 07 2016 Eric Herget <eherget@redhat.com> 2.7.9-1
- 1402522 - Cancelling schedule action on Oracle fails when number of systems
  greater than 1000

* Wed Dec 07 2016 Jiri Dostal <jdostal@redhat.com> 2.7.8-1
- 1399841 - Remote command execution allows integers outside 32 bit range

* Fri Dec 02 2016 Jiri Dostal <jdostal@redhat.com> 2.7.7-1
- 1250572 - Text description missing for remote command by API and spacecmd

* Wed Nov 30 2016 Grant Gainey 2.7.6-1
- 1385099 - delete activation-keys using mode-query instead of hibernate

* Tue Nov 22 2016 Eric Herget <eherget@redhat.com> 2.7.5-1
- 1394299 - clean up system id inclusion in virt systems csv download

* Tue Nov 22 2016 Jiri Dostal <jdostal@redhat.com> 2.7.4-1
- Removing unused method. Last use removed by BZ 1388073
- 1388073 - unable to PXE provision: http://<fqdn>/rhn/kickstart/

* Mon Nov 21 2016 Gennadii Altukhov <galt@redhat.com> 2.7.3-1
- scheduleDetail.jsp: clarify button label

* Thu Nov 17 2016 Eric Herget <eherget@redhat.com> 2.7.2-1
- 1394299 - Add missing CSV labels to strings and add a space to separate xml
  attributes in listtag
- 1394299 - Remove the temporary old virt systems page
- 1394299 - Add CSV download to virt sys page that is now converted to new list
  tag
- 1394299 - Switch virt sys page to new list tag leaving old virt sys page
  temporarily
- 1394299 - Add support for postFilter processing of filtered data to support
  conversion to new list tag
- 1394299 - tidy up commit for work on Download CSV option on Virt Systems page

* Wed Nov 16 2016 Jan Dobes 2.7.1-1
- 1394245 - fill label and id on error page
- 1394245 - content type can change too, handle it
- 1394245 - set variable in case of errors
- Bumping package versions for 2.7.

* Mon Nov 14 2016 Gennadii Altukhov <galt@redhat.com> 2.6.48-1
- remove Solaris from strings
- don't test removed solaris architectures

* Tue Nov 08 2016 Gennadii Altukhov <galt@redhat.com> 2.6.47-1
- Bump API Version
- Merging frontend L10N from Zanata

* Fri Nov 04 2016 Grant Gainey 2.6.46-1
- 1385811 - log login/out and failures, update log4j defaults

* Thu Nov 03 2016 Tomas Lestach <tlestach@redhat.com> 2.6.45-1
- 1251252 - removing use of 'Satellite' in kickstart.* (API)doc

* Wed Oct 26 2016 Jan Dobes 2.6.44-1
- 1240597 - fixing null pointer exception when we call updateLogPaths()
  multiple times
- 1240597 - catch HibernateException on commit when touched data in database
  were modified during task execution by someone else

* Thu Oct 20 2016 Jan Dobes 2.6.43-1
- fixing hibernate mapping
- fixing occurences in code
- Ensure no stray config channels are listed for ranking (bsc#979630)

* Mon Oct 17 2016 Gennadii Altukhov <galt@redhat.com> 2.6.42-1
- fill KickstartData when select kickstart profile.
- add small fix for Kickstart profile update.

* Fri Oct 14 2016 Grant Gainey 2.6.41-1
- Updated specfile - RHN -> Spacewalk
- Checkstyle: remove redundant modifiers
- add missing string

* Wed Oct 05 2016 Eric Herget <eherget@redhat.com> 2.6.40-1
- 1377841 - return empty DataResult when querying with empty inClause and query
  has in clause substitution
- Revert "1380304 - API client.channel.software.createRepo() should not
  advertise it supports "uln""

* Mon Oct 03 2016 Eric Herget <eherget@redhat.com> 2.6.39-1
- 1377841 - csv download all items, not remainder of dividing total items by
  500

* Mon Oct 03 2016 Jiri Dostal <jdostal@redhat.com> 2.6.38-1
- 1380304 - API client.channel.software.createRepo() should not advertise it
  supports "uln"

* Fri Sep 30 2016 Eric Herget <eherget@redhat.com> 2.6.37-1
- 1365410 - remove updateinfo.xml.gz if last errata associated with channel is
  deleted

* Fri Sep 30 2016 Jiri Dostal <jdostal@redhat.com> 2.6.36-1
- 1380311 - API client.channel.software.createRepo() in 5.8.0 allows "yum" repo
  type only

* Tue Sep 27 2016 Jiri Dostal <jdostal@redhat.com> 2.6.35-1
- 1378879 - The API system.upgradeEntitlement does not work

* Mon Sep 26 2016 Jan Dobes 2.6.34-1
- support initiating RHEL kickstart with dnf-plugin-spacewalk installed

* Thu Sep 22 2016 Jan Dobes 2.6.33-1
- partially fixing reposync progress bar

* Tue Sep 20 2016 Eric Herget <eherget@redhat.com> 2.6.32-1
- 1377839 - fix a few tiny issues and update eclipse code formatter settings

* Tue Sep 20 2016 Jiri Dostal <jdostal@redhat.com> 2.6.31-1
- 1368490 - RFE: add 'Create new Repository' link on the channel repositories
  page

* Mon Sep 12 2016 Ondrej Gajdusek <ogajduse@redhat.com> 2.6.30-1
- Added completed column to audit CSV download

* Tue Sep 06 2016 Jiri Dostal <jdostal@redhat.com> 2.6.29-1
- 1356173 - kickstart.profile.set_advanced_options does not update kickstart
  file

* Fri Sep 02 2016 Grant Gainey 2.6.28-1
- Make heading match navigation: "Managed Systems"

* Fri Sep 02 2016 Grant Gainey 2.6.27-1
- Redirect user to a meaningful page after requesting details of non-existing
  Action Chain

* Mon Aug 29 2016 Ondrej Gajdusek <ogajduse@redhat.com> 2.6.26-1
- removed unwanted chars and lines from previous commit
- Changed from 'RHN' to 'Satellite' in API doc.
- Revert "1282838 - Fix extremely slow channel.software.syncErrata API"

* Wed Aug 10 2016 Jiri Dostal <jdostal@redhat.com> 2.6.25-1
- 1357824 - Kickstart advanced options accept required options without argument
- Kickstart AdvancedOptions ISE without URL

* Wed Aug 10 2016 Eric Herget <eherget@redhat.com> 2.6.24-1
- 1365530 - add system data to downloaded csv on Advanced Search page

* Thu Aug 04 2016 Grant Gainey 2.6.23-1
- 1351785 - getInputStream() reached from multiple places

* Wed Aug 03 2016 Jiri Dostal <jdostal@redhat.com> 2.6.22-1
- 1332805 - The problematic editing of kickstart profile

* Wed Aug 03 2016 Jiri Dostal <jdostal@redhat.com> 2.6.21-1
- 1332805 - The problematic editing of kickstart profile

* Wed Aug 03 2016 Jiri Dostal <jdostal@redhat.com> 2.6.20-1
- 1332805 - The problematic editing of kickstart profile

* Tue Aug 02 2016 Jan Dobes 2.6.19-1
- 1192879 - refresh list on click
- 1192879 - use radio box instead of checkbox
- Fixing typo "with the past year" > "within the past year""

* Wed Jul 27 2016 Jiri Dostal <jdostal@redhat.com> 2.6.18-1
- 1356173 - kickstart.profile.set_advanced_options does not update kickstart
  file

* Tue Jul 19 2016 Grant Gainey 2.6.17-1
- 1226329 - sense support for debian packages

* Tue Jul 19 2016 Jiri Dostal <jdostal@redhat.com> 2.6.16-1
- ISE kickstart AdvancedOptions with "url" field checked but not set

* Mon Jul 11 2016 Jiri Dostal <jdostal@redhat.com> 2.6.15-1
- 1324737 - API call to get list of Systems Requiring Reboot

* Thu Jul 07 2016 Gennadii Altukhov <galt@redhat.com> 2.6.14-1
- 1353210 - use Oracle and PostgreSQL compatible 'REGEXP_REPLACE' function
  instead of 'SUBSTRING'

* Tue Jul 05 2016 Grant Gainey 2.6.13-1
- 1351695 - Traceback: comparison method violates its general contract Cleanup
  of a few more suboptimal compare() methods

* Tue Jul 05 2016 Grant Gainey 2.6.12-1
- 1351695 - Fix SystemSearchHelper score-comparator This should fix the TimSort
  issue, in addition to fixing a variety of broken edge-case behavior in this
  comparator. Also adds a Junit for
  SystemSearchHelper.SearchResultScoreComparator

* Wed Jun 29 2016 Tomas Lestach <tlestach@redhat.com> 2.6.11-1
- 1124809 - fix system sorting by last checkin

* Tue Jun 21 2016 Gennadii Altukhov <galt@redhat.com> 2.6.10-1
- 1348522 - add sha512 support for password encryption in kickstart profile

* Tue Jun 21 2016 Jan Dobes 2.6.9-1
- fixing api documentation
- adding exception for invalid repo type
- rewriting code to use lookup by label only
- redundant statement
- need to have lookup by label method because of API

* Mon Jun 20 2016 Jiri Dostal <jdostal@redhat.com> 2.6.8-1
- 1332880 - Updating of network properties does not work without HW profile

* Fri Jun 17 2016 Jan Dobes 2.6.7-1
- make possible to select content type for repo

* Fri Jun 10 2016 Jan Dobes 2.6.6-1
- fix rhnContentSourceSsl -> rhnContentSsl in code

* Thu Jun 09 2016 Grant Gainey 2.6.5-1
- 1322710 - <c:out> is your friend

* Fri Jun 03 2016 Jiri Precechtel <jprecech@redhat.com> 2.6.4-1
- 1288818 - added API method actionchain.addErrataUpdate()

* Fri May 27 2016 Jan Dobes 2.6.3-1
- removing couple of execute permissions in spacewalk-java
- control taskomatic by systemd on rhel 7

* Fri May 27 2016 Jiri Precechtel <jprecech@redhat.com> 2.6.2-1
- 1116426 - "Delete Group" and "Work With Group" buttons are not be displayed
  on the Delete Group confirmation page now

* Fri May 27 2016 Jiri Precechtel <jprecech@redhat.com> 2.6.1-1
- 1304093 - remove migrated systems from SSM if they are selected
- Bumping package versions for 2.6.

* Thu May 26 2016 Tomas Kasparek <tkasparek@redhat.com> 2.5.99-1
- bumping java.apiversion for 2.5

* Thu May 26 2016 Tomas Kasparek <tkasparek@redhat.com> 2.5.98-1
- fix checkstyle

* Wed May 25 2016 Tomas Kasparek <tkasparek@redhat.com> 2.5.97-1
- call 'queue channel change' only once per channel change
- removing unused code
- updating copyright years
- Merging frontend L10N from Zanata

* Fri May 20 2016 Grant Gainey 2.5.96-1
- Don't modify request map when rendering alphabar, since it may fail depending
  on the implementation of ServletRequest

* Thu May 19 2016 Jiri Precechtel <jprecech@redhat.com> 2.5.95-1
- 1302323 - listVirtualGuests(): returned structures contain virtual system Id
  in "id" key now

* Wed May 18 2016 Grant Gainey 2.5.94-1
- 1291031 - Tweaks for the tree-structures on the Duplicate*.do pages

* Tue May 17 2016 Tomas Kasparek <tkasparek@redhat.com> 2.5.93-1
- don't rely on postgresql service

* Mon May 16 2016 Tomas Lestach <tlestach@redhat.com> 2.5.92-1
- 1330610 - fix repodata regeneration after errata removal

* Thu May 12 2016 Grant Gainey 2.5.91-1
- 1334296 - Limit filter-by to a slightly less-ridiculous number of characters

* Thu May 12 2016 Grant Gainey 2.5.90-1
- 1334308 - better error/oid/org handling

* Thu May 12 2016 Grant Gainey 2.5.89-1
- 1333443 - Added note to explain potential discrepancy between Total and num-
  clients

* Wed May 11 2016 Tomas Lestach <tlestach@redhat.com> 2.5.88-1
- 1335104 - fix user filtering on /rhn/groups/AdminList.do page
- Exit if there are exceptions on startup to let tanuki restart taskomatic
- Revert addition of tomcat as requirement for taskomatic systemd service.
- Remove pointless check for tomcat being up.
- log to the service wrapper so that we can see the messages during onStartUp()
- Under high load, the service wrapper may incorrectly interpret the inability
  to get a response in time from taskomatic and kill it (bsc#962253).

* Wed Apr 27 2016 Grant Gainey 2.5.87-1
- 1291031 - Remove OldTag junits (which weren't very useful to begin with)
- 1291031 - Refactor errata-mgt pages to use NewListTag  * Collapse actions to
  one each for List/Remove  * Rework JSPs for new tag  * Tweak nav.xml to match
  action-changes
- make checkstyle on Fedora22 happy

* Tue Apr 19 2016 Tomas Kasparek <tkasparek@redhat.com> 2.5.86-1
- TaskomaticApi refactoring: method code formatted
- TaskomaticApi refactoring: method code formatted
- RepoSyncTask refactoring: spacing and comments
- ChannelFactory.getChannelIds refactoring: never return null

* Mon Apr 18 2016 Jan Dobes 2.5.85-1
- 1192879 - support basic listing of source packages with API
- 1192879 - support remove source package with API

* Fri Apr 15 2016 Jan Dobes 2.5.84-1
- clean unused pages
- acl fixes
- update strings
- remove proxy.jsp, action and struts config
- add proxy version info to proxyclients page
- change details->proxy tab to point to proxyclients

* Wed Apr 13 2016 Jiri Precechtel <jprecech@redhat.com> 2.5.83-1
- Added switch to show Systems with Managed cfg files only

* Mon Apr 11 2016 Jan Dobes 2.5.82-1
- 1192879 - updating confirm page
- 1192879 - adding delete queries for database and filesystem
- 1192879 - adding queries for listing source package ids in set
- 1192879 - make possible to list source packages + other minor fixes on page
- 1192879 - adding checkbox for listing source packages
- 1192879 - adding queries for listing source packages
- 1192879 - cannot automatically delete source package as other packages may
  still use it

* Fri Apr 08 2016 Tomas Lestach <tlestach@redhat.com> 2.5.81-1
- Fix the string representation of PackageEvr

* Wed Apr 06 2016 Jiri Precechtel <jprecech@redhat.com> 2.5.80-1
- 1274484 - changed name of key in ConfigRevision structure + updated API doc +
  configchannel.py

* Tue Apr 05 2016 Jan Dobes 2.5.79-1
- improving apidoc appearance

* Fri Apr 01 2016 Gennadii Altukhov <galt@redhat.com> 2.5.78-1
- 1323126 - Fix getting MD5 for file
- fix scheduling an action chain
- Fix: 'Systems > Advanced Search' title and description consistency
- fix splitting kernel options

* Thu Mar 31 2016 Gennadii Altukhov <galt@redhat.com> 2.5.77-1
- 1322890 - Fix Content-Length in HTTP-header of response

* Wed Mar 30 2016 Grant Gainey 2.5.76-1
- 1320452 - Cleaning up some remaining Tag/Group XSS issues

* Wed Mar 30 2016 Jiri Precechtel <jprecech@redhat.com> 2.5.75-1
- 1158981 - Warning "Unservable packages" is not shown when such packages don't
  exist now

* Tue Mar 29 2016 Grant Gainey 2.5.74-1
- 1320444 - typo slipped past. Ugh.

* Tue Mar 29 2016 Grant Gainey 2.5.73-1
- 1320444 - Bad bean-message ids and navbar-vars can lead to XSS issues

* Tue Mar 29 2016 Grant Gainey 2.5.72-1
- 1313517 - AlphaBar had an 'interesting' XSS exploit available
- Whitespace fixes

* Mon Mar 28 2016 Grant Gainey 2.5.71-1
- 1291031 - Fix SelectAll in the presence of filtering

* Mon Mar 28 2016 Grant Gainey 2.5.70-1
- 1320452 - <c:out> is your friend

* Mon Mar 28 2016 Grant Gainey 2.5.69-1
- 1313515 - found/fixed another in BunchDetails. QE++

* Thu Mar 24 2016 Jiri Precechtel <jprecech@redhat.com> 2.5.68-1
- 1063839 - added comment to deleteCustomValues API method's "returns" section

* Thu Mar 24 2016 Gennadii Altukhov <galt@redhat.com> 2.5.67-1
- 1320236 - Change mechanism of selecting compatible systems

* Wed Mar 23 2016 Jan Dobes 2.5.66-1
- Fix: add a missing url mapping for kickstart/tree/EditVariables
- Whitespace fix

* Mon Mar 21 2016 Jan Dobes 2.5.65-1
- Make read-only entitlements show up aligned in the UI

* Sun Mar 20 2016 Jan Dobes 2.5.64-1
- Disable changing Managers for Vendor Channels

* Fri Mar 18 2016 Jan Dobes 2.5.63-1
- Fix case statements to correctly check for NULL

* Thu Mar 17 2016 Tomas Lestach <tlestach@redhat.com> 2.5.62-1
- remove redundant line
- add missing string

* Fri Mar 11 2016 Tomas Kasparek <tkasparek@redhat.com> 2.5.61-1
- add missing string (UUID cleanup description)

* Wed Mar 09 2016 Tomas Kasparek <tkasparek@redhat.com> 2.5.60-1
- move uuid cleanup logic into taskomatic

* Mon Mar 07 2016 Grant Gainey 2.5.59-1
- 1313515 - add unittest for id in hidden fields
- 1313515 - hidden taglib provide id field if given

* Fri Mar 04 2016 Grant Gainey 2.5.58-1
- 1313515 - adding fn:escapeXml to <bean:message arg="${}"/> issues in JSPF
- 1313515 - adding fn:escapeXml to a number of <bean:message arg="${}"/> issues
  in JSPs

* Tue Mar 01 2016 Grant Gainey 2.5.57-1
- 1313515 - value=<c:out may have worked for <input>, but not for rhn:hidden
- 1313515 - cobbler-variables.jspf has a 'special' use of <input type='hidden'>

* Tue Mar 01 2016 Grant Gainey 2.5.56-1
- 1313515 - <input...> is ok, <rhn:hidden > is not - close your tags!

* Tue Mar 01 2016 Grant Gainey 2.5.55-1
- 1313515 - checkstyle is a Harsh Mistress

* Tue Mar 01 2016 Grant Gainey 2.5.54-1
- 1313515 - action-chain CSS wants a dynamic attribute-name - revert to 'stock'
  <input type='hidden'
- 1313515 - we use 'id' in some of out hidden-inputs
- 1313515 - 'value' is (apparently) optional for some of our hidden-tag-use
- 1313515 - One more jspf to teach rhn:hidden
- 1313515 - Teach many JSPs to use rhn:hidden instead of <input type='hidden'>
- 1313515 - Add new rhn:hidden tag and its test
- 1313517 - Teach ListTagHelper to be less trusting of filter-values
- remove monitoring from the help text

* Fri Feb 19 2016 Grant Gainey 2.5.53-1
- Tweaked TZ-ordering - goes E-to-W starting with GMT. Also cleaned up the
  associated junit
- order is assertEquals(expected, actual)
- use generics
- Sort timezones: GMT first and then east to west
- UserManagerTest: use the proper assert methods in order to get useful
  information on failures
- add Chile to the list of timezones (bsc#959055)
- Add junit for 2f19c70e, clean up StringUtilTest.java * Doesn't need the
  extras of RhnBaseTestCase * Cleaned up generics-warnings
- Fix: prevent return null on merging path slices
- 1244512 - deprecating useless method

* Fri Feb 19 2016 Grant Gainey 2.5.52-1
- 1309892 - on cancel, only delete actions that haven't been picked up yet

* Fri Feb 19 2016 Jan Dobes 2.5.51-1
- Fix option names to correspond with rhn_server.conf

* Thu Feb 18 2016 Grant Gainey 2.5.50-1
- 1304863 - previous overzealous fix, 'fixed' one query too many

* Thu Feb 04 2016 Grant Gainey 2.5.49-1
- 1304863 - add scheduled-by to SSM action-history-list

* Thu Feb 04 2016 Grant Gainey 2.5.48-1
- 1122974 - ISE in case no system is selected

* Wed Feb 03 2016 Tomas Lestach <tlestach@redhat.com> 2.5.47-1
- for Channel.packageByFileName query prefer packages from the actual channel,
  sort the rest accoring to build_time

* Tue Feb 02 2016 Jiri Dostal <jdostal@redhat.com> 2.5.46-1
- 1250572 - Text description missing for remote command by API -> function
  scheduleLabelScriptRun()

* Fri Jan 29 2016 Gennadii Altukhov <galt@redhat.com> 2.5.45-1
- 1302996 Added/changed API-methods to work with package installation/removing
  using it's nevra
- 1302996 Added additional information to package metadata, returned by
  serializer

* Wed Jan 27 2016 Tomas Lestach <tlestach@redhat.com> 2.5.44-1
- additionaly sort results according to build_time, when searching for packages
  by filename
- 1287829 - reverting original changes

* Mon Jan 25 2016 Grant Gainey 2.5.43-1
- Make it compile against servlet API < 3.0
- Avoid the diamond operator
- Render nav menu by either request or page context
- Create RenderUtils as a helper for rendering menus

* Sun Jan 24 2016 Grant Gainey 2.5.42-1
- Fix: sort channel list by name

* Sun Jan 24 2016 Grant Gainey 2.5.41-1
- Remove unused import
- Share logic to setup unit tests
- Rewrite RhnJmockBaseTestCase to support setUp() as well

* Sun Jan 24 2016 Grant Gainey 2.5.40-1
- SystemHandler: fix JDK7 compatibility
- Entitlement refactory: remove unused isSatelliteEntitlement() method and fix
  BaseHandler.validateEntitlements() to check for isPermanent() instead
- SystemHandler: throw exception when permanent/nonSatellite entitlements are
  changed via API

* Sun Jan 24 2016 Grant Gainey 2.5.39-1
- Set HTTP status code for error pages
- Allow error pages to be requested via HTTP
- Add error pages to UNPROTECTED_URIS

* Sat Jan 23 2016 Grant Gainey 2.5.38-1
- MessageQueue/ActionExecutor: use generics

* Sat Jan 23 2016 Grant Gainey 2.5.37-1
- log error instead of printStackTrace()

* Tue Jan 19 2016 Gennadii Altukhov <galt@redhat.com> 2.5.36-1
- 1287246 - Added fixes to API methods

* Mon Jan 18 2016 Gennadii Altukhov <galt@redhat.com> 2.5.35-1
- 1287246 - Added new API methods to add new repository with SSL certificates
  or update existing one
- BugFix: fixed comparison with null pointer

* Thu Jan 07 2016 Jan Dobes 2.5.34-1
- Tomcat 8 requires different syntax of rhn.xml
- change dependency to match Tomcat 8 Servlet API 3.1

* Thu Jan 07 2016 Jan Dobes 2.5.33-1
- start to compile with Java 1.7 because Jasper in Tomcat 8 generates 1.5
  incompatible code
- disable checkstyle on Fedora 23 for now due to regression
- implement methods needed by Tomcat 8 Servlet API 3.1

* Wed Jan 06 2016 Grant Gainey 2.5.32-1
- 1296234 - Fix edge-case in kickstart-profile-gen-ordering and
  post_install_network_config
- we have new year

* Mon Jan 04 2016 Grant Gainey 2.5.31-1
- 1282474 - checkstyle fixes

* Mon Jan 04 2016 Grant Gainey 2.5.30-1
- 1282474 - Add hack to deal with RHEL7's differing redhat-release-protocol

* Fri Dec 18 2015 Tomas Lestach <tlestach@redhat.com> 2.5.29-1
- 1287829 - make sure we can find the child channel
- fix checkstyle issue

* Thu Dec 17 2015 Jan Dobes 2.5.28-1
- moving non_expirable_package_urls parameter to java
- moving download_url_lifetime parameter to java
- removing unused force_unentitlement configuration parameter

* Wed Dec 16 2015 Jan Dobes 2.5.27-1
- get the default organization before we create any

* Thu Dec 10 2015 Jan Dobes 2.5.26-1
- 1274282 - Teach CobblerSyncProfile that profiles might disappear in mid-run

* Wed Dec 09 2015 Jan Dobes 2.5.25-1
- moving smtp_server parameter to java
- making chat icon visible and better placed
- moving chat_enabled parameter to java
- moving actions_display_limit parameter to java
- moving base_domain and base_port parameters to java
- compile jspf files differently to avoid problems with Tomcat 8
- fix jar versions on fedora23

* Mon Dec 07 2015 Jan Dobes 2.5.24-1
- cleanup create user page since we don't create first user there anymore

* Mon Dec 07 2015 Jan Dobes 2.5.23-1
- better set logging user earlier
- removing entitlements info

* Mon Dec 07 2015 Jan Dobes 2.5.22-1
- adding setup for first organization
- fixing select with null
- redirecting jsp files to create first org instead of user

* Fri Dec 04 2015 Tomas Lestach <tlestach@redhat.com> 2.5.21-1
- 1287829 - make sure package from a right child channel is provided for
  kickstart

* Fri Dec 04 2015 Jan Dobes 2.5.20-1
- when installing insert default SSL crypto key with null org

* Thu Dec 03 2015 Jan Dobes 2.5.19-1
- fixing confusing name and making difference between create first user form
  and create normal user form
- restyle page for creating users
- remove RHEL 5 related things - we don't build on el5 anymore
- remove remnants of old Fedora/RHEL versions
- remove unused macro
- removing unused code

* Fri Nov 27 2015 Tomas Lestach <tlestach@redhat.com> 2.5.18-1
- BugFix: skip similar tasks only if task is 'single threaded'
- 1076490 - prefer the package from the given channel

* Thu Nov 26 2015 Jan Dobes 2.5.17-1
- removing link to removed page
- ActionChainHandler: javadoc fixes
- replace html:select with simple select to fix plain text printing

* Wed Nov 25 2015 Tomas Kasparek <tkasparek@redhat.com> 2.5.16-1
- BZ-1284101 Incorrect query parameters cause unique constraint violations when
  cloning errata

* Tue Nov 24 2015 Jan Dobes 2.5.15-1
- SystemEntitlementsSetupActionTest: stale comment removed
- java: remove unused imports
- drop usage of rhnOrgEntitlements and rhnOrgEntitlementsType tables
- drop OrgFactory.lookupEntitlementByLabel() and references
- drop getEntitlementEnterprise() and references
- drop getEntitlementVirtualization() and references
- drop use of org_entitlements() acl checks from jsps
- drop use of org_entitlements() acls from navigation
- java: fix entitlement-testing cases
- java: remove repoll parameter from
  rhn_entitlements.remove_server_entitlement()
- i18n: unused strings removed
- OrgHandler: remove unused constants
- SystemEntitlementsSetupAction: remove useless check
- ChannelFamilyFactoryTest: unused method removed
- ChannelFamilyFactoryTest: fix checkstyle issue
- LoginSetupActionTest: remove tests that are not relevant anymore
- OrgFactoryTest: drop test, does not make sense anymore
- SystemDetailsEditActionTest.testAddonEntitlemntsList: fix
- SystemEntitlementsSetupActionTest: fix
- SystemHandler: remove comment leftover
- ChannelFamilyFactoryTest: remove entitlement leftovers
- SystemManagerTest: remove test, it does not make sense in the end
- SystemGroupOvervirew: remove unused code
- ServerGroupTest: dead code removal
- SummaryPopulation Taskomatic task: assume all orgs always have enterprise
  entitlements
- SystemHandler.listGroups: visible system groups have no max members, simplify
  query
- EntitlementServerGroup: remove references to max_members from the class and
  test code
- i18n: unused strings removed
- EntitlementServerGroupSerializer: unused, removed
- i18n: unused strings removed
- EntitlementManager: remove dead code
- SystemManager: don't check entitlement counts when changing a system's
  entitlements
- SystemEntitlementsSubmitAction: remove dead code - available entitlement
  count is not shown anymore
- System Details page: don't show entitlement counts
- UpdateOrgSystemEntitlementsCommand: drop unused code
- OrgHandler: drop setSystemEntitlements API endpoint
- OrgHandler/OrgManager: dead code removed
- OrgHandler: drop listSystemEntitlements API endpoint
- OrgHandler: drop listSystemEntitlements API endpoint
- SystemEntitlementsDto: drop unused class
- EntitlementManager: dead code removed
- OrgHandler: drop listSystemEntitlements API endpoint
- SystemEntitlementsAction: page dropped
- SystemEntitlementDetailsAction: page dropped
- SystemEntitlementOrgsAction: page dropped
- OrgEntitlementDto: dead code removed
- OrgHandler: drop listSystemEntitlementsForOrg API endpoint
- OrgSystemSubscriptionsAction: page dropped
- EntitledServerGroup: unused code removed
- NotEnoughEntitlementsException: unused exception removed
- SystemHandler.upgradeEntitlement: remove entitlement count check
- SystemEntitlementsSetupAction: assume all entitlements are unlimited
- ConfigureCertificateCommand: unused, dropped
- CertificateConfig.do: page dropped
- editlangs.sh: generalize a bit for non-jsp files
- i18n: unused strings removed
- SatelliteCertificateExpiredException: unused, dropped
- SatelliteCertificate: unused, dropped
- SatelliteFactory: unused, dropped
- CertificateFactory: unused, dropped
- SatelliteHandler: getCertificateExpirationDate() dropped
- CertificateManager: unused, dropped
- sat-cert-check Taskomatic task dropped
- LoginExpiredTest: dropped
- LoginSetupAction, LoginAction: don't restrict access if the certificate is
  expired
- java: XMLRPC restricted whitelist dead code removal
- BaseHandler: don't restrict XMLRPC APIs if the certificate is expired
- java: restricted whitelist dead code removal
- AuthFilter: don't restrict page visits if the certificate is expired
- ActivationKeyHandlerTest: avoid Java 7 constructs
- i18n: Remove system.entitle.alreadyvirt
- i18n: Remove virtualization_host_platform
- i18n: Remove
  system_entitlement_details.access_grant_desc.virtualization_host_platform
- i18n: Remove sys_entitlements.virtualization_host_platform
- i18n: Remove system_entitlements.virtualization_host_platform.success
- i18n: Remove system_entitlements.virtualization_host_platform.removed.success
- i18n: Remove system_entitlements.virtualization_host_platform.notEnoughSlots
- i18n: Remove system_entitlements.virtualization_host_platform.noManagement
- i18n: Remove
  system_entitlements.virtualization_host_platform.noSolarisSupport
- java: remove references to rhnVirtSubLevel which is not used anymore
- java: delete class and methods not used anymore
- java: remove test code referencing rhnVirtSublevel
- SystemChannelsActionTest: remove commented out dead test
- SystemManager: unused import removed
- Removed dead localization key (virt_plat_tip)
- Remove Virtualization Platform from hibernate
- Remove Virtualization Platform from CommonConstants and tests
- Remove Virtualization Platform from some tests
- Remove Virtualization Platform checking when adding entitlement to an
  activation key, adjust the test
- Drop EntitlementManager.VIRTUALIZATION_PLATFORM ent and
  EntitlementManager.VIRTUALIZATION_PLATFORM_ENTITLED and their usages
- Remove Virtualization Platform test from EntitlementManagerTest
- Remove Virtualization Platform from Server and ServerTest
- api: Remove Virtualization Platform from SystemHandler, remove Virtualization
  Platform and Virtualization exclusivity check, adjust the test
- api(doc): Remove Virtualization Platform from ServerSerializer
- api: Remove Virtualization Platform from OrgHandlerTest
- api(doc): Remove Virtualization Platform from OrgHandler
- api: Remove Virtualization Platform from ActivationKeyHandlerTest
- api(doc): Remove Virtualization Platform from documentation of
  ActivationKeyHandler
- api: Remove checking for Virtualization Platform and Virtualization
  entitlements exclusivity from the API validation
- Remove Virtualization Platform from SystemManagerTest, cleaned up unused
  methods.
- Remove handling Virtualization Platform when entitling a server in
  SystemManager
- Remove unused methods from tests
- Remove checking for Virtualization Platform when checking and updating server
  entitlements in SystemDetailsEditAction
- Remove Virtualization Platform from Overview -> Subscription Management ->
  System Entitlements view
- Remove Virtualization Platform from Admin -> Organizations view
- translation strings: remove unused non-linux entitlement string
- java: remove update entitlement references from test code
- Org: remove unused fake update org entitlement
- SearchAction: don't check for update org entitlement
- EntitlementManager: remove references to update entitlements
- translation strings: remove unused references
- translation strings: remove reference to update entitlements
- SystemDetailsEditAction: don't show update entitlement counts
- SystemDetailsEditAction: don't filter update entitlements
- ServerConstants: remove unused method getServerGroupTypeUpdateEntitled
- System entitlements page: don't handle update entitlements
- SystemEntitlementsAction: don't check for update entitlements
- SystemHandler: update entitlement removed from documentation
- ServerSerializer: update entitlement removed from documentation
- java: more unused imports removed
- java: fix checkstyle warnings
- Task_queries: remove provisioning entitlement
- EnableListAction: don't show provisioning entitlement
- Unused translation strings removed
- navigation menus: remove rhn_provisioning ACL checks
- jsps: remove rhn_provisioning ACL checks
- struts-config.xml: removed all rhn_provisioning references
- PackageAclHandler: fix javadoc
- OrgFactory: remove unused method
- BaseHandler: remove unused method
- Drop provisioning entitlement code from Java test classes
- SystemDetailsEditAction: don't expect provisioning parameter
- ConfigList actions: don't require provisioning entitlement
- CustomValueSetAction: don't require provisioning for custom data setting
- SystemManager: don't require provisioning in rollback to tag
- ActivationKeyManager: don't handle special provisioning entitlement case
- ServerConstants: getServerGroupTypeProvisioningEntitled dropped
- ProvisioningEntitlement: dropped
- EntitlementManager: don't expect provisioning entitlement
- EnableConfigHelper: don't add provisioning entitlement
- ActionManager: don't require provisioning entitlement to run scripts
- SystemEntitlementsSubmitAction: don't expect provisioning entitlement in form
  data
- ProvisioningRemoteCommand: don't require provisioning for remote command
- BaseSystemPackagesConfirmAction: don't require provisioning for rollback
- KickstartScheduleCommand: avoid adding provisioning entitlement to activation
  key
- ActivationKeyDetailsAction: remove provisioning entitlement check
- SystemHandler: drop provisioning entitlement checks
- SystemHandler: drop provisioning entitlement from documentation
- OrgHandler: drop provisioning entitlement from documentation
- ActivationKeyHandler: drop provisioning entitlement checks
- ActivationKeyHandler: drop provisioning entitlement from documentation
- ServerSerializer: remove provisioning entitlement documentation
- Drop Activation Key checks on config file deployments on provisioning
  entitlement
- ActivationKeyAclHandler: drop
- Activation Key page: remove check on provisioning entitlement
- System Details page: don't show provisioning entitlement
- ProxyHandler: require enterprise entitlement instead of provisioning
- System Entitlement Counts page: removal of the provisioning entitlement
- Allow system tagging actions even without the provisioning entitlement in UI
- Allow power management actions even without the provisioning entitlement in
  UI
- Drop provisioning-related Python tests
- Unused translation strings removed: monitoring entitlement
- Remove references to rhn_config_macro from Java code
- Remove 'monitoring_entitled' from Python tests
- refactor: Rename monitoring package
- branding: remove unused css classes and their dead references
- java: ServerFactoryTest imports organized
- java: context references to removed page removed
- Unused translation removed
- Unused translation removed
- java: remove unused constant and import
- java: remove unused class SnapshotRollbackException
- java: context references to removed page removed
- Unused translation removed
- Unused translation removed
- java: remove HostAndGuestCountView and related methods
- Unused translation removed
- java: fixed context in StringResource
- Unused translation removed
- Unused translation removed
- Unused translation removed
- java: remove ChannelFamilySystem
- Unused translation removed
- java: remove ChannelFamilySystemGroup
- java python tests: remove tests for dropped API setSoftwareEntitlements
- java: remove example script which uses obsolete satellite.listEntitlements
  API
- java python tests: remove tests for dropped APIs
- java: remove MultiOrgEntitlementsDto
- Unused translation removed
- java: remove page from authentication service whitelist
- Unused translation removed
- java: remove SoftwareEntitlementDto
- Unused translation removed
- java: remove SoftwareEntitlement StringResources
- java: remove unused members from ChannelOverview
- java: remove OrgChannelFamily
- java: remove OrgChannelFamilySerializer
- java: remove ChannelOverviewSerializer
- java: remove is_fve from system_channel_subscriptions query
- VirtualInstanceFactory: imports organized
- java: remove maxMembers, currentMembers, maxFlex and currentFlex from
  PrivateChannelFamily
- java: removed unused package_search query files
- java: modify insert_family_perms - not set members explicitly
- java: remove unused methods listFlexGuests and runFlexGuestsQuery
- java: remove channel_entitlement and channel_entitlement_for_all_orgs queries
- SnapshotHandler: imports organized
- SatelliteHandlerTest: imports organized
- SatelliteHandler: imports organized
- SnapshotRollbackAction: imports organized
- java: remove handling for channel_family_no_subscriptions exception
- java: remove entitlements() and getEntitlement() from ChannelManager
- java: change ChannelFamily product URL
- java: remove ChannelFamilyTree page
- java XMLRPC: remove listEntitlements from SatelliteHandler
- remove current_members and available_members from rhnAvailableChannels view
- ChannelManagerTest: imports organized
- SsmManager: imports organized
- ChannelManager: imports organized
- ChildChannelDto: checkstyle fixes
- ChildChannelConfirmAction: checkstyle fixes
- java: remove SystemManager.isServerIdFveEligible()
- java: remove ChannelManager.isChannelFreeForSubscription()
- java: remove all getAvailableFveEntitlements() methods and
  ChannelEntitlementCounter
- java: remove getAvailableEntitlements() methods
- java: remove SsmManager.verifyChildEntitlements()
- java: remove SystemManager.canServerSubscribeToChannel()
- java: cleanup ChildChanneDto; remove available(Fve)Subscriptions and
  isFreeForGuest
- java XMLRPC: remove ChannelSoftwareHandler.availableEntitlements()
- java: remove OrgSoftwareEntitlementDto
- java: remove unused assign_software_entitlements query
- java: remove unused VirtualInstanceFactory.listEligibleFlexGuests() method
- java: remove unused UpdateOrgSoftwareEntitlementsCommand and test
- java: SystemHandler imports organized
- java: remove unused VirtualizationEntitlementsManager class and tests
- java: remove GuetsLimitedHosts StringResources
- java: remove GuestLimitedHosts page
- java: remove GuestUnlimitedHosts StringResources
- java: remove GuestUnlimitedHosts page
- java: update NavTest not to rely on removed page
- java: remove PhysicalHosts StringResources
- java: remove PhysicalHosts page
- java: remove unused methods VirtEntManager listFlexGuests,
  listEligibleFlexGuests
- java: remove unused convertToFlex method
- java XMLRPC: remove SystemHandler.listEligibleFlexGuests()
- java XMLRPC: remove SystemHandler.listFlexGuests()
- java XMLRPC: remove SystemHandler.convertToFlexEntitlement()
- java: remove softwareentitlements from StringResource
- java: remove SoftwareEntitlements from PxtAuth
- java: remove an unused SoftwareEntitlementSubscriptions StringResource
- java: remove SoftwareEntitlementSubscriptions from PxtAuth
- java: remove unused SystemManager.getEntitledSystems() method
- java: remove link to dropped software entitlemet page
- java: remove software Entitlements pages
- java: remove EntitledSystems StringResources
- java: remove EntitledSystems page
- java: remove EligibleFlexGuests StringResources
- java: remove EligibleFlexGuests page
- java: remove FlexGuest from StringResources
- java: remove FlexGuest page
- OrgHandlerTest: imports organized
- ChannelManager: imports organized
- OrgHandler: imports organized
- java: remove unused software entitlement backend methods
- java XMLRPC: remove SoftwareEntitlement functions
- java: remove OrgSoftwareSubscription StringResources
- java: remove OrgSoftwareSubscriptions page
- java: remove SoftwareEntitlements page
- java: remove SoftwareEntitlementDetails StringResources
- java: remove SoftwareEntitlementDetails page
- java: remove softwareEntitlementSubscriptions StringResources
- java: remove SoftwareEntitlementSubscriptions page
- Revert "added ability to filter out only synchronised channels when adding
  entitlements to org in multi org satellite"

* Thu Nov 19 2015 Jan Dobes 2.5.14-1
- BugFix: remove inconsistency and make more general the action description for
  package page title and tab-title in Schedule

* Thu Nov 19 2015 Jan Dobes 2.5.13-1
- better log than nothing
- Use non-immediate errata cache rebuilding on channel unsubscription

* Tue Nov 17 2015 Grant Gainey 2.5.12-1
- 1282855 - publishToChannel optimization
- 1282838 - Fix extremely slow channel.software.syncErrata API
- Fix typo and remove from whitelist

* Mon Nov 02 2015 Tomas Lestach <tlestach@redhat.com> 2.5.11-1
- removing unused code

* Fri Oct 30 2015 Tomas Kasparek <tkasparek@redhat.com> 2.5.10-1
- use xmlrpc_visible_to_user instead of visible_to_user query for searchByName

* Thu Oct 29 2015 Jiri Dostal <jdostal@redhat.com> 2.5.9-1
- added ability to filter out only synchronised channels when adding
  entitlements to org in multi org satellite

* Mon Oct 26 2015 Jan Dobes 2.5.8-1
- 1257281 - optimize queries

* Fri Oct 23 2015 Tomas Lestach <tlestach@redhat.com> 2.5.7-1
- 1154548 - allowing RHEL7 kickstart repositories

* Thu Oct 22 2015 Jan Dobes 2.5.6-1
- adding useful comment

* Wed Oct 21 2015 Jan Dobes 2.5.5-1
- support listing errata by last_modified date

* Thu Oct 15 2015 Tomas Lestach <tlestach@redhat.com> 2.5.4-1
- Make the betaMarker string accessors private
- rename ChannelProduct#beta to ChannelProduct#betaMarker

* Tue Oct 13 2015 Tomas Kasparek <tkasparek@redhat.com> 2.5.3-1
- extend session lifetime after API call
- removing @Override annotations for methods that aren't overriden

* Mon Oct 05 2015 Grant Gainey 2.5.2-1
- 608355 - change token-gen to use random UUID rather than a guessable salt

* Mon Oct 05 2015 Jan Dobes 2.5.1-1
- 1199214 - split only on first occurrence of '='
- Bumping package versions for 2.5.

* Thu Sep 24 2015 Jan Dobes 2.4.78-1
- Bumping copyright year.

* Thu Sep 24 2015 Jan Dobes 2.4.77-1
- support more frontend languages
- Merging updated frontend translations from Zanata.

* Mon Sep 21 2015 Grant Gainey 2.4.76-1
- 1253793 - Fix ks-snippets-view and catalin.out view under IE8

* Fri Sep 18 2015 Jan Dobes 2.4.75-1
- update api version

* Thu Sep 17 2015 Jan Dobes 2.4.74-1
- Make pagination attributes more consistent by putting them into enum
- Unify paging parameter values
- Remove unused pagination parameters checking

* Thu Sep 17 2015 Jan Dobes 2.4.73-1
- removing orphan_packages_for_channel query

* Wed Sep 16 2015 Grant Gainey 2.4.72-1
- 608355 - updated user-creation email template

* Wed Sep 16 2015 Grant Gainey 2.4.71-1
- 608355 - More checkstyle happiness
- 608355 - Fix some Junit
- 608355 - checkstyle
- 608355 - Refactor reset-pwd path to not log user in until pwd-chg accepted
- 608355 - Add min-password-length to user_attribute_sizes.jspf
- 608355 - Teach ResetPasswordFactory about errors
- 608355 - Make validatePassword into its own method in UserEditActionHelper
- 608355 - First draft, UI workflow
- 608355 - teach model about isExpired
- 608355 - ResetPassword domain-model/mode-queries/access/Junit

* Wed Sep 16 2015 Jan Dobes 2.4.70-1
- 1250351 - kickstartable trees should not be cacheable

* Mon Sep 14 2015 Jan Dobes 2.4.69-1
- removing old-styled icon from
  /rhn/systems/details/virtualization/ProvisionVirtualizationWizard
- show virtual machine status instead of name

* Thu Sep 10 2015 Jan Dobes 2.4.68-1
- render the right icon in system details header

* Wed Sep 09 2015 Jan Dobes 2.4.67-1
- displaying the content once is enough
- 1205818 - fixing NullPointerException

* Wed Sep 09 2015 Jiri Dostal <jdostal@redhat.com> 2.4.66-1
- 1181152 - WebUI -> Admin -> Users XSS

* Tue Sep 08 2015 Jan Dobes 2.4.65-1
- 1040871 - remove not existing system name reference

* Mon Sep 07 2015 Jan Dobes 2.4.64-1
- allow to use action chaining as SSM equivalent can

* Mon Sep 07 2015 Jan Dobes 2.4.63-1
- 1259445 - do not overwrite selected date and time

* Thu Sep 03 2015 Jan Dobes 2.4.62-1
- add missing string

* Thu Sep 03 2015 Jan Dobes 2.4.61-1
- 1252166 - removing duplicate setting
- 1252166 - fixing texts and links on system event page

* Wed Sep 02 2015 Jan Dobes 2.4.60-1
- removing redundant space

* Thu Aug 27 2015 Jan Dobes 2.4.59-1
- 1000415 - add icon for compliance status
- 1000415 - show diff icon in separate column
- 1000415 - change icon for empty diff
- making confirm page readable
- Organization users page: fix typo

* Wed Aug 26 2015 Jan Dobes 2.4.58-1
- correct message
- this is not a toolbar
- shift this menu to right
- vim version tags removed
- java unit tests: fixes after 1229427
- ChannelSoftwareHandler documentation: checksum is required now

* Thu Aug 20 2015 Jan Dobes 2.4.57-1
- 1229427 - support checksum change when cloning as in WebUI
- 1229427 - channels without checksum are no longer supported
- bump year in all languages

* Wed Aug 19 2015 Jan Dobes 2.4.56-1
- removing duplicate button
- bump year

* Wed Aug 19 2015 Jan Dobes 2.4.55-1
- 1250067 - unschedule actions only on single system

* Mon Aug 17 2015 Jan Dobes 2.4.54-1
- 1252166 - remove results of rescheduled remote script actions immediately

* Fri Aug 14 2015 Grant Gainey 2.4.53-1
- 1253793 - Fixing IE8 display issues  * Add respond.js/html5-shim for IE8  *
  Block editarea.js, which breaks respond.js under IE8, from    executing under
  IE8

* Fri Aug 14 2015 Tomas Lestach <tlestach@redhat.com> 2.4.52-1
- 1253495 - Improve configchannel.channelExists API efficiency

* Fri Aug 14 2015 Tomas Lestach <tlestach@redhat.com> 2.4.51-1
- 1228589 - need to query rhnOrgDistChannelMap that is per organization
- 1228589 - prevent NullPointerException when chaning base channels via SSM

* Wed Aug 12 2015 Jan Dobes 2.4.50-1
- 1252166 - simplify logic
- 1252166 - delete status of previous action run
- 1252166 - check if failed only this server action
- 1252166 - reschedule only relevant server action

* Tue Aug 11 2015 Jiri Dostal <jdostal@redhat.com> 2.4.49-1
- [RFE] 1167999 - Osa ping for API, check sendOsaPing/getOsaPing methods

* Fri Aug 07 2015 Tomas Kasparek <tkasparek@redhat.com> 2.4.48-1
- reremove unsused SetDecl
- don't cleanup set when adding packages to a channel

* Tue Aug 04 2015 Jiri Dostal <jdostal@redhat.com> 2.4.47-1
- 1241945 - Fixed - search field only allows 40 characters

* Tue Aug 04 2015 Jiri Dostal <jdostal@redhat.com> 2.4.46-1
- [RFE] 1097634 - Added option to schedule sync with latest packages

* Mon Aug 03 2015 Tomas Lestach <tlestach@redhat.com> 2.4.45-1
- 1219140 - skip errata clone events, where channel or erratum aren't available
  anymore (were deleted in the meantime)
- 1219140 - let errata.cloneAsync process the cloning process async

* Fri Jul 31 2015 Tomas Lestach <tlestach@redhat.com> 2.4.44-1
- 1179479 - add last boot and registration date to
  systemgroup.listSystemsMinimal API

* Fri Jul 31 2015 Tomas Lestach <tlestach@redhat.com> 2.4.43-1
- detect removed packages during repo generation
- sort the channels for rego generation task
- set the policy for blocked execution (concurrent settings)
- unmark channel in progress for failed repomd tasks
- mark ChannelRepodataWorker failed, when exception is thrown
- removing unused loadErrata() from ErrataQueueWorker
- modified will be set by the rhnRepoRegenQueue update trigger

* Fri Jul 24 2015 Jan Dobes 2.4.42-1
- adding link to reposync logs
- adding progress bar showing sync status
- disable sync button and show message if reposync is in progress
- Sort api list
- Remove test handler from API

* Fri Jul 24 2015 Tomas Kasparek <tkasparek@redhat.com> 2.4.41-1
- require cobbler20 - Spacewalk is not working with upstream cobbler anyway

* Wed Jul 22 2015 Jiri Dostal <jdostal@redhat.com> 2.4.40-1
- 1181152 - XSS when altering user details and going somewhere where you are
  choosing user         - Escaped tags in real names
- Make RhnServletListenerTest not extend RhnBaseTestCase

* Tue Jul 21 2015 Tomas Lestach <tlestach@redhat.com> 2.4.39-1
- introduce org.setErrataEmailNotifsForOrg and org.isErrataEmailNotifsForOrg
  API calls

* Mon Jul 20 2015 Tomas Lestach <tlestach@redhat.com> 2.4.38-1
- introduce org.setOrgConfigManagedByOrgAdmin and
  org.isOrgConfigManagedByOrgAdmin API calls

* Mon Jul 20 2015 Tomas Lestach <tlestach@redhat.com> 2.4.37-1
- update organization configuration description
- spacewalk/satellite admin may allow org admin to manage org configuration
- re-use same org config jsp code
- introduce errata_emails_enabled per org
- make the Organization Configuration pages available also to org amin
- Fix docs

* Wed Jul 15 2015 Jan Dobes 2.4.36-1
- prevent ISE if taskomatic is not running
- get files only for correct channel

* Tue Jul 14 2015 Tomas Kasparek <tkasparek@redhat.com> 2.4.35-1
- allow to change 1st organization name

* Mon Jul 13 2015 Jan Dobes 2.4.34-1
- properly close 'a' tag
- removing dead code
- do not try to translate certain messages several times

* Mon Jul 13 2015 Matej Kollar <mkollar@redhat.com> 2.4.33-1
- Grammar fix

* Fri Jul 10 2015 Tomas Lestach <tlestach@redhat.com> 2.4.32-1
- 1235955 - fix detection of systems requiring reboot

* Thu Jul 09 2015 Jiri Dostal <jdostal@redhat.com> 2.4.31-1
- Bug 1098804 - fixed broken link, labels

* Thu Jul 09 2015 Tomas Lestach <tlestach@redhat.com> 2.4.30-1
- log debug messages only if debug is enabled
- Fix queue size: consider possible remainders from last run
- Log message when finished errata cache for a server or channel
- Remove some duplicated empty lines
- Remove unused return value that was always null
- Remove unused parameter to TaskQueue.run()
- Log the current queue size before every job run (DEBUG)
- Fix log message when finished with server

* Fri Jul 03 2015 Jan Dobes 2.4.29-1
- removing dead code
- fixing system.listUngroupedSystems API

* Fri Jul 03 2015 Jan Dobes 2.4.28-1
- removing obsolete file
- configure ivy resolver

* Fri Jul 03 2015 Matej Kollar <mkollar@redhat.com> 2.4.27-1
- Unify profile creation/update with one submit button instead of two.
- Fix file input control alignment issue with form-control (bsc#873203)

* Mon Jun 29 2015 Jan Dobes 2.4.26-1
- checksum type None is no longer available
- Make arch x86_64 the default when creating new channels.
- Remove checksum type None. It prevents metadata generation.
- do not recreate the option tags, just change visibility
- New Channel: Fix setting the default architecture/checksum when selecting
  back Parent: None

* Fri Jun 26 2015 Tomas Kasparek <tkasparek@redhat.com> 2.4.25-1
- Avoid deadlock in CompareConfigFilesTask when a
  rhn_channel.update_needed_cache is in progress
- Server.listConfigDiffEnabledSystems: fix indentation
- Recommend cobbler20 with all packages requiring cobbler on Fedora 22

* Fri Jun 12 2015 Jan Dobes 2.4.24-1
- 1227700 - add missing country code
- 1227700 - removing invalid title
- TaskoXmlRpcHandler: dead code removed

* Tue Jun 09 2015 Tomas Kasparek <tkasparek@redhat.com> 2.4.23-1
- Fix adding roles: make sure that ORG admin is last
- Fix javadoc and remove some superfluous newlines
- Simplify getCandidates() to return a list of task objects
- Remove unused Date variable
- Do not remove tasks from DB during getCandidates() (bsc#932052)
- Verify forward path and query ignoring the order of parameters

* Fri May 29 2015 Jan Dobes 2.4.22-1
- Get rid of IE7 compatibility mode enforcement
- ErrataManager: fix stack update case
- fixing message
- removing unused import
- KickstartScheduleCommand: always use activation key data
- KickstartScheduleCommand: dead code removed

* Thu May 28 2015 Tomas Kasparek <tkasparek@redhat.com> 2.4.21-1
- remove redundant abstract modifier
- fix checkstyle issues on Fedora 22
- ErrataManagerTest: correct assertion message

* Fri May 22 2015 Tomas Lestach <tlestach@redhat.com> 2.4.20-1
- expect a Number instead of an Integer

* Fri May 22 2015 Jan Dobes 2.4.19-1
- 1201719 - wait for current transaction end
- SystemHandler cleanup
- fix checkstyle issue
- Extract utility method in HibernateFactory
- ErrataManagerTest: correct comment to agree with code

* Mon May 18 2015 Tomas Lestach <tlestach@redhat.com> 2.4.18-1
- enhance task creation logging
- removing @Override annotation for method that isn't overriden

* Mon May 18 2015 Tomas Kasparek <tkasparek@redhat.com> 2.4.17-1
- 1221224 - display schema upgrade required message on CreateFirstUser page

* Thu May 14 2015 Stephen Herr <sherr@redhat.com> 2.4.16-1
- Kickstart: install the latest available koan package, not first found

* Thu May 14 2015 Grant Gainey 2.4.15-1
- 1221739 - EXISTS is an Oracle keyword, don't use it casually

* Wed May 13 2015 Stephen Herr <sherr@redhat.com> 2.4.14-1
- Change Activation Key Child Channels from multiple select to checkboxes

* Tue May 12 2015 Stephen Herr <sherr@redhat.com> 2.4.13-1
- hasPreflag(): improve documentation about which rpm flags are evaluated
- fix generating pre-equires (pre="1" in metadata)

* Thu May 07 2015 Jan Dobes <jdobes@redhat.com> 2.4.12-1
- make checkstyle compatible with newer versions and enable on fedora

* Wed May 06 2015 Tomas Lestach <tlestach@redhat.com> 2.4.11-1
- 1218705 - allow read-only user to call find* APIs

* Thu Apr 30 2015 Stephen Herr <sherr@redhat.com> 2.4.10-1
- 1215271 - Scheduling remote command for large system sets is slow

* Wed Apr 29 2015 Stephen Herr <sherr@redhat.com> 2.4.9-1
- 1215671 - move auto-errata updates into separate taskomatic task
- 1215671 - Magic strings should only be defined in one place
- ErrataCacheDriverTest: make condition robust to pre-existing Tasks

* Fri Apr 24 2015 Stephen Herr <sherr@redhat.com> 2.4.8-1
- 1207816 - You should be able to clone channels shared from other orgs

* Wed Apr 22 2015 Stephen Herr <sherr@redhat.com> 2.4.7-1
- 1214437 - improve system overview list performance

* Tue Apr 21 2015 Stephen Herr <sherr@redhat.com> 2.4.6-1
- 1214034 - Implement a "default" kickstart script name for edit link

* Wed Apr 15 2015 Jan Dobes 2.4.5-1
- 1096263 - force taskomatic to use UTF-8

* Wed Apr 15 2015 Jan Dobes 2.4.4-1
- fixing alphabar and pagination rendering on some pages
- 1202233 - include missing taglib

* Thu Apr 02 2015 Jan Dobes 2.4.3-1
- remove query errata_list_in_set as it is not used anymore
- use another method as lookupErrataListFromSet does not exist anymore
- change method to get selected errata relevant to system set

* Thu Apr 02 2015 Stephen Herr <sherr@redhat.com> 2.4.2-1
- 1204246 - re-deleting the commit lines after commit 0a54057de3 re-added them

* Wed Apr 01 2015 Jan Dobes 2.4.1-1
- 1205328 - do not ignore errata with same package version
- allow only Red Hat, Inc. and SUSE LLC in the checkstyle preferences
- Copyright texts updated to SUSE LLC
- to create .project file for eclipse, 'ant make-eclipse-project' should be run
- Bumping package versions for 2.4.

* Fri Mar 27 2015 Grant Gainey 2.3.178-1
- Copyrights 2015, redux

* Fri Mar 27 2015 Tomas Lestach <tlestach@redhat.com> 2.3.177-1
- change evr parsing for repodata primary.xml dependencies
- expand checkstyle copyright regexp
- Add a test for getCandidates() in ErrataCacheDriver
- Fix parameter names for "insert_into_task_queue"
- Create only one errata cache worker per server
- Add type parameters throughout getCandidates()

* Thu Mar 26 2015 Jan Dobes 2.3.176-1
- 1200162 - reduce number of system lookups
- 1188954 - also get errata scheduling out of cycle to make stackUpdates sense
- 1188954 - schedule only one errata action for each errata

* Wed Mar 25 2015 Grant Gainey 2.3.175-1
- Updating copyright info for 2015

* Wed Mar 25 2015 Tomas Lestach <tlestach@redhat.com> 2.3.174-1
- 1205108 - extend getHistoryDetails() method by the User argument and unify
  this interface

* Tue Mar 24 2015 Tomas Lestach <tlestach@redhat.com> 2.3.173-1
- set kickstart timezone according to the user locale, who creates it

* Mon Mar 23 2015 Grant Gainey 2.3.172-1
- 1204246 - close auto errata update timing hole
- Forward to "raw mode" edit page in case of uploaded profiles
- checkstyle fixes
- Fix: kickstart wizard step 2 and 3 => removed unnecessary BR and empty DIV
  from both files.
- Fix: step 3 kickstart wizard => added the missing class form-horizontal in
  the form tag. removed the class list-group from a div since its a class for
  Ul tags. added the form-control class to the inputs.
- Fix: Step 2 kickstart wizard => removed the class list-group from a div (this
  class is only for UL). Properly formated the html of the radio buttons with
  their labels and classes. Changed the disposition of the labels to make it
  more clear that its 1 property with 2 different options, since before it
  looked like 2 different properties.
- FIX: error from last 2 commits where the icons were included in a wrong place
  inside the buttons of the wizard
- Fix: Step 3: Create Kickstart Profile => the panel didnt have a panel-body
  and that is now fixed. The group lists were inside a UL (without list inside)
  and it was replaced for a div. The buttons to submit or go back were inserted
  into the panel-footer
- Fix: Step 2: Create Kickstart Profile => the panel didnt have a panel-body
  and that is now fixed. The group lists were inside a UL (without list inside)
  and it was replaced for a div. The buttons to submit or go back were inserted
  into the panel-footer
- Fix: Step 1: Create Kickstart Profile => the buttons sending the form are
  included inside the panel-footer in order to follow the 3 steps process,
  where in the following steps there will be a Prev button as well
- address tag: fix extra p and testcase to latest changes
- form inserted into panel and button moved to the buttom of the form to make
  it more obvious it is the button that submits the whole form and not just one
  input
- Fix button style on locale settings
- wrap information in panel and show with alert class
- hr to separate the form and the table
- message inserted inside an alert.
- buton changed to primary
- duplicated title removed
- sw entitlements page: hr tag addded to separate the pagination and the tips
- row with no margin
- xcddf search: radio and checkbox inputs formated with bootstrap
- popular channels page: elements vertically aligned
- button position fix
- user preferences: use the new input with inline class
- address tag: removed unnecessary p tag
- user details page: fix column sizes and panel title
- fix column sizes in the edit address form
- button class changed from primary to default
- col size, labels, checkboxes and radio buttons fixed
- buttons fix

* Thu Mar 19 2015 Grant Gainey 2.3.171-1
- Update api version
- Updated copyright year missed in 2013
- Updating copyright info for 2015

* Thu Mar 19 2015 Tomas Lestach <tlestach@redhat.com> 2.3.170-1
- pass reposync params as List
- adding java .project to git

* Wed Mar 18 2015 Grant Gainey 2.3.169-1
- Cleanup of L10N files

* Wed Mar 18 2015 Grant Gainey 2.3.168-1
- zanata doesn't like < or >, even in context-tags
- Zanata doesn't like empty ids

* Tue Mar 17 2015 Tomas Kasparek <tkasparek@redhat.com> 2.3.167-1
- properly set taskomatic wrapper.java.classpath.4 option
- fix Documentation link

* Mon Mar 16 2015 Tomas Lestach <tlestach@redhat.com> 2.3.166-1
- fixing typo: sync-kickstars -> sync-kickstart
- we do not need jfreechart anymore

* Thu Mar 12 2015 Tomas Lestach <tlestach@redhat.com> 2.3.165-1
- removing unused rhn_web.conf options
- simplify getDefaultDownloadLocation() method

* Thu Mar 12 2015 Tomas Lestach <tlestach@redhat.com> 2.3.164-1
- java-map-hibernate-table.pl should not be part of RHN::DB::Package

* Wed Mar 11 2015 Jan Dobes 2.3.163-1
- fixing weird path

* Mon Mar 09 2015 Tomas Lestach <tlestach@redhat.com> 2.3.162-1
- use /help/index.do for Documentaton
- removing spacewalk-sniglets as they are not needed any more

* Fri Mar 06 2015 Tomas Lestach <tlestach@redhat.com> 2.3.161-1
- 1086354 - update properly necessary cobbler fields when changing ks tree
- host as parameter of KickstartableTree.getDefaultDownloadLocation() isn't
  used
- DataSourceParserTest: generalize so that both Postgres 8 and 9 drivers work

* Thu Mar 05 2015 Grant Gainey 2.3.160-1
- 1196329 - IE11/WinServer2008/CompatMode fix

* Thu Mar 05 2015 Jan Dobes 2.3.159-1
- fix old branding icon
- remove unused Perl code
- Remove a couple of directory references in nav xml to perl directories

* Tue Mar 03 2015 Tomas Lestach <tlestach@redhat.com> 2.3.158-1
- we use /rhn/help/index.do instead of /help/about.pxt

* Tue Mar 03 2015 Tomas Kasparek <tkasparek@redhat.com> 2.3.157-1
- create globallySubscribeable default value
- adapt 404.jsp
- do not decorate java error pages
- removing html taglib from error jsp pages as it isn't used
- make the error pages accessible from apache
- removing nosuchpkg.jsp as it's not referenced any more

* Tue Mar 03 2015 Tomas Kasparek <tkasparek@redhat.com> 2.3.156-1
- 1128989 - allow users to set taskomatic mail preferences - change query of
  user emails
- 1128989 - allow users to set taskomatic mail preferences - allow setting of
  tasko_notify flag
- 1128989 - allow users to set taskomatic mail preferences - updated User clasS

* Mon Mar 02 2015 Stephen Herr <sherr@redhat.com> 2.3.155-1
- Finish porting SSM Group pages to java
- Moving SSM Group Create to its own jsp to fix changing nav contexts when form
  doesn't validate
- Port SSM Group Create page to java TODO: port ssm group landing /
  confirmation page, update links
- Add back in SSM Groups tab that was accidentally deleted in 93b7d1a9

* Fri Feb 27 2015 Tomas Lestach <tlestach@redhat.com> 2.3.154-1
- removing system_list/out_of_date.pxt as it isn't referenced anymore
- removing system_list/visible_to_user.pxt as it isn't referenced anymore

* Fri Feb 27 2015 Tomas Lestach <tlestach@redhat.com> 2.3.153-1
- rewriting raw_script_output.txt to java
- Refresh errata cache asynchronously when subscribing server to channel

* Thu Feb 26 2015 Tomas Lestach <tlestach@redhat.com> 2.3.152-1
- Catch NumberFormatException and send error to the client instead

* Wed Feb 25 2015 Tomas Lestach <tlestach@redhat.com> 2.3.151-1
- removing system details edit.pxt as it was ported to java

* Tue Feb 24 2015 Grant Gainey 2.3.150-1
- Make checkstyle happy

* Tue Feb 24 2015 Grant Gainey 2.3.149-1
- CloneErrataActionTest: missing query added
- RhnSetDeclTest: use a decl with correct cleanup operation
- UserExternalHandlerTest: monitoring entitlement was removed, update counters
- ActivationKeyHandlerTest: virtualization host entitlement was removed, update
  counters
- ServerTest: don't count monitoring entitlement any more
- CloneErrataActionTest: adapt to new behavior in ChannelRepodataDriver, remove
  stale code
- ErrataHandler.create: restore backwards-compatible method signature and fix
  tests
- Server Hibernate mapping: don't use {S.*} notation as it will generate
  incorrect SQL with joined-subclass
- ServerFactoryTest: create a 32-byte secret to play nice with
  ClientCertificate
- PxtAuthenticationServiceTest: adjust expectations to updated code
- KickstartPartitionActionTest: expect warning message as well
- UserImpl: keep local collection in sync (fixes RoleTest failure)
- KickstartDataTest: do not fail by using correct constant
- KickstartBuilderTest: update to post-SHA256 code
- Fedora KS install type is 'fedora18' now, adapt code accordingly
- sitenav.xml: use full sign in URL to make NavTest happy
- UserTest: use SHA1 instead of MD5
- UserTest: save Role before use, a non-null id is required
- UserEditSetupActionTest: number of roles has diminished by one with removal
  of monitoring
- AccessTest: ftr_kickstart should be present in provisioning entitled servers
- ChannelFactoryTest: channel labels always need to be lower case
- TestFactoryWrapperTest: use a different query, table does not exist anymore

* Tue Feb 24 2015 Tomas Lestach <tlestach@redhat.com> 2.3.148-1
- removing unused iso download jsp

* Tue Feb 24 2015 Tomas Kasparek <tkasparek@redhat.com> 2.3.147-1
- fix malformed @@PRODUCT_NAME@@ macro

* Mon Feb 23 2015 Stephen Herr <sherr@redhat.com> 2.3.146-1
- 1191071 - fix java acls for ProxyClients.do

* Mon Feb 23 2015 Tomas Kasparek <tkasparek@redhat.com> 2.3.145-1
- update translation strings

* Fri Feb 20 2015 Tomas Lestach <tlestach@redhat.com> 2.3.144-1
- enable 'Remove Errata' button on the
  /rhn/channels/manage/errata/ListRemove.do page
- fix ISE on /rhn/channels/manage/errata/ListRemove.do page

* Thu Feb 19 2015 Grant Gainey 2.3.143-1
- 1194418 - API call channel.software.clone does not work as expected for child
  channels.

* Wed Feb 18 2015 Stephen Herr <sherr@redhat.com> 2.3.142-1
- 1191071 - Fix Connection.do and Proxy.do acls after perl-> java migration

* Wed Feb 18 2015 Tomas Lestach <tlestach@redhat.com> 2.3.141-1
- issue a warning in case sortAttribute is invalid

* Mon Feb 16 2015 Tomas Lestach <tlestach@redhat.com> 2.3.140-1
- log AJP_REMOTE_USER_GROUP 'iterator' instead of AJP_REMOTE_USER_GROUPS
  attribute

* Thu Feb 05 2015 Stephen Herr <sherr@redhat.com> 2.3.139-1
- 1173731 - ErrataQueue shouldn't fail if server is subscribed to other org's
  channel
- New fast java errata clones need to enqueue notifications for taskomaitc
  Without it things like auto-errata-updates never get scheduled
- 1174652 - Don't dereference things that might be null, in SQL

* Wed Feb 04 2015 Tomas Lestach <tlestach@redhat.com> 2.3.138-1
- linking real files works much better
- Documentation changes - fix name and refer to RFC.
- Package_queries.xml system_available_packages: one more whitespace fix
- Package_queries.xml system_available_packages: use comprehensible subquery
  names
- Package_queries.xml system_available_packages: use JOIN for join conditions,
  WHERE for others
- Package_queries.xml system_available_packages: normalize AS use
- Package_queries.xml system_available_packages: fix indentation and spacing
- Package_queries.xml system_available_packages: fix case

* Fri Jan 30 2015 Stephen Herr <sherr@redhat.com> 2.3.137-1
- 1173260 - avoid deadlock if you call mergePackages after mergeErrata
- Make first letter uppercase as in rest of the UI
- This is how button is called now

* Wed Jan 28 2015 Tomas Lestach <tlestach@redhat.com> 2.3.136-1
- fix wrong spec condition

* Wed Jan 28 2015 Tomas Lestach <tlestach@redhat.com> 2.3.135-1
- 1186355 - fixing typo
- create missing jar symlinks (mainly for taskomatic)
- let taskomatic link log4j-1.jar on fc21
- Setting ts=4 is wrong

* Wed Jan 28 2015 Tomas Lestach <tlestach@redhat.com> 2.3.134-1
- fix mchange-commons issue on fc21

* Tue Jan 27 2015 Tomas Lestach <tlestach@redhat.com> 2.3.133-1
- fedora21 packages install the jars to custom directories
- unify fedora specific files
- fedora21 uses only the log4j-1 compatibility package

* Mon Jan 26 2015 Stephen Herr <sherr@redhat.com> 2.3.132-1
- 1180581 - make config file upload on FileDetails work

* Mon Jan 26 2015 Tomas Lestach <tlestach@redhat.com> 2.3.131-1
- remove nonlinux (solaris) entitlement
- prevent NPE on activationkeys/Edit.do page
- removing @Override annotations for methods that aren't overriden

* Fri Jan 23 2015 Stephen Herr <sherr@redhat.com> 2.3.130-1
- Fix "Select All" buttons display on rhn:list, make consistent with new
  rl:list
- Fix missing submit parameter for "Select All"
- Sort filelist in configfile.compare event history alphabetically
- add getSSMPowerSettingsUpdateCommand() to keep the values on empty form data
- fix setting powermanagement values
- Add missing dash to docbook apidoc macro
- Update the example scripts section for docbook output
- Update the title page for docbook output
- Fix xmlrpc.doc for the "system" namespace
- Fix grammar and typos in API code example descriptions
- Set cobbler hostname variable when calling system.createSystemRecord
- parseDistUrl needs to return null if it can't parse the url
- Fix NPE on GET /rhn/common/DownloadFile.do
- Avoid NumberFormatException in case of invalid URL
- Lookup kickstart tree only when org is found
- Avoid ArrayIndexOutOfBoundsException with invalid URLs

* Fri Jan 23 2015 Tomas Lestach <tlestach@redhat.com> 2.3.129-1
- link log4j-1.jar if available (for fc12)
- removing duplicate Summary and Group
- 1179765 - directories and symlinks cannot be binary

* Wed Jan 21 2015 Stephen Herr <sherr@redhat.com> 2.3.128-1
- Port Errata Clone page from perl -> java Make nav link to java channel clone
  and errata clone pages Also make various clone errata jsps share common list

* Wed Jan 21 2015 Stephen Herr <sherr@redhat.com> 2.3.127-1
- fixing error '...requires that an attribute name is preceded by whitespace'

* Wed Jan 21 2015 Tomas Lestach <tlestach@redhat.com> 2.3.126-1
- fixing checkstyle issue

* Tue Jan 20 2015 Stephen Herr <sherr@redhat.com> 2.3.125-1
- Fix ISE when cloning a channel that is not globally subscribable
- Fix ISE if creating a channel that is not globally subscribable

* Mon Jan 19 2015 Grant Gainey 2.3.124-1
- 1156299, CVE-2014-7811 - Fixed reported XSS issues  *
  /rhn/systems/details/Overview.do?sid= , Description  *
  /rhn/groups/GroupDetail.do?sgid= , Name, Description  *
  /rhn/users/UserList.do, /rhn/users/DisabledList.do - first/last name  *
  /rhn/systems/details/history/Event.do?sid= , SCAP param/action

* Fri Jan 16 2015 Grant Gainey 2.3.123-1
- bnc#901927: Remove custom file size calculation
- Need to wrap the InputStream in order to support mark/reset so the binary
  upload won't crash anymore

* Fri Jan 16 2015 Tomas Lestach <tlestach@redhat.com> 2.3.122-1
- Remove "Select All" button from system currency report

* Fri Jan 16 2015 Matej Kollar <mkollar@redhat.com> 2.3.121-1
- Remove "Add Selected to SSM" from SSM system overview page
- Remove "Add Selected to SSM" from system overview page

* Thu Jan 15 2015 Tomas Lestach <tlestach@redhat.com> 2.3.120-1
- 1158806 - fix menu structure for
  /rhn/systems/details/history/snapshots/TagCreate.do page
- 1158806 - fix menu structure for /rhn/systems/details/history/Event.do page

* Wed Jan 14 2015 Stephen Herr <sherr@redhat.com> 2.3.119-1
- checkstyle fixes

* Wed Jan 14 2015 Stephen Herr <sherr@redhat.com> 2.3.118-1
- migrate clone channel page from perl -> java
- Use Hibernate-friendly equals() and hashCode() in Org

* Mon Jan 12 2015 Matej Kollar <mkollar@redhat.com> 2.3.117-1
- Getting rid of trailing spaces in translations
- Getting rid of trailing spaces in XML
- Getting rid of Tabs and trailing spaces in Python
- Getting rid of trailing spaces in Perl
- Getting rid of Tabs in Java JSPF
- Getting rid of Tabs in Java JSP
- Getting rid of Tabs and trailing spaces in LICENSE, COPYING, and README files
- allow Copyright 2015
- clean up some type safety warnings
- Whitespace fixes

* Tue Dec 23 2014 Stephen Herr <sherr@redhat.com> 2.3.116-1
- checkstyle fix
- Clean up some static references to pxt pages in nav tests
- port errata_channel_intersection.pxt to java

* Mon Dec 22 2014 Stephen Herr <sherr@redhat.com> 2.3.115-1
- Checkstyle fix and translation with old url update

* Mon Dec 22 2014 Stephen Herr <sherr@redhat.com> 2.3.114-1
- Port Channel Subscriber pages to java
- minor style fix for virt-guest advanced options kickstart page
- Port of the advanced kickstart options to TB3.
- ErrataManager.applyErrata: raise exception even when there is no relevant
  errata
- Improve applyErrata algorithm to apply only relevant erratas. Testcase
  included.
- hasKeyword and containsKeyword are the same, but one crashes on null
- 1176435 - make displaying package actions with multiple packages faster

* Fri Dec 19 2014 Stephen Herr <sherr@redhat.com> 2.3.113-1
- migrate sdc Reactivation page to java
- migrate sdc clients through proxy page to java
- migrate sdc Proxy page to java

* Thu Dec 18 2014 Stephen Herr <sherr@redhat.com> 2.3.112-1
- don't add sync-probe taskomatic task, but handle upgrades that have it

* Wed Dec 17 2014 Stephen Herr <sherr@redhat.com> 2.3.111-1
- Adding copyright statements where they were missing

* Wed Dec 17 2014 Stephen Herr <sherr@redhat.com> 2.3.110-1
- fix checkstyle problems
- Migrate sdc Connection page to java
- remove old references to perl pages in ssm.xml that no longer exist
- and one more reference
- migrate SSM Misc System Preferences Confirm page to java
- Revert "updating the test sitenav.xml with more recent content" I should make
  sure this doesn't break test first
- updating the test sitenav.xml with more recent content
- migrate SSM Rollback page to java
- Migrate SSM Tag Systems page to java
- use c:out instead of bare references to avoid potential xss problems
- removing references to perl restart pages that no longer exist
- Migrating SSM Custom Value pages to java
- a few more old pxt references to clean up
- random cleanups, mostly getting rid of references to pxt pages
- migrate about help page to java
- updating old references to pxt pages from StringResources
- make config column be correct for Installed Systems and Target Systems pages
- Fix checkstyle errors
- port package details Target Systems pages to java
- fixing a couple of hard-to-track-down xml errors
- Migrating 'systems with installed package' page to java
- Port package 'new versions' page to java
- Package maps are only a solaris feature, remove
- Porting package file list page to java
- Removing solaris support from spacewalk-java
- drop monitoring code and monitoring schema
- plus one more reference
- A more complete removal of monitoring from spacewalk-java
- take a giant ax to monitoring in spacewalk-java. work in progress

* Tue Dec 16 2014 Tomas Lestach <tlestach@redhat.com> 2.3.109-1
- 1174627 - make sure columns are named according to the dto attributes
- Revert "don't show packages tab if activation key hasn't provisioning
  entitlement"

* Fri Dec 12 2014 Stephen Herr <sherr@redhat.com> 2.3.108-1
- 1168328 - fix failures due to uninitialized log it
- style java.custom_header, java.custom_footer, java.login_banner,
  java.legal_note parameters

* Fri Dec 12 2014 Tomas Lestach <tlestach@redhat.com> 2.3.107-1
- remove empty trans-unit elements

* Wed Dec 10 2014 Tomas Lestach <tlestach@redhat.com> 2.3.106-1
- 1069155 - let system set manager csv contain add-on entitlements
- extra space

* Tue Dec 09 2014 Tomas Lestach <tlestach@redhat.com> 2.3.105-1
- 1170704 - allow filtering RHEL7 errata
- add some missing strings

* Mon Dec 08 2014 Tomas Lestach <tlestach@redhat.com> 2.3.104-1
- 1151931 - fix broken xml

* Mon Dec 08 2014 Jan Dobes 2.3.103-1
- slightly improve hideable menu

* Mon Dec 08 2014 Tomas Lestach <tlestach@redhat.com> 2.3.102-1
- 1169278 - fix typo: Occurence -> Occurrence
- 1169345 - returning back removed file preservation related messages
- 1151931 - returning back removed config related messages

* Fri Dec 05 2014 Stephen Herr <sherr@redhat.com> 2.3.101-1
- Fixing merge problem in test

* Fri Dec 05 2014 Stephen Herr <sherr@redhat.com> 2.3.100-1
- Explain snapshot/rollback behavior better (bsc#808947)
- Fix documentation search
- New API call to list kickstartable tree channels + test
- Don't commit when XMLRPCExceptions are thrown
- XmlRpcServletTest: ensure a new Hibernate session is used in each test

* Fri Dec 05 2014 Tomas Lestach <tlestach@redhat.com> 2.3.99-1
- 1169741 - allow removing Cobbler System Profile on  the power management page
- 1169752 - allow also blank power management settings
- 1169741 - add csrf check for the power management page
- Made text more clear for package profile sync

* Thu Dec 04 2014 Jan Dobes 2.3.98-1
- style /rhn/systems/details/kickstart/SessionStatus page

* Tue Dec 02 2014 Tomas Lestach <tlestach@redhat.com> 2.3.97-1
- remove WebList as it isn't referenced any more
- remove SelectableWebList as it isn't referenced any more
- remove WebRhnSet as it isn't referenced any more
- remove WebSessionSet as it isn't referenced any more
- adapt ListRemoveGroupsAction to the rewritten groups.jspf
- adapt groups.jspf to the rewritten AddGroupsAction
- rewrite AddGroupsAction
- 1169480 - No ISE on provisioning page when no base channel

* Mon Dec 01 2014 Jan Dobes 2.3.96-1
- too big space
- there is no need to block enter key
- Cobbler variables page ported to Bootstrap

* Fri Nov 28 2014 Tomas Lestach <tlestach@redhat.com> 2.3.95-1
- fix hibernate.NonUniqueObjectException on errata cloning
- Download CSV button does not export all columns ("Base Channel" missing)
  (bnc#896238)
- Fix install type detection on SUSE systems

* Thu Nov 27 2014 Jan Dobes 2.3.94-1
- style /rhn/channels/manage/errata/ConfirmErrataAdd page

* Thu Nov 27 2014 Tomas Lestach <tlestach@redhat.com> 2.3.93-1
- paginate before elaboration
- remove duplicated line

* Wed Nov 26 2014 Stephen Herr <sherr@redhat.com> 2.3.92-1
- 1168328 - Make the base channel ssm action asynchronous
- 1168292 - Commit after each system deletion to avoid deadlocks

* Tue Nov 25 2014 Tomas Lestach <tlestach@redhat.com> 2.3.91-1
- 1081124 - let system advanced search return common package nvrea
- remove @Override annotation

* Tue Nov 25 2014 Tomas Lestach <tlestach@redhat.com> 2.3.90-1
- 1167753 - apidoc generator does not know #array("something")
- 1009396 - fix js injection on /rhn/systems/Search.do page

* Mon Nov 24 2014 Stephen Herr <sherr@redhat.com> 2.3.89-1
- 920603 - fixing javascript errors
- 1162862 - Config file url should update when you create new revision

* Mon Nov 24 2014 Tomas Lestach <tlestach@redhat.com> 2.3.88-1
- prevent ISE, when firstname a/o lastname weren't passed from IPA server

* Fri Nov 21 2014 Jan Dobes 2.3.87-1
- fix button alignment
- impove style of Software Crash pages

* Thu Nov 20 2014 Tomas Lestach <tlestach@redhat.com> 2.3.86-1
- 1001018 - xml escape scripting language on
  /rhn/kickstart/KickstartScriptDelete.do page

* Thu Nov 20 2014 Tomas Lestach <tlestach@redhat.com> 2.3.85-1
- 1001018 - xml escape script language on /rhn/kickstart/Scripts.do page

* Wed Nov 19 2014 Jan Dobes 2.3.84-1
- do not show expanded menu on small screens on default
- remove redundant navbar-collapse-1 class
- hide items on smaller screens

* Wed Nov 19 2014 Tomas Lestach <tlestach@redhat.com> 2.3.83-1
- 1024090 - user does not need to be a channel admin to manage a channel
- Channel package compare will fail if checking two unrelated channels when ch1
  or ch2 is NULL.

* Fri Nov 14 2014 Tomas Lestach <tlestach@redhat.com> 2.3.82-1
- 801965 - checkstuyle fix

* Fri Nov 14 2014 Tomas Lestach <tlestach@redhat.com> 2.3.81-1
- 801965 - config admin role required for the kickstart.profile.*Repositories
  API calls
- 801965 - introduce kickstart.profile.getAvailableRepositories API
- 801965 - rename kickstart.profile.getAvailableRepositories to
  kickstart.profile.getRepositories
- 801965 - we cannot return 'null' in API
- 801965 - remove redundant code

* Thu Nov 13 2014 Grant Gainey 2.3.80-1
- 1093669 - Fixed typo in column-names

* Thu Nov 13 2014 Stephen Herr <sherr@redhat.com> 2.3.79-1
- 796434 - refreshing should not clone activation key again
- 1156337 - use conf channel label instead of name
- 1136491 - listActivationKeys should return empty list if no keys visible
- 1037974 - make API listing system events by type work
- cannot select code from disabled textarea in Firefox, use readonly editor

* Wed Nov 12 2014 Stephen Herr <sherr@redhat.com> 2.3.78-1
- 1151183 - clean up remnants of prototype.js, convert to jQuery
- Fix tests broken by fix to 1134879, PackageName objects should be saved
  explicitly

* Wed Nov 12 2014 Grant Gainey 2.3.77-1
- 1152984 - Fix entitled_systems.jsp num-per-page ISE

* Tue Nov 11 2014 Stephen Herr <sherr@redhat.com> 2.3.76-1
- 1162862 - we should consider if text <> binary has changed for config files
- 1162840 - all API methods should be able to find shared channels
- ActionChainSaveActionTest: missing override annotation added
- ActionChainHelperTest fix: use correct chain ordering
- SsmErrataAction: correct logger usage
- CreateChannelCommand imports organized
- CreateChannelCommand imports organized

* Tue Nov 11 2014 Tomas Lestach <tlestach@redhat.com> 2.3.75-1
- remove @Override annotation from method that isn't overriden
- remove unnecessarily nested 'else' statement
- remove unnecessarily nested 'else' statement
- remove unnecessarily nested 'else' statement
- 1153010 - move verifyOrgExists method to BaseHandler as it is being called
  from more handlers
- Fix ActionChainSaveActionTest after Action Chains creator patch
- 1065998 - adapt the page to adding/cloning errata
- fix alignment and apply style class on /rhn/users/CreateUser page

* Mon Nov 10 2014 Grant Gainey 2.3.74-1
- 116206 - Removed remaining (?) support for context-sensitive-help
- Commit 877f3308 should fix tasko OOM problems, so setting max mem to 1GB
  and increaseing repodata workers back to 2
- 1158750 - minor UI text updates

* Fri Nov 07 2014 Tomas Lestach <tlestach@redhat.com> 2.3.73-1
- 1134879 - we do not want to use cascade for evr and name attributes of
  PackageActionDetails

* Thu Nov 06 2014 Jan Dobes 2.3.72-1
- Fix pxt page link to point to the ported version of that page
- style /rhn/kickstart/KickstartScript(Create|Edit) page
- change position of tip
- remove closing button and change class of box

* Tue Nov 04 2014 Grant Gainey 2.3.71-1
- 1159070 - Fix GPG_URL_REGEX

* Fri Oct 31 2014 Grant Gainey 2.3.70-1
- 1158639 - checkstyle fixes

* Fri Oct 31 2014 Grant Gainey 2.3.69-1
- 1158639 - AccessChains belong to their creator, only

* Fri Oct 31 2014 Tomas Lestach <tlestach@redhat.com> 2.3.68-1
- 1009396 - fix javascript injection on the /rhn/groups/ProbesList.do page
- 1009396 - fix javascript injection on the
  /rhn/monitoring/config/ProbeSuiteSystems.do page
- 1156456 - fix Portuguese message.channeldeleted translation

* Thu Oct 30 2014 Stephen Herr <sherr@redhat.com> 2.3.67-1
- 1159053 - Fix two XSS flaws in Kickstart Snippets and List Attributes
- uppercase the toolbar stuff

* Thu Oct 30 2014 Tomas Lestach <tlestach@redhat.com> 2.3.66-1
- let the links open in a new window/tab
- 1003565 - extend packages.getPackage API documentation
- Test fixes after rewording
- fix typo in api doc
- add csv export for /rhn/errata/manage/PublishedErrata.do
- add csv output for /rhn/systems/details/packages/profiles/CompareSystems.do
- minor updates to strings / wording

* Fri Oct 24 2014 Tomas Lestach <tlestach@redhat.com> 2.3.65-1
- do not allow to cancel the kickstart once completed
- 796434 - [RFE] Add clone action to activation keys

* Thu Oct 23 2014 Jan Dobes 2.3.64-1
- remove invalid div
- Style tweak to fix /rhn/configuration/channel/ChannelSystems
- Correct style-issue due to empty old-list-tag in /rhn/configuration/Overview
- Correct style-issue due to empty old-list-tag in
  /rhn/configuration/file/LocalConfigFileList
- Correct style-issue due to empty old-list-tag in
  /rhn/configuration/GlobalConfigFileList
- style /rhn/configuration/file/DeleteFile
- style /rhn/configuration/file/DeleteRevision

* Mon Oct 20 2014 Stephen Herr <sherr@redhat.com> 2.3.63-1
- 1151005 - add package id to query results so webui can generate link
- 1024118 - Remove bogus help-url/rhn-help/helpUrl links from all pages
- do not re-init the exception cause with the same

* Fri Oct 17 2014 Stephen Herr <sherr@redhat.com> 2.3.62-1
- 1154175 - Show ppc64le profiles to ppc systems
- fix spelling error

* Fri Oct 17 2014 Jan Dobes 2.3.61-1
- another list items count and selected items count texts style
- improve style of navigation sub menu
- separate list items count and selected items count texts
- use fontawesome icon instead of image

* Thu Oct 16 2014 Stephen Herr <sherr@redhat.com> 2.3.60-1
- 1153793 - set default kernel and initrd locations for ppc64le distros
- 1153789 - prevent infinite loop when scheduling kickstart

* Thu Oct 16 2014 Tomas Lestach <tlestach@redhat.com> 2.3.59-1
- 1153651 - actually a File.separator should work better
- 1153651 - slash needed when building paths

* Thu Oct 16 2014 Tomas Lestach <tlestach@redhat.com> 2.3.58-1
- accept lowercase gpg channel information
- let javascript do the uppercase of gpg fields for the user
- 1008677 - fix system.schedulePackageInstall APIdoc

* Tue Oct 14 2014 Jan Dobes 2.3.57-1
- style /rhn/kickstart/SystemDetailsEdit page
- remove header of always empty section

* Tue Oct 14 2014 Tomas Lestach <tlestach@redhat.com> 2.3.56-1
- fix javascript injection on /rhn/systems/details/kickstart/ScheduleWizard.do
  page
- 1150980 - add read_only and errata_notification to user.getDetails APIdoc
- 1013672 - add id to errata.getDetails APIdoc
- fixing javascript injection on /rhn/kickstart/KickstartOverview.do page
- close forgotten div in lists

* Mon Oct 13 2014 Stephen Herr <sherr@redhat.com> 2.3.55-1
- 1132398 - fix debian repo generation and unused code cleanup
- 1150980 - extend user.getDetails API

* Fri Oct 10 2014 Tomas Lestach <tlestach@redhat.com> 2.3.54-1
- fixing javascript injection on
  /rhn/systems/details/configuration/addfiles/ImportFileConfirm.do page
- fixing javascript injection on /rhn/errata/details/SystemsAffected.do page
- 1020414 - Removed bogus label-limit from SDC Remote Cmd pg

* Thu Oct 09 2014 Jan Dobes 2.3.53-1
- improve look of /rhn/channels/manage/repos/RepoDelete page

* Wed Oct 08 2014 Jan Dobes 2.3.52-1
- style /rhn/systems/details/configuration/Overview page
- remove redundant symbol

* Wed Oct 08 2014 Michael Mraka <michael.mraka@redhat.com> 2.3.51-1
- 1150275 - fixed pt_BR translation
- style /rhn/systems/ssm/provisioning/RemoteCommand page
- 'Erratum' is singular, 'Errata' is plural, 'Erratas' is nothing

* Mon Oct 06 2014 Grant Gainey 2.3.50-1
- 1148836 - DOn't schedule a remote-cmd if the system can't execute it
- fix used icon
- add some space under button
- fix button indentation

* Fri Oct 03 2014 Jan Dobes 2.3.49-1
- style lot of buttons
- making Channel.equals(SelectableChannel) symmetric
- broken checkbox layout in /rhn/channels/manage/Sync.do?cid=xxx

* Wed Oct 01 2014 Jan Dobes 2.3.48-1
- 1136492 - check if user can see activation key

* Wed Oct 01 2014 Jan Dobes 2.3.47-1
- 1093045 - schedule configuration actions asynchronously
- fixed missing boostrap design
- missing bootstrap class

* Mon Sep 29 2014 Stephen Herr <sherr@redhat.com> 2.3.46-1
- 481001 - throw sensible error to user if multiple channels containing rhncfg

* Fri Sep 26 2014 Stephen Herr <sherr@redhat.com> 2.3.45-1
- 1084522 - make parsing repo filters more robust

* Fri Sep 26 2014 Tomas Lestach <tlestach@redhat.com> 2.3.44-1
- return empty string instead of null, when a required completion_time of a
  rhnServerAction isn't set
- set a completion time, when marking an actin as failed

* Fri Sep 26 2014 Tomas Kasparek <tkasparek@redhat.com> 2.3.43-1
- checkstyle fix
- patternfly: css files order fixed because of spacewalk specific icons
- patternfly: fixing footer position
- Integrating patternfly for more awesomeness...
- packageNamesByCapabilityAndChannel: dead code removed
- packageNamesByCapability: dead code removed

* Thu Sep 25 2014 Tomas Lestach <tlestach@redhat.com> 2.3.42-1
- allow selecting users on the /rhn/users/DisabledList.do page
- 1145478 - enhance Org.numOfOrgAdmins sql-query
- 1145478 - change readOnly hbm type to yes_no
- 1145478 - behave differently when the user was a readonly one before the
  change
- 1145186 - fix api.getApiCallList not to return 'struct' as the 1st parameter

* Wed Sep 24 2014 Tomas Lestach <tlestach@redhat.com> 2.3.41-1
- do not offer errata to add to the channel that are already in there
- Use IconTag

* Mon Sep 22 2014 Stephen Herr <sherr@redhat.com> 2.3.40-1
- 1028308 - suppress ks-tree-copy warning in ks-rhn-post.log

* Thu Sep 18 2014 Stephen Herr <sherr@redhat.com> 2.3.39-1
- 990998 - package details page should not list channels we can't see
- 698241 - suppress unnecessary warnings in ks snippet
- 1133634 - fix file descriptor leak in system.crash.getCrashFile

* Wed Sep 17 2014 Stephen Herr <sherr@redhat.com> 2.3.38-1
- 1138708, 1142110 - make child channel architecture check universal
- fix typo
- specify usage of java.config_file_edit_size option
- 1142133 - throw LookupException instead of NoSuchCrashException

* Mon Sep 15 2014 Stephen Herr <sherr@redhat.com> 2.3.37-1
- 1126305 - add more documentation to Power Management page
- 1126297 - power management - make system identifier clearable

* Fri Sep 12 2014 Tomas Lestach <tlestach@redhat.com> 2.3.36-1
- do not offer the channel itself within the channel list to add packages from
- do not offer channel itself among the channel list to clone errata from
- 1065998 - do not clone custom errata when merging

* Fri Sep 12 2014 Michael Mraka <michael.mraka@redhat.com> 2.3.35-1
- 1057638 - check, whether referenced kickstart profice and crypto keys are
  available

* Fri Sep 12 2014 Tomas Lestach <tlestach@redhat.com> 2.3.34-1
- display error messages in red
- 1126303 - catch cobbler exception 'Invalid characters found in input'

* Thu Sep 11 2014 Stephen Herr <sherr@redhat.com> 2.3.33-1
- 1140859 - html-encode tomcat log to prevent cross-site scripting
- 959567 - use sha256 checksums for config files instead of md5
- 1140180 - re-set number of config file diffs correctly
- remove unused variable assignement
- remove unnecessary casts

* Fri Sep 05 2014 Stephen Herr <sherr@redhat.com> 2.3.32-1
- Checkstyle fixes

* Fri Sep 05 2014 Michael Mraka <michael.mraka@redhat.com> 2.3.31-1
- 1138326 - improved ja translation of help menu

* Thu Sep 04 2014 Stephen Herr <sherr@redhat.com> 2.3.30-1
- 1138451 - add aarch64 provisioning support

* Tue Sep 02 2014 Stephen Herr <sherr@redhat.com> 2.3.29-1
- 1136526 - Fix installabe package list in system details

* Tue Sep 02 2014 Jan Dobes 2.3.28-1
- 1120847 - improving 'All Custom Channels' queries

* Fri Aug 29 2014 Michael Mraka <michael.mraka@redhat.com> 2.3.27-1
- 1119447 - show package link if package is in database

* Fri Aug 29 2014 Michael Mraka <michael.mraka@redhat.com> 2.3.26-1
- 1128825 - AKey package names separated by spaces.

* Thu Aug 28 2014 Stephen Herr <sherr@redhat.com> 2.3.25-1
- 1135073, 1132398 - repomd generation memory increases with channel size

* Wed Aug 27 2014 Tomas Lestach <tlestach@redhat.com> 2.3.24-1
- remove jasper2 validateXml attribute as it's causing troubles
- improve spacing between UI elements
- 1063808 - Custom info empty value added (java/api)

* Mon Aug 25 2014 Jan Dobes 2.3.23-1
- 1127730 - check if action chain with same name already exists

* Fri Aug 22 2014 Stephen Herr <sherr@redhat.com> 2.3.22-1
- Fix SELinux denials in fedora

* Wed Aug 20 2014 Michael Mraka <michael.mraka@redhat.com> 2.3.21-1
- struts-taglib is no more needed
- use tomcat 7 on RHEL7

* Tue Aug 19 2014 Michael Mraka <michael.mraka@redhat.com> 2.3.20-1
- added missing PPC64LE localization string
- Don't swallow exceptions (try...finally should be considered harmful)

* Mon Aug 18 2014 Tomas Lestach <tlestach@redhat.com> 2.3.19-1
- introduce system.transitionDataForSystem API
- expression of type SystemsPerChannelDto is already an instance of type
  SystemsPerChannelDto
- Eclipse code formatter settings: use checkstyle compatible spacing for array
  initializers

* Fri Aug 08 2014 Jan Dobes 2.3.18-1
- 1127750 - ISE when activation key has no description.

* Wed Aug 06 2014 Tomas Kasparek <tkasparek@redhat.com> 2.3.17-1
- remove wrong @Override annotations
- remove unused import
- remove unused import
- remove unused import
- move unnecessarily nested else clause
- move unnecessarily nested else clause
- move unnecessarily nested else clause
- move unnecessarily nested else clause
- move unnecessarily nested else clause
- move unnecessarily nested else clause
- move unnecessarily nested else clause
- move unnecessarily nested else clause
- remove unnecessary casts
- introduce system.unentile API call
- unify and move validation of client certificate to BaseHandler

* Fri Aug 01 2014 Michael Mraka <michael.mraka@redhat.com> 2.3.16-1
- make lineIterator() prototype unambiguous

* Fri Aug 01 2014 Michael Mraka <michael.mraka@redhat.com> 2.3.15-1
- add Korea to the list of timezones

* Fri Aug 01 2014 Michael Mraka <michael.mraka@redhat.com> 2.3.14-1
- Use text mode and set editor to read only
- Add test for getTailOfFile()
- Read and display only a limited number of logfile lines

* Wed Jul 30 2014 Stephen Herr <sherr@redhat.com> 2.3.13-1
- 1066432 - auto errata updates have to wait for errataCache to finish

* Tue Jul 29 2014 Jan Dobes 2.3.12-1
- update linking and delete old page
- create /software/packages/Dependencies page in Java
- refactor packages code
- add queries for weak package dependencies to Java

* Thu Jul 24 2014 Jan Dobes 2.3.11-1
- fix NullPointerException

* Wed Jul 23 2014 Tomas Lestach <tlestach@redhat.com> 2.3.10-1
- fixing java.lang.NullPointerException

* Wed Jul 23 2014 Tomas Lestach <tlestach@redhat.com> 2.3.9-1
- escape external group names on /admin/multiorg/ExtAuthRoleMapping.do and
  /users/ExtAuthSgMapping.do pages

* Tue Jul 22 2014 Stephen Herr <sherr@redhat.com> 2.3.8-1
- fix junit test by setting a password in test ks profile
- 1121659 - ssm config actions should show details for specific system in
  history

* Tue Jul 22 2014 Tomas Kasparek <tkasparek@redhat.com> 2.3.7-1
- better initialization of array

* Mon Jul 21 2014 Stephen Herr <sherr@redhat.com> 2.3.6-1
- fixing junit tests after cd0a7132d6fe8a1b24f6078bd079e9757db1f2bc

* Fri Jul 18 2014 Stephen Herr <sherr@redhat.com> 2.3.5-1
- 1121215 - ISE comparing config files in SSM
- 1121245 - history events should show script results for this system only
- 1121252 - config revision not found when following history link

* Thu Jul 17 2014 Stephen Herr <sherr@redhat.com> 2.3.4-1
- 1120814 - fix broken links to old perl events page
- api for setting/getting kickstart virtualization profiles

* Tue Jul 15 2014 Stephen Herr <sherr@redhat.com> 2.3.3-1
- 1114044 - checkstyle fix

* Tue Jul 15 2014 Stephen Herr <sherr@redhat.com> 2.3.2-1
- 1114044 - fix to support custom kickstart distributions

* Tue Jul 15 2014 Tomas Kasparek <tkasparek@redhat.com> 2.3.1-1
- API for deployment of certain config file to all system from its config
  channel
- add api for setting OS repositories in kickstart profiles
- allow setting errata mailer preferences via API
- Bumping package versions for 2.3.

* Fri Jul 11 2014 Milan Zazrivec <mzazrivec@redhat.com> 2.2.120-1
- bump api version
- fix copyright years
- Fix ISE when tag name is left empty

* Thu Jul 10 2014 Milan Zazrivec <mzazrivec@redhat.com> 2.2.119-1
- make channel family consumtion columns sortable
- add schedulePackageInstall api for array of servers

* Thu Jul 10 2014 Tomas Kasparek <tkasparek@redhat.com> 2.2.118-1
- add api for setting kickstart/software properties
- fix api call paramater in api documentation

* Mon Jul 07 2014 Michael Mraka <michael.mraka@redhat.com> 2.2.117-1
- call rhn-config-satellite.pl only if anything has changed

* Fri Jul 04 2014 Milan Zazrivec <mzazrivec@redhat.com> 2.2.116-1
- SET is a Oracle reserved word
- TokenPackageFactoryTest: avoid NPE on incomplete existing packages

* Tue Jul 01 2014 Stephen Herr <sherr@redhat.com> 2.2.115-1
- 1109276 - checkstyle fix

* Tue Jul 01 2014 Stephen Herr <sherr@redhat.com> 2.2.114-1
- 1109276 - Fix Distro syncing in CobblerSyncTask, force one sync to fix arch
- don't show packages tab if activation key hasn't provisioning entitlement
- fix column header for package profile difference
- add csv export for package profile comparison
- handle NestedNullException while creating csv
- allow users to set size of config files to be editable in webUI

* Mon Jun 30 2014 Milan Zazrivec <mzazrivec@redhat.com> 2.2.113-1
- add missing string resource
- don't use obsolete hibernate namespace

* Fri Jun 27 2014 Stephen Herr <sherr@redhat.com> 2.2.112-1
- Some final polish on power management feature.
- Power Management: indentation corrected
- Power Management: use rhn:toolbar

* Fri Jun 27 2014 Milan Zazrivec <mzazrivec@redhat.com> 2.2.111-1
- checkstyle fix

* Fri Jun 27 2014 Milan Zazrivec <mzazrivec@redhat.com> 2.2.110-1
- don't offer read-only flag in the initial user creation page

* Fri Jun 27 2014 Tomas Lestach <tlestach@redhat.com> 2.2.109-1
- package (apache-)commons-validator.jar
- on fc19 we shall link apache-commons-validator instead of commons-validator

* Thu Jun 26 2014 Stephen Herr <sherr@redhat.com> 2.2.108-1
- Fixing missing headers

* Thu Jun 26 2014 Stephen Herr <sherr@redhat.com> 2.2.107-1
- Fixing merge problem and checkstyle for power management merge

* Thu Jun 26 2014 Stephen Herr <sherr@redhat.com> 2.2.106-1
- Guest Provisioning was broken because of refactoring
- Update to build on newer source
- $ tags removed as suggested by mkollar
- SSM power management operation page test
- SSM power management operation page added
- SSM power management configuration page test
- SSM power management configuration page added
- rhnSsmOperationServer: note column tests
- rhnSsmOperationServer: note column added
- ServerTestUtils: add a server group parameter to createTestSystem
- Single-system power management page tests
- Single-system power management page added
- Configuration options added
- SystemRecord: power status support tests
- SystemRecord: power status support added
- CobblerPowerCommand tests
- CobblerPowerCommand added
- CobblerPowerSettingsUpdateCommand tests
- CobblerPowerSettingsUpdateCommand added
- Refactoring: make getCobblerSystemRecordName() callable from other classes
- Do not assume a Cobbler system record always has a profile attached
- Cobbler image support tests
- Cobbler image support added
- SystemRecord: power management support tests
- SystemRecord: power management support added
- make requires sorted
- moved common requires before conditional ones
- reduced number of if-else-endif blocks
- return also org_name in user.getDetails api

* Wed Jun 25 2014 Michael Mraka <michael.mraka@redhat.com> 2.2.105-1
- fixed apache-commons-* vs. jakarta-commons-* conflicts
- return whether staging content is enabled for org in org.getDetails api
- add csv report for relevant erratas in system groups

* Wed Jun 25 2014 Michael Mraka <michael.mraka@redhat.com> 2.2.104-1
- fixed apache vs. jakarta  -commons-{codec,lang} conflict

* Tue Jun 24 2014 Stephen Herr <sherr@redhat.com> 2.2.103-1
- 1109276 - checkstyle fix

* Tue Jun 24 2014 Stephen Herr <sherr@redhat.com> 2.2.102-1
- 1112633 - Prevent CobblerSync from failing from removed ks trees
- 1109276 - Correctly set cobbler arch

* Tue Jun 24 2014 Tomas Kasparek <tkasparek@redhat.com> 2.2.101-1
- correctly retrieve user name for logging purposes
- fix channel link
- check for read_only flag when checking for active (Sat|Org)Admins
- better logging of post process exceptions
- ErrataHandlerTest: avoid accidental end-of-string chars in test strings

* Mon Jun 23 2014 Milan Zazrivec <mzazrivec@redhat.com> 2.2.100-1
- don't render a link for non-existent base channel

* Mon Jun 23 2014 Michael Mraka <michael.mraka@redhat.com> 2.2.99-1
- use javapackages-tools instead of jpackage-utils on RHEL7

* Mon Jun 23 2014 Milan Zazrivec <mzazrivec@redhat.com> 2.2.98-1
- removed unused import

* Fri Jun 20 2014 Milan Zazrivec <mzazrivec@redhat.com> 2.2.97-1
- ensure an Iterator<String> is passed instead of an Iterator<Object>

* Fri Jun 20 2014 Milan Zazrivec <mzazrivec@redhat.com> 2.2.96-1
- syntax fix

* Thu Jun 19 2014 Milan Zazrivec <mzazrivec@redhat.com> 2.2.95-1
- explicitly convert errata keywords to String
- allow filtering of events based on event type for listSystemEvents api
- specify 'None' repository checksum type usage
- style add/remove system to system group buttons
- add white space after 'in'
- style publish button

* Tue Jun 17 2014 Tomas Kasparek <tkasparek@redhat.com> 2.2.94-1
- 1012643 - display count of errata in channel not packages with errata
- disable last org/sat admin become read-only
- add csv report to errata pages
- fix dead links
- 803040 - API for snapshot rollback
- hibernate mapping for snapshots associated to a snapshot tag
- don't execute sessionKey -> User translation for AuthHandler
- simplify expression a bit
- fix typo in class name

* Fri Jun 13 2014 Michael Mraka <michael.mraka@redhat.com> 2.2.93-1
- checkstyle fix

* Fri Jun 13 2014 Michael Mraka <michael.mraka@redhat.com> 2.2.92-1
- We are testing CryptoKeyDeleteAction here
- CryptoKeyDelete needs the "contents_edit" parameter now

* Fri Jun 13 2014 Michael Mraka <michael.mraka@redhat.com> 2.2.91-1
- compare_packages_to_snapshot: performance fix
- compare_packages_to_snapshot: avoid failure on NULL evr on Oracle
- start using User as parameter instead of sessionKey in ScheduleHandler
- OrgHandler: unused private methods removed
- 1011935 - add missing localization string
- 1012643 - display errata count in channels/All.do
- 1063342 - create error message if passwords doesn't match

* Wed Jun 11 2014 Tomas Kasparek <tkasparek@redhat.com> 2.2.90-1
- 1086256 - style submit buttons
- page for viewing channels repo is associated to
- API for setting read-only user flag
- allow read-only user flag to be set in webUI
- remove unused class
- using User as parameter in API instead of sessionKey
- authenticate user before invoking API methods
- check method name in order to distinguish read only api calls
- disable read-only users to log in
- allow user to be created as read only
- hibernate mapping for read only user
- checkstyle fix
- Fix datepicker time at xx:xx PM pre-filled with xx:xx AM inducing user to
  enter the wrong time. (bnc#880936)
- SystemRemoteCommandAction: avoid exception swallowing[1]
- 574974 - RFE: Add option of pasting key into textarea
- remove dead variable
- make array initialized from constants static final
- remove redundant .LongValue() call on Long object
- finalize variables which should be final
- use serialVersionUID
- remove unused method
- use StringBuilder instead of StringBuffer for local variables
- remove link to the dead page
- Fix human dates now() staying unmodified (bnc#880081)

* Thu Jun 05 2014 Stephen Herr <sherr@redhat.com> 2.2.89-1
- 594455 - group by db fix for elaborator
- apidoc fix: remove extraneous #array from function prototypes

* Thu Jun 05 2014 Stephen Herr <sherr@redhat.com> 2.2.88-1
- 594455 - Fix db grouping error

* Wed Jun 04 2014 Stephen Herr <sherr@redhat.com> 2.2.87-1
- Hibernate does not like overloaded setters

* Tue Jun 03 2014 Milan Zazrivec <mzazrivec@redhat.com> 2.2.86-1
- lookupByIds(): fix handling of a minimal case
- System Event History page: fix link to pending events on Oracle databases

* Mon Jun 02 2014 Stephen Herr <sherr@redhat.com> 2.2.85-1
- 1103822 - Provide faster systemgroup.listSystemsMinimal
- Escape package name to prevent from script injection
- Allow for null evr and archs on event history detail

* Mon Jun 02 2014 Michael Mraka <michael.mraka@redhat.com> 2.2.84-1
- rewrite rollback_by_tag_conf.pxt to java RollbackToTag.do

* Fri May 30 2014 Stephen Herr <sherr@redhat.com> 2.2.83-1
- A few hundred more warning fixes

* Fri May 30 2014 Milan Zazrivec <mzazrivec@redhat.com> 2.2.82-1
- Remove assert statements from setUp() method
- Fix and improve unit tests involving kickstartable channels
- New query to determine kickstartable channels
- create named query for snapshotTag lookup by name
- CloneErrataAction: spacing fix
- provide information about unservable packages to Rollback.do page
- rewrite unservable_packages.pxt page to java

* Thu May 29 2014 Stephen Herr <sherr@redhat.com> 2.2.81-1
- 1102831 - make BaseEvent null-safe
- 1102831 - fix 'can't read the_log_id' errors in async events

* Thu May 29 2014 Michael Mraka <michael.mraka@redhat.com> 2.2.80-1
- checkstyle fixes

* Thu May 29 2014 Michael Mraka <michael.mraka@redhat.com> 2.2.79-1
- add_snapshot_tag.pxt has been replaced by SnapshotTagCreate.do
- fixed links to new java pages
- ChannelManager.ownedChannelsTree test added
- ActionChainHandlerTest fixes
- Fix refreshing of Autoinstallable Tree forms (bnc#874144)
- BaseTreeEditOperation: avoid NPE in unexpected exception handling
- Delete system: button styled
- System/Software/Packages/Non Compliant: button styled
- System/Software/Packages/Profiles: button styled
- System/Software/Packages/Upgrade: button styled
- System/Software/Packages/List: button styled
- System/Software/Packages/Install: button styled
- Missing translation string added (bnc#877547)

* Tue May 27 2014 Stephen Herr <sherr@redhat.com> 2.2.78-1
- Can't infer class is Long because there's no zero argument constructor

* Tue May 27 2014 Michael Mraka <michael.mraka@redhat.com> 2.2.77-1
- rewrite system snapshot to java: Rollback.do
- call removeServerFromGroup() with ids not objects

* Fri May 23 2014 Stephen Herr <sherr@redhat.com> 2.2.76-1
- Checkstyle fixes
- Disable caching of Locale between page loads; might have changed
- fix test: we ow pass the Date object to the JSP so it can be null   - test
  that is the same as the user attribute
- userdetails.jsp also uses EditUserSetupAction, so handle also the null case
- even if most of it is Javascript, add simple unit test to FormatDateTag HTML
  output
- lastLoggedIn is a String, not a Date, and can be null
- make use of humanize dates for package lists
- make use of humanize dates for system lists
- humanize dates for user pages. created in 'calendar' mode and last login in
  'time ago' mode
- show the system overview with human dates

* Fri May 23 2014 Milan Zazrivec <mzazrivec@redhat.com> 2.2.75-1
- format the date in ISO format using javax.xml.bind.DatatypeConverter
- 1044527 - EL7 Vhost warning about missing VT chann
- use proxy host for kickstarting virtual guest if available
- new system snapshot pages in java

* Thu May 22 2014 Stephen Herr <sherr@redhat.com> 2.2.74-1
- fix JSP variable names
- SQL query fix
- refactor snapshot details code a bit
- rewrite Snapshots - Config Channels page to Java

* Thu May 22 2014 Milan Zazrivec <mzazrivec@redhat.com> 2.2.73-1
- system groups & snapshots page: converted from pxt to java
- fix the date format (month vs minutes)

* Wed May 21 2014 Stephen Herr <sherr@redhat.com> 2.2.72-1
- A couple of mode queries didn't quite fit into ChannelTreeNode objects.
- 1099938 - add spacewalk-report for systems with extra packages
- 1099938 - improve performance of Systems with Extra Packages query
- remove redundant formvars
- queries to compare snapshot to system packages / config channels
- move code for snapshot name generation to more appropriate place

* Wed May 21 2014 Tomas Kasparek <tkasparek@redhat.com> 2.2.71-1
- insert ss_id parameter into navigation links if needed
- checkstyle fix
- queries to compare snapshot to system groups/channels
- Event history: format script text and output correctly
- Fix indentation
- Fix exception in tomcat logs due to missing server object
- SystemHandlerTest: check edit date correctly
- Hibernate Package definition: fix table name

* Wed May 21 2014 Milan Zazrivec <mzazrivec@redhat.com> 2.2.70-1
- More schedule action unification
- 1098800 - link to event to be cancelled is broken
- KickstartSession.markFailed: use correct parameter order

* Tue May 20 2014 Milan Zazrivec <mzazrivec@redhat.com> 2.2.69-1
- Systems in a channel family: converted from pxt to java
- 1098805 - event cancel confirm botton label.

* Tue May 20 2014 Tomas Kasparek <tkasparek@redhat.com> 2.2.68-1
- navigation links to new pages (Tags.do)
- rewrite snapshots/rollback.pxt?sid=${sid}&ss_id=${ss_id} page to java
- rewrite snapshot tag deletion to java
- rewrite system_tags.pxt?sid=${sid} page to java
- introduce snapshot tag filter
- rewrite add_system_tag.pxt?sid=${sid} page to java
- rewrite add_system_tag.pxt?sid=${sid} page to java
- strings for snapshot tags pages rewrite

* Mon May 19 2014 Stephen Herr <sherr@redhat.com> 2.2.67-1
- Squashing a thousand more type warnings by doing param maps correctly
- Squash a few hundred type safety warnings
- 1098316 - don't let code diverge; everyone should use new method
- add request scope to the remote command via SSM action
- 1098313 - cleanup unused method
- changed autoinstallation -> kickstart
- testListPackagesFromChannel: update after changes to
  SystemManager.packagesFromChannel
- apidoc: reflect changes in createChain() return type
- Action Chaining API: remove superfluous annotation
- Action Chaining API: fail if trying to add multiple chains with the same
  label
- Fix: Action Chain XML-RPC API doc
- Bugfix: API crashes, if label is null.
- checkstyle: line length should be <= 92 characters
- fix configchannel.createOrUpdatePath API issue that stored new revision
  contents as null characters
- autoinstallation -> kickstart
- Added kickstart syntax rules box to advanced edit page
- Added warning message about kickstart syntax rules

* Fri May 16 2014 Michael Mraka <michael.mraka@redhat.com> 2.2.66-1
- Fix javadoc. 1-11 makes no sense, and the old picker did 1-12 for am/pm time.
- Fix bug converting pm times to am when using locales in 24 hour format.
- If value parameter expression is null, evaluate the page. Fixes a crash when
  using the tag inside rhn:list and ${current} is not yet set.
- Do not force the timezone name with daylight=false. (eg. showing EST for EDT)
- Set milliseconds to 0 before comparing dates (bnc#814292)
- Added a test for CloneErrataAction
- Trigger repo metadata generation after cloning patches (bnc#814292)

* Thu May 15 2014 Stephen Herr <sherr@redhat.com> 2.2.65-1
- 1098316 - ssm child channel subscription page was slow
- 1098313 - SDC was unnecessarily slow if the system had many guests

* Thu May 15 2014 Michael Mraka <michael.mraka@redhat.com> 2.2.64-1
- deduplicate rhn_server.remove_action() calls
- typo fix

* Wed May 14 2014 Stephen Herr <sherr@redhat.com> 2.2.63-1
- 1075127 - continue to use md5 for rhel 5 and lower kickstarts
- Form names are only available as name attributes now, not ids.
- 1075161 - set autopart options correctly
- Typo fix

* Mon May 12 2014 Stephen Herr <sherr@redhat.com> 2.2.62-1
- 1075127 - Kickstart profiles use sha-256 everywhere you can set root pw

* Fri May 09 2014 Stephen Herr <sherr@redhat.com> 2.2.61-1
- Checkstyle Fix
- 594455 - checkstyle fix

* Fri May 09 2014 Stephen Herr <sherr@redhat.com> 2.2.60-1
- 594455 - SSM package upgrades should apply correctly across diverse system
  sets
- remove semicolon in query
- use the request object and not the pagecontext directly to store whether we
  already included javascript
- 1082694 - The "Delete Key" link should not appear if there is no key to
  delete

* Tue May 06 2014 Stephen Herr <sherr@redhat.com> 2.2.59-1
- 1074083 - API package search should not require a provider

* Tue May 06 2014 Tomas Kasparek <tkasparek@redhat.com> 2.2.58-1
- rewrite pending events page from perl to java

* Mon May 05 2014 Stephen Herr <sherr@redhat.com> 2.2.57-1
- 1094364 - add default arch heuristic for kickstart package installs

* Mon May 05 2014 Tomas Kasparek <tkasparek@redhat.com> 2.2.56-1
- use getInt instead of getInteger so we can read default value
- Action Chain: for every action, create its own ScriptActionDetails
  (bnc#870207)
- fixed broken links introduced by 178ee339
- CryptoKeyCreateActionTest: fix after 35b0296
- MigrationManagerTest: Oracle could still fail in some cases, fix in more
  comprehensive way
- add localization string
- add localization string
- RebootActionClenup: documentation fix

* Mon Apr 28 2014 Tomas Lestach <tlestach@redhat.com> 2.2.55-1
- MigrationManagerTest: add explicit flushing before assertions (needed by
  Oracle, not needed in production code)
- scheduleCertificateUpdate: update api doc

* Fri Apr 25 2014 Michael Mraka <michael.mraka@redhat.com> 2.2.54-1
- correctly display certificate update action in webui
- Replace editarea with ACE (http://ace.c9.io/) editor.

* Thu Apr 24 2014 Stephen Herr <sherr@redhat.com> 2.2.53-1
- 973848 - ISE in case no file specified when crating key.
- 973848 - Check if the key is not empty file when editing.
- 1090989 - Uneditable field is marked as required.
- fix typo
- MigrationManagerTest: fix Hibernate problem that prevented the test to run
  correctly
- MigrationManagerTest: remove unnecessary set up code
- SystemManager refactoring: move query in it's own method and remove
  duplication
- Enable DWR exception stack trace logging by default

* Wed Apr 23 2014 Stephen Herr <sherr@redhat.com> 2.2.52-1
- 1084522 - [RFE] filters per repository on WebUI
- checkstyle fixes, documentation updates, making method names consistant
- xmlrpc spec includes bool values, any library should be able to handle them
- fix unclosed javadoc tags
- Fixed typo
- - split method that fix the order gaps - implement a helper method to remove
  and fix the ordering of an entry   from a chain - use that method in the
  handler - tests
- Fixed Javadoc and XML-RPC doc
- Adjusting tests for the refactoring of the XML-RPC API
- Refactoring of XML-RPC API handler
- Added translations for the Action Chain XML-RPC API exception
- Added exception type for Action Chain XML-RPC API
- Fixes during review
- Removed timeout limitation for the script schedule
- Removed unused code, made for 'convenience' methods
- Checkstyle, missing javadoc tags, unused imports.
- Added tests for Action Chain rename XML-RPC API, adjusted tests for config
  deployment API call
- Added Action Chain rename XML-RPC API, unified config deployment API call
- Added missing javadoc
- Renamed 'name' to 'label'
- Added tests for configuration deployment XML-RPC API of the Action Chain
- Added configuration deployment XML-RPC API for the Action Chain call
- Change tests for referring to the Action Chain entries by ID
- Referring to the Action Chain entries by ID
- Added more tests for XML-RPC API calls
- Added exceptions, minor refactoring
- Added XML-RPC API for scheduling the Action Chain for exec
- Added missing method javadoc
- Added tests for chain removal XML-RPC API calls with the authorization
- Added security for chain removal XML-RPC API calls
- Adjusted tests for Action Chain handler throwin exceptions
- Change Action Chain handler to throw exceptions on failures
- Reviewed test assertions and added more tests to the XML-RPC API Action
  Chains
- Removed 'convenient' methods
- Removed unused imports
- Throw an exception if server is not found
- Rename action chain 'name' to 'label' in tests
- Added a test for creating Action Chain method XML-RPC API call.
- Checkstyle fixes
- Added XML-RPC API call to explicitly create an Action Chain
- Removed previously introduced cleanup paradigm as Action Chain explicitly
  created. Removed validation check in favor of exceptions.
- Rename action chain 'name' to 'label'
- Various unit test fixes
- Added more tests for the Action Chain XML-RPC API
- Refactored cleanup for Action Chain XML-RPC handler
- Add resolve packages by ID to ActionChain XML-RPC handler
- Added more tests
- Minor bugfixes to the Action Chain XML-RPC handler
- Added tests for the standard XML-RPC API for the Action Chaining.
- Adding missing cleanup action on failed input
- Added XML-RPC API unit tests: chain list, chain actions
- Removed accidentally added external files
- Added package installation and removal tests for the XML-RPC ActionChain API
- Query should return same column names
- Bugfix: pkg keys missing underscore
- Added two tests of XML-RPC API for Action Chaining
- Code refactoring, improved documentation
- Changed namespace name for ActionChain RPC API
- Added Remote command script API to Action Chaining XML-RPC API
- Documentation fixes
- Checkstyle fixes
- Added more APIs taking IDs
- Adapt to changed APIs in ActionChainManager
- Added System reboot, added more API by ID
- Added package install by ID
- API is now accepts real server attributes - IP and name
- XML-RPC API: Action Chain initial implementation
- Added Action Chain listing and Action details API
- Added single system update/install/remove/verify pkg by name
- ActionChainHandler: XML-RPC API for Action Chaining

* Tue Apr 22 2014 Michael Mraka <michael.mraka@redhat.com> 2.2.51-1
- rewrite system snapshot to java: fixed nav menu hiding
- rewrite system snapshot to java: Packages.do
- rewrite system event page from perl to java

* Thu Apr 17 2014 Stephen Herr <sherr@redhat.com> 2.2.50-1
- More API methods for IPA integration

* Wed Apr 16 2014 Michael Mraka <michael.mraka@redhat.com> 2.2.49-1
- rewrite system snapshot to java: implement nav menu hiding
- rewrite system snapshot to java: Index.do
- Fixing junit tests for external user management APIs

* Mon Apr 14 2014 Stephen Herr <sherr@redhat.com> 2.2.48-1
- Adding new API methods for external user management

* Mon Apr 14 2014 Michael Mraka <michael.mraka@redhat.com> 2.2.47-1
- limit actions displayed on schedule/*actions pages
- 1086256 - Submit buttons are incorrectly labelled.
- 1084703 - Removing repo filters ISE.

* Fri Apr 11 2014 Milan Zazrivec <mzazrivec@redhat.com> 2.2.46-1
- 1086161 - PM page incorrectly labelled buttons.

* Fri Apr 11 2014 Michael Mraka <michael.mraka@redhat.com> 2.2.45-1
- dwr.xml file reformatted
- Refactoring: utility method makeAjaxCallback renamed
- DWR rendering infrastructure: allow throwing custom exceptions

* Fri Apr 11 2014 Milan Zazrivec <mzazrivec@redhat.com> 2.2.44-1
- Add support to ConfigureSatelliteCommand to remove keys

* Fri Apr 11 2014 Michael Mraka <michael.mraka@redhat.com> 2.2.43-1
- rewrite channel compare pages to java

* Thu Apr 10 2014 Milan Zazrivec <mzazrivec@redhat.com> 2.2.42-1
- New API: system.scheduleCertificateUpdate()

* Wed Apr 09 2014 Stephen Herr <sherr@redhat.com> 2.2.41-1
- 1051160 - correctly set cobbler distro os_version

* Tue Apr 08 2014 Milan Zazrivec <mzazrivec@redhat.com> 2.2.40-1
- remote command webui: don't scrub the script body

* Mon Apr 07 2014 Stephen Herr <sherr@redhat.com> 2.2.39-1
- fixes 2 action chain strings for consistency
- SSM Action Chain configuration Deploy: missing strings added
- Action Chain: bootstrap form groups fixed

* Fri Apr 04 2014 Michael Mraka <michael.mraka@redhat.com> 2.2.38-1
- converted tabs to spaces
- rewrite listPackagesFromChannel logic into database select

* Fri Apr 04 2014 Michael Mraka <michael.mraka@redhat.com> 2.2.37-1
- 903068 - checkstyle fixes

* Fri Apr 04 2014 Michael Mraka <michael.mraka@redhat.com> 2.2.36-1
- 903068 - fixed debian repo generation

* Thu Apr 03 2014 Jan Dobes 2.2.35-1
- 1083975 - fix logrotate insecure permission
- Eclipse Checkstyle settings updated
- Eclipse cleanup preferences file added
- Eclipse code templates: remove old version tag
- Eclipse code templates: move file header to comments
- Eclipse code templates: update to current version
- Eclipse formatter: allow assignment line wrapping
- Eclipse formatter: update maximum line length
- Eclipse RHN formatter settings: update to current version
- 1076864 - [RFE] params for sw-repo-sync UI/API.

* Wed Apr 02 2014 Milan Zazrivec <mzazrivec@redhat.com> 2.2.34-1
- explicitly initialize MessageDigest object instance

* Wed Apr 02 2014 Milan Zazrivec <mzazrivec@redhat.com> 2.2.33-1
- add missing bracket

* Wed Apr 02 2014 Milan Zazrivec <mzazrivec@redhat.com> 2.2.32-1
- Ability to validate SHA-256 client certificate

* Mon Mar 31 2014 Stephen Herr <sherr@redhat.com> 2.2.31-1
- checkstyle fixes
- checkstyle fixes
- fixed typo in action chain jsp and js
- Action Chaining: list page columns changed as suggested
- ActionChainManager: refactorings and Javadoc cleanup
- SSM remote command: use proper user messages
- SSM remote command: allow queuing to Action Chains
- SSM reboot: allow queuing to Action Chains
- SSM configuration file deploy: allow queuing to Action Chains
- SSM errata apply: use proper user message
- SSM errata apply: allow queuing to Action Chains
- SSM package verify: allow queuing to Action Chains
- SSM package actions: allow queuing to Action Chains
- Remove functionality to add remote command before a package action in SSM, it
  is superseded by Action Chains
- Action Chain Edit page tests
- Action Chain Edit page added
- Action Chain List page added
- Reboot: use proper user messages
- Reboot: allow queuing to Action Chains
- Deploy Configuration: use proper user message
- Deploy Configuration: allow queuing to Action Chains
- Remote Command: use proper user message
- Remote Command: allow queuing to Action Chains
- Errata actions: use proper user message
- Errata actions: allow queuing to Action Chains
- Remove functionality to add remote command before a package action, it is
  superseded by Action Chains
- Single system package actions: use proper user message
- Single system package actions: allow queuing to Action Chains
- Controller helper tests added
- Controller helper class added
- ORM class tests added
- ORM classes for new tables added
- Front-end code for action chain creation/selection added
- ActionFormatter: utility methods tests
- ActionFormatter: add utility methods
- Refactoring: use a fragment for scheduling options on supported operations
- Implement task to invalidate reboot actions
- SSM Configuration Deploy: missing strings added

* Fri Mar 28 2014 Stephen Herr <sherr@redhat.com> 2.2.30-1
- 1082020 - taskomatic heap size of 1G is not sufficient for large channels
- Redirect instead of forwarding to overview page after a reboot

* Fri Mar 28 2014 Michael Mraka <michael.mraka@redhat.com> 2.2.29-1
- Fail if rhnPackage.path is NULL
- Use rhnPackage.path as rhnErrataFile.filename like Perl does
- Base channel update: no-op if new channel equals old one
- ChannelManager.findCompatibleChildren: propose cloned children as compatible
- ChannelManager.findCompatibleChildren: propose children correctly if old and
  new are equal
- length of rhnServer.secret has been extended to 64
- Check the SHA-256 password first, MD-5 second.

* Tue Mar 25 2014 Stephen Herr <sherr@redhat.com> 2.2.28-1
- 1075127 - another checkstyle fix

* Tue Mar 25 2014 Stephen Herr <sherr@redhat.com> 2.2.27-1
- 1075127 - checkstyle fix

* Tue Mar 25 2014 Stephen Herr <sherr@redhat.com> 2.2.26-1
- 1075127 - use sha256 for kickstart password instead of md5. Also for fips.
- 1075161 - use default lvm partitioning for RHEL 7 kickstarts

* Tue Mar 25 2014 Michael Mraka <michael.mraka@redhat.com> 2.2.25-1
- fixing broken tomcat detection in build-webapp.xml

* Fri Mar 21 2014 Stephen Herr <sherr@redhat.com> 2.2.24-1
- Rewrite code for bootstrap usage
- Rewrite code for bootstrap usage
- 1074083 - small performance improvement
- 1074083 - package.search API returns only one match per package name

* Fri Mar 21 2014 Tomas Lestach <tlestach@redhat.com> 2.2.23-1
- allow deleting temporary org admins
- delete all the temporary roles across the whole satellite
- assign the server group permissions acroding to the mappings
- add form validation
- rename UserExtGroup.hbm.xml to ExtGroup.hbm.xml
-  introduce /rhn/users/ExtAuthSgDelete.do page
- introduce /rhn/users/ExtAuthSgDetails.do page
- introduce the External Group to Roles Mapping page

* Thu Mar 20 2014 Stephen Herr <sherr@redhat.com> 2.2.22-1
- Updating ant task definitions to work better on new OS's:
- fix finding of the right API method to call

* Tue Mar 18 2014 Milan Zazrivec <mzazrivec@redhat.com> 2.2.21-1
- SHA-256 to be used for creating session key

* Mon Mar 17 2014 Milan Zazrivec <mzazrivec@redhat.com> 2.2.20-1
- User passwords will be encrypted with SHA-256

* Fri Mar 14 2014 Stephen Herr <sherr@redhat.com> 2.2.19-1
- Merge pull request #9 from dyordano/1071657
- 1071657 - Adding Custom Errata offers RH Erratas.

* Fri Mar 14 2014 Michael Mraka <michael.mraka@redhat.com> 2.2.18-1
- make the task list responsive and do not use the image bullet
- FileDetails.do style and responsiveness.
- fix menu highlight

* Thu Mar 13 2014 Tomas Lestach <tlestach@redhat.com> 2.2.17-1
- create user default system group for the user
- introduce new /users/SystemGroupConfig.do page
- adapt class and mapping for createDefaultSg attribute
- introduce abstract class ExtGroup
- introduce OrgUserExtGroup and hibernate mapping

* Wed Mar 12 2014 Milan Zazrivec <mzazrivec@redhat.com> 2.2.16-1
- new utility class to create SHA-256 encrypted user passwords
- one defaultsort per list must be enough for everybody

* Tue Mar 11 2014 Tomas Lestach <tlestach@redhat.com> 2.2.15-1
- 1064403 - fix filtering on the /rhn/channels/Managers.do page
- tidy (re-format) the hardware.jsp
- 1074540 - put the </div>s on the right place
- fix javadoc: remove extraneous function parameter description
- comment polish & removal

* Mon Mar 10 2014 Milan Zazrivec <mzazrivec@redhat.com> 2.2.14-1
- java: extend length of web_contact.password to 110

* Fri Mar 07 2014 Stephen Herr <sherr@redhat.com> 2.2.13-1
- 1073652 - channel.software.syncErrata clones too many packages

* Fri Mar 07 2014 Michael Mraka <michael.mraka@redhat.com> 2.2.12-1
- 1021558 - if buildTime is null don't parse it
- fix element nesting
- add Create First User page title to string resources
- update title of create first user page

* Thu Mar 06 2014 Michael Mraka <michael.mraka@redhat.com> 2.2.11-1
- moved duplicated code to function
- removed old / simplified fedora requirements
- include both jboss-logging.jar and jboss-loggingjboss-logging.jar
- java pages do not use on-click and node-id attributes

* Wed Mar 05 2014 Jan Dobes 2.2.10-1
- hide search form together with other UI changes
- RecurringDatePicker sets HOUR_OF_DAY, however DatePicker design is kind of
  broken and it internally uses HOUR or HOUR_OF_DAY depending of the isLatin()
  flag. This does not make much sense as in Calendar itself HOUR, HOUR_OF_DAY
  and AM_PM are all interconnected.

* Tue Mar 04 2014 Michael Mraka <michael.mraka@redhat.com> 2.2.9-1
- make taskomatic and rhn-search configuration overrideable via rhn.conf

* Mon Mar 03 2014 Stephen Herr <sherr@redhat.com> 2.2.8-1
- 1072073 - ChannelSerializer should display arch label too
- Compare objects using equals
- Add overrides
- Compare objects with equals
- Add overrides
- Make code more strightforward

* Mon Mar 03 2014 Tomas Kasparek <tkasparek@redhat.com> 2.2.7-1
- cryptokeydeleteconfirm.jsp port
- kickstartablesystems.jsp, fix layout
- unneeded offset and button alignment with columns
- typo in class, unneeded offset, button was aligned with columns (use text-
  right)
- fixing checkstyle
- Use String.equals instead of ==, this works only because we are lucky to get
  the constants as input.
- Revamp the recurring picker fragment to use the datepicker time component.
  For this the RecurringDatePicker bean now is composed of DatePicker beans to
  reuse functionality. With some Javascript, the repeat-task-picker disables
  the cron frequencies that are not being used.
- - if the datepicker date is disabled, disable the date part of the widget. -
  always generate the hidden fields. StrutsDelegate::readDatePicker will
  reset _all_ your date to now() if any field is missing.
- allow to disable date selection in addition to time
- syncrepos: format the page
- use buttons instead of inputs
- syncrepos: remove line break
- make the setup of the date picker more declarative using data- attributes in
  order to be able to share this setup with other parts of the code that will
  need a slightly different picker like the recurrent selector. It also saves
  us from outputing one <script> tag in the jsp tag implementation.

* Sat Mar 01 2014 Tomas Lestach <tlestach@redhat.com> 2.2.6-1
- replace tabs with spaces

* Fri Feb 28 2014 Stephen Herr <sherr@redhat.com> 2.2.5-1
- 1071482 - Add errata type selection to ssm page
- Check for deprecation annotation vs. javadoc consistency
- Removing trailing whitespace
- Added @Deprecation annotations

* Fri Feb 28 2014 Tomas Lestach <tlestach@redhat.com> 2.2.4-1
- delete outdated repo-sync schedules
- filter out channels that are not assigned to a server

* Wed Feb 26 2014 Jan Dobes 2.2.3-1
- 1068815 - update API documentation
- 1068815 - deal with deleted users
- Commit  04d9dccaedf8aa2998125e93969262ab73e58126 makes the form look broken.

* Tue Feb 25 2014 Tomas Lestach <tlestach@redhat.com> 2.2.2-1
- initialize temporaryRoles within CreateUserCommand
- remove unnecessarily nested else statement

* Tue Feb 25 2014 Tomas Lestach <tlestach@redhat.com> 2.2.1-1
- store the bounce_url back in the login page form
- rename label
- introduce Login401
- introduce keep_roles option
- list temporary roles on WebUI
- rework checkOrgAdmin to checkPermanentOrgAdmin
- rename addRole and removeRole to addPermanentRole and removePermanentRole
- start using temporary roles
- introduce UserGroupMembers class and mapping
- do not update user details if empty
- Bumping package versions for 2.2.

* Sat Feb 22 2014 Grant Gainey 2.1.163-1
- Remove unused import

* Sat Feb 22 2014 Grant Gainey 2.1.162-1
- We rmvd DESIRED_PASS/CONFIRM params from UserEditSetupAction - rmv from
  expected in test
- Testing createFirstUser() now looks to be forbidden
- verifyForward() and redirects-w/params do not like each other
- Tweaking some tag Junits to work
- Make checkstyle happy

* Thu Feb 20 2014 Jan Dobes 2.1.161-1
- fixing ISE in create repo form

* Thu Feb 20 2014 Tomas Kasparek <tkasparek@redhat.com> 2.1.160-1
- Styling unstyled submit buttons.
- styling buttons. LocalizedSubmitTag can't access styleClass attribute. It is
  set as private in the parent class.

* Thu Feb 20 2014 Matej Kollar <mkollar@redhat.com> 2.1.159-1
- fix checkstyle

* Thu Feb 20 2014 Michael Mraka <michael.mraka@redhat.com> 2.1.158-1
- improved performance of system.listLatestUpgradeablePackages and
  UpgradableList.do

* Thu Feb 20 2014 Matej Kollar <mkollar@redhat.com> 2.1.157-1
- Use enhanced for loop
- Use generics
- Privatization of getLoggedInUser

* Wed Feb 19 2014 Matej Kollar <mkollar@redhat.com> 2.1.156-1
- 1009396 - escaping system name for
  /rhn/monitoring/config/ProbeSuiteSystemsEdit.do
- 1009396 - escaping system name for
  /rhn/systems/ssm/provisioning/RemoteCommand.do

* Tue Feb 18 2014 Matej Kollar <mkollar@redhat.com> 2.1.155-1
- correct grammar
- Fixing unclosed hr
- Fixing unclosed br
- Fixing unclosed meta
- Simple attempt to find problematic things in jsps
- don't add &amp; twice to the parameters of the url

* Mon Feb 17 2014 Matej Kollar <mkollar@redhat.com> 2.1.154-1
- 1064573 - make sidenav html valid

* Mon Feb 17 2014 Matej Kollar <mkollar@redhat.com> 2.1.153-1
- Remove unused context store
- Use .toHashCode
- removing unnecessary overriding attribute
- removing unnecessary overriding attribute
- removing unnecessary overriding attribute
- removing unnecessary overriding attribute
- removing unnecessary overriding attribute
- remove unnecessary cast
- remove unnecessary cast
- remove unnecessary else statement
- remove unnecessary else statement

* Fri Feb 14 2014 Stephen Herr <sherr@redhat.com> 2.1.152-1
- 1065483 - SSM package upgrades should not install packages if not an upgrade
- Proper TB3 column class

* Fri Feb 14 2014 Michael Mraka <michael.mraka@redhat.com> 2.1.151-1
- fixed errors in date/time format conversions
- Introduce a date-time picker.
- Make the HtmlTag HTML5 compliant
- Added tool to manipulate localization files (format, del, sed).
- remove unused localization string
- Schedule action unification
- Separate datepicker and its label

* Wed Feb 12 2014 Stephen Herr <sherr@redhat.com> 2.1.150-1
- 1061425 - make package search faster
- Non-existent icon
- Forgotten internationalization...

* Wed Feb 12 2014 Tomas Kasparek <tkasparek@redhat.com> 2.1.149-1
- fix spanish translation for selected systems (string does not take a
  parameter anymore)
- Revert "fix spanish translation for selected systems (string does not take a
  parameter anymore)"
- Add missing GMT+3 timezone as Saudi Arabia
- style CreateUser page so it resembles old look
- /rhn/systems/details/configuration/addfiles/CreateFile.do?sid=... too much
  space between radios due to wrong usage of form-group.
- use help-block for help text in form
- /rhn/systems/ssm/MigrateSystems.do popup menu (aka select) after 'Target
  Orgenization' is not styled
- Unstyled elements in /rhn/errata/manage/AddPackages.do?eid=...
- panel inside a panel in rhn/configuration/Overview.do, just give a title to
  the list, which is already a panel.
- /rhn/admin/config/MonitoringConfig.do help texts ((e.g. 'redhat.com' for
  myemail@…)) should be bellow input bars (see
  /rhn/activationkeys/Edit.do?tid=1 how it should look like)
- fix unclosed that broke the top pagination selected count for example
  /rhn/systems/DuplicateIPList.do
- fix spanish translation for selected systems (string does not take a
  parameter anymore)

* Tue Feb 11 2014 Grant Gainey <ggainey@redhat.com> 2.1.148-1
- 1063915, CVE-2013-4415 - Fix XSS flaws in Spacewalk-search
- 1063915, CVE-2013-4415 - Fix XSS in new-list-tag by escaping _LABEL_SELECTED
- 1063915, CVE-2013-1871, Fix XSS in edit-address JSPs
- 1063915, CVE-2013-1869, close header-injection hole
- 1063915, CVE-2010-2236, Cleanse backticks from monitoring-probes where
  appropriate
- 1063915, CVE-2013-1869, Only follow internal return_urls
- 1063915, CVE-2012-6149, Fix XSS in notes.jsp
- Fix an ISE that could happen after clearing cookies (elaborator not bound)
- Removed duplicate colons
- Unified space before slash in void tags
- Datepicker UI unification: Errata pages
- use normal checkbox

* Mon Feb 10 2014 Tomas Kasparek <tkasparek@redhat.com> 2.1.147-1
- style ProbeEdit page
- updating susestudio-java-client to 1.4
- remove <meta name="page-decorator" content="none" />
- remove html formatting in other languages
- remove html formatting from StringResources
- fix checkstyle

* Thu Feb 06 2014 Michael Mraka <michael.mraka@redhat.com> 2.1.146-1
- patch to handle systems registered with the --nohardware flag
- Patch code to build against susestudio-java-client version 0.1.4
- render <thead> and <tr> in UnpagedListDisplayTag

* Wed Feb 05 2014 Michael Mraka <michael.mraka@redhat.com> 2.1.145-1
- page layout fixes
- Generalized code so it can be used both with and without selectable column
- Generification of Listable

* Tue Feb 04 2014 Stephen Herr <sherr@redhat.com> 2.1.144-1
- 1061425 - Improve package search performance
- 1061425 - query performance improvement for package search
- Fixed typo
- Use prepared confirm page
- Add confirmation page to ssm/ListPatches
- Needed elaborable return of ErrataManager.lookupErrataListFromSet
- Whitespace fix
- Remove unnecessary code after extraction
- Extracted "list systems in ssm related to errata" into separate action
- Change misleading variable name
- Extract actual handling of action into separate method
- Use some idioms to improve code readability
- Replace explicit iterator with enhanced for

* Tue Feb 04 2014 Michael Mraka <michael.mraka@redhat.com> 2.1.143-1
- restored Monitoring Scout label
- removed unnecessary spacing and restored left side labels
- unify probe detail page look

* Tue Feb 04 2014 Michael Mraka <michael.mraka@redhat.com> 2.1.142-1
- swapping struts tag with input html to allow the use of the placeholder
- perform password validation within the java class
- removing obsolete code related to PLACEHOLDER_PASSWORD

* Mon Feb 03 2014 Tomas Lestach <tlestach@redhat.com> 2.1.141-1
- enable creating externally authenticated users in organization according to
  REMOTE_USER_ORGUNIT
- do not close last row of tables with two </tr> tags
- make search work when search form is submitted by enter
- make ExpansionDecorator work again
- new icon for item edit

* Fri Jan 31 2014 Tomas Lestach <tlestach@redhat.com> 2.1.140-1
- allow deleting disabled users
- return default string even if input string is null
- move shared methods to loginhelper
- introduce LoginHelper
- add externally authenticated user roles according to the external group to
  roles mapping
- externally authenticated user does not have to be in the default org
- add external group delete page
- add external group edit page
- add external group to role mapping list page

* Fri Jan 31 2014 Michael Mraka <michael.mraka@redhat.com> 2.1.139-1
- add special class to help links
- use consistent set of icons for system status

* Fri Jan 31 2014 Michael Mraka <michael.mraka@redhat.com> 2.1.138-1
- reuse IconTag for help links, item search and pagination icons
- re-style kickstart creation wizard, 1st form

* Thu Jan 30 2014 Stephen Herr <sherr@redhat.com> 2.1.137-1
- 1059910 - create api for channel errata syncing, have clone-by-date call it
- fix style on kickstart profile creation wizard + use rhn:toolbar
- use rhn:toolbar for page headers
- update copyright year in page footer in java
- Removing unaesthetic spaces around dots in IPv4 address
- Small code cleanup

* Thu Jan 30 2014 Matej Kollar <mkollar@redhat.com> 2.1.136-1
- Fixed ssm reboot scheduling.
- Sometimes we don't want "add to ssm" option...
- add message about system lock/unlock into ssm index
- use icon for locked system
- 1009396 - escape system name for ssm lock/unlock page
- add defaultsort for extra packages page
- add defaultSort for packages list/remove
- add defaultSort to package list

* Tue Jan 28 2014 Stephen Herr <sherr@redhat.com> 2.1.135-1
- 1058761 - Update RHEL 7 VM memory requirements to 1024 MB
- rendering the password strength meter

* Tue Jan 28 2014 Jan Dobes 2.1.134-1
- remove old message
- Datepicker UI unification: Systems/Software/Packages/List-Remove
- Datepicker UI unification: SSM/Configuration/Enable
- Datepicker UI unification: SSM/Packages/Upgrade
- Datepicker UI unification: SSM/Packages/Verify
- Datepicker UI unification: SSM/Packages/Install
- Datepicker UI unification: SSM/Packages/Remove
- add javadoc comment
- removing @Override annotation from method that isn't overriden
- remove unnecessary cast

* Mon Jan 27 2014 Matej Kollar <mkollar@redhat.com> 2.1.133-1
- Unstyled Systems/Software/Channels
- Fixed unstyled form for XCCDF scaner on SSM and single system
- Fixed scattered form for Systems/Conf/AddFiles/CreateFile
- Fixed unstyled form: Systems/Software/Pkgs/Profiles/CreateNewProfile
- give search button an id
- Make sure that all form fields are correctly aligned
- Panels added in the html of ipranges.jspf
- re-organized the HTML to display the in-range inputs correctly

* Mon Jan 27 2014 Michael Mraka <michael.mraka@redhat.com> 2.1.132-1
- Implement rhn:formatDate that uses moment.js on the client side. It supports
  also most of fmt:formatDate options.

* Mon Jan 27 2014 Tomas Lestach <tlestach@redhat.com> 2.1.131-1
- renumber taskomatic classpath entries

* Mon Jan 27 2014 Tomas Lestach <tlestach@redhat.com> 2.1.130-1
- enhance taskomatic link path to link hibernate-commons-annotations.jar on
  fc20

* Fri Jan 24 2014 Jan Dobes 2.1.129-1
- porting system group monitoring probes page to java

* Fri Jan 24 2014 Simon Lukasik <slukasik@redhat.com> 2.1.128-1
- 1057294 - Wrap choise by <c:choose>
- fix exceptions when user is deleted

* Thu Jan 23 2014 Milan Zazrivec <mzazrivec@redhat.com> 2.1.127-1
- javadoc fix

* Wed Jan 22 2014 Milan Zazrivec <mzazrivec@redhat.com> 2.1.126-1
- Removed an unused line that broke compilation

* Wed Jan 22 2014 Michael Mraka <michael.mraka@redhat.com> 2.1.125-1
- checkstyle fix

* Wed Jan 22 2014 Milan Zazrivec <mzazrivec@redhat.com> 2.1.124-1
- 1053591 - fix deadlock when cloning using spacewalk-clone-by-date

* Wed Jan 22 2014 Michael Mraka <michael.mraka@redhat.com> 2.1.123-1
- Bugfix: ISE when cobbler components are missing (not installed)
- port reboot_confirm.pxt from perl to java
- SUSE Studio API will stop working via unencrypted HTTP
- Inconsistency in build vs. eclipse checkstyle.

* Wed Jan 22 2014 Tomas Lestach <tlestach@redhat.com> 2.1.122-1
- let taskomatic link commons-io
- fix CVE URL in updateinfo references
- 1009396 - escape system name for SystemRemoteCommand page

* Fri Jan 17 2014 Michael Mraka <michael.mraka@redhat.com> 2.1.121-1
- increase column length for CVE ids

* Fri Jan 17 2014 Tomas Lestach <tlestach@redhat.com> 2.1.120-1
- fix checkstyle

* Thu Jan 16 2014 Michael Mraka <michael.mraka@redhat.com> 2.1.119-1
- checkstyle fixes
- avoid reassigning parameters in StringUtil

* Thu Jan 16 2014 Michael Mraka <michael.mraka@redhat.com> 2.1.118-1
- %%attr() mode not applicaple to symlink
- fixed conflict with apache-commons-validator
- resolve conflict between {apache,jakarta}-commons-cli on Fedora 20

* Thu Jan 16 2014 Tomas Lestach <tlestach@redhat.com> 2.1.117-1
- remove unused method
- create external authentication page
- removed unused import

* Wed Jan 15 2014 Michael Mraka <michael.mraka@redhat.com> 2.1.116-1
- removed unused methods
- selectable doesn't work properly with ListRhnSetHelper
- select all / unselect all should not submit changes

* Wed Jan 15 2014 Michael Mraka <michael.mraka@redhat.com> 2.1.115-1
- reuse BaseListAction for AdminListAction
- fixed added/removed keys logic
- select all / unselect all should not submit changes

* Tue Jan 14 2014 Matej Kollar <mkollar@redhat.com> 2.1.114-1
- bump java API version
- update LICENSE, allow Copyright (c) to start in 2013
- removing @Override annotation from method that isn't overriden
- KickstartDetailsEdit.do formatting broken since dac19190
- Updating the copyright years info
- fix LoginSetupActionTest
- add missing strings + clean old one

* Fri Jan 10 2014 Tomas Lestach <tlestach@redhat.com> 2.1.113-1
- fix PxtAuthenticationServiceTest
- Protected field in final class makes no sense
- Avoiding instantiating Boolean objects
- Eliminate unused private fields

* Fri Jan 10 2014 Tomas Lestach <tlestach@redhat.com> 2.1.112-1
- 1013712 - return server action message within schedule.listInProgressSystems
  and schedule.listCompletedSystems API calls
- fix linking of hibernate-commons-annotations
- ant-nodpes is buildrequired on rhels
- differentiate between apache- and jakarta- buildrequires on fedora and rhel
- buildrequire mvn(ant-contrib:ant-contrib) on fc20
- build/require javapackages-tools on fc20

* Fri Jan 10 2014 Michael Mraka <michael.mraka@redhat.com> 2.1.111-1
- 1051230 - fixed icon name
- String.indexOf(char) is faster than String.indexOf(String).
- fix RequestContextTest.testGetLoggedInUser unit test
- fix LoginActionTest.testPerformValidUsername unit test
- Rewrite groups/systems_affected_by_errata.pxt to java

* Tue Jan 07 2014 Michael Mraka <michael.mraka@redhat.com> 2.1.110-1
- .project file was not accidentally committed
- there's not ant-nodeps on fc20

* Mon Jan 06 2014 Tomas Lestach <tlestach@redhat.com> 2.1.109-1
- 1048090 - Revert "add package ID to array returned by system.listPackages API
  call"

* Fri Jan 03 2014 Tomas Lestach <tlestach@redhat.com> 2.1.108-1
- store url_bounce and request_method to session and re-use common login parts
- support logins using Kerberos ticket
- 1044547 - adding newlines as needed

* Mon Dec 23 2013 Milan Zazrivec <mzazrivec@redhat.com> 2.1.107-1
- Remove extraneous character from query
- Fix action type
- fix icon name
- Use new rhn:icon internationalization/localization
- Perform localization inside rhn:icon tag

* Thu Dec 19 2013 Michael Mraka <michael.mraka@redhat.com> 2.1.106-1
- updated references to new java WorkWithGroup page
- work_with_group.pxt rewritten to java
- change order of system ok/warn/crit in legends
- rewrite system event history page to java
- give icons title in rhn:toolbar tag

* Wed Dec 18 2013 Stephen Herr <sherr@redhat.com> 2.1.105-1
- 1044547 - kickstarts to RHEL 7 don't work because of missing rpms

* Wed Dec 18 2013 Stephen Herr <sherr@redhat.com> 2.1.104-1
- 1039193 - fix checkstyle

* Wed Dec 18 2013 Stephen Herr <sherr@redhat.com> 2.1.103-1
- 1039193 - fixing null pointer exception
- fix package according to the fs path
- fix CSVTag so it uses IconTag
- fix ListDisplayTag so it uses IconTag
- removing dead code, exception is thrown within lookupAndBindServerGroup
- removing dead code, exception is thrown within lookupAndBindServerGroup

* Tue Dec 17 2013 Tomas Kasparek <tkasparek@redhat.com> 2.1.102-1
- delete ConfigSystemTag as these things are easily handled in jsp
- Local variables need not to be synchronized

* Tue Dec 17 2013 Michael Mraka <michael.mraka@redhat.com> 2.1.101-1
- updated links to system group delete page
- converted system group > delete page from pxt to java
- bootstrap tuning: fixed icons
- rework logic of ConfigFileTag so it uses icons instead of gifs and cool stuff
- fixing references to SSM errata page

* Mon Dec 16 2013 Michael Mraka <michael.mraka@redhat.com> 2.1.100-1
- more icon fixes
- Rewrite of errata_list.pxt to Java
- call ssm check on system - software crashes, notes, migrate and hardware pages
- bootstrap fixes

* Fri Dec 13 2013 Michael Mraka <michael.mraka@redhat.com> 2.1.99-1
- replaced icons with icon tag
- simplify logic in cfg:channel tag

* Thu Dec 12 2013 Michael Mraka <michael.mraka@redhat.com> 2.1.98-1
- replaced icons with icon tag
- system group edit properties - linking + cleanup
- alter system group create page to do editing
- use rhn:toolbar tag instead of creating html inside .jsp + unify icons
- fix icons on config file details page
- icon for file download
- unify configuration management icons

* Wed Dec 11 2013 Tomas Kasparek <tkasparek@redhat.com> 2.1.97-1
- use new icon aliases in more places

* Wed Dec 11 2013 Michael Mraka <michael.mraka@redhat.com> 2.1.96-1
- allow channel administrator to view Channel > Managers page

* Wed Dec 11 2013 Milan Zazrivec <mzazrivec@redhat.com> 2.1.95-1
- 1040540 - have package search return all matching results
- use rhn:toolbar in 'Show Tomcat Logs' page

* Wed Dec 11 2013 Tomas Kasparek <tkasparek@redhat.com> 2.1.94-1
- use new icon aliases in rhn:toolbar tag
- adding new icon definitions
- adding rhn taglib as it's needed by rhn:icon
- use rhn:icon tag for creating icons in rhn:toolbar

* Tue Dec 10 2013 Stephen Herr <sherr@redhat.com> 2.1.93-1
- 1039193 - Increase default ram to 768 for RHEL 7

* Tue Dec 10 2013 Tomas Kasparek <tkasparek@redhat.com> 2.1.92-1
- bootstrap tuning: use new icon tag
- use static code for icons map in IconTag + typo and documentation fix
- System Group / Admins - updated links and removed old page
- ported System Group / Admins to java
- bootstrap tuning: icon tag for simpler icon inserting

* Mon Dec 09 2013 Jan Dobes 2.1.91-1
- system group details - linking + cleanup
- converting system group details page to java
- LoginExpiredTest fixed
- VirtualizationEntitlementTestCase: dead code removed
- LoginExpiredSatTestCase: rename to respect test convention
- removed trailing whitespaces from jsp{,f} sources

* Wed Dec 04 2013 Michael Mraka <michael.mraka@redhat.com> 2.1.90-1
- bootstrap tuning

* Wed Dec 04 2013 Michael Mraka <michael.mraka@redhat.com> 2.1.89-1
- bootstrap tuning

* Tue Dec 03 2013 Michael Mraka <michael.mraka@redhat.com> 2.1.88-1
- bootstrap tuning
- Optionally show a legal note on login/relogin

* Tue Dec 03 2013 Michael Mraka <michael.mraka@redhat.com> 2.1.87-1
- bootstrap tuning
- enable setting nobase and ignoremissing for
  kickstart.profile.setAdvancedOptions API

* Tue Dec 03 2013 Michael Mraka <michael.mraka@redhat.com> 2.1.86-1
- bootstrap tuning
- Add a missing translation string: system.entitle.guestcantvirt

* Fri Nov 29 2013 Tomas Lestach <tlestach@redhat.com> 2.1.85-1
- 1034851 - fix SSM child channel membership changes

* Fri Nov 29 2013 Michael Mraka <michael.mraka@redhat.com> 2.1.84-1
- Allow UTF-8 in config file
- Reformat so less unnecessary whitespace gets to output

* Fri Nov 29 2013 Michael Mraka <michael.mraka@redhat.com> 2.1.83-1
- 1035429 - make package search of a specific architecture faster
- HTML 5 does allow "_new" as a valid target

* Thu Nov 28 2013 Tomas Lestach <tlestach@redhat.com> 2.1.82-1
- 1010205 - fix displaying of reposync log on WebUI
- bootstrap tuning: make non-link text in header more visible
- bootstrap tuning - add value parameter to make certain list actions work
- bootstrap tuning - use same icon for 'no updates' as in legend and other
  places

* Wed Nov 27 2013 Tomas Kasparek <tkasparek@redhat.com> 2.1.81-1
- bootstrap tuning - organization in head is not a link
- bootstrap tuning - use bootstrap style for "locked" icon
- bootstrap tuning - color icons in SystemList like mentioned in legend

* Thu Nov 21 2013 Jan Dobes 2.1.80-1
- 1009875 - changing order of operations
- 1021923 - allow deletion link on
  /rhn/systems/provisioning/preservation/PreservationListEdit.do
- replace UTF-8 space with normal space

* Tue Nov 19 2013 Tomas Lestach <tlestach@redhat.com> 2.1.79-1
- 1001018 - escape kickstart script name on
  /rhn/kickstart/KickstartScriptDelete.do page

* Tue Nov 19 2013 Tomas Lestach <tlestach@redhat.com> 2.1.78-1
- 1001018 - escape kickstart script name on /rhn/kickstart/Scripts.do page
- 1020497 - one /kickstart/Scripts action path is enough

* Tue Nov 19 2013 Tomas Lestach <tlestach@redhat.com> 2.1.77-1
-  replace Red Hat Satellite with @@PRODUCT_NAME@@
- 1021934 - do not save duplicate filenames
- 1030546 - throw an exception in case there are no systems or errata specified
- 1030546 - throw an exception in case there are no packages to remove
- 1030546 - throw an exception in case there are no packages to install
- 1030628 - fix ISE, when sorting according to the 'Registered by' column

* Mon Nov 18 2013 Tomas Lestach <tlestach@redhat.com> 2.1.76-1
- replace 'Channel Managemet Guide' docs with 'User Guide' and 'Getting Started
  Guide'

* Fri Nov 15 2013 Tomas Kasparek <tkasparek@redhat.com> 2.1.75-1
- polishing changelog

* Fri Nov 15 2013 Matej Kollar <mkollar@redhat.com> 2.1.74-1
- Fix ISE when deleting a non persistent custom info value
- Replaced deprecated Priority.WARN with suggested Level.WARN
- Removing deprecated and unused classes
- Removing use of now deprecated CharacterMap
- Explicitly marking as deprecated

* Thu Nov 14 2013 Tomas Kasparek <tkasparek@redhat.com> 2.1.73-1
- Bootstrap 3.0 changes, brand new WebUI look

* Tue Nov 12 2013 Tomas Lestach <tlestach@redhat.com> 2.1.72-1
- CVE-2013-4480 - restrict user creation to org_admin only
- CVE-2013-4480 - restrict first user creation with need_first_user acl

* Tue Nov 12 2013 Tomas Lestach <tlestach@redhat.com> 2.1.71-1
- 1029066 - enhance Package.listOrphans query
- TestFactoryWrapperTest: avoid adding TestImpl.hbm.xml twice
- RhnServletListener: do not break subsequent testcases

* Mon Nov 11 2013 Tomas Lestach <tlestach@redhat.com> 2.1.70-1
- fix $Serializer macro expansion in API doc

* Mon Nov 11 2013 Michael Mraka <michael.mraka@redhat.com> 2.1.69-1
- reuse rhnServerNeededCache for errataqueue_find_autoupdate_servers
- reuse rhnServerNeededCache content for ErrataMailer
- removed redundant insertNeededPackageCache()
- Prevent [available] deprecation message
- 1021552 - point to channel architecture listing API in
  channel.software.create APIs

* Thu Nov 07 2013 Michael Mraka <michael.mraka@redhat.com> 2.1.68-1
- 1027050 - optimized system_config_files_with_diffs eleborator for PostgreSQL
- 1027454 - fix ISE, when renaming channel to channel name already in use

* Wed Nov 06 2013 Tomas Lestach <tlestach@redhat.com> 2.1.67-1
- ConfigTest: do not rely on hardcoded paths, preexisting files
- Use kickstart icon on the snippets page

* Wed Nov 06 2013 Michael Mraka <michael.mraka@redhat.com> 2.1.66-1
- 1024395 - modified query to work better with PostgreSQL 8.4 optimizer
- Reorder snippet tabs
- Broken link in SSM index fixed
- 1025626 - Prevent NPE with system.getDetails() API call for virtual systems
  with no virtualization type

* Mon Nov 04 2013 Tomas Lestach <tlestach@redhat.com> 2.1.65-1
- 1023482 - spped up /rhn/channels/manage/errata/AddRedHatErrata.do page
- Fix navigation for the default snippets page
- removing unnecessary casts

* Mon Nov 04 2013 Michael Mraka <michael.mraka@redhat.com> 2.1.64-1
- 1022279 - modified query to work better with PostgreSQL 8.4 optimizer
- 1022279 - added hints for PostgreSQL 8.4 optimizer

* Thu Oct 31 2013 Matej Kollar <mkollar@redhat.com> 2.1.63-1
- 1020952 - Single db root cert + option name change
- Checkstyle fix, follow JSL for method modifiers
- 1007521 - synchronize repo entries creation

* Thu Oct 24 2013 Tomas Lestach <tlestach@redhat.com> 2.1.62-1
- 1011856 - detect max lengths at repo creation
- 1020952 - SSL for Postgresql: Java (WebUI, Tascomatic)
- Removed redundant code from SchedulerKernel
- Removed redundant code from ConnectionManager
- Put JDBC connect string creation into ConfigDefaults
- Removed unchecked conversion
- 1013672 - let errata.getDetails API return errata id

* Thu Oct 24 2013 Jan Dobes 2.1.61-1
- 1015747 - resources
- 1015747 - page handling
- 1015747 - new jsp page + nav stuff

* Wed Oct 23 2013 Michael Mraka <michael.mraka@redhat.com> 2.1.60-1
- added messages for SystemRemoteCommandAction.java
- reformated xliff file using xmllint
- using @@PRODUCT_NAME@@ instead of Spacewalk
- api doc fix

* Tue Oct 22 2013 Michael Mraka <michael.mraka@redhat.com> 2.1.59-1
- add support for enhances rpm weak dependency (java) (bnc#846436)

* Fri Oct 18 2013 Stephen Herr <sherr@redhat.com> 2.1.58-1
- 1020497 - fixing a bug and adding a unit test for ordering kickstarts
- Cobbler tests: added missing return
- Update ScriptSetupActionTest for new attribute name

* Thu Oct 17 2013 Stephen Herr <sherr@redhat.com> 2.1.57-1
- 1020497 - re-applying fix from 122418187 that got missed in the merge in
  c821c7ee2

* Thu Oct 17 2013 Stephen Herr <sherr@redhat.com> 2.1.56-1
- 1020497 - provide a way to order kickstart scripts

* Thu Oct 17 2013 Tomas Lestach <tlestach@redhat.com> 2.1.55-1
- 676828 - distinguish bash interpreter in ks non-chroot post scripts

* Mon Oct 14 2013 Michael Mraka <michael.mraka@redhat.com> 2.1.54-1
- cleaning up old svn Ids

* Mon Oct 07 2013 Michael Mraka <michael.mraka@redhat.com> 2.1.53-1
- 1012951 - Revert "removing unused string with trans-id 'file_lists.added'"
- 1012951 - Revert "removing unused string with trans-id 'file_lists.removed'"
- 1006127 - Make Search button translatable
- 1006182 - Make ISS Master and Slave tabs less confusing

* Wed Oct 02 2013 Michael Mraka <michael.mraka@redhat.com> 2.1.52-1
- 1002590 - unified way how we call rhn-search cleanindex
- Serializers for Taskomatic: log serialization errors
- Added an Ivy dependency needed for tests

* Tue Oct 01 2013 Grant Gainey <ggainey@redhat.com> 2.1.51-1
- Refactoring that lets us log serialization errors * Added
  RhnXmlRpcCustomSerializer base class * Refactored all Serializers to extend
  from RhnXmlRpcCustomSerializer * Refactored SerializerFactory to be
  less...clever

* Mon Sep 30 2013 Michael Mraka <michael.mraka@redhat.com> 2.1.50-1
- removed trailing whitespaces

* Mon Sep 30 2013 Michael Mraka <michael.mraka@redhat.com> 2.1.49-1
- UserManagerTest: fix new timezone ordering
- Orphaned class PushDispatcher removed
- DataSourceParserTest: fix Oracle case-depentent tests
- UserFactory: fix time zone ordering
- 1012660 - somehow I missed one

* Thu Sep 26 2013 Stephen Herr <sherr@redhat.com> 2.1.48-1
- 1012660 - move links for Channel Management Guide to correct places
- Add exception stack trace logging in Taskomatic

* Mon Sep 23 2013 Tomas Lestach <tlestach@redhat.com> 2.1.47-1
- fixing checkstyle

* Mon Sep 23 2013 Tomas Lestach <tlestach@redhat.com> 2.1.46-1
- 711373 - provide ftp link only for RHEL5 packages

* Thu Sep 19 2013 Simon Lukasik <slukasik@redhat.com> 2.1.45-1
- 1009652 - Render empty SCAP results correctly
- Fixing spelling mistakes
- 1009396 -  escaping server name for software crashes with identical UUID

* Wed Sep 18 2013 Tomas Lestach <tlestach@redhat.com> 2.1.44-1
- updated UI strings pulled from zanata
- 1007998 - fix activation key selection
- 1009019 - mentioning entitlement labels in apidoc
- 820225 - remove and recount entitlements before we remove guest associations
- 910739 - fix systemgroup.scheduleApplyErrataToActive API doc

* Tue Sep 17 2013 Michael Mraka <michael.mraka@redhat.com> 2.1.43-1
- Grammar error occurred
- 1008687 - Fixing unlocalized strings in Manage Software Channels tab
- 1006630 - Making "Update" button translated
- 1008649 - Fixing unlocalized words
- 1008631 - fixing untranslatable strings

* Mon Sep 16 2013 Tomas Lestach <tlestach@redhat.com> 2.1.42-1
- Workaround bug in MockHttpServletRequest - asking for a param that doesn't
  exist shouldn't assert()
- VirtualGuestsActionTest: do not rely ontranslation messages
- ProvisionVirtualizationWizardActionTest:preconditions
- SystemEntitlementsSetupActionTest: do not assume Org has virtualization
  entitlement
- Add support for uploaded files in mockedrequests, fix
  CryptoKeyCreateActionTest
- OrgSoftwareSubscriptionsActionTest: always create test channel families
- MethodsSetupActionTest: do not assume that method command exists
- KickstartScriptActionTest: missingparameters added
- junit tests: some logging cleanups
- Make taskomatic maxmemory configurable in rhn.conf
- TestUtils: use the same temporaryfilename for the same file
- junit tests: do not rely on Cobbler
- VirtualGuestsActionTest: do not rely on query string parameter ordering
- OrgHandlerTest: don't depend on a channel family with free entitlement slots
- ActivationKeyHandlerTest: expect correct exceptions
- AuthFilterTest: mocked request object updated
- MasterHandlerTest: handlegetDefaultMaster exceptions
- DownloadActionTest: do not assume file tobe downloaded exists
- Frontend monitoring tests: ensure aMonitoring Scout exists
- RequestContext.buildPageLink: forceparameter ordering
- 580995 - typo fix + clarify meaning
- Cleaning up more Junits

* Tue Sep 10 2013 Tomas Kasparek <tkasparek@redhat.com> 2.1.41-1
- 580995 - updating api doc

* Tue Sep 10 2013 Michael Mraka <michael.mraka@redhat.com> 2.1.40-1
- updated UI strings pulled from zanata
- 1006157 - translate submit button
- 1005771 - fixed macro name
- 1005771 - improved build time check for @@PRODUCT_NAME@@ macro

* Tue Sep 10 2013 Tomas Kasparek <tkasparek@redhat.com> 2.1.39-1
- Teach XmlRpcServletTest about setting up for logging
- Remove unnecessary commit from ProfileManagerTest
- VirtualizationEntitlementsManagerTest fixes
- rhn.manager tests: do not assume an Orgadmin exists
- Remove QuartzTest
- UserManagerTest: don't rely on hardcodeddefault time zone
- ConfigureSatelliteCommandTest: do not rely on HashMap key ordering
- MonitoringManagerTest: missingsuper.setUp() call added
- UpdateErrataCacheCommand: log an error when orgId is incorrect
- AdvDataSourceTest: do not rely on testexecution order
- ChannelTest: do not assume a proxy channel family exists
- More JUnit cleanup
- Missed a file for preceding patch
- Fix more tests to not rely on data already being in the DB when executed
- Always call super.setUp()
- If countServersInQueue() is passed a null-org, don't blow up please
- Remove empty tests, and disable test that takes ~8min alone but ~120ms
  running directly
- At Junit setUp(), if there's a xaction error, try rolling back previous
  xaction and retrying
- Fix bugs in a few junits
- Avoid a possible issue on concurrent updates to an RhnSet

* Fri Sep 06 2013 Tomas Lestach <tlestach@redhat.com> 2.1.38-1
- 973848 - store a key only if a file to upload is specified
- 973848 - file upload isn't required on /rhn/keys/CryptoKeyEdit.do page
- 973848 - correct an error message
- 973848 - define "type" string
- 973848 - fix error messaging for GPG nad SSL key creation/edit
- fix channel.software.setDetails APIdoc
- fix channel.software.listErrata APIdoc

* Fri Sep 06 2013 Michael Mraka <michael.mraka@redhat.com> 2.1.37-1
- updated UI strings
- 1003896 - setup the form even in case of validation failure
- 998951 - fix configchannel.getEncodedFileRevision API doc

* Wed Sep 04 2013 Grant Gainey <ggainey@redhat.com> 2.1.36-1
- 1004547 - fixed API doc for some ISS calls
- 1003565 - packages.getPackage returns a binary object, not a base64 encoded
  package
- making OrgChannelFamily serializable

* Tue Sep 03 2013 Jan Dobes 2.1.35-1
- 976136 - unsubsribe from all channels before migration
- Unnecessary fully qualified names.
- 1001922 - set correct menu for reboot_confirm.pxt
- fix Remote Command page acl
- display 'Remote Command' menu item only if the system has the
  ftr_remote_command capability
- Broken null check

* Mon Sep 02 2013 Tomas Lestach <tlestach@redhat.com> 2.1.34-1
- 822289 - do not offer compatible child channel if not unique (when changing
  base channel)

* Mon Sep 02 2013 Tomas Kasparek <tkasparek@redhat.com> 2.1.33-1
- common.db.datasource tests: get database username from configuration file
- 906315 - Links in API documentation
- 1002912 - fix Systems Subscribed column on the
  /rhn/channels/software/Entitlements.do page
- fix checkstyle issue
- 1002590 - fix advice how to regenerate search index

* Fri Aug 30 2013 Tomas Lestach <tlestach@redhat.com> 2.1.32-1
- 1002316 - Cloning API generates ISE if no summary

* Thu Aug 29 2013 Tomas Lestach <tlestach@redhat.com> 2.1.31-1
- 855845 - escaping server name for ssm package verify
- 855845 - escaping server name for ssm package upgrade
- 855845 - escaping server name for ssm package removal
- 855845 - escaping server name for ssm package list
- 855845 - escaping server name for
  /rhn/systems/details/packages/profiles/ShowProfiles.do
- 1001826 - fix the API error msg
- Using Map instead of HashMap where possible

* Thu Aug 29 2013 Tomas Lestach <tlestach@redhat.com> 2.1.30-1
- 1002183 - allow trusted orgs to list out subscribed systems to shared
  channels
- 1002308 - Cloning a channel via API fails
- UserFactoryTest: avoid failure if there are no users

* Wed Aug 28 2013 Tomas Lestach <tlestach@redhat.com> 2.1.29-1
- add additional check for cases, when pam is disabled
- Fix javascript "Uncaught TypeError"
- 1001826 - fixing the java code as well
- 1001551 - fix kickstart repositories selection
- 998944 - fix package removal via ssm
- removing @Override annotation from methods that aren't overriden
- removing @Override annotation from method that isn't overriden
- remove unnecessary cast

* Fri Aug 23 2013 Tomas Lestach <tlestach@redhat.com> 2.1.28-1
- 989275 - fix ISE when changing base channel with korean locale prefs
- 993047 - adding missing space after dot in translation strings
- 993047 - throw correct exception if activation key already exists

* Fri Aug 23 2013 Tomas Kasparek <tkasparek@redhat.com> 2.1.27-1
- Perl to JSP port: Single system Remote Command

* Fri Aug 23 2013 Tomas Kasparek <tkasparek@redhat.com> 2.1.26-1
- removing redundant call
- Perl to JSP port: SSM/Errata
- 999948 - fix broken equals method

* Thu Aug 22 2013 Tomas Kasparek <tkasparek@redhat.com> 2.1.25-1
- removing @Override annotation from method that isn't overriden
- SSM/Misc/Reboot: Standard system list, optimized action
- Allow Hibernate to distinguish packages with identical name,
- 998961 - do not touch the DB after a hibernate exception but correctly close
  the session

* Wed Aug 21 2013 Tomas Kasparek <tkasparek@redhat.com> 2.1.24-1
- updating links to new java page
- removing @Override annotation from method that isn't overriden
- fix checkstyle, C style for loop and ISE with no base channel
- Perl to JSP port: SSM/Misc/Reboot
- add arch to package listings on /rhn/errata/manage/AddPackages.do page
- fix checkstyle
- Avoid testing callMethod on multiple qualifying methods

* Tue Aug 20 2013 Tomas Lestach <tlestach@redhat.com> 2.1.23-1
- Allow users to change the CSV separator

* Tue Aug 20 2013 Tomas Kasparek <tkasparek@redhat.com> 2.1.22-1
- simplify activation key management
- provide a link to real run remote command page in ssm

* Tue Aug 20 2013 Tomas Kasparek <tkasparek@redhat.com> 2.1.21-1
- link to java page instead of perl one
- removing obsolete method and some trailing whitespaces
- Perl to JSP port: SSM/Provisioning/RemoteCommand
- Consintency {less,more}\ than semantics.
- Fix ABRT API documentation
- 998052 - evaluation of localizing strings in jsp works in an another way
- 997868 - fix sync.master.addToMaster APIdoc inconsistency

* Mon Aug 19 2013 Tomas Lestach <tlestach@redhat.com> 2.1.20-1
- 711373 - navigate to missing debuginfo package
- 997809 - make unavailable packages non-clickable
- 713684 - fix localization of jsp parameters
- 996924 - Throw an appropriate error if kickstart script name is too long
- Revert "Make callMethod() and invokeStaticMethod() deterministic when
  multiple methods qualify for calling"
- do not limit channel packages by signature in WebUI
- do not print name twice for unlocked systems

* Thu Aug 15 2013 Tomas Kasparek <tkasparek@redhat.com> 2.1.19-1
- fix legend and image title on new ssm lock/unlock page
- Ported from Perl to JPS locking and unlocking page, combining to one.
- Accept SUSE copyright.
- LocalizationServiceTest: run on JDKs without fix for bug 6609737

* Wed Aug 14 2013 Tomas Kasparek <tkasparek@redhat.com> 2.1.18-1
- Make callMethod() and invokeStaticMethod() deterministic when multiple
  methods qualify for calling

* Wed Aug 14 2013 Dimitar Yordanov <dyordano@redhat.com> 2.1.17-1
- Add API call listPhysicalSystems

* Mon Aug 12 2013 Tomas Kasparek <tkasparek@redhat.com> 2.1.16-1
- serializable classes should contain serializable fields

* Thu Aug 08 2013 Tomas Kasparek <tkasparek@redhat.com> 2.1.15-1
- adding java.io.Seriazible to monitoring.Command class

* Wed Aug 07 2013 Tomas Lestach <tlestach@redhat.com> 2.1.14-1
- 993249 - fix org.org.listSystemEntitlements API doc
- fix typo
- removing unnecessarily nested else clause
- removing unnecessary cast

* Tue Aug 06 2013 Tomas Lestach <tlestach@redhat.com> 2.1.13-1
- Fix HTML not being escaped in package information
- 982354 - Show Scan's ID (xid) on scan's details page.
- Refactor: Use static-final instead of magic constant.
- 982354 - enable easy comparison between various SCAP scans.

* Mon Aug 05 2013 Grant Gainey <ggainey@redhat.com> 2.1.12-1
- 993419 - L10N fix, 'RHN Tools' isn't a product-name

* Mon Aug 05 2013 Simon Lukasik <slukasik@redhat.com> 2.1.11-1
- Trim line longer than 92 characters.

* Mon Aug 05 2013 Simon Lukasik <slukasik@redhat.com> 2.1.10-1
- Introduce API: org.setPolicyForScapResultDeletion()
- Introduce API: org.setPolicyForScapFileUpload()
- Introduce API: org.getPolicyForScapResultDeletion()
- Introduce API: org.getPolicyForScapFileUpload()
- Introduce API: system.scap.deleteXccdfScan()
- Export the 'deletable' property of TestResult through API.
- Branding clean-up of proxy stuff in java dir

* Wed Jul 31 2013 Simon Lukasik <slukasik@redhat.com> 2.1.9-1
- Refactor common columns to a fragment file.
- Handle non-existent files properly.
- Remove commented-out code, commited by accident.
- Do not delete content of the directory which you cannot list
- Make sure to not iterate through null.
- Reconcile the set of scans with existing scans after deletion
- Allow deletion of a single scan from its details page
- Use the red tint if none has been deleted.
- Allow XccdfTestResult objects to be deleted.
- Deletion of multiple XCCDF Scans.
- Allow for scans at the System's scans listing page to be selected
- Prepare model for deletion of a SCAP Result
- Indent organization configuration dialog to clarify semantics of checkboxes.
- Allow for scap_retention_period to be set through webui.
- Close table cell more properly.
- Correct typo in documentation.

* Mon Jul 29 2013 Stephen Herr <sherr@redhat.com> 2.1.8-1
- 989630 - Allow user to hackisly add their own keys during the kickstart

* Thu Jul 25 2013 Grant Gainey <ggainey@redhat.com> 2.1.7-1
- 987977 - Fix there-can-be-solaris issue and make Upgrade behave like
  everything else

* Wed Jul 24 2013 Grant Gainey <ggainey@redhat.com> 2.1.6-1
- Make checkstyle happy
- 987977 - Fix chaining of pkg-scheduling in SSM

* Tue Jul 23 2013 Dimitar Yordanov <dyordano@redhat.com> 2.1.5-1
- new api call updateRepoLabel(key, label, new_label

* Mon Jul 22 2013 Tomas Lestach <tlestach@redhat.com> 2.1.4-1
- 986527 - removing extra semicolon

* Mon Jul 22 2013 Jan Dobes 2.1.3-1
- prevent ISE when UUID and host ID is null
- ISS: Return LookupException to getDefaultMaster() if there isn't one

* Fri Jul 19 2013 Stephen Herr <sherr@redhat.com> 2.1.2-1
- 986335 - explicitly require libxml2 for kickstarts to avoid error
- 986299 - use empty_message_key instead of empty_message

* Thu Jul 18 2013 Grant Gainey 2.1.1-1
- JUnit fixes
- Bumping package versions for 2.1.

* Thu Jul 18 2013 Tomas Lestach <tlestach@redhat.com> 2.0.2-1
- 855845 - escaping system name on /rhn/systems/customdata/UpdateCustomKey.do
- 865595 - specify custom info searchability more precisely

* Wed Jul 17 2013 Tomas Kasparek <tkasparek@redhat.com> 2.0.1-1
- Bumping package versions for 2.0.

* Wed Jul 17 2013 Tomas Lestach <tlestach@redhat.com> 1.10.138-1
- bump API version
- 910739 - let systemgroup.scheduleApplyErrataToActive API return action id
- 910739 - let system.scheduleSyncPackagesWithSystem API return action id
- 910739 - let system.scheduleReboot API return action id
- 857635 - API call setChildChannels should produce snapshot
- 857635 - take snapshot after change og base channel and not before

* Wed Jul 17 2013 Tomas Kasparek <tkasparek@redhat.com> 1.10.137-1
- updating copyright years

* Tue Jul 16 2013 Grant Gainey <ggainey@redhat.com> 1.10.136-1
- 985070 - Fix NPE when OSCAP results don't have associated files
- 857635 - changing of base channel via API should produce snapshot

* Tue Jul 16 2013 Tomas Lestach <tlestach@redhat.com> 1.10.135-1
- enable deleting servers via API

* Tue Jul 16 2013 Tomas Kasparek <tkasparek@redhat.com> 1.10.134-1
- fixing unit test to reflect dead code removal

* Tue Jul 16 2013 Tomas Kasparek <tkasparek@redhat.com> 1.10.133-1
- removing some dead code

* Tue Jul 16 2013 Tomas Kasparek <tkasparek@redhat.com> 1.10.132-1
- better to check if iterator hasNext() before we request next()

* Mon Jul 15 2013 Stephen Herr <sherr@redhat.com> 1.10.131-1
- 979402 - Fixing traceback in logs on warning page
- 910739 - let system.scheduleHardwareRefresh API return action id
- 910739 - checkstyle fixes
- using @@PRODUCT_NAME@@ macro in one more place
- 910739 let system.scheduleApplyErrata API return list of action ids
- 910739 let system.schedulePackageInstall API return action id

* Mon Jul 15 2013 Tomas Kasparek <tkasparek@redhat.com> 1.10.130-1
- 980482 - store part of SystemSearchResult into session that is not available
  via elaboration

* Fri Jul 12 2013 Tomas Lestach <tlestach@redhat.com> 1.10.129-1
- java changes for 1st user creation
- Adding the logging autentication to the XMLRPC API.
- Adding the logging invocations to the java WebUI stack.

* Fri Jul 12 2013 Tomas Kasparek <tkasparek@redhat.com> 1.10.128-1
- fixing checkstyle
- Fix indentation on user preferences page
- Don't commit chgs that only work with local configurations
- Tweaks to fix JUnits
- Fix hole identified by JUnit failure

* Thu Jul 11 2013 Grant Gainey <ggainey@redhat.com> 1.10.127-1
- 977878 - Fix struts-junit, add note to master-ca-cert field
- Generate pre flag into the metadata
- satysfying checkstyle

* Thu Jul 11 2013 Tomas Kasparek <tkasparek@redhat.com> 1.10.126-1
- adding missing bracelet

* Thu Jul 11 2013 Tomas Kasparek <tkasparek@redhat.com> 1.10.125-1
- reducing taskomatic_channel_repodata_workers to 1

* Tue Jul 09 2013 Tomas Lestach <tlestach@redhat.com> 1.10.124-1
- simplify managers and managers_edit jsps

* Mon Jul 08 2013 Grant Gainey <ggainey@redhat.com> 1.10.123-1
- 977878 - Need to be able to create masters in order to set cert and default
         - Fixed some broken JSPs (esp in the presence of errors)
         - Added error checking
         - Added/fixed I18N keys
- 977878 - Rename MapOrgs to EditMaster, and related changes
- 977878 - UI for master cfg-options

* Mon Jul 08 2013 Tomas Kasparek <tkasparek@redhat.com> 1.10.122-1
- don't require jboss-logging.jar on rhel(s)

* Mon Jul 08 2013 Tomas Kasparek <tkasparek@redhat.com> 1.10.121-1
- import forgotten java.io.Serializable

* Mon Jul 08 2013 Tomas Kasparek <tkasparek@redhat.com> 1.10.120-1
- stop spamming taskomatic log with ehcache using defaults message
- stop spamming catalina.out with ehcache using defaults message
- making ActionType seriazible to prevent ehcache exceptions
- crating symlinks for taskomatic to work on fedora 19

* Mon Jul 08 2013 Tomas Kasparek <tkasparek@redhat.com> 1.10.119-1
- creating symlinks for tomcat on Fedora 19

* Thu Jul 04 2013 Tomas Kasparek <tkasparek@redhat.com> 1.10.118-1
- skip xliff checks for fedora 19

* Thu Jul 04 2013 Tomas Kasparek <tkasparek@redhat.com> 1.10.117-1
- build spacewalk-java on fedora19

* Thu Jul 04 2013 Tomas Lestach <tlestach@redhat.com> 1.10.116-1
- Avoid relying on types returned by Hibernate

* Thu Jul 04 2013 Tomas Kasparek <tkasparek@redhat.com> 1.10.115-1
- make dirs if they don't exist yet

* Thu Jul 04 2013 Tomas Lestach <tlestach@redhat.com> 1.10.114-1
- rewrite /network/software/channels/managers.pxt page to java

* Thu Jul 04 2013 Tomas Kasparek <tkasparek@redhat.com> 1.10.113-1
- making spacewalk-java build-able on fedora19
- 977878 - Support for is_current and ca_cert, DTO/Serializer/Handler

* Tue Jul 02 2013 Grant Gainey 1.10.112-1
- 977878 - Keep some unit-tests from overlapping

* Tue Jul 02 2013 Tomas Kasparek <tkasparek@redhat.com> 1.10.111-1
- checkstyle fix

* Tue Jul 02 2013 Tomas Kasparek <tkasparek@redhat.com> 1.10.110-1
- updating strings to use @@PRODUCT_NAME@@ macro
- 834214 - do not validate input when it's not needed

* Fri Jun 28 2013 Tomas Lestach <tlestach@redhat.com> 1.10.109-1
- mark unfinished taskomatic runs as INTERRUPTED
- messages get displayed within layout_c.jsp

* Thu Jun 27 2013 Grant Gainey 1.10.108-1
- 977878 - Clean up maps on local-org-removal

* Thu Jun 27 2013 Jan Dobes 1.10.107-1
- 514223 - catching invalid ip to prevent ISE
- removing @Override annotation from methods that aren't overriden
- removing unnecessarily nested else clause
- removing unnecessarily nested else clause
- removing unnecessary casts
- 976136 - we need unentitle channels before we delete them
- 912931 - move taskomatic bunch logs to /var/log instead of /var/lib

* Tue Jun 25 2013 Grant Gainey 1.10.106-1
- Fix checkstyle issues

* Tue Jun 25 2013 Grant Gainey 1.10.105-1
Feature: Support channel-permissions on ISS
- ISS: Fix inappropriate cascade when deleting a Slave
- ISS: fix bad I18N key
- ISS: Add sync.slave.getSlaveByName API
- ISS: Missed slave.jsp centering
- ISS: Correctly center columns
- ISS: Correctly separate allow-all from allowed-org-list
- ISS: Fix navigation weirdness, add messaging and L10N
- ISS: Fix minor UI ordering weirdness
- ISS: Add num-orgs-allowed-to per slave on master.jsp
- ISS: Add IssSlave API calls      Fix slave-to-allowed-orgs mapping
- ISS: Naming nitpick: It's one IssMasterOrg, not several
- ISS: XMLRPC doesn't recognize Long      XMLRPC wants Map input, not Objects
  Set up serializers and register them      Fix Hibernate collection-mapping
  smeantics so they, like, work
- ISS: Add XMLRPC API for Master side of ISS
- ISS: Naming is important - clean ours up so it makes more sense
- ISS: Remove test-class that should never have been committed
- ISS: Tweaks to L10N strings
- ISS: Fix incorrect L10N strings
- ISS: I18N updates
- ISS: Fix rmv-master and cascades
- ISS: Map join-tables correctly so that delete works
- ISS master-to-slave org-mapping
- ISS: DRAFT #2: adelton's DB changes, affects on Java, slave-to-org-mapping
- ISS: DRAFT #2: adelton's DB changes, affects on Java, slave-to-org-mapping
- ISS: Fixes from review comments
- ISS: FIRST DRAFT: ISS Org-Sync UI work

* Tue Jun 25 2013 Tomas Kasparek <tkasparek@redhat.com> 1.10.104-1
- use real product name in strings instead of RHN
- 695638 - rewrite C style to java
- 973310 - adding last checkin field to Inactive systems
- minor branding cleanup
- 977301 - removing incorrect tag
- 687903 - fix of api doc
- 976371 - don't offer channels which system can't subscribe to

* Mon Jun 24 2013 Jan Dobes 1.10.103-1
- correcting ProfileHandlerTest to changed API
- 976722 - kickstart script name is required
- 976722 - creating exception for script name
- 976722 - adding eng resources

* Mon Jun 24 2013 Tomas Lestach <tlestach@redhat.com> 1.10.102-1
- 855845 - escaping system name for message.syncpackages message
- 855845 - escaping system name for
  /rhn/systems/details/packages/profiles/CompareSystems.do
- 855845 - escaping system name for
  /rhn/systems/details/configuration/DeployFileConfirm.do
- 855845 - escaping system name for /rhn/configuration/channel/TargetSystems.do
- 855845 - escaping system name on inactive-systems yourrhn pane
- fix (virt) system icons on system group pages

* Thu Jun 20 2013 Tomas Kasparek <tkasparek@redhat.com> 1.10.101-1
- Fix syntax. Sentences start with capital letter.
- 975083 - typo fix

* Tue Jun 18 2013 Tomas Kasparek <tkasparek@redhat.com> 1.10.100-1
- checkstyle fix

* Tue Jun 18 2013 Tomas Kasparek <tkasparek@redhat.com> 1.10.99-1
- patch to allow channel_admin to sync repos
- 968372 - changing virtualization compatibility check to work with api

* Tue Jun 18 2013 Dimitar Yordanov <dyordano@redhat.com> 1.10.98-1
- bz695638-Remove the proxy channels from the KS child channel

* Tue Jun 18 2013 Michael Mraka <michael.mraka@redhat.com> 1.10.97-1
- 975232 - patch to add newline after writing kickstart_start var
- 974201 - marking label not required

* Mon Jun 17 2013 Michael Mraka <michael.mraka@redhat.com> 1.10.96-1
- more branding cleanup
- rebranding few more strings

* Thu Jun 13 2013 Tomas Kasparek <tkasparek@redhat.com> 1.10.95-1
- 970072 - do not sort prepared data

* Wed Jun 12 2013 Jan Dobes 1.10.94-1
- 869247 - fixing elaborator

* Wed Jun 12 2013 Tomas Kasparek <tkasparek@redhat.com> 1.10.93-1
- rebranding RHN Proxy to Red Hat Proxy
- rebrading RHN Satellite to Red Hat Satellite

* Tue Jun 11 2013 Jan Dobes 1.10.92-1
- 970125 - adding unique value check
- 971828 - fixing wrong escaping of utf-8 strings

* Tue Jun 11 2013 Jan Dobes 1.10.91-1
- 913032 - we now remember sent errata email notifications to prevent multiple
  messages

* Mon Jun 10 2013 Tomas Kasparek <tkasparek@redhat.com> 1.10.90-1
- software crashes menu should be visible only for management entitled orgs
- 871276 - page for physical systems

* Mon Jun 03 2013 Jan Dobes 1.10.89-1
- checkstyle fix
- junit fixes
- fix more checkstyle issues in the java-create-page.pl
- minor changes to java-create-page.pl

* Thu May 30 2013 Tomas Lestach <tlestach@redhat.com> 1.10.88-1
- 855845 - escaping system name for
  /rhn/channel/ssm/ChildSubscriptionsConfirm.do
- 855845 - escaping system name for /rhn/channel/ssm/BaseChannelSubscribe.do

* Thu May 30 2013 Tomas Lestach <tlestach@redhat.com> 1.10.87-1
- 515003 - changing confirmprotected.jsp.confirmmsg.deux message
- making DataSourceParserTest work with PostgreSQL
- 516265 - sort parent channel pop-up menu by channel name
- 514288 - removing obsolete kickstart warning
- 512433 - grammatical typo

* Tue May 28 2013 Simon Lukasik <slukasik@redhat.com> 1.10.86-1
- SCAP file size limit shall be configurable through web interface
- Refactor: Rename variable: newLimit -> newCrashLimit

* Tue May 28 2013 Jan Dobes 1.10.85-1
- checkstyle fix

* Tue May 28 2013 Tomas Lestach <tlestach@redhat.com> 1.10.84-1
- 855845 - escaping system name for
  /rhn/systems/details/virtualization/VirtualGuestsList.do
- 855845 - escaping system name for
  /rhn/systems/entitlements/GuestLimitedHosts.do
- userlist.jsp isn't used for /users/SystemsAdmined.do page
- 855845 - escaping system name for /rhn/users/SystemsAdmined.do
- simplify the column message
- 855845 - escaping system name for /rhn/systems/details/audit/ScheduleXccdf.do
- junit tests postgresql fixes

* Tue May 28 2013 Tomas Lestach <tlestach@redhat.com> 1.10.83-1
- 967526 - on RHEL5 the (P)SQLException is wrapped into a RuntimeException

* Tue May 28 2013 Tomas Kasparek <tkasparek@redhat.com> 1.10.82-1
- 960885 - add list elaborator into session for CSV export

* Fri May 24 2013 Tomas Lestach <tlestach@redhat.com> 1.10.81-1
- 855845 - escaping system name for /rhn/systems/entitlements/FlexGuests.do
- 855845 - escaping system name for /rhn/systems/entitlements/PhysicalHosts.do
- 855845 - escaping system name for /rhn/systems/VirtualSystemsList.do
- 855845 - escaping system name for
  /rhn/systems/DuplicateSystemsDeleteConfirm.do
- 855845 - escaping system name for /rhn/systems/SystemCurrency.do
- 855845 - escaping system name for /rhn/systems/DuplicateIPList.do

* Fri May 24 2013 Tomas Lestach <tlestach@redhat.com> 1.10.80-1
- 855845 - escaping system name for
  /rhn/systems/details/configuration/DiffFileConfirm.do
- 855845 - escaping system name for
  /rhn/systems/details/configuration/DiffFile.do
- 855845 - escaping system name for
  /rhn/systems/details/configuration/addfiles/ImportFile.do
- 855845 - escaping system name for
  /rhn/systems/details/configuration/ViewModifySandboxPaths.do
- 855845 - escaping system name for
  /rhn/systems/details/configuration/ViewModifyCentralPaths.do
- 855845 - escaping system name for
  /rhn/systems/details/configuration/ConfigChannelList.do
- 855845 - escaping system name for
  /rhn/systems/details/packages/profiles/SyncSystems.do
- 855845 - escaping system name for /rhn/systems/details/packages/*.do pages
- 855845 - escaping system name for
  /rhn/systems/details/virtualization/ProvisionVirtualizationWizard.do
- 855845 - escaping system name for /rhn/monitoring/ProbeList.do
- 855845 - escaping system name for /rhn/systems/details/packages/Packages.do
- 855845 - escaping system name for /rhn/activationkeys/systems/List.do
- Open HTML Reports in a new window.
- Only non-HTML files shall be marked as an attachement.
- Exclude HTML file download from sitemesh.
- Downloaded files shall be logged in debug mode.
- Download of detailed SCAP result files.
- Godforsaken closing <tr> node.
- use xsd default message instead of custom one
- man pages branding cleanup + misc branding fixes

* Tue May 21 2013 Grant Gainey <ggainey@redhat.com> 1.10.79-1
- Provide way to build Eclipse .classpath even in the absence of required jars

* Tue May 21 2013 Tomas Kasparek <tkasparek@redhat.com> 1.10.78-1
- misc branding clean up
- branding clean-up of logrotate files
- 582510 - disable ks repos without available repodata
- form validation with xsd

* Mon May 20 2013 Tomas Kasparek <tkasparek@redhat.com> 1.10.77-1
- 959226 - too big value in system custom info should not cause ISE

* Fri May 17 2013 Tomas Lestach <tlestach@redhat.com> 1.10.76-1
- enhance (archived) actions deletion
- check for keywords length within the errataEditForm
- 580995 - enable reset of base channel for activation key via api
- 889633 - always set lastModifiedBy for custom infos
- removing trailing space

* Fri May 10 2013 Grant Gainey <ggainey@redhat.com> 1.10.75-1
- Save, *then* evict - Order Matters
- More user/org cleanup
- Compatible-channel rules chgd, chg the test. Also, cleanup user-creation
- For epoch, empty-string != null
- Call super first, not last
- 955590 - do not offer a symlink, if the user does not have acl for the target

* Tue May 07 2013 Tomas Lestach <tlestach@redhat.com> 1.10.74-1
- remove unused NoSuchPackageExceptionHandler
- do not throw xmlrpc exception within the WebUI context

* Mon May 06 2013 Tomas Lestach <tlestach@redhat.com> 1.10.73-1
- 924205 - enhance exception handling

* Sat May 04 2013 Grant Gainey <ggainey@redhat.com> 1.10.72-1
- A lot of JUnit cleanup
- Print stack trace in case of CSV failures.
- 958654 - Use different listSetName for the XccdfDetail page.
- Tweak create-page to know about StrutsDelegate
- logging pkg and errata search as INFO instead of WARN
- removing unnecessary cast

* Sat Apr 27 2013 Grant Gainey 1.10.71-1
- Abstract classes' names can't end in 'Test.java' or JUnit tries to execute
  them
- Checkstyle fixes
- Junit teting for errors that we don't even reach on Postgres
- Unit-test depends on specific contents of a jar.  It changed.  Sigh.
- Separate test from DB (and specifically from Oracle)
- With 07504b3d we stopped special-casing # in cfg-files - drop the tests

* Sat Apr 27 2013 Grant Gainey 1.10.70-1
- Fixing some minor query-data-type issues
- ActivationKeys cannot include both a base-channel and children of a
  different base
- Teach KickstartInstalltype that RHEL7 is coming
- Fixing a number of JUnit tests

* Fri Apr 26 2013 Tomas Lestach <tlestach@redhat.com> 1.10.69-1
- fix UserManagerTest.testGetTimeZoneDefault

* Fri Apr 26 2013 Grant Gainey 1.10.68-1
- Fix tests - adding a Network to test-servers has unintended consequences.
- commit flex conversions as they succeed

* Thu Apr 25 2013 Tomas Lestach <tlestach@redhat.com> 1.10.67-1
- fix bad bad debug remainder
- do not pass server list, if Long list is expected in
  ActionManagerTest.testScheduleSriptRun
- fix ListTagTest
- fix ScheduleRemovePackagesActionTest
- prevent NPE in SsmRemovePackagesAction
- we need a system in SSM for ChannelManagerTest.testListCompatibleBaseChannels
- let's make RestartData serializable

* Wed Apr 24 2013 Jan Dobes 1.10.66-1
- 952198 - added showing systems counts on cancel scheduled actions page
- removing dead code
- 952198 - changing action_list_elab to action_overview_elab to display counts
  of systems properly
- replace closing session with transaction rollback

* Wed Apr 24 2013 Tomas Lestach <tlestach@redhat.com> 1.10.65-1
- 956101 - removing extra semicolon
- drop useless order by
- commit channges, otherwise async UpdateErrataCacheActions won't find
  referenced objects in th DB
- every test server has one default network interface now
- switch MAC and IP args to match what's expected
- 928416 - display information message when filtering using older list tags
- update proxy.listAvailableProxyChannels API as we cannot transfer null via
  xmlrpc
- 955364 - remove caching for activation keys

* Mon Apr 22 2013 Tomas Lestach <tlestach@redhat.com> 1.10.64-1
- manually deregister drivers to prevent tomcat informing about possible memory
  leaks
- fix typo: RESRTICTED -> RESTRICTED
- let's make CachedStatement serializable

* Fri Apr 19 2013 Tomas Lestach <tlestach@redhat.com> 1.10.63-1
- remove unused method+query
- offer a null org channels for SSM servers with no base
- fix list of base channels for SSM where the systems have no base channel
- do not offer EUS channels for base channel change if a system is subscribed
  to a custom channel
- offer only base channels to change for SSM that are arch compatible
- offer only base channels to change for a system that are arch compatible
- better set null than empty string when creating a channel

* Thu Apr 18 2013 Jan Pazdziora 1.10.62-1
- In getLoggedInUser.getLoggedInUser and PxtSessionDelegate.getWebUserId, do
  not create (potentially anonymous) sessions unnecessarily.
- Drop pxtDelegate from the EnvironmentFilter where it does not seem to be
  used.
- Simplify the logic of deciding whether to authenticate.
- Avoid inserting record to PXTSessions to be immediately updated.

* Thu Apr 18 2013 Grant Gainey 1.10.61-1
- 953526 - Make cobbler/enable-menu match KS-Profile isActive()
- removing unnecessary cast
- make the select box for changing base channel as long as needed
- Revert "do not compile test cases within compile-all task"

* Thu Apr 18 2013 Tomas Kasparek <tkasparek@redhat.com> 1.10.60-1
- fixing possible errors/exceptions in list of virtual systems
- removing dead code
- containsDistributions should no longer cause exception of fedora

* Wed Apr 17 2013 Grant Gainey 1.10.59-1
- 953276 - Add warning to ActivationKey delete-confirm page.
  Also remove some dead code around CobblerSyncSystem (we have never
  actually done this...)

* Wed Apr 17 2013 Jan Dobes 1.10.58-1
- fixing channel/virtual systems list filtering and fake node handling

* Wed Apr 17 2013 Jan Pazdziora 1.10.57-1
- symlinking hibernate jars in the right way
- Redundant Math.abs()
- Salt generation corner case
- creating configDefault for java.taskomatic_channel_repodata_workers
- moving taskomatic.channel_repodata_workers config default from backend to
  java
- Switching to TransientScriptSessionManager to avoid POST
  /rhn/dwr/call/plaincall/__System.pageLoaded.dwr.

* Tue Apr 16 2013 Stephen Herr <sherr@redhat.com> 1.10.56-1
- 952839 - checkstyle fixes

* Tue Apr 16 2013 Stephen Herr <sherr@redhat.com> 1.10.55-1
- 952839 - adding erroronfail option for kickstart scripts

* Tue Apr 16 2013 Tomas Lestach <tlestach@redhat.com> 1.10.54-1
- fix base channel list offering when chaning base channel via SSM
- fix base channel list offering when chaning base channel
- Revert "removing unused string with trans-id
  'systems.details.virt.actions.scheduled'"
- removing WEB_ALLOW_PXT_PERSONALITIES
- removing unused methods
- using PxtCookieManager.createPxtCookie instead of
  RequestContext.createWebSessionCookie

* Tue Apr 16 2013 Tomas Kasparek <tkasparek@redhat.com> 1.10.53-1
- using hibernate from fedora repo on f17

* Tue Apr 16 2013 Matej Kollar <mkollar@redhat.com> 1.10.52-1
- Dead store removal (most of them)
- Speeding up c3p0 Connection testing.

* Fri Apr 12 2013 Jan Pazdziora 1.10.51-1
- 950833 - remove confusing 'delete user' and 'deactivate user' links

* Wed Apr 10 2013 Tomas Kasparek <tkasparek@redhat.com> 1.10.50-1
- on fedora 18 we are using hibernate3 from fedora repo

* Wed Apr 10 2013 Michael Mraka <michael.mraka@redhat.com> 1.10.49-1
- check xliff files for most common localization errors
- moving system currency config defaults from separate file to rhn_java.conf
- Removing unnecessary else.

* Mon Apr 08 2013 Jan Dobes 1.10.48-1
- Fixed truncating of strings to work with UTF-8 characters properly.

* Mon Apr 08 2013 Tomas Lestach <tlestach@redhat.com> 1.10.47-1
- set emptykey for errata lists

* Mon Apr 08 2013 Michael Mraka <michael.mraka@redhat.com> 1.10.46-1
- cleaned obsoleted trans-units

* Fri Apr 05 2013 Michael Mraka <michael.mraka@redhat.com> 1.10.45-1
- reverted removal of localized entitlement strings

* Fri Apr 05 2013 Tomas Lestach <tlestach@redhat.com> 1.10.44-1
- 896566 - a channel may have multiple dcms: lookupDistChannelMap ->
  listDistChannelMaps
- 896566 - simplify Channel.isChannelRepodataRequired method
- link channel labels on /rhn/channels/manage/DistChannelMap.do page
- 948185 - fixing checkstyle
- 948185 - fix system.listSystemEvents on PG
- removing unnecessary cast
- removing unnecessarily nested else statement
- enhance /rhn/errata/AllErrata.do
- enhance /rhn/errata/RelevantErrata.do

* Thu Apr 04 2013 Grant Gainey 1.10.43-1
- 948605: checkstyle whitespace fixes.  Sigh.

* Thu Apr 04 2013 Grant Gainey 1.10.42-1
- 947205: Allow remote-cmd as part of SSM Package install/update/remove   *
  Refactored Ssm*PackageEvent/Action   * Corrected error-messaging when systems
  missing required capability/entitlement
- reuse existing static method
- 921312 - remove extra space before asterisk
- 839069 - display 'Updates' column on group system list pages

* Thu Apr 04 2013 Jan Dobes 1.10.41-1
- checkstyle fix
- 928198 - fixing URL detection to not contain dot or comma at the end.

* Wed Apr 03 2013 Stephen Herr <sherr@redhat.com> 1.10.40-1
- Display number of sockets in system details and spacewalk-reports

* Wed Apr 03 2013 Tomas Lestach <tlestach@redhat.com> 1.10.39-1
- 904072 - fix 'Configs' column on system groups related pages

* Wed Apr 03 2013 Jan Dobes 1.10.38-1
- indentation fix
- 918084 - added escaping for http request

* Wed Apr 03 2013 Michael Mraka <michael.mraka@redhat.com> 1.10.37-1
- fixed checkstyle

* Wed Apr 03 2013 Michael Mraka <michael.mraka@redhat.com> 1.10.36-1
- 820612 - implemented executor with paralled stdout and stderr reading
- looking for dtd files locally insted of redirecting for them

* Thu Mar 28 2013 Jan Pazdziora 1.10.35-1
- Fixing checkstyle.

* Thu Mar 28 2013 Jan Pazdziora 1.10.34-1
- Variable ctx not used, removing.
- The CATALINA_BASE seems to have logs/ symlink to proper place and we do not
  have to depend on CATALINA_HOME being exported.
- adding dwr to ivy list
- 681453 - throw exception instead of ISE if bad paramter is given
- updating c3p0 version in ivy
- Making the ARM soft./hard. FP channel archs localizable.

* Wed Mar 27 2013 Tomas Lestach <tlestach@redhat.com> 1.10.33-1
- we need at least c3p0 v.0.9.1 to support ConnectionCustomizer

* Wed Mar 27 2013 Tomas Lestach <tlestach@redhat.com> 1.10.32-1
- introduce RhnConnectionCustomizer

* Tue Mar 26 2013 Tomas Kasparek <tkasparek@redhat.com> 1.10.31-1
- downloading packages for kickstart via java
- correct capitalization
- abrt: display component in crash overview

* Tue Mar 26 2013 Jan Pazdziora 1.10.30-1
- Fixing checktyle.

* Tue Mar 26 2013 Jan Pazdziora 1.10.29-1
- Use to_timestamp instead of to_date which should bring the second precision
  to PostgreSQL.

* Mon Mar 25 2013 Stephen Herr <sherr@redhat.com> 1.10.28-1
- Client tools able to pass up socket info
- add python and java xmlrpc handlers for cpu socket info

* Mon Mar 25 2013 Jan Dobes <jdobes@redhat.com> 1.10.27-1
- Adding sudo Requires for spacewalk-java-lib

* Mon Mar 25 2013 Milan Zazrivec <mzazrivec@redhat.com> 1.10.26-1
- abrt: new api: getCrashesByUuid
- abrt: new api: getCrashOverview

* Fri Mar 22 2013 Milan Zazrivec <mzazrivec@redhat.com> 1.10.25-1
- abrt: webui for list of systems / details where a specific crash occurred
- abrt: properly export csv columns for crash overview
- abrt: add filter to software crashes overview page

* Thu Mar 21 2013 Stephen Herr <sherr@redhat.com> 1.10.24-1
- 924487 - Display warning if user might clobber their LUN with kickstart

* Thu Mar 21 2013 Milan Zazrivec <mzazrivec@redhat.com> 1.10.23-1
- abrt: software crash overview, grouped by uuid

* Thu Mar 21 2013 Jan Pazdziora 1.10.22-1
- if token does not exist in DB better use it instead of new one

* Wed Mar 20 2013 Tomas Kasparek <tkasparek@redhat.com> 1.10.21-1
- returning empty string instead of null when null is given
- removing @Override annotation from method that isn't overriden

* Wed Mar 20 2013 Jan Dobes <jdobes@redhat.com> 1.10.20-1
- abrt: store crash uuid
- abrt api createCrashNote - subject is required
- visual fix for crash details
- checkstyle fix
- removing class="(fisrt|last)-column" from *.jsp(f)

* Tue Mar 19 2013 Grant Gainey <ggainey@redhat.com> 1.10.19-1
- 922928: Make duplicate-hostname search case-insensitive

* Mon Mar 18 2013 Tomas Kasparek <tkasparek@redhat.com> 1.10.18-1
- abrt - crash note api
- add is_uploaded flag to listSystemCrashFiles() return
- adding link for description of java regular expression
- removing broken link from apidoc
- use the server timezone as the default for the first user
- do not compile test cases within compile-all task

* Mon Mar 18 2013 Michael Mraka <michael.mraka@redhat.com> 1.10.17-1
- link jmock only when it's installed

* Fri Mar 15 2013 Milan Zazrivec <mzazrivec@redhat.com> 1.10.16-1
- abrt webui: separate tabs for details, files and notes

* Fri Mar 15 2013 Michael Mraka <michael.mraka@redhat.com> 1.10.15-1
- detect objectweb-asm properly

* Fri Mar 15 2013 Michael Mraka <michael.mraka@redhat.com> 1.10.14-1
- fix configuration for jboss hibernate
- Update copyright year shown on the WebUI.

* Thu Mar 14 2013 Michael Mraka <michael.mraka@redhat.com> 1.10.13-1
- let's hibernate pull correct asm dependency itself
- rhn-iecompat.css is never used - delete it
- Fix the java doc
- correct the message context

* Wed Mar 13 2013 Tomas Kasparek <tkasparek@redhat.com> 1.10.12-1
- removing unused styles and refactoring blue-nav-top.css and adjacent files
- abrt: merge 3 original calls into one

* Tue Mar 12 2013 Stephen Herr <sherr@redhat.com> 1.10.11-1
- 920813 - update to latest tree, not alphabetically last tree
- apidoc fixes

* Tue Mar 12 2013 Tomas Kasparek <tkasparek@redhat.com> 1.10.10-1
- clean up of rhn-special-styles.css and adjacent files

* Tue Mar 12 2013 Jan Pazdziora 1.10.9-1
- 920489 - no longer allow change of the type of the key bu the action expects
  it, hidden helps.
- sorting crashes and crash files by default
- 920292 - In GpgCryptoKey, isGPG better be true.

* Mon Mar 11 2013 Tomas Kasparek <tkasparek@redhat.com> 1.10.8-1
- removing another bunch of styleclass="(first|last)-column" from *.jsp(f)
- typo fix
- fix lengths and names of identifiers
- removing styleclass="(first|last)-column" from *.jsp(f)

* Sat Mar 09 2013 Tomas Lestach <tlestach@redhat.com> 1.10.7-1
- set note rather to null than to an empty string
- display nice crash file modified date on the
  /rhn/systems/details/SoftwareCrashDetail.do page
- fix captions on the /rhn/systems/details/SoftwareCrashDetail.do page
- enable CrashNote sorting according to the modified date

* Sat Mar 09 2013 Tomas Lestach <tlestach@redhat.com> 1.10.6-1
- crash note related strings
- list CrashNotes on the /rhn/systems/details/SoftwareCrashDetail.do page
- allow CrashNote create/edit
- create CrashNote class and hibernate mapping

* Fri Mar 08 2013 Milan Zazrivec <mzazrivec@redhat.com> 1.10.5-1
- abrt: API for org-wide crash reporting settings
- abrt: org-wide settings for crash reporting and crash file uploading
- Move org configuration to a separate table

* Wed Mar 06 2013 Tomas Lestach <tlestach@redhat.com> 1.10.4-1
- fix column styleclass in guestunlimited.jsp
- fix column styleclass in physicalhosts.jsp
- fix column styleclass in guestlimited.jsp
- fix column styleclass in syncsystem.jsp
- fix column styleclass in syncprofile.jsp
- fix column styleclass in missingpkgs.jsp
- fix column styleclass in comparesystems.jsp
- fix column styleclass in compareprofiles.jsp
- fix column styleclass in crashdetail.jsp
- fix column styleclass in packagelist.jsp
- fix column styleclass in list.jsp
- fix column styleclass in organizations.jsp
- fix column styleclass in orglist.jsp
- fix column styleclass in packageprofiles.jsp
- fix column styleclass in affectedsystems.jsp
- fix column styleclass in subscribeconfirm.jsp
- fix column styleclass in deployconfirm.jsp
- fix column styleclass in copy2systems.jsp
- fix column styleclass in confirmnewbasechannels.jsp
- fix column styleclass in confirmprotected.jsp
- fix column styleclass in confirmprivate.jsp
- fix column styleclass in channelrepos.jsp
- fix column styleclass in adderrataredhat.jsp
- fix column styleclass in addcustomerrata.jsp
- fix column styleclass in xccdfdiffsubmit.jsp
- fix column styleclass in schedules.jsp
- fix column styleclass in softwareentitlementdetails.jsp
- fix column styleclass in orgtrustconfirm.jsp
- fix column styleclass in organizations.jsp
- fix column styleclass in entitlementorgs.jsp
- fix column styleclass in affectedsystems.jsp
- fix column styleclass in bunchDetail.jsp
- fix column styleclass in subscribe.jsp
- fix column styleclass in ruledetails.jsp
- fix column styleclass in scap-list.jspf
- fix column styleclass in rule-common-columns.jspf
- fix column styleclass in xccdf-easy-list.jspf

* Wed Mar 06 2013 Tomas Lestach <tlestach@redhat.com> 1.10.3-1
- checkstyle issues

* Wed Mar 06 2013 Tomas Lestach <tlestach@redhat.com> 1.10.2-1
- enhance /rhn/channels/manage/repos/RepoEdit.do page
- introduce SslContentSource class

* Tue Mar 05 2013 Jan Pazdziora 1.10.1-1
- Polish a webui message
- To match backend processing of the config files, do not strip comments from
  values.

* Mon Mar 04 2013 Stephen Herr <sherr@redhat.com> 1.9.83-1
- dwr is required for building now
- fixing typo in build-props.xml

* Fri Mar 01 2013 Stephen Herr <sherr@redhat.com> 1.9.82-1
- Updating API versions for release

* Fri Mar 01 2013 Tomas Lestach <tlestach@redhat.com> 1.9.81-1
- start using crash logo
- remove thin-column sign

* Fri Mar 01 2013 Milan Zazrivec <mzazrivec@redhat.com> 1.9.80-1
- abrt: display download link only for files that are available

* Thu Feb 28 2013 Tomas Lestach <tlestach@redhat.com> 1.9.79-1
- fix system crash file CVS export column translation
- delete multiple software crashes by selecting them on webui
- fix deleting a system crash
- fix crash select on the SoftwareCrashes page
- add PackageManager.buildPackageNevra java doc
- fix checkstyle issues
- add package nevra for crash pages
- abrt: add missing colons
- abrt: show full storage path for a crash
- abrt: add links to crash detail page
- webui: <p/> instead of <br/>
- adding system headers for the crash pages
- adding crash files on the crash detail page
- introducing crash delete page
- introducing crash details page
- introducing crash list page
- abrt: webui to set crashfile upload size
- Purging %%changelog entries preceding Spacewalk 1.0, in active packages.

* Wed Feb 27 2013 Jan Pazdziora 1.9.78-1
- API doc build fix.
- abrt: fix exception number
- abrt: return default string instead of null
- abrt: api calls for crash file downloading

* Wed Feb 27 2013 Tomas Kasparek <tkasparek@redhat.com> 1.9.77-1
- 915770 - fix in sql query
- abrt: api to get/set org-wide crash file size limit

* Tue Feb 26 2013 Jan Pazdziora 1.9.76-1
- 915158 - correcting copyright dates
- Comment fix
- abrt: delete crash: remove content from filer

* Mon Feb 25 2013 Tomas Kasparek <tkasparek@redhat.com> 1.9.75-1
- API for setting primary network interface

* Mon Feb 25 2013 Tomas Kasparek <tkasparek@redhat.com> 1.9.74-1
- selecting of primary network interface should behave corectly with
  --nohardware
- checkstyle fix

* Mon Feb 25 2013 Stephen Herr <sherr@redhat.com> 1.9.73-1
- 915158 - Allow kickstart profile to update to latest available tree
- abrt: deleteCrash xml-rpc api call
- abrt: listSystemCrashFiles api call
- abrt: listSystemCrashes() api call returns crash package info

* Sat Feb 23 2013 Milan Zazrivec <mzazrivec@redhat.com> 1.9.72-1
- Fix 'SystemCrashHandler' compile error
- Fix cobbler login errors

* Fri Feb 22 2013 Milan Zazrivec <mzazrivec@redhat.com> 1.9.71-1
- abrt: listSystemCrashes api call
- fixed API doc for system.listLatestUpgradablePackages and
  system.listLatestInstallablePackages API calls
- Fix nasty typo throughout translation files
- abrt: xml-rpc api for crash count information

* Wed Feb 20 2013 Tomas Kasparek <tkasparek@redhat.com> 1.9.70-1
- Revert "aa"
- aa

* Wed Feb 20 2013 Tomas Kasparek <tkasparek@redhat.com> 1.9.69-1
- Java code for setting primary network interface

* Tue Feb 19 2013 Milan Zazrivec <mzazrivec@redhat.com> 1.9.68-1
- abrt: total & unique crash count info in webui
- fix ChannelSoftwareHandlerTest test
- add throws clause to setBuildTime

* Tue Feb 19 2013 Tomas Lestach <tlestach@redhat.com> 1.9.67-1
- 911741 - completed kickstarts still show up on 'currently kickstarting' list

* Fri Feb 15 2013 Milan Zazrivec <mzazrivec@redhat.com> 1.9.66-1
- check for zypp-plugin-spacewalk if testing autoinstall capability

* Fri Feb 15 2013 Tomas Lestach <tlestach@redhat.com> 1.9.65-1
- fixing checkstyle issues
- Only package build times should be converted to GMT

* Fri Feb 15 2013 Tomas Lestach <tlestach@redhat.com> 1.9.64-1
- return whole log in case more bytes are requested than the current file size
- removing unused imports
- RhnJavaJob: Do not ignore the exit code for external programs.
- Do not silence catched exceptions. Debugging can be hard.
- FileNotFoundException inherits IOException so no need for a separate catch
  block if the catch code is the same (none).

* Thu Feb 14 2013 Michael Mraka <michael.mraka@redhat.com> 1.9.63-1
- fixed systemd services description

* Thu Feb 14 2013 Tomas Lestach <tlestach@redhat.com> 1.9.62-1
- 906399 - list also channel packages not associated with already cloned errata
- 906399 - fix WebUI's errata sync
- prevent rpmbuild warning: File listed twice: /var/spacewalk/systemlogs/audit-
  review.log

* Tue Feb 12 2013 Michael Mraka <michael.mraka@redhat.com> 1.9.61-1
- link channels on /rhn/channels/ChannelDetail.do page
- cleanup old accidentaly commited eclipse project files

* Wed Feb 06 2013 Jan Pazdziora 1.9.60-1
- Make images of type 'kvm' show up on the UI

* Wed Feb 06 2013 Tomas Lestach <tlestach@redhat.com> 1.9.59-1
- 908346 - unify available package list for all systems
- 908346 - unify package list for all systems
- 908346 - unify upgradable package list for all systems

* Tue Feb 05 2013 Michael Mraka <michael.mraka@redhat.com> 1.9.58-1
- updated rhn-search path in messages
- added systemd service for taskomatic

* Mon Feb 04 2013 Jan Pazdziora 1.9.57-1
- Redirect to landing.pxt to flush out the blue messages, then go to Index.do.
- Replace /network/systems/ssm/misc/index.pxt redirect with
  /rhn/systems/ssm/misc/Index.do.
- The gpg_info.pxt is only referenced from channel_gpg_key, only used by rhn-
  channel-gpg-key in this page, removing.

* Mon Feb 04 2013 Tomas Lestach <tlestach@redhat.com> 1.9.56-1
- 903718 - give the user url to request or generate a new certificate
- 903557 - fix queries for extra packages
- 906345 - reuse the ssm.server.delete.operationname message

* Thu Jan 31 2013 Tomas Lestach <tlestach@redhat.com> 1.9.55-1
- 906345 - undo delete 'Server Delete' string
- 906345 - localize operation descriptions
- 896015 - we need to set elaboration params anyway
- correct the case

* Mon Jan 28 2013 Tomas Lestach <tlestach@redhat.com> 1.9.54-1
- 905055 - prevent executing both LoginAction and LoginSetupAction when re-
  logging after successful logout
- 889263 - whitelist more actions for the restricted period

* Thu Jan 24 2013 Tomas Lestach <tlestach@redhat.com> 1.9.53-1
- do not allow changing type of an existing crypto key on CryptoKeyEdit.do page
- simplify CryptoKey isSSL() and isGPG() methods
- introducing SslCryptoKey and GpgCryptoKey

* Wed Jan 23 2013 Tomas Lestach <tlestach@redhat.com> 1.9.52-1
- add extra space to error message
- 902673 - tell the user about restricted period, when notifying about
  certificate expiration
- 902671 - unify restricted period length information at WebUI banner and
  notification e-mail
- 889263 - change wording for the restricted period related messages
- 889263 - check for restricted POSTS even if CSRF check is bypassed
- 889263 - enable paging on Software Channel Entitlements page

* Wed Jan 23 2013 Michael Mraka <michael.mraka@redhat.com> 1.9.51-1
- use path compatible with slf4j >= 1.6

* Tue Jan 22 2013 Tomas Lestach <tlestach@redhat.com> 1.9.50-1
- removing unused PageControl parameter
- 896015 - dissociate duplicate system set from SSM

* Mon Jan 21 2013 Michael Mraka <michael.mraka@redhat.com> 1.9.48-1
- specify permission on /var/lib/tomcat*/webapps

* Fri Jan 18 2013 Milan Zazrivec <mzazrivec@redhat.com> 1.9.47-1
- New API: system.getCrashCount()

* Fri Jan 18 2013 Milan Zazrivec <mzazrivec@redhat.com> 1.9.46-1
- checkstyle fix

* Fri Jan 18 2013 Jan Pazdziora 1.9.45-1
- abrt: display crash count in system overview

* Thu Jan 17 2013 Jan Pazdziora 1.9.44-1
- Checkstyle fix.

* Thu Jan 17 2013 Jan Pazdziora 1.9.43-1
- Checkstyle fixes.

* Thu Jan 17 2013 Jan Pazdziora 1.9.42-1
- For RHN-ORG-TRUSTED-SSL-CERT, inform that it will be copied over to new orgs.
- Copy RHN-ORG-TRUSTED-SSL-CERT if it exists, not a random SSL key.
- display abrt summary only if spacewalk-abrt is installed
- abrt: correct webui message
- The isUserManaged does not seem to be used anywhere, removing.

* Mon Jan 14 2013 Tomas Lestach <tlestach@redhat.com> 1.9.41-1
- 863123 - the query works much better when it uses existing columns

* Fri Jan 11 2013 Tomas Lestach <tlestach@redhat.com> 1.9.40-1
- introduce new synchronous system.deleteSystem API
- fix typos
- make the system.deleteSystems API doc more precise

* Wed Jan 09 2013 Tomas Lestach <tlestach@redhat.com> 1.9.39-1
- 868884 - fix the 'Replace Existing Subscriptions' SSM config channel option
- 868884 - subscribe only to selected config channels via SSM
- 890897 - prevent NPE when package description might be null

* Tue Jan 08 2013 Michael Mraka <michael.mraka@redhat.com> 1.9.38-1
- 863123 - improved query
- 885760 - add virtualization guest info to the ServerSerializer
- 890897 - prevent NPE when package description is null
- 891681 - added email field to user list csv
- 892020 - Must set correct list name for user CSV list to work

* Fri Jan 04 2013 Tomas Lestach <tlestach@redhat.com> 1.9.37-1
- fix ChannelSoftwareHandlerTest unit test

* Wed Jan 02 2013 Stephen Herr <sherr@redhat.com> 1.9.36-1
- 890344 - fixing dependency list in taskomatic SysV script

* Wed Jan 02 2013 Jan Pazdziora 1.9.35-1
- No need to specify debug when it is not used.
- change year copyright preferencies for newly created java files using eclipse
- checkstyle: allow Copyright 2013

* Wed Jan 02 2013 Tomas Lestach <tlestach@redhat.com> 1.9.34-1
- use null as default value instead of an empty string for bug url
- adding previosly deleted strings
- 889263 - restrict API functionality when satellite certificate expires
- 889263 - allow displaying action messages on the webui login page
- 889263 - restrict WebUI functionality when satelllite certificate expires

* Tue Jan 01 2013 Jan Pazdziora 1.9.33-1
- set child channel checksum type to parent's
- 889463 - correct olson name for Australia Western timezone

* Fri Dec 21 2012 Jan Pazdziora 1.9.32-1
- 889247 - support for Australia EST/EDT timezones
- update dwr dependencies since we expect dwr3

* Tue Dec 18 2012 Tomas Lestach <tlestach@redhat.com> 1.9.31-1
- remove strange unused code

* Mon Dec 17 2012 Jan Pazdziora 1.9.30-1
- Do not use <select>'s with the same names on one form.

* Fri Dec 14 2012 Michael Mraka <michael.mraka@redhat.com> 1.9.29-1
- determining tomcat version when building webapp instead hardcode tomcat5

* Fri Dec 07 2012 Jan Pazdziora 1.9.28-1
- 883546 - reworking how repodata xml gets built to avoid "snapshot too old"
  errors
- Revert "883546 - repodata inconsistency due to concurrent modification"

* Wed Dec 05 2012 Tomas Lestach <tlestach@redhat.com> 1.9.27-1
- update catalina.out path for tomcat7
- KickstartFileSyncTaskTest should no longer fail
- 883546 - repodata inconsistency due to concurrent modification
- use dwr30.dtd insted of dwr20.dtd

* Tue Dec 04 2012 Jan Pazdziora 1.9.26-1
- Do not package tomcat 7 stuff from buildroot.
- On Fedoras, start to use tomcat >= 7.
- KickstartDataTest should no longer fail
- 881830 - create /var/lib/rhn/kickstarts/wizard/*.cfg files if missing by the
  KickstartFileSyncTask
- PackageHelperTest should no more fail at testPackageToMap
- ActionFormatterTest should no more fail at testErrataFormatter

* Fri Nov 30 2012 Tomas Lestach <tlestach@redhat.com> 1.9.25-1
- do not include engine.js twice
- remove embedded dwr from spacewalk-java and start using dwr package

* Fri Nov 30 2012 Jan Pazdziora 1.9.24-1
- Do not use Java keywords.
- 851942 - copy GPG information from the original channel within
  channel.software.clone API, when the user omits it
- OrgSoftwareSubscribtions CSV export
- removing @Override annotation from methods that aren't overriden

* Thu Nov 29 2012 Tomas Lestach <tlestach@redhat.com> 1.9.23-1
- fix checkstyle issue
- Some more type-safety / checkstyle fixes
- Fixing a bunch of type-safety and checkstyle warnings

* Wed Nov 28 2012 Tomas Lestach <tlestach@redhat.com> 1.9.22-1
- typo fix
- 519472 - suggest deleting custom packages after a channel is deleted
- 880346 - deleting an org should remove cobbler profiles too
- Revert "880346 - delete cobbler profiles when deleting an org"
- add a null check
- 470463 - fixing xmllint issue
- put a newline before pre_install_network_config snippet
- 880346 - delete cobbler profiles when deleting an org
- 675193 - removing the confising tip

* Mon Nov 26 2012 Jan Pazdziora 1.9.21-1
- 864037 - fixing typo.

* Mon Nov 26 2012 Tomas Lestach <tlestach@redhat.com> 1.9.20-1
- 879332 - checkstyle issue

* Mon Nov 26 2012 Jan Pazdziora 1.9.19-1
- 864037 - we need to POST to /cobbler_api.

* Mon Nov 26 2012 Tomas Lestach <tlestach@redhat.com> 1.9.18-1
- 879332 - introduce 'md5_crypt_rootpw' option for
  kickstart.profile.setAdvancedOptions API

* Fri Nov 23 2012 Tomas Lestach <tlestach@redhat.com> 1.9.17-1
- 879443 - preserve product name when cloning channels using API
- Implement new API call system.listAllInstallablePackages
- Fix query for API call system.listLatestInstallablePackages
- 798571 - Moscow time is GMT+4.

* Thu Nov 22 2012 Jan Pazdziora 1.9.16-1
- Fixing checkstyle.

* Thu Nov 22 2012 Jan Pazdziora 1.9.15-1
- 864037 - no hardcoding URLs.
- 879006 - Use default cobbler user id if not overriden
- Fix errors with unrequired field 'Prefix'

* Wed Nov 21 2012 Jan Pazdziora 1.9.14-1
- decrease distChannelMap release minimal length
- No need to put empty lines to rhn_taskomatic_daemon.log.

* Fri Nov 16 2012 Jan Pazdziora 1.9.13-1
- add extra date parse check for errata.setDetails API

* Thu Nov 15 2012 Tomas Lestach <tlestach@redhat.com> 1.9.12-1
- extend API call errata.setDetails to support issue_date and update_date
- migrating ivy repo to my account so that we can maintain it

* Thu Nov 15 2012 Tomas Lestach <tlestach@redhat.com> 1.9.11-1
- let spacewalk-java require concrete version of jmock

* Wed Nov 14 2012 Tomas Lestach <tlestach@redhat.com> 1.9.10-1
- checkstyle fixes
- Check hostnames for special characters and whitespace
- Catch MalformedURLException in case of missing protocol etc.
- Basic normalization for SUSE Studio base URL
- Workaround for Studio API returning incomplete URLs
- 863025 - checkstyle fix
- redirect to Manage.do page after successful channel remove
- 863025 - original packages are those that are not associated with any erratum
- 835597 - bash is used as interpreter in kickstart scripts even if set by path
- 835597 - enable logging only for bash interpreter in kickstart scripts
- Fix quartz trigger initialization repeat count

* Mon Nov 12 2012 Tomas Lestach <tlestach@redhat.com> 1.9.9-1
- Fix typos
- 874278 - use iterators when going through the collection
- make notes to errata APIs, CVEs may be associated only with published errata
- it does not make much sense to use on delete cascade on many-to-many
  relations

* Mon Nov 12 2012 Tomas Lestach <tlestach@redhat.com> 1.9.8-1
- 866326 - customize KickstartFileDownloadAdvanced.do page in case of kickstart
  file DownloadException

* Fri Nov 09 2012 Michael Mraka <michael.mraka@redhat.com> 1.9.7-1
- reverted macro name translation

* Fri Nov 09 2012 Michael Mraka <michael.mraka@redhat.com> 1.9.6-1
- backported translation changes from zanata

* Mon Nov 05 2012 Tomas Lestach <tlestach@redhat.com> 1.9.5-1
- replace remaining DTD paths to www.hibernate.org/dtd with 3.2 default
  hibernate.sourceforge.net
- Fixing typo.

* Fri Nov 02 2012 Tomas Lestach <tlestach@redhat.com> 1.9.4-1
- Revert "change hibernate3 namespace"

* Fri Nov 02 2012 Michael Mraka <michael.mraka@redhat.com> 1.9.3-1
- fixing extra packages query

* Thu Nov 01 2012 Jan Pazdziora 1.9.2-1
- having html tag inside xml is not correct
- decrease distChannelMap release minimal length
- 839960 - fix system.listLatestUpgradablePackages API to list upgradable
  packages from server channels only

* Wed Oct 31 2012 Jan Pazdziora 1.9.1-1
- Use braces for accessing composite types in PG

* Wed Oct 31 2012 Jan Pazdziora 1.8.178-1
- Advertise the www.spacewalkproject.org.

* Tue Oct 30 2012 Jan Pazdziora 1.8.177-1
- Using xmllint and grep or perl is faster.

* Tue Oct 30 2012 Tomas Lestach <tlestach@redhat.com> 1.8.176-1
- fixing checkstyle

* Tue Oct 30 2012 Tomas Lestach <tlestach@redhat.com> 1.8.175-1
- rewrite distchannel APIs
- fix distchannel.listDefaultMaps API
- create dist channel map logic
- add id and org to DistChannelMap

* Tue Oct 30 2012 Jan Pazdziora 1.8.174-1
- Update the copyright year.

* Tue Oct 30 2012 Tomas Lestach <tlestach@redhat.com> 1.8.173-1
- Add SAST timezone Signed-off-by: Paresh Mutha <pmutha@redhat.com>
- Make yumrepo_last_sync optional. Do not return it, if the repo was never
  synced.

* Mon Oct 29 2012 Jan Pazdziora 1.8.172-1
- Change of message which is shown if no errata is available for package
- remove unnecessary casts
- removing @Override annotation from a method that isn't overriden

* Mon Oct 29 2012 Jan Pazdziora 1.8.171-1
- 869428 - last_checkin date should be displayed as UTC for splice integration
  API
- WebUI - link to erratas that affect package on its overview page

* Thu Oct 25 2012 Jan Pazdziora 1.8.170-1
- checkstyle fix

* Wed Oct 24 2012 Stephen Herr <sherr@redhat.com> 1.8.169-1
- fixing problems in 9d2ad9da4305d41d1d43666b2685eed2136c2f16
- WebUI - css for @media print

* Tue Oct 23 2012 Stephen Herr <sherr@redhat.com> 1.8.168-1
- 869428 - Added new API method for Splice integration
- Fixing a bunch of Generics type errors
- Expose extra packages / systems with extra packages
- 853444 - do not list custom base channel twice in the base channel combo for
  an activation key
- WebUI improvement, adding "Search Google for errata" on package details page.

* Mon Oct 22 2012 Jan Pazdziora 1.8.167-1
- WebUI improvement, showing activation key used for system activation at
  system overview page.

* Mon Oct 22 2012 Tomas Lestach <tlestach@redhat.com> 1.8.166-1
- checkstyle fixes
- Make applyErrata() work with Longs and Integers
- Show errata details for all errata in the given list
- Schedule updates for software update stack first

* Fri Oct 19 2012 Tomas Lestach <tlestach@redhat.com> 1.8.165-1
- checkstyle fix

* Fri Oct 19 2012 Jan Pazdziora 1.8.164-1
- prevent NPE, when accessing probe suite systems with no system associated
- 822834 - do not allow creating kickstart profiles that differ from existing
  ones just by case
- added missing import
- add column style class to render table border
- don't call cmd.getKickstartData() over and over

* Mon Oct 15 2012 Tomas Lestach <tlestach@redhat.com> 1.8.163-1
- intorduce first draft of read-only dist channel map page
- first row of ListTag light - similar to the ListDisplayTag
- have the list-row-even and list-row-odd class types setting constant for
  ListTag rows

* Fri Oct 12 2012 Jan Pazdziora 1.8.162-1
- fix ConfigRevisionSerializer

* Thu Oct 11 2012 Tomas Lestach <tlestach@redhat.com> 1.8.161-1
- make possible to delete more probes at once on the system monitoring page
- dropping old comment

* Thu Oct 11 2012 Tomas Lestach <tlestach@redhat.com> 1.8.160-1
- reverting of web.chat_enabled -> java.chat_enabled translation
- The /network/systems/details/kickstart/* is not used for a long time.

* Thu Oct 11 2012 Jan Pazdziora 1.8.159-1
- Checkstyle fix.

* Wed Oct 10 2012 Jan Pazdziora 1.8.158-1
- Using empty paragraph for layout purposes is rarely needed.
- 817473 - remove html markup from the kickstart.jsp.error.template_generation
  error message
- 832433 - remove html tags from the activation-key.java.exists error message
- polishing configmanager.filedetails.content.no-macro-name error message

* Tue Oct 09 2012 Michael Mraka <michael.mraka@redhat.com> 1.8.157-1
- fixed html entities in translations

* Tue Oct 09 2012 Jan Pazdziora 1.8.156-1
- 863479 - enhancing kickstart file sync with cobbler

* Fri Oct 05 2012 Tomas Lestach <tlestach@redhat.com> 1.8.155-1
- fix PushDispatcherTest
- fix ErrataTest
- fix ActivationKeyManagerTest
- fix RequestContextTest
- fix ErrataFactoryTest.testCreateClone
- do not set last_modified for rhnPackage tests

* Fri Oct 05 2012 Jan Pazdziora 1.8.154-1
- Fixed typo on ErrataMailer.java

* Tue Oct 02 2012 Tomas Lestach <tlestach@redhat.com> 1.8.153-1
- 860002 - prevent Page Request Error when at pagination
- 860831 - fix system column value on the rhn/schedule/FailedSystems.do page
- changes required to make 'ant create-webapp-dir' work properly

* Sat Sep 29 2012 Aron Parsons <aronparsons@gmail.com> 1.8.152-1
- add API calls to manage repo filters
- add methods to add/remove ContentSourceFilter objects

* Tue Sep 25 2012 Tomas Lestach <tlestach@redhat.com> 1.8.151-1
- getting timestamp from PackageCapabilityIterator in a correct way

* Thu Sep 20 2012 Jan Pazdziora 1.8.150-1
- Checkstyle fix.
- 790120 - removing the config elaborator from a few queries where it's not
  needed
- affected_by_errata mode does not need system_monitoring elaborator
- system_entitlement_list mode does not need system_monitoring elaborator
- visible_to_user_from_sysid_list mode does not need system_monitoring
  elaborator
- target_systems_for_channel mode does not need system_monitoring elaborator
- systems_with_needed_package mode does not need system_monitoring elaborator
- target_systems_for_group mode does not need system_monitoring elaborator
- systems_in_group mode does not need system_monitoring elaborator
- systems_subscribed_to_channel mode does not need system_monitoring elaborator
- systems_with_package_nvr mode does not need system_monitoring elaborator
- ssm_remote_commandable mode does not need system_monitoring elaborator

* Wed Sep 19 2012 Jan Pazdziora 1.8.149-1
- Convert TIMESTAMP without time zone as well.
- Validate proxy format on general config page
- 790120 - make system_overview fast

* Tue Sep 18 2012 Tomas Lestach <tlestach@redhat.com> 1.8.148-1
- ssm_kickstartable mode does not need system_monitoring elaborator
- find_by_name mode does not need system_monitoring elaborator
- virtual_hosts_for_user mode does not need system_monitoring elaborator
- virtual_system_overview does not need system health information
- use system_monitoring elaborator in most_critical_systems query
- remove SystemHealthIconDecorator and appropriate query
- extract system_monitoring elaborator from system_overview
- removing @Override annotations for methods that aren't overriden
- removing @Override annotations for methods that aren't overriden
- removing unnecessarily nested else statement

* Mon Sep 17 2012 Jan Pazdziora 1.8.147-1
- 790120 - Adding the RULE hint back into the system_overview elaborator
- Checkstyle fix.

* Fri Sep 14 2012 Jan Pazdziora 1.8.146-1
- Convert TIMESTAMP WITH LOCAL TIME ZONE as well.
- 737895 - remember probe state when paginate
- 856449 - validate session key for system.getSystemCurrencyMultipliers API
- 856458 - fix system.getSystemCurrencyScores API doc
- 856553 - display error messages only once on admin/config/GeneralConfig.do
  page

* Wed Sep 12 2012 Tomas Lestach <tlestach@redhat.com> 1.8.145-1
- 855884 - fixing NumberFormatException

* Tue Sep 11 2012 Tomas Lestach <tlestach@redhat.com> 1.8.144-1
- 713684 - localize strings after import
- 855845 - escaping system name

* Fri Sep 07 2012 Tomas Lestach <tlestach@redhat.com> 1.8.143-1
- checkstyle fix

* Fri Sep 07 2012 Tomas Lestach <tlestach@redhat.com> 1.8.142-1
- changing web.login_banner -> java.login_banner
- changing web.custom_footer -> java.custom_footer
- changing web.custom_header -> java.custom_header
- changing web.chat_enabled -> java.chat_enabled
- changing web.taskomatic_cobbler_user -> java.taskomatic_cobbler_user
- changing web.excluded_countries -> java.excluded_countries
- changing web.supported_locales -> java.supported_locales
- changing web.l10n_missingmessage_exceptions ->
  java.l10n_missingmessage_exceptions
- changing web.l10n_debug -> java.l10n_debug
- changing web.l10n_debug_marker -> java.l10n_debug_marker
- changing web.errata_cache_compute_threshold ->
  java.errata_cache_compute_threshold
- changing web.sandbox_lifetime -> java.sandbox_lifetime
- changing web.apiversion -> java.apiversion
- changing web.development_environment -> java.development_environment
- changing web.customer_service_email -> java.customer_service_email
- changing web.session_delete_commit_interval ->
  java.session_delete_commit_interval
- changing web.session_delete_batch_size -> java.session_delete_batch_size
- changing web.min_user_len -> java.min_user_len
- deploy rhn_java.conf
- move java related configuration the rhn_java.conf

* Thu Sep 06 2012 Tomas Lestach <tlestach@redhat.com> 1.8.141-1
- removing unused IsoServlet
- removing java/buildconf/builder directory
- CryptoKeysHandlerTest are undertaken with OrgAdmin privileges.
- 815964 - not critical, but adding to this version of rhn_web.conf too
- 815964 - moving monitoring probe batch option from rhn.conf to rhn_web.conf

* Tue Sep 04 2012 Tomas Lestach <tlestach@redhat.com> 1.8.140-1
- 853444 - list only subscribable base channels for actiovation key
  associations
- 839960 - rewrite query for system.listLatestUpgradablePackages API

* Fri Aug 31 2012 Jan Pazdziora 1.8.139-1
- Add countries BQ, CW, SX.

* Thu Aug 30 2012 Tomas Lestach <tlestach@redhat.com> 1.8.138-1
- 851150 - make the select working on PG as well

* Thu Aug 30 2012 Tomas Lestach <tlestach@redhat.com> 1.8.137-1
- 851480 - Do not elaborate objects twice in row.
- 851480 - Revert "bz: 453477: duplicated entries in CSV download for some
  fields"
- allow complex kickstart variables containing severel '='
- 851519 - display a reasonable error message on the permission error page
- Fixing test KickstartScheduleCommandTest.testProfileArches
- fix ContentSourceFilter.findBySourceId to return list of ContentSourceFilter
  objects

* Tue Aug 28 2012 Aron Parsons <aronparsons@gmail.com> 1.8.136-1
- add listRepoFilters API call
- add lookupContentSourceFiltersById method to ChannelFactory
- add serializer for ContentSourceFilter
- add ContentSourceFilter class
- 733420 - Checking user permissions for CryptoKeysHandler

* Tue Aug 28 2012 Aron Parsons <aronparsons@gmail.com>
- add listRepoFilters API call
- add lookupContentSourceFiltersById method to ChannelFactory
- add serializer for ContentSourceFilter
- add ContentSourceFilter class
- 733420 - Checking user permissions for CryptoKeysHandler

* Fri Aug 24 2012 Stephen Herr <sherr@redhat.com> 1.8.134-1
- 818700 - allow user to set the gateway for static bonds

* Thu Aug 23 2012 Tomas Lestach <tlestach@redhat.com> 1.8.133-1
- 851040 - checkstyle issue

* Thu Aug 23 2012 Tomas Lestach <tlestach@redhat.com> 1.8.132-1
- 851040 - detect empty quartz crop expression
- 851150 - we need only unique channel list
- 850836 - display an information message about no systems being selected for
  SSM
- 850836 - fix ISE on rhn/channel/ssm/ChildSubscriptions.do page

* Tue Aug 21 2012 Tomas Kasparek <tkasparek@redhat.com> 1.8.131-1
- 846215 - Kickstarts profile visible where they should be

* Mon Aug 20 2012 Tomas Lestach <tlestach@redhat.com> 1.8.130-1
- 198887 - checkstyle fixes
- 198887 - introducing a possibility to delete archived actions
- 848368 - make IE use IE7 compatability mode for pages with editarea
- Fix missing CVEs in patches listing with Oracle 11
- 848036 - fix icons on SSM provisioning page

* Wed Aug 15 2012 Tomas Lestach <tlestach@redhat.com> 1.8.129-1
- 848036 - fix icons on SSM system list page
- 785088 - validate virt guest parameters also for API input
- 785088 - introduce regexp for virtual guest name
- 787873 - fix misleading "Filter by" label
- removing @Override annotations for methods that aren't overriden
- remove unnecessary else clauses

* Tue Aug 14 2012 Tomas Lestach <tlestach@redhat.com> 1.8.128-1
- 836656 - removed MAC Address from kickstart profile listing
- 847256 - xml escape group names
- 847308 - rhn-proxy and rhn-satellite channels shall not be associated with an
  activation key
- 846915 - systemGroup csv was including fields that have not been valid since
  bug 573153

* Fri Aug 10 2012 Jan Pazdziora 1.8.127-1
- 846221 - Don't let virtual kickstarts screw up the host's cobbler id
- Revert "removing unused string with trans-id
  'packagelist.jsp.summary.packages'"

* Wed Aug 08 2012 Stephen Herr <sherr@redhat.com> 1.8.126-1
- 818700 - adding capability for static bond

* Tue Aug 07 2012 Jan Pazdziora 1.8.125-1
- Remove hints that should no longer be needed.
- enable sorting of errata list according to synopsis on the
  rhn/channels/manage/errata/ListRemove.do page
- fix errata sort on the rhn/channels/manage/errata/ListRemove.do page

* Mon Aug 06 2012 Tomas Lestach <tlestach@redhat.com> 1.8.124-1
- detect oracle TIMESTAMPTZ objects and convert them correctly to timestamp

* Thu Aug 02 2012 Tomas Lestach <tlestach@redhat.com> 1.8.123-1
- 842992 - display a relevant error message when creating channel names/labels
  starting with rhn|redhat

* Thu Aug 02 2012 Miroslav Suchý <msuchy@redhat.com> 1.8.122-1
- Return back some translations

* Wed Aug 01 2012 Tomas Lestach <tlestach@redhat.com> 1.8.121-1
- Construct GMT millisecond value for timestamp if DB does not store timezone
- 844048 - let errata.listPackages API return also packages associated with
  unpublished errata

* Tue Jul 31 2012 Tomas Kasparek <tkasparek@redhat.com> 1.8.120-1
- 838618 - Allowing some API calls to be called from another organizations

* Mon Jul 30 2012 Tomas Lestach <tlestach@redhat.com> 1.8.119-1
- remove usage of cert_admin user role
- remove usage of rhn_support user role
- remove usage of unused org_applicant user role
- remove rhn_superuser occurences in java translation strings
- remove usage of rhn_superuser user role
- 802267 - update ConfigurationValidationTest

* Thu Jul 26 2012 Tomas Lestach <tlestach@redhat.com> 1.8.118-1
- 816454 - do not commit already committed transaction

* Thu Jul 26 2012 Tomas Lestach <tlestach@redhat.com> 1.8.117-1
- log a message when repo sync task is triggered

* Wed Jul 25 2012 Tomas Lestach <tlestach@redhat.com> 1.8.116-1
- 843050 - fix recommended cobbler command
- 753056 - dissociate deleted crypto key from its kickstart profiles

* Tue Jul 24 2012 Jan Pazdziora 1.8.115-1
- Revert "removing unused string with trans-id 'gpgssl_keys.added'"
- Revert "removing unused string with trans-id 'gpgssl_keys.removed'"

* Mon Jul 23 2012 Tomas Lestach <tlestach@redhat.com> 1.8.114-1
- 757711 - do not start repo sync of a channel with no associated repositories
- trim all the form strings within the regular scrub
- 802267 - allow user and group name starting also with [0-9]_
- 813841 - do not cache snapshot tags within the lookup method
- Correct the localized text which describes the icon.

* Fri Jul 20 2012 Tomas Lestach <tlestach@redhat.com> 1.8.113-1
- Make the tip to be more standard English.
- Remove XCCDF Legend from places where it is not necessary.
- 840567 - prevent NPE
- 841635 - sort groups by default

* Thu Jul 19 2012 Tomas Lestach <tlestach@redhat.com> 1.8.112-1
- checkstyle fix

* Thu Jul 19 2012 Tomas Lestach <tlestach@redhat.com> 1.8.111-1
- 814365 - check not only one channel original when checking channel version
- reverting fix for 814365,839611 due to performance regression
- reverting fix for 814365,839611 due to performance regression
- cut the string only in case the string is longer than needed
- add ruby API sample script

* Wed Jul 18 2012 Jan Pazdziora 1.8.110-1
- Add translation strings for crash information
- Show crash count on system detail page
- Update server class to use crash information
- Add Crashes class and database mapping
- 840567 - limit action name to fit into the appropriate DB column
- 822918 - close session when its connection signalled a connection error

* Fri Jul 13 2012 Stephen Herr <sherr@redhat.com> 1.8.109-1
- 833474 - quick file list query now also returns files saved to system's
  'local' config 'channel'

* Fri Jul 13 2012 Tomas Lestach <tlestach@redhat.com> 1.8.108-1
- struts jars may be available in different directories
- Show XCCDF-diff icon on the XCCDF-Details page.
- Show icon when referencing to XCCDF-diff
- Show XCCDF-diff results on List-Scans page.
- Rewrite ListScap page query with Dto & elaborator.
- XCCDF Diff shall compare also scan's metadata.
- Make sure that the user has permission to see the scan (when diffing).
- Diff should show: either all, changed, or invariant items
- OpenSCAP Integration -- XCCDF Scan Diff
- checkstyle fix

* Thu Jul 12 2012 Tomas Lestach <tlestach@redhat.com> 1.8.107-1
- 829790 - fix PxtSessionDelegateImplTest test
- 829790 - fix PxtCookieManagerTest test
- 748331 - fix appropriate tests
- removing @Override annotations for methods that aren't overriden
- Copying kopts to the xen distro.

* Tue Jul 10 2012 Michael Mraka <michael.mraka@redhat.com> 1.8.106-1
- COALESCE instead of NVL keyword for pgsql compatibility

* Thu Jul 05 2012 Stephen Herr <sherr@redhat.com> 1.8.105-1
- 837913 - work around for if hibernate loads a clonedchannel as its own
  original

* Fri Jun 29 2012 Stephen Herr <sherr@redhat.com> 1.8.104-1
- 836656 - Allow user to set MAC Address when provisioning a virtual guest

* Thu Jun 28 2012 Tomas Lestach <tlestach@redhat.com> 1.8.103-1
- 795565 - add API doc for channel.software.listErrata update_date attribute
- 795565 - remove "date" from the channel.software.listErrata API doc
- adding conflicts for quartz >= 2.0
- 706318 - Japaneese translation fix

* Wed Jun 27 2012 Tomas Lestach <tlestach@redhat.com> 1.8.102-1
- requre quartz version lower than 2.0
- change hibernate3 namespace
- require concrete hibernate version

* Wed Jun 27 2012 Jan Pazdziora 1.8.101-1
- Fixing checkstyle.

* Wed Jun 27 2012 Jan Pazdziora 1.8.100-1
- Fixing checkstyle.

* Wed Jun 27 2012 Jan Pazdziora 1.8.99-1
- checkstyle fix

* Tue Jun 26 2012 Stephen Herr <sherr@redhat.com> 1.8.98-1
- 829485 - resolveing potential deadlock during asynchronous errata clone

* Tue Jun 26 2012 Jan Pazdziora 1.8.97-1
- Each dataset must have a different name.
- Add CSV downloader for scap search page.
- Add CSV downloader to all-scans page
- Add CSV downloader for scan's details page
- Add CSV downloader for system's scans page

* Tue Jun 26 2012 Michael Mraka <michael.mraka@redhat.com> 1.8.96-1
- Correcting two ISE on postgresql: NVRE not found

* Mon Jun 25 2012 Jan Pazdziora 1.8.95-1
- Fixing checkstyle.

* Fri Jun 22 2012 Stephen Herr <sherr@redhat.com> 1.8.94-1
- 829485 - fixed asynchronous errata cloning internal server errors
- 829790 - handle spoiled browsers separatelly

* Fri Jun 22 2012 Jan Pazdziora 1.8.93-1
- Fixing checkstyle.

* Fri Jun 22 2012 Jan Pazdziora 1.8.92-1
- 712313 - Add installed size to repodata

* Thu Jun 21 2012 Tomas Lestach <tlestach@redhat.com> 1.8.91-1
- enable filtering by synopsis for all the errata tabs
- remove simple-xml and susestudio-java-client from ivy.xml

* Wed Jun 20 2012 Stephen Herr <sherr@redhat.com> 1.8.90-1
- 823798 - update API documentation
- 748331 - remove unused import
- 748331 - do not create multiple default ks sessions
- removing @Override annotations, methods aren't overriden
- removing @Override annotation, method isn't overriden
- remove unnecessary else clause
- remove unnecessary else clause
- remove unnecessary casts
- 833474 - removed the ';' character due the error ORA-00911

* Tue Jun 19 2012 Stephen Herr <sherr@redhat.com> 1.8.89-1
- 833474 - system.config.listFiles could take > 8 minutes if there were lots of
  revisions on lots of config files
- 797906 - don't sync virt bridge nic w/ cobbler

* Tue Jun 19 2012 Tomas Lestach <tlestach@redhat.com> 1.8.88-1
- try to work with fc17 hibernate3

* Tue Jun 19 2012 Tomas Lestach <tlestach@redhat.com> 1.8.87-1
- correctly report kernel not being found at distro creation
- 822918 - impossible to get error code from PG exceptions
- Add missing dollar sign.
- Setup {inSSM} variable on audit pages.
- Add forgotten hidden form variable.
- Improve SCAP search: Return list of xccdf:TestResults-s
- Move the listset definition out off the fragment.
- Fix flawed SQL queries.

* Tue Jun 12 2012 Simon Lukasik <slukasik@redhat.com> 1.8.86-1
- Improve SCAP search: searching by scan's result
- Improve SCAP search: searching by scan date
- Bind named query dynamically.
- Add a link for easy scan reschedule.
- Forward main-form variables when going through system list
- Fix incorrect variable reference.

* Tue Jun 12 2012 Tomas Lestach <tlestach@redhat.com> 1.8.85-1
- 797124 - virt host may have several virtual instances
- 797124 - fix virt host icon issue on WebUI

* Fri Jun 08 2012 Jan Pazdziora 1.8.84-1
- 829894 - fix channel links on CloneErrata page
- Revert "removing unused string with trans-id 'schedulediff.ssm.failure'"
- Revert "removing unused string with trans-id 'schedulediff.ssm.success'"
- Revert "removing unused string with trans-id 'schedulediff.ssm.successes'"
- Refactor "default" to RhnHelper.DEFAULT_FORWARD

* Wed Jun 06 2012 Stephen Herr <sherr@redhat.com> 1.8.83-1
- 829485 - Created new asyncronous api methods for cloning errata

* Tue Jun 05 2012 Tomas Lestach <tlestach@redhat.com> 1.8.82-1
- use apache-commons-io on Fedoras instead of jakarta-commons-io
- Refactor "pageList" to RequestContext.PAGE_LIST
- Refactor struts "default" forward also in /tests.
- Refactor "default" to RhnHelper.DEFAULT_FORWARD
- Remove unneeded variable
- Do not set nonexisting localization.
- Localized defaults should be localized.
- Handle nonexistent testresult.
- Show also scan's scheduler on details page.
- Show also scan's arguments on details page.
- 811470 - proper use of xml entities in apidoc
- 811470 - fix apidoc for system.listLatestAvailablePackage()
- 811470 - fix apidoc for kickstart.profile.system.checkRemoteCommands()
- 811470 - fix apidoc of kickstart.profile.system.checkConfigManagement()
- 811470 - fix apidoc for kickstart.profile.getKickstartTree()
- 811470 - fix apidoc for kickstart.profile.comparePackages()
- 811470 - fix apidoc for distchannel.listDefaultMaps()

* Mon Jun 04 2012 Miroslav Suchý <msuchy@redhat.com> 1.8.81-1
- Add support for studio image deployments (web UI) (jrenner@suse.de)
- 811470 - fix apidoc for channel.access.setOrgSharing() (mzazrivec@redhat.com)
- 811470 - fix apidoc for channel.listPopularChannels() (mzazrivec@redhat.com)
- 811470 - fix apidoc for activationkey.listActivatedSystems()
  (mzazrivec@redhat.com)
- 811470 - apidoc: use array_desc to remove empty list bullets
  (mzazrivec@redhat.com)
- 811470 - new macro: array_desc (mzazrivec@redhat.com)
- The ip colum is numeric, do not cast parameter to string.
  (jpazdziora@redhat.com)

* Wed May 30 2012 Tomas Lestach <tlestach@redhat.com> 1.8.80-1
- switch checkstyle to be run on RHEL6
- checkstyle: VirtualInstanceFactory - Redundant 'static' modifier.
- checkstyle: TestStatics - Utility classes should not have a public or default
  constructor.
- checkstyle: TaskConstants - Utility classes should not have a public or
  default constructor.
- checkstyle: the name [todo] is not a valid Javadoc tag name
- checkstyle: SetLabels - Utility classes should not have a public or default
  constructor.
- checkstyle 5: cannot initialize module TreeWalker - Unable to instantiate
  GenericIllegalRegexp
- checkstyle 5: cannot initialize module TreeWalker - Unable to instantiate
  TabCharacter
- checkstyle 5: TreeWalker is not allowed as a parent of RegexpHeader

* Wed May 30 2012 Michael Mraka <michael.mraka@redhat.com> 1.8.79-1
- checkstyle fix
- omit accessible parameter
- simplify construct
- remove unnecessarily nested else clause
- remove unused imports

* Tue May 29 2012 Michael Mraka <michael.mraka@redhat.com> 1.8.78-1
- modified java stack to use new user_role_check_debug()

* Tue May 29 2012 Simon Lukasik <slukasik@redhat.com> 1.8.77-1
- Fail gracefully on empty list of systems
- Add option to search scap within SSM.
- OpenSCAP integration -- A simple search page.
- Promote some of the rule's columns to fragment.

* Tue May 29 2012 Tomas Lestach <tlestach@redhat.com> 1.8.76-1
- 814659 - add an extra entitlement check before the key creation
- Enhancements pt_BR localization at webUI

* Fri May 25 2012 Tomas Lestach <tlestach@redhat.com> 1.8.75-1
- store also config revision changed_by_id
- fix ConfigurationFactoryTest.testRemoveConfigChannel

* Thu May 24 2012 Miroslav Suchý <msuchy@redhat.com> 1.8.74-1
- 825024 - API *must* check for compatible channels in system.setBaseChannel()

* Thu May 24 2012 Miroslav Suchý <msuchy@redhat.com> 1.8.73-1
- 820987 - fix error during backporting
- 820987 - do not guess creator name

* Thu May 24 2012 Tomas Lestach <tlestach@redhat.com> 1.8.72-1
- fix ConfigurationManagerTest.testCopyFile
- fix ConfigTestUtils.createConfigRevision

* Mon May 21 2012 Jan Pazdziora 1.8.71-1
- %%defattr is not needed since rpm 4.4
- Fix incorrect text fields.
- Tables on SCAP pages should have corners rounded.
- File RuleDetails page into correct item in navigation bar

* Fri May 18 2012 Tomas Lestach <tlestach@redhat.com> 1.8.70-1
- 736661 - rewrite revision creation by config file update
- Don't show empty table, if there is not ident assigned.
- Extend input cell for 20 characters.
- 822237 - there're no help pages in Spacewalk

* Wed May 16 2012 Tomas Lestach <tlestach@redhat.com> 1.8.69-1
- 736661 - prevent system.config.createOrUpdatePath causing deadlock

* Mon May 14 2012 Tomas Lestach <tlestach@redhat.com> 1.8.68-1
- remove empty test quota stuff
- remove remained usage of OrgQuota class

* Sat May 12 2012 Tomas Lestach <tlestach@redhat.com> 1.8.67-1
- remove Override annotations for non overriden methods
- remove unnecessary casts
- remove unnecessarily nested else statement
- remove rests of OrgQuota usage

* Fri May 11 2012 Tomas Lestach <tlestach@redhat.com> 1.8.66-1
- remove OrgQuota hibernate mapping
- remove OrgQuota java class
- 820920 - fix delete distribution link
- 818997 - rewrite channel.listSoftwareChannels API
- 818700 - checkstyle issues
- rhnUser synonym was removed
- 643905 - rewrite KickstartFactory.lookupAccessibleTreesByOrg

* Thu May 10 2012 Miroslav Suchý <msuchy@redhat.com> 1.8.65-1
- 695276 - if koan is requesting anything from /cobbller_api replace hostname
  of server with hostname of first proxy in chain
- 818700 - support for cobbler v2.2

* Wed May 09 2012 Tomas Lestach <tlestach@redhat.com> 1.8.64-1
- 817433 - fix NetworkDtoSerializer API doc
- prevent storing empty string for errata refersTo
- prevent storing empty string for errata errataFrom
- prevent storing empty string for errata notes
- Split OpenSCAP and AuditReviewing up
- 818700 - Cannot submit the form with broken bonding info

* Fri May 04 2012 Stephen Herr <sherr@redhat.com> 1.8.63-1
- checkstyle fix
- 735043 - redirect to errata/manage/PublishedErrata.do page after deleting a
  published erratum
- 817528 - remember pre-filled form attributes in case of form validation error
- allow omitting string resource checks
- add extra cheetah error detection
- make the code more readable
- 817528 - marking Script Name as required filed on the KickstartScriptEdit
  page

* Fri May 04 2012 Tomas Lestach <tlestach@redhat.com> 1.8.62-1
- 818700 - make newly introduced rhn tag functions available

* Thu May 03 2012 Stephen Herr <sherr@redhat.com> 1.8.61-1
- 818700 - When kickstarting a system there is an option that allows you to
  create or re-create a network bond.
- fix listSharedChannels to only show this org's channels
- fix my_channel_tree query
- fix channel.listRedHatChannels shows custom channels
- Remove unused import
- Remove a code which duplicates ensureAvailableToUser() method.
- Eliminate a typo.
- API: list results for XCCDF scan.

* Tue May 01 2012 Miroslav Suchý <msuchy@redhat.com> 1.8.60-1
- 817098 - fixed the Brazilian time zone
- Enhancement and fixes on Brazilian (pt_BR) localization at webUI
- Do not divide by zero. It prints a question mark.

* Mon Apr 30 2012 Jan Pazdziora 1.8.59-1
- 811470 - fixing checkstyle.

* Mon Apr 30 2012 Jan Pazdziora 1.8.58-1
- Requires are better defined elsewhere than in template. (slukasik@redhat.com)
- API: Show OpenSCAP XCCDF Details. (slukasik@redhat.com)
- 811470 - proper use of xml entities in documentation (mzazrivec@redhat.com)

* Fri Apr 27 2012 Jan Pazdziora 1.8.57-1
- API: List Xccdf Scans for given machine. (slukasik@redhat.com)

* Fri Apr 27 2012 Tomas Lestach <tlestach@redhat.com> 1.8.56-1
- use arch label in distchannel.setDefaultMap API as stated in the API doc

* Thu Apr 26 2012 Miroslav Suchý <msuchy@redhat.com> 1.8.55-1
- 806815 - add missing acl to SSM
- 806815 - add missing links about Solaris Patches to SSM
- 816445 - fixed error in redhat_register snippet
- 816299 - Updating default config files with additional options for heapdump
  directory
- Ensure that given system has OpenSCAP capability.
- Ensure that given systems is available to user.
- Repack and throw MissingEntitlementException when occurs.
- Sort imports alphabetically.
- API: SCAP scan schedule for multiple systems
- changed kernel-params field to 1024 chars in size (bnc#698166)
- removing unused lookup
- Capitalize title to be consistent
- Put the reboot notification at the end. Make it not mutually exclusive with
  other notifications.
- API: SCAP scan schedule should accept the date of earliest occurence
- Promote read only DatePicker to fragment.
- Refactor parentUrl to ListTagHelper.PARENT_URL
- Hide the 'Schedule' tab for systems without management ent.
- 815804 - force repo regeneration, when removing package using
  packages.removePackage API
- 815804 - make the cleanupFileEntries simplier

* Tue Apr 24 2012 Simon Lukasik <slukasik@redhat.com> 1.8.54-1
- Promote Audit to separate tab within SSM. (slukasik@redhat.com)
- Show targeted systems when scheduling SCAP scan through SSM.
  (slukasik@redhat.com)
- Extract method scapCapableSystemsInSsm() (slukasik@redhat.com)
- Handle errors during SSM schedule of SCAP scan. (slukasik@redhat.com)
- OpenSCAP integration -- schedule new scan in SSM (slukasik@redhat.com)
- Extract method for scheduling xccdfEval for multiple systems.
  (slukasik@redhat.com)
- The fragment could be used as readonly for confirmation (slukasik@redhat.com)
- Refactor xccdf schedule form to jsp fragment. (slukasik@redhat.com)
- Remove redundant definitions of use_date (slukasik@redhat.com)
- 814836 - do not list ks session related activation keys (tlestach@redhat.com)
- 815372 - prevent sending XML invalid chars in system.getScriptResults API
  (tlestach@redhat.com)
- 815252 - fix errata.listPackages APIdoc (tlestach@redhat.com)

* Fri Apr 20 2012 Tomas Lestach <tlestach@redhat.com> 1.8.53-1
- remove unused paths from unprotected uris
- 728205 - do not check CSRF token for login pages
- fix errata clone name generation

* Fri Apr 20 2012 Jan Pazdziora 1.8.52-1
- Fixing checkstyle.

* Thu Apr 19 2012 Stephen Herr <sherr@redhat.com> 1.8.51-1
- 814365 - When displaying errata available for adding to channel, make sure a
  clone is not already in the channel.

* Thu Apr 19 2012 Jan Pazdziora 1.8.50-1
- Removed double-dash from WebUI copyright notice.
- fix has_errata_with_keyword_applied_since_last_reboot query (mc@suse.de)
- fix PackageEvr handling III (tlestach@redhat.com)
- increase taskomatic memory (tlestach@redhat.com)
- 803353 - fixing another two broken documentation links (tlestach@redhat.com)
- Show systems that need reboot because of an errata. (dmacvicar@suse.de)
- modify SecurityErrataOverview.callaback (tlestach@redhat.com)

* Tue Apr 17 2012 Jan Pazdziora 1.8.49-1
- Revert "removing unused string with trans-id Certificate Administrators,
  Monitoring Administrators, and Configuration Administrators"

* Tue Apr 17 2012 Jan Pazdziora 1.8.48-1
- Checkstyle fix.

* Tue Apr 17 2012 Jan Pazdziora 1.8.47-1
- Make the Invalid prefix error localizable.

* Tue Apr 17 2012 Jan Pazdziora 1.8.46-1
- fix ErrataHandlerTest (tlestach@redhat.com)
- 812053 - fix the ErrataHandler.clone method (tlestach@redhat.com)
- create a test erratum with keyword (tlestach@redhat.com)
- refactor PackageEvr handling II (tlestach@redhat.com)

* Fri Apr 13 2012 Tomas Lestach <tlestach@redhat.com> 1.8.45-1
- 809579 - make system snapshot when changing server entitlements using API
  (tlestach@redhat.com)
- 812053 - change the condition (tlestach@redhat.com)
- print extra stack trace (tlestach@redhat.com)
- 804665 - do not scrub search_string (tlestach@redhat.com)

* Fri Apr 13 2012 Jan Pazdziora 1.8.44-1
- Fixing checkstyle.

* Fri Apr 13 2012 Jan Pazdziora 1.8.43-1
- fix KickstartWizardCommandTest (tlestach@redhat.com)
- 812053 - making errata.clone api not requires cloned channels
  (jsherril@redhat.com)
- 811470 - fix documentation for getRepoSyncCronExpression API
  (mzazrivec@redhat.com)
- 811470 - make the documentation for createOrUpdateSymlink more clear
  (mzazrivec@redhat.com)
- 811470 - fix documentation for ChannelSerializer (mzazrivec@redhat.com)
- replace \r\n with \n for CustomDataValues (tlestach@redhat.com)

* Wed Apr 11 2012 Stephen Herr <sherr@redhat.com> 1.8.42-1
- 698940 - Activation Key does not have to have a base channel to add Child
  Channels (sherr@redhat.com)

* Wed Apr 11 2012 Tomas Lestach <tlestach@redhat.com> 1.8.41-1
- adding javadoc to public RhnPostMockStrutsTestCase method
  (tlestach@redhat.com)

* Wed Apr 11 2012 Tomas Lestach <tlestach@redhat.com> 1.8.40-1
- fix BaseKickstartEditTestCase tests (tlestach@redhat.com)
- fix VirtualGuestsActionTest (tlestach@redhat.com)
- fix MethodActionTest (tlestach@redhat.com)
- fix PendingActionsSetupActionTest (tlestach@redhat.com)
- fix BootstrapConfigActionTest (tlestach@redhat.com)
- fix KickstartEditPackagesTest (tlestach@redhat.com)
- fix OrgSystemSubscriptionsActionTest (tlestach@redhat.com)
- fix SystemEntitlementsSubmitActionTest (tlestach@redhat.com)
- fix ChannelFilesImportTest (tlestach@redhat.com)
- fix RegisteredSetupActionTest (tlestach@redhat.com)
- fix OrgCreateActionTest (tlestach@redhat.com)
- fix ErrataActionTest (tlestach@redhat.com)
- fix FailedActionsSetupActionTest (tlestach@redhat.com)
- fix OrgSoftwareSubscriptionsActionTest (tlestach@redhat.com)
- fix TreeActionTest - need to set ks tree installtype (tlestach@redhat.com)
- fix TreeActionTest.testCreateRefresh (tlestach@redhat.com)
- fix TreeActionTest (tlestach@redhat.com)
- fix systems/test/ErrataConfirmActionTest (tlestach@redhat.com)
- fix errata/test/ErrataConfirmActionTest (tlestach@redhat.com)
- fix KickstartAdvancedOptionsActionTest (tlestach@redhat.com)
- fix CryptoKeyDeleteActionTest (tlestach@redhat.com)
- fix CompletedActionsSetupActionTest (tlestach@redhat.com)
- fix BaseSetOperateOnDiffActionTest (tlestach@redhat.com)
- fix GeneralConfigActionTest (tlestach@redhat.com)
- fix RestartActionTest (tlestach@redhat.com)
- fix KickstartIpRangeActionTest (tlestach@redhat.com)
- fix CryptoKeyCreateActionTest (tlestach@redhat.com)
- fix CertificateConfigActionTest (tlestach@redhat.com)
- fix SystemDetailsEditActionTest (tlestach@redhat.com)
- fix PreservationListEditActionTest (tlestach@redhat.com)
- fix KickstartPartitionActionTest (tlestach@redhat.com)
- fix CreateUserActionTest (tlestach@redhat.com)
- fix CloneConfirmActionTest (tlestach@redhat.com)
- create RhnPostMockStrutsTestCase for testing POST methods
  (tlestach@redhat.com)
- statements cannot end with ";" for Oracle (tlestach@redhat.com)
- 787225 - the Log Size actually checks Log Size Growth.
  (jpazdziora@redhat.com)

* Tue Apr 10 2012 Tomas Lestach <tlestach@redhat.com> 1.8.39-1
- fix ServerConfigHandlerTest revision comparism (tlestach@redhat.com)
- fix ServerConfigHandlerTest.createRevision (tlestach@redhat.com)
- tests - set user's org to the channel created by him (tlestach@redhat.com)
- fix ProfileManagerTest (tlestach@redhat.com)
- fix org.trusts.getDetails API (tlestach@redhat.com)
- check whether it's a trusted org before accessing its attributes
  (tlestach@redhat.com)
- fix ActivationKeyTest.testDuplicateKeyCreation (tlestach@redhat.com)
- fix TraceBackEventTest (tlestach@redhat.com)
- fix SessionCancelActionTest (tlestach@redhat.com)
- run oracle specific tests only with oracle DB (tlestach@redhat.com)
- fix AdvDataSourceTest suite part (tlestach@redhat.com)
- fix CobblerCommandTest (tlestach@redhat.com)
- refactor how PackageEvr gets stored (tlestach@redhat.com)
- removing unnecessary casts (tlestach@redhat.com)
- removing unnecessary else statement (tlestach@redhat.com)
- fix ProvisionVirtualizationWizardActionTest.testStepOne (tlestach@redhat.com)

* Tue Apr 10 2012 Jan Pazdziora 1.8.38-1
- OpenSCAP integration -- view latest results of whole infrastructure
  (slukasik@redhat.com)
- The tool is called OpenSCAP actually. (slukasik@redhat.com)
- Add missing </a> tag in case when the serverName is unknown.
  (slukasik@redhat.com)
- The system.config.listFiles should return channel label, not name.
- 810871 - Reduce languages available in editarea to only common / useful ones.
  (sherr@redhat.com)

* Fri Apr 06 2012 Michael Mraka <michael.mraka@redhat.com> 1.8.37-1
- improved performance of repomd generation

* Thu Apr 05 2012 Stephen Herr <sherr@redhat.com> 1.8.36-1
- 804810 - also making inherited virtualization entitlements work correctly in
  SSM (sherr@redhat.com)

* Thu Apr 05 2012 Jan Pazdziora 1.8.35-1
- 809897 - using the evr_t_as_vre_simple.
- adding jdom dependency (tlestach@redhat.com)
- Fixing the order of action's child elements.
- 701893 - do not show the Schedule Deploy Action and Schedule System
  Comparison links in the left pane -- the right pane has them with correct
  ACLs.
- Add ACL to VerifyPackages to match the ACL on the .jsp referencing it.
- fix typo (tlestach@redhat.com)

* Wed Apr 04 2012 Stephen Herr <sherr@redhat.com> 1.8.34-1
- 809868 - Make automatically-scheduled tasks visible on Failed and Archived
  tabs (sherr@redhat.com)
- 805952 - make the "allocation to equal" value optional.
  (jpazdziora@redhat.com)
- Fix naming of cloned errata to replace only the first 2 chars
  (tlestach@redhat.com)

* Tue Apr 03 2012 Jan Pazdziora 1.8.33-1
- 804949 - make invocation of rhn_channel.convert_to_fve database-agnostic.

* Tue Apr 03 2012 Jan Pazdziora 1.8.32-1
- 804949 - make invocation of rhn_channel.convert_to_fve database-agnostic.
- Revert "removing unused string with trans-id 'configfilefilter.path'"
  (msuchy@redhat.com)
- Revert "removing unused string with trans-id 'configchannelfilter.name'"
  (msuchy@redhat.com)
- Revert "removing unused string with trans-id
  'config_subscribed_systems.unsubscribeSystems.success'" (msuchy@redhat.com)
- Revert "removing unused string with trans-id
  'config_target_systems.subscribeSystems.success'" (msuchy@redhat.com)
- Revert "removing unused string with trans-id 'preferences.critical-
  probes.description'" (msuchy@redhat.com)
- Revert "removing unused string with trans-id 'preferences.critical-
  probes.name'" (msuchy@redhat.com)
- Revert "removing unused string with trans-id 'preferences.critical-
  systems.description'" (msuchy@redhat.com)
- Revert "removing unused string with trans-id 'preferences.critical-
  systems.name'" (msuchy@redhat.com)
- Revert "removing unused string with trans-id 'preferences.inactive-
  systems.name'" (msuchy@redhat.com)
- Revert "removing unused string with trans-id 'preferences.inactive-
  systems.description'" (msuchy@redhat.com)
- Revert "removing unused string with trans-id 'sdc.config.differing.files_1'"
  (msuchy@redhat.com)
- Revert "removing unused string with trans-id
  'sdc.config.diff.files_1_dirs_0_symlinks_0'" (msuchy@redhat.com)
- Revert "removing unused string with trans-id 'userlist.jsp.disabled'"
  (msuchy@redhat.com)
- Revert "removing unused string with trans-id 'userlist.jsp.enabled'"
  (msuchy@redhat.com)
- Fix checkstyle error (invalid use of the {@inheritDoc} tag) (jrenner@suse.de)
- Add lib directory to checkstyle classpath (jrenner@suse.de)
- New web page -- details of the xccdf:rule-result (slukasik@redhat.com)

* Thu Mar 29 2012 Stephen Herr <sherr@redhat.com> 1.8.31-1
- 808210 - Fixing ISE on selecting None yum checksum type for channel
  (sherr@redhat.com)
- 808162 - Auto-import the RHEL RPM GPG key for systems we have kickstarted
  (sherr@redhat.com)

* Thu Mar 29 2012 Simon Lukasik <slukasik@redhat.com> 1.8.30-1
- Rework web interface to correspond with 0-n rule/ident mapping
  (slukasik@redhat.com)

* Wed Mar 28 2012 Tomas Lestach <tlestach@redhat.com> 1.8.29-1
- fix ConfigChannelHandlerTest revision comparism (tlestach@redhat.com)
- fix ConfigChannelHandlerTest.testDeployAllSystems (tlestach@redhat.com)
- 805275 - add missing query parameter (tlestach@redhat.com)
- fix ConfigChannelHandlerTest validation issue (tlestach@redhat.com)
- fix MDOM storage (tlestach@redhat.com)
- fix ProfileHandlerTest (tlestach@redhat.com)
- fix KickstartDataTest.testISRhelRevMethods (tlestach@redhat.com)
- fix KickstartScheduleCommandTest (tlestach@redhat.com)
- Revert "fix KickstartDataTest.testCommands" (tlestach@redhat.com)
- fix TranslationsTest (tlestach@redhat.com)
- fix FilterActionTest.testCreateSubmitFailValidation (tlestach@redhat.com)
- fix FilterActionTest.testEditExecute (tlestach@redhat.com)
- rename Filter.isRecurring to Filter.isRecurringBool (tlestach@redhat.com)
- fix ProbeGraphActionTest and MonitoringManagerTest (tlestach@redhat.com)
- fix ProbeGraphActionTest.setUp (tlestach@redhat.com)
- fix SystemManagerTest.testListInstalledPackage (tlestach@redhat.com)
- fix SystemManagerTest.testSsmSystemPackagesToRemove (tlestach@redhat.com)
- 676434 - Text for Brazil timezone is incorrect (sherr@redhat.com)

* Wed Mar 28 2012 Tomas Lestach <tlestach@redhat.com> 1.8.28-1
- let spacewalk-java-tests require ant-junit (tlestach@redhat.com)
- fix AccessTest (tlestach@redhat.com)

* Tue Mar 27 2012 Stephen Herr <sherr@redhat.com> 1.8.27-1
- 807463 - If our channel is a clone of a clone we need to find the channel
  that contains the erratum we are cloning (sherr@redhat.com)

* Tue Mar 27 2012 Tomas Lestach <tlestach@redhat.com> 1.8.26-1
- fix KickstartDataTest.testCommands (tlestach@redhat.com)
- fixin cobbler version issue (tlestach@redhat.com)
- temporary disable errata check in ChannelSoftwareHandlerTest
  (tlestach@redhat.com)
- fix parameter type (tlestach@redhat.com)
- fix UserManagerTest (tlestach@redhat.com)
- fix ActivationKeyAlreadyExistsException (tlestach@redhat.com)
- Revert "removing unused string with trans-id 'config.channels_0'"
  (msuchy@redhat.com)
- Revert "removing unused string with trans-id 'config.channels_1'"
  (msuchy@redhat.com)
- Revert "removing unused string with trans-id 'config.channels_2'"
  (msuchy@redhat.com)
- 806439 - Make Virtualization tab of system profile independent of
  Virtualization (Platform) entitlements (sherr@redhat.com)
- The org_id colum is numeric, do not cast parameter to string.
  (jpazdziora@redhat.com)

* Fri Mar 23 2012 Tomas Lestach <tlestach@redhat.com> 1.8.25-1
- fix VirtualGuestsActionTest (tlestach@redhat.com)
- 752416 - reload config revision from DB before returning it
  (tlestach@redhat.com)
- 806060 - Config file diffs result in Out Of Memory for large files
  (sherr@redhat.com)

* Thu Mar 22 2012 Tomas Lestach <tlestach@redhat.com> 1.8.24-1
- fix ServerFactoryVirtualizationTest (tlestach@redhat.com)
- fix ServerFactoryTest (tlestach@redhat.com)
- fix VirtualInstanceFactoryTest (tlestach@redhat.com)
- fix RamTest (tlestach@redhat.com)
- fix ServerTest (tlestach@redhat.com)
- fix AffectedSystemsActionTest (tlestach@redhat.com)
- fix KickstartManagerTest (tlestach@redhat.com)
- Revert "fix FileFinderTest.testFindFilesSubDir" (tlestach@redhat.com)

* Wed Mar 21 2012 Tomas Lestach <tlestach@redhat.com> 1.8.23-1
- fix LocalizationServiceTest (tlestach@redhat.com)
- fix AuthFilterTest (tlestach@redhat.com)
- fix PxtAuthenticationServiceTest (tlestach@redhat.com)
- fix RequestContextTest (tlestach@redhat.com)
- fix PxtSessionDelegateImplTest (tlestach@redhat.com)
- rename AuthenticationServiceTest (tlestach@redhat.com)
- rename BaseDeleteErrataActionTest (tlestach@redhat.com)
- skip executing Abstract test classes (tlestach@redhat.com)
- clean up classpath (tlestach@redhat.com)
- add slf4j.jar to classpath (tlestach@redhat.com)
- add struts.jar explicitelly to classpath (tlestach@redhat.com)
- we need to extract also the rhn.jar into the temp directory
  (tlestach@redhat.com)
- 805275 - fix for configchannel.deployAllSystems (shughes@redhat.com)
- checkstyle fixes (sherr@redhat.com)
- Ensure the comparison uses correct type (slukasik@redhat.com)
- Set column name explicitly, because it varies by db backend.
  (slukasik@redhat.com)
- Revert "removing unused string with trans-id
  'systemsearch_cpu_mhz_gt_column'" (msuchy@redhat.com)
- Revert "removing unused string with trans-id
  'systemsearch_cpu_mhz_lt_column'" (msuchy@redhat.com)
- Revert "removing unused string with trans-id
  'systemsearch_name_and_description_column'" (msuchy@redhat.com)
- Revert "removing unused string with trans-id
  'systemsearch_num_of_cpus_gt_column'" (msuchy@redhat.com)
- Revert "removing unused string with trans-id
  'systemsearch_num_of_cpus_lt_column'" (msuchy@redhat.com)
- Revert "removing unused string with trans-id 'systemsearch_ram_gt_column'"
  (msuchy@redhat.com)
- Revert "removing unused string with trans-id 'systemsearch_ram_lt_column'"
  (msuchy@redhat.com)
- 804810 - Taught SSM to look at flex as well as regular entitlements when
  trying to add child channels (sherr@redhat.com)
- 804702 - fixed apidoc deployAllSystems() including the date parameter
  (mmello@redhat.com)

* Mon Mar 19 2012 Jan Pazdziora 1.8.22-1
- Add a missing colon. (slukasik@redhat.com)
- Show legend on details page; suggesting what to search for
  (slukasik@redhat.com)
- Enable filtering by rule-result. (slukasik@redhat.com)
- Allow user to sort columns. (slukasik@redhat.com)
- Enable user to adjust number of items per page. (slukasik@redhat.com)
- We no longer have /install/index.pxt, so satellite_install cannot be used.

* Mon Mar 19 2012 Tomas Lestach <tlestach@redhat.com> 1.8.21-1
- fix junit classpath ordering (tlestach@redhat.com)
- 533164 - check duplicate message keys in StringResource_*.xml files
  (msuchy@redhat.com)
- Forward the page url to the list (slukasik@redhat.com)
- Polish api documentation for system.scap APIs. (slukasik@redhat.com)
- OpenSCAP integration -- Details page for XCCDF results (slukasik@redhat.com)

* Sat Mar 17 2012 Miroslav Suchý 1.8.20-1
- 521248 - correctly spell MHz (msuchy@redhat.com)

* Fri Mar 16 2012 Tomas Lestach <tlestach@redhat.com> 1.8.19-1
- 802400 - fix ISE on rhn/admin/multiorg/OrgSoftwareSubscriptions.do page
  (tlestach@redhat.com)

* Fri Mar 16 2012 Tomas Lestach <tlestach@redhat.com> 1.8.18-1
- 803353 - do not link documentation if not available (tlestach@redhat.com)
- 803353 - do not link documentation if not available (tlestach@redhat.com)
- 800364 - hide documetation link (tlestach@redhat.com)
- 803644 - fix ISE (tlestach@redhat.com)
- fix checkstyle issue (tlestach@redhat.com)
- get rid of gsbase (tlestach@redhat.com)
- 726114 - update createOrUpradePath api documentation (tlestach@redhat.com)

* Fri Mar 16 2012 Michael Mraka <michael.mraka@redhat.com> 1.8.17-1
- require checkstyle only if we run it

* Thu Mar 15 2012 Tomas Lestach <tlestach@redhat.com> 1.8.16-1
- rewrite unittest.xml (tlestach@redhat.com)

* Thu Mar 15 2012 Stephen Herr <sherr@redhat.com> 1.8.15-1
- 790120 - Removing rule to help system overview listing happen faster,
  improving performance of api queries (sherr@redhat.com)
- Fix oracle syntax of analytical function (slukasik@redhat.com)
- Fixing typo (lookup.activatonkey.reason2 -> lookup.activationkey.reason2).
  (jpazdziora@redhat.com)
- Revert "removing unused string with trans-id 'lookup.activatonkey.reason2'"
  (msuchy@redhat.com)

* Wed Mar 14 2012 Tomas Lestach <tlestach@redhat.com> 1.8.14-1
- fix LoginActionTest (tlestach@redhat.com)

* Wed Mar 14 2012 Tomas Lestach <tlestach@redhat.com> 1.8.13-1
- remove xml formatter (tlestach@redhat.com)
- make it possible to run single testcases (tlestach@redhat.com)
- add webapps/rhn directory to classpath (tlestach@redhat.com)
- fix LoginActionTest (tlestach@redhat.com)
- add required jars to classpath (tlestach@redhat.com)
- removing unused test (tlestach@redhat.com)
- Revert "fix MockObjectTestCase issue" (tlestach@redhat.com)

* Tue Mar 13 2012 Stephen Herr <sherr@redhat.com> 1.8.12-1
- 755470 - Fixing sorting by date without replying on the inapplicable
  listdisplay-new.jspf (sherr@redhat.com)
- Revert "755470 - Fixed incorrect sorting of archived action timestamp"
  (sherr@redhat.com)

* Tue Mar 13 2012 Jan Pazdziora 1.8.11-1
- 801463 - fix binary file uploads (tlestach@redhat.com)
- Add the completetion time to the list of scap scans. (slukasik@redhat.com)
- Sort imports alphabetically. (slukasik@redhat.com)
- Remove purposeless commentary (slukasik@redhat.com)
- Remove unneccessary casts to String. (slukasik@redhat.com)
- Refactor: rename ScapAction class (slukasik@redhat.com)

* Tue Mar 13 2012 Simon Lukasik <slukasik@redhat.com> 1.8.10-1
- Checkstyle fix (slukasik@redhat.com)
- Checkstyle fix (slukasik@redhat.com)
- fix various checkstyle issues (tlestach@redhat.com)

* Tue Mar 13 2012 Simon Lukasik <slukasik@redhat.com> 1.8.9-1
- OpenSCAP integration -- Page for XCCDF scan schedule (slukasik@redhat.com)
- OpenSCAP integration  -- Show results for system on web.
  (slukasik@redhat.com)
- Add translations for the new SCAP action (slukasik@redhat.com)
- Revert "removing unused string with trans-id 'toolbar.clone.channel'"
  (msuchy@redhat.com)
- Fix usage of velocity macros for API documentation (jrenner@suse.de)
- Add support for generating DocBook XML from the API documentation
  (jrenner@suse.de)

* Fri Mar 09 2012 Stephen Herr <sherr@redhat.com> 1.8.8-1
- 782551 - Making a default selection of no Proxy when kickstarting a server
  (sherr@redhat.com)
- 773113 - Added new XMLRPC API method to allow people to change the kickstart
  preserve ks.cfg option (sherr@redhat.com)
- 755470 - Fixed incorrect sorting of archived action timestamp
  (sherr@redhat.com)
- 753064 - throw appropriate error if deleting nonexistant kickstart key
  (sherr@redhat.com)
- Revert "removing unused string with trans-id 'file_size.b'"
  (msuchy@redhat.com)
- Revert "removing unused string with trans-id 'file_size.kb'"
  (msuchy@redhat.com)
- Revert "removing unused string with trans-id 'file_size.mb'"
  (msuchy@redhat.com)
- Just minor template fix (mkollar@redhat.com)
- 795565 - better keep the original 'date' in ErrataOverviewSerializer
  (tlestach@redhat.com)
- 795565 - let ErrataOverviewSerializer return also issue_date
  (tlestach@redhat.com)

* Fri Mar 09 2012 Miroslav Suchý 1.8.7-1
- remove RHN_DB_USERNAME from monitoring scout configuration
- remove RHN_DB_PASSWD from monitoring scout configuration
- remove RHN_DB_NAME from monitoring scout configuration
- remove tableowner from monitoring scout configuration

* Thu Mar 08 2012 Tomas Lestach <tlestach@redhat.com> 1.8.6-1
- fix SystemAclHandlerTest (tlestach@redhat.com)
- fix MessageQueueTest.testDatabaseTransactionHandling (tlestach@redhat.com)
- load test hmb.xml files when loading TestImpl (tlestach@redhat.com)
- fix MockObjectTestCase issue (tlestach@redhat.com)
- fix JarFinderTest (tlestach@redhat.com)
- fix FileFinderTest.testFindFilesSubDir (tlestach@redhat.com)
- remove test/validation/userCreateForm.xsd exclude from rhn.jar
  (tlestach@redhat.com)
- do not include test directories into rhn.jar (tlestach@redhat.com)
- consider only *Test.classes as junit tests (tlestach@redhat.com)
- add debug arguments to the junit (tlestach@redhat.com)
- point unit tests to search for configuration on a new fs location
  (tlestach@redhat.com)
- place conf directory into /user/share/rhn/unit-tests (tlestach@redhat.com)
- 801433 - save kickstart data after modifying ks profile child channels
  (tlestach@redhat.com)

* Thu Mar 08 2012 Miroslav Suchý 1.8.5-1
- Revert "removing unused string with trans-id
  'systementitlements.jsp.entitlement_counts_message_*'" (msuchy@redhat.com)
- API : KickstartHandler::renameProfile remove unused code referring to
  Kickstart Trees (shardy@redhat.com)
- API Documentation : kickstart.renameProfile renames profiles not kickstart
  trees (shardy@redhat.com)
- API Documentation : api.get_version fix typo (shardy@redhat.com)

* Wed Mar 07 2012 Jan Pazdziora 1.8.4-1
- partialy revert 423cfc6255b7e6d52da35f7e543ec38cd99e04c9 to return back
  string which are dynamicaly created (msuchy@redhat.com)

* Tue Mar 06 2012 Tomas Lestach <tlestach@redhat.com> 1.8.3-1
- 799992 - remove the error message completely (tlestach@redhat.com)
- prevent ISE on the rhn/channels/manage/errata/AddCustomErrata.do page
  (tlestach@redhat.com)
- remove unused file (tlestach@redhat.com)
- include also conf/default dir into rhn-test.jar (tlestach@redhat.com)
- do not fall, if there's no .in the filename (tlestach@redhat.com)
- make use of default kernel and initrd path (tlestach@redhat.com)
- fix KickstartableTreeTest (tlestach@redhat.com)
- remove unused buildCertificate method (tlestach@redhat.com)

* Mon Mar 05 2012 Miroslav Suchý 1.8.2-1
- removing unused strings in StringResources (msuchy@redhat.com)
- unify errata/Overview.do and errata/RelevantErrata.do
  (dmacvicar@suse.de)

* Sat Mar 03 2012 Jan Pazdziora 1.8.1-1
- Removing the Downloads tab, in points to nonexisting
  /rhn/software/channel/downloads/Download.do page.

* Fri Mar 02 2012 Jan Pazdziora 1.7.52-1
- Allow copyright line 2011--2012.

* Fri Mar 02 2012 Jan Pazdziora 1.7.51-1
- Update the copyright year info.

* Thu Mar 01 2012 Tomas Lestach <tlestach@redhat.com> 1.7.50-1
- do not check removed acl (tlestach@redhat.com)
- remove hibernate not-null constraint on bug.summary (tlestach@redhat.com)

* Wed Feb 29 2012 Tomas Lestach <tlestach@redhat.com> 1.7.49-1
- remove unused method and appropriate query (tlestach@redhat.com)
- remove unused method and appropriate query (tlestach@redhat.com)
- remove unused method and appropriate query (tlestach@redhat.com)
- remove unused methods (tlestach@redhat.com)
- remove unused methods (tlestach@redhat.com)
- remove unused methods (tlestach@redhat.com)
- remove unused method (tlestach@redhat.com)
- remove unused methods and appropriate hbm queries (tlestach@redhat.com)
- remove unused methods (tlestach@redhat.com)
- remove unused method (tlestach@redhat.com)
- remove unused method (tlestach@redhat.com)
- remove unused method (tlestach@redhat.com)
- deleting rhnDownloads and rhnChannelDownloads related java code
  (tlestach@redhat.com)
- remove unused methods and appropriate queries (tlestach@redhat.com)
- remove unused methods (tlestach@redhat.com)
- remove unused method (tlestach@redhat.com)
- remove unused methods and appropriate hbm query (tlestach@redhat.com)
- remove unused method (tlestach@redhat.com)
- remove unused methods with appropriate queries (tlestach@redhat.com)
- remove unused methods (tlestach@redhat.com)
- remove unused method and appropriate sql-query (tlestach@redhat.com)
- remove unused method (tlestach@redhat.com)
- remove unused method and appropriate sql-query (tlestach@redhat.com)
- remove unused method (tlestach@redhat.com)
- remove unused method (tlestach@redhat.com)
- remove unused methods (tlestach@redhat.com)
- remove unused methods (tlestach@redhat.com)
- remove unused method (tlestach@redhat.com)
- remove unused method (tlestach@redhat.com)
- remove unused public static final attributes (tlestach@redhat.com)
- remove unused public static final attribute and appropriate queries
  (tlestach@redhat.com)
- remove unused public static final attribute (tlestach@redhat.com)
- remove unused public static final attribute (tlestach@redhat.com)
- remove unused public static final attributes (tlestach@redhat.com)
- remove unused public static final attribute (tlestach@redhat.com)
- remove unused public static final attribute (tlestach@redhat.com)
- remove unused public static final attribute (tlestach@redhat.com)
- remove unused public static final attribute (tlestach@redhat.com)
- remove unused public static final attribute (tlestach@redhat.com)
- remove unused public static final attribute (tlestach@redhat.com)
- remove unused public static final attribute (tlestach@redhat.com)
- remove whole KickstartQueries (tlestach@redhat.com)
- remove unused public static final attributes (tlestach@redhat.com)
- remove unused public static final attributes (tlestach@redhat.com)
- remove unused public static final attributes (tlestach@redhat.com)
- remove unused public static final attributes (tlestach@redhat.com)
- remove unused protected static final attribute (tlestach@redhat.com)
- remove unused public static final attribute (tlestach@redhat.com)
- remove unused protected static final attribute (tlestach@redhat.com)
- remove unused protected static final attributes (tlestach@redhat.com)
- removing dead code (tlestach@redhat.com)
- removing dead code (tlestach@redhat.com)
- removing dead code (tlestach@redhat.com)
- removing dead code (tlestach@redhat.com)
- removing dead code (tlestach@redhat.com)
- removing dead code (tlestach@redhat.com)
- removing dead code (tlestach@redhat.com)
- removing dead code (tlestach@redhat.com)
- removing dead code (tlestach@redhat.com)
- removing dead code (tlestach@redhat.com)
- removing dead code (tlestach@redhat.com)
- removing dead code (tlestach@redhat.com)
- removing dead code (tlestach@redhat.com)
- removing dead code (tlestach@redhat.com)
- removing dead code (tlestach@redhat.com)
- removing dead code (tlestach@redhat.com)
- removing dead code (tlestach@redhat.com)
- removing dead code (tlestach@redhat.com)

* Tue Feb 28 2012 Tomas Lestach <tlestach@redhat.com> 1.7.48-1
- remove unnecessary else statements in
  java/code/src/com/redhat/rhn/testing/TestUtils.java (tlestach@redhat.com)
- remove unnecessary else statements in java/code/src/com/redhat/rhn/manager/
  (tlestach@redhat.com)
- remove unnecessary else statements in
  java/code/src/com/redhat/rhn/manager/system/ (tlestach@redhat.com)
- remove unnecessary else statements in
  java/code/src/com/redhat/rhn/manager/kickstart/ (tlestach@redhat.com)
- remove unnecessary else statements in
  java/code/src/com/redhat/rhn/manager/channel/ChannelManager.java
  (tlestach@redhat.com)
- remove unnecessary else statements in
  java/code/src/com/redhat/rhn/taskomatic/ (tlestach@redhat.com)
- remove unnecessary else statements in rest of
  java/code/src/com/redhat/rhn/frontend/ (tlestach@redhat.com)
- remove unnecessary else statements in
  java/code/src/com/redhat/rhn/frontend/xmlrpc/ (tlestach@redhat.com)
- remove unnecessary else statements in
  java/code/src/com/redhat/rhn/frontend/action/ (tlestach@redhat.com)
- remove unnecessary else statements in
  java/code/src/com/redhat/rhn/frontend/dto/ (tlestach@redhat.com)
- remove unnecessary else statements in
  java/code/src/com/redhat/rhn/frontend/action/configuration/
  (tlestach@redhat.com)
- remove unnecessary else statements in java/code/src/com/redhat/rhn/domain/
  (tlestach@redhat.com)
- remove unnecessary else statements in
  java/code/src/com/redhat/rhn/domain/kickstart/ (tlestach@redhat.com)
- remove unnecessary else statements in rest of
  java/code/src/com/redhat/rhn/common/ (tlestach@redhat.com)
- remove unnecessary else statements in
  java/code/src/com/redhat/rhn/common/validator/ (tlestach@redhat.com)
- remove unnecessary else statements in
  java/code/src/com/redhat/rhn/common/util/ (tlestach@redhat.com)
- remove unnecessary else statements in
  java/code/internal/src/com/redhat/rhn/internal/doclet (tlestach@redhat.com)

* Tue Feb 28 2012 Tomas Lestach <tlestach@redhat.com> 1.7.47-1
- access static fields in a static way (tlestach@redhat.com)
- access static fields in a static way (tlestach@redhat.com)
- access static fields in a static way (tlestach@redhat.com)
- access static fields in a static way (tlestach@redhat.com)
- access static fields in a static way (tlestach@redhat.com)
- access static fields in a static way (tlestach@redhat.com)
- access static fields in a static way (tlestach@redhat.com)

* Tue Feb 28 2012 Tomas Lestach <tlestach@redhat.com> 1.7.46-1
- remove unused class (tlestach@redhat.com)
- remove unused private attribute (tlestach@redhat.com)
- removing unused method (tlestach@redhat.com)
- remove unused private static log (tlestach@redhat.com)
- remove unused private static log (tlestach@redhat.com)
- remove unused private static log (tlestach@redhat.com)
- remove unused private static log (tlestach@redhat.com)
- remove unused private static log (tlestach@redhat.com)
- remove unused private static log (tlestach@redhat.com)
- remove unused private log (tlestach@redhat.com)
- remove unused private final log (tlestach@redhat.com)
- remove unused private static log (tlestach@redhat.com)
- remove unused private static array (tlestach@redhat.com)
- remove unused private static log (tlestach@redhat.com)
- remove unused private attribute (tlestach@redhat.com)
- remove unused private static final attributes (tlestach@redhat.com)
- remove unused static final LOG (tlestach@redhat.com)
- remove unused private attribute (tlestach@redhat.com)
- remove empty test (tlestach@redhat.com)
- remove unused private static log (tlestach@redhat.com)
- remove unused private static log (tlestach@redhat.com)
- remove unused private static log (tlestach@redhat.com)
- remove unused private attribute (tlestach@redhat.com)
- remove unused private final log (tlestach@redhat.com)
- remove unused private attribute (tlestach@redhat.com)
- remove unused private log (tlestach@redhat.com)
- remove unused private attributes (tlestach@redhat.com)
- remove unused private static log (tlestach@redhat.com)
- remove unused private static log (tlestach@redhat.com)
- remove unused private final attributes (tlestach@redhat.com)
- remove unused private static final attribute (tlestach@redhat.com)
- remove unused private static final attributes (tlestach@redhat.com)
- remove unused test part (tlestach@redhat.com)
- remove unused private static sttribute (tlestach@redhat.com)
- remove unused private logger (tlestach@redhat.com)
- remove unused private logger (tlestach@redhat.com)
- remove unused private logger (tlestach@redhat.com)
- remove unused private logger (tlestach@redhat.com)
- remove unused private logger (tlestach@redhat.com)
- remove unused private static final attribute (tlestach@redhat.com)
- remove unused private attribute (tlestach@redhat.com)
- remove unused logger (tlestach@redhat.com)
- remove unused private static final attribute (tlestach@redhat.com)
- remove unused private static attribute (tlestach@redhat.com)
- remove unused private static attributes (tlestach@redhat.com)
- remove unused method (tlestach@redhat.com)
- remove unused method (tlestach@redhat.com)
- remove unused private methods (tlestach@redhat.com)
- remove unused private method (tlestach@redhat.com)
- removing unused private method from SystemEntitlementsSubmitAction
  (tlestach@redhat.com)

* Mon Feb 27 2012 Simon Lukasik <slukasik@redhat.com> 1.7.45-1
- OpenSCAP integration -- Frontend API for scan schedule. (slukasik@redhat.com)
- checkstyle: allow Copyright 2012. (slukasik@redhat.com)

* Mon Feb 27 2012 Tomas Lestach <tlestach@redhat.com> 1.7.44-1
- remove redundant interfaces (tlestach@redhat.com)
- remove redundant assignments (tlestach@redhat.com)
- binaryInput cannot be null at this location (tlestach@redhat.com)
- baos cannot be null at this location (tlestach@redhat.com)
- remove redundant assignements (tlestach@redhat.com)
- toChannel cannot be null at this location (tlestach@redhat.com)
- user cannot be null at this location (tlestach@redhat.com)
- selectedChannel can only be null at this location (tlestach@redhat.com)
- regCount cannot be null at this location (tlestach@redhat.com)
- pkgs cannot be null at this location (tlestach@redhat.com)
- parent cannot be null at this location (tlestach@redhat.com)
- pAdded cannot be null at this location (tlestach@redhat.com)
- mtime cannot be null at this location (tlestach@redhat.com)
- mess can only be null at this location (tlestach@redhat.com)
- kss cannot be null at this location (tlestach@redhat.com)
- key cannot be null at this location (tlestach@redhat.com)
- info cannot be null at this location (tlestach@redhat.com)
- currentErrata cannot be null at this location (tlestach@redhat.com)
- cr cannot be null at this location (tlestach@redhat.com)
- cr cannot be null at this location (tlestach@redhat.com)
- count cannot be null at this location (tlestach@redhat.com)
- compoundLocales cannot be null at this location (tlestach@redhat.com)
- channel cannot be null at this location (tlestach@redhat.com)
- updates cannot be null at this location (tlestach@redhat.com)
- optimize code based on null and non-empty conditions (tlestach@redhat.com)
- rebootAction cannot be null at this location (tlestach@redhat.com)
- proposed cannot be null at this location (tlestach@redhat.com)
- o can only be null at this location (tlestach@redhat.com)
- is can only be null at this location (tlestach@redhat.com)
- name cannot be null at this location (tlestach@redhat.com)
- hostDir cannot be null at this location (tlestach@redhat.com)
- epoch cannot be null at this location (tlestach@redhat.com)
- desc cannot be null at this location (tlestach@redhat.com)
- do not allocate object that will never be used in UpdateErrataCacheCommand
  (tlestach@redhat.com)
- do not allocate object that will never be used in SystemHandler
  (tlestach@redhat.com)
- remove dead code in DeleteFileAction (tlestach@redhat.com)
- remove dead code in PatchConfirmInstallAction (tlestach@redhat.com)
- remove dead code in PatchConfirmAction (tlestach@redhat.com)
- remove dead code in KickstartFormatter (tlestach@redhat.com)
- remove dead code in ErrataQueueWorker (tlestach@redhat.com)
- remove dead code in ActionExecutor (tlestach@redhat.com)
- remove unnecessary semicolons (tlestach@redhat.com)
- remove unnecessary casts (tlestach@redhat.com)
- do not check whether Org expression is an instance of Org
  (tlestach@redhat.com)

* Mon Feb 27 2012 Tomas Lestach <tlestach@redhat.com> 1.7.43-1
- remove unused hbm query - TaskoBunch.lookupById (tlestach@redhat.com)
- remove unused hbm query - TaskoTask.lookupByName (tlestach@redhat.com)
- remove unused hbm query - TaskoTask.lookupById (tlestach@redhat.com)
- remove unused hbm query - TaskoRun.listRunsWithStatus (tlestach@redhat.com)
- remove unused hbm query - UserState.lookupById (tlestach@redhat.com)
- remove unused hbm query - User.findAllUsers (tlestach@redhat.com)
- remove unused hbm query - Address.findById (tlestach@redhat.com)
- remove unused hbm query - VirtualInstance.findAllUnregisteredGuests
  (tlestach@redhat.com)
- remove unused hbm query - VirtualInstance.findAllRegisteredGuests
  (tlestach@redhat.com)
- remove unused hbm query - PushClientState.findByLabel (tlestach@redhat.com)
- remove unused hbm sql-query - ServerGroup.lookupByTypeLabelAndOrg2
  (tlestach@redhat.com)
- remove unused hbm query - PackageProvider.findById (tlestach@redhat.com)
- remove unused hbm query - PackageDelta.findById (tlestach@redhat.com)
- remove unused hbm query - PackageKey.findById (tlestach@redhat.com)
- remove unused hbm query - PackageCapability.findById (tlestach@redhat.com)
- remove unused hbm query - PackageName.findById (tlestach@redhat.com)
- remove unused hbm query - ProfileType.loadAll (tlestach@redhat.com)
- remove unused hbm query - Role.loadRoles (tlestach@redhat.com)
- remove unused hbm query - UserGroup.findByRole (tlestach@redhat.com)
- remove unused hbm query - OrgEntitlementType.findAll (tlestach@redhat.com)
- remove unused hbm query - Task.deleteTaskQueue (tlestach@redhat.com)
- remove unused hbm query - PackageActionResult.findByKey (tlestach@redhat.com)
- remove unused hbm query - ActionStatus.loadAll (tlestach@redhat.com)
- remove unused hbm query - ActionType.findByName (tlestach@redhat.com)
- remove unused hbm query - ActionType.loadAll (tlestach@redhat.com)
- remove unused hbm query - ConfigFileName.findByPath (tlestach@redhat.com)
- remove unused hbm query - Severity.findByLabel (tlestach@redhat.com)
- remove unused hbm query - PublishedErrataFile.listByErrata
  (tlestach@redhat.com)
- remove unused hbm query - UnpublishedBug.findById (tlestach@redhat.com)
- remove unused hbm query - UnpublishedErrata.findByAdvisoryType
  (tlestach@redhat.com)
- remove unused hbm query - UnpublishedErrataFile.listByErrata
  (tlestach@redhat.com)
- remove unused hbm query - PublishedBug.findById (tlestach@redhat.com)
- remove unused hbm query - KickstartSessionHistory.findById
  (tlestach@redhat.com)
- remove unused hbm query - KickstartTreeType.findByName (tlestach@redhat.com)
- remove unused hbm query - KickstartTreeType.loadAll (tlestach@redhat.com)
- remove unused hbm query - KickstartInstallType.findByName
  (tlestach@redhat.com)
- remove unused hbm query - KickstartSession.findById (tlestach@redhat.com)
- remove unused hbm query - KickstartIpRange.findById (tlestach@redhat.com)
- remove unused hbm query - KickstartSessionState.findById
  (tlestach@redhat.com)
- remove unused hbm query - KickstartVirtualizationType.findById
  (tlestach@redhat.com)
- remove unused hbm query - Channel.findById (tlestach@redhat.com)
- remove unused hbm query - ProvisionState.findById (tlestach@redhat.com)
- remove unused hbm query - ArchType.findByName (tlestach@redhat.com)
- remove unused hbm query - ArchType.loadAll (tlestach@redhat.com)
- remove unused hbm query - ChecksumType.loadAll (tlestach@redhat.com)
- remove unused hbm query - FileList.findById (tlestach@redhat.com)
- remove unused hbm query - Probe.listForOrg (tlestach@redhat.com)
- remove unused KickstartFactory public static methods (tlestach@redhat.com)
- audit: cache search results (Joshua.Roys@gtri.gatech.edu)

* Mon Feb 27 2012 Tomas Lestach <tlestach@redhat.com> 1.7.42-1
- remove unused jsp - pages/user/create/createaccount.jsp (tlestach@redhat.com)
- remove unused jsp - pages/software/downloads/isotree.jsp
  (tlestach@redhat.com)
- remove unused jsp - pages/configuration/channel/addfiles.jsp
  (tlestach@redhat.com)
- remove unused jsp - pages/kickstart/pre.jsp (tlestach@redhat.com)
- remove unused jsp - pages/kickstart/post.jsp (tlestach@redhat.com)
- remove unused jsp - pages/channel/relevant.jsp (tlestach@redhat.com)
- remove unused jsp - pages/common/errors/service.jsp (tlestach@redhat.com)
- remove unreferenced do page and appropriate jsp - /users/RPCPlaceholder
  (tlestach@redhat.com)
- remove unused jsp - /common/email_sent.jsp (tlestach@redhat.com)
- remove unreferenced do page - /users/VerificationSent (tlestach@redhat.com)
- remove unreferenced do page - /account/VerificationSent (tlestach@redhat.com)
- remove unused KickstartGuestInstallLog class and appropriate hbm.xml file
  (tlestach@redhat.com)
- remove unreferenced do page together with appropriate action -
  /kickstart/DownloadLog (tlestach@redhat.com)

* Mon Feb 27 2012 Tomas Lestach <tlestach@redhat.com> 1.7.41-1
- remove unreferenced do page together with appropriate action and jsp -
  /software/downloads/Help (tlestach@redhat.com)
- remove unreferenced do page - /configuration/DeleteChannelSubmit
  (tlestach@redhat.com)
- remove unreferenced do page together with appropriate action -
  /kickstart/KickstartsSubmit (tlestach@redhat.com)
- remove unreferenced do page together with appropriate action -
  /systems/details/packages/profiles/CompareSystemsSubmit (tlestach@redhat.com)
- remove unreferenced do page together with appropriate action -
  /systems/details/packages/profiles/CompareProfilesSubmit
  (tlestach@redhat.com)
- remove unreferenced do page - /systems/SystemGroupListSubmit
  (tlestach@redhat.com)
- remove unreferenced do page together with appropriate action and test -
  /systems/ProxyListSubmit (tlestach@redhat.com)
- remove unreferenced do page together with appropriate action and test -
  /systems/InactiveSubmit (tlestach@redhat.com)
- remove unreferenced do page together with appropriate action and test -
  /systems/UngroupedSubmit (tlestach@redhat.com)
- remove unreferenced do page together with appropriate action and test -
  /systems/UnentitledSubmit (tlestach@redhat.com)
- remove unreferenced do page together with appropriate action and test -
  /systems/OutOfDateSubmit (tlestach@redhat.com)
- remove unreferenced do page - /systems/SystemListSubmit (tlestach@redhat.com)
- remove unreferenced do page - /users/DisabledListSubmit (tlestach@redhat.com)
- delete unused do page and appropriate action - /users/UserListSubmit
  (tlestach@redhat.com)
- remove unused action - BaseFilterAction (tlestach@redhat.com)
- remove unused method - listAllFilesWithTotalSize (tlestach@redhat.com)
- remove unused action - QuotaAction (tlestach@redhat.com)
- removing unused action VirtualSystemsListAction (tlestach@redhat.com)
- removing unused action - ConfigDateAction (tlestach@redhat.com)

* Thu Feb 23 2012 Jan Pazdziora 1.7.40-1
- The com.redhat.rhn.taskomatic.task.CleanCurrentAlerts is not longer needed
  because nothing inserts to rhn_current_alerts, removing.
- optionaly omit building spacewalk-java-tests subpackage (tlestach@redhat.com)
- Use table RHN_CURRENT_ALERTS directly instead of the synonym.

* Wed Feb 22 2012 Tomas Lestach <tlestach@redhat.com> 1.7.39-1
- remove unused method (tlestach@redhat.com)
- remove unused action (tlestach@redhat.com)
- drop system_search (tlestach@redhat.com)
- 790803 - use loopback IPs in case the host has no DNS entry
  (tlestach@redhat.com)

* Wed Feb 22 2012 Miroslav Suchý 1.7.38-1
- automatically focus search form (msuchy@redhat.com)
- typo fix (mzazrivec@redhat.com)
- deleting commented unused code (tlestach@redhat.com)
- fix rhn/multiorg/channels/OrgList.do?cid=<cid> on PG (tlestach@redhat.com)
- removing dead code (tlestach@redhat.com)
- prevent calling listErrata APIs with empty startDate and non-empty endDate
  (tlestach@redhat.com)
- remove duplicate information (tlestach@redhat.com)
- no need to select other columns, when the elaborator fetches them anyway
  (tlestach@redhat.com)
- 795565 - list errata according to issue_date, not last_modified
  (tlestach@redhat.com)
- We update stock tomcat server.xml with spacewalk-setup.
  (jpazdziora@redhat.com)
- We do not use subversion for some time. (jpazdziora@redhat.com)
- The java/conf/rhn/rhn.conf is not packaged, nor used. (jpazdziora@redhat.com)

* Tue Feb 21 2012 Tomas Lestach <tlestach@redhat.com> 1.7.37-1
- 790803 - fix javadoc of ip6In (tlestach@redhat.com)
- The dbchange is not used anywhere, removing. (jpazdziora@redhat.com)
- More replaces of rhnuser synonym with web_contact. (jpazdziora@redhat.com)

* Mon Feb 20 2012 Tomas Lestach <tlestach@redhat.com> 1.7.36-1
- 790803 - use sat_node (tlestach@redhat.com)
- 790803 - add ip6 to rhn_sat_node (tlestach@redhat.com)
- 790803 - store vip and vip6 separately (tlestach@redhat.com)
- 790803 - add vip6 to rhn_sat_cluster (tlestach@redhat.com)
- validate IPv6 address using regex (mzazrivec@redhat.com)

* Mon Feb 20 2012 Jan Pazdziora 1.7.35-1
- Removing rhnUser synonym and just using the base web_contact.
- The switchenv.py is not useful externally.

* Mon Feb 20 2012 Tomas Lestach <tlestach@redhat.com> 1.7.34-1
- fix checkstyle issue (tlestach@redhat.com)
- making errata clone api calls re-use cloned errata, if the given adivsory is
  itself a clone (jsherril@redhat.com)

* Thu Feb 16 2012 Justin Sherrill <jsherril@redhat.com> 1.7.33-1
- adding jmock and gsbase as build requires (jsherril@redhat.com)

* Thu Feb 16 2012 Justin Sherrill <jsherril@redhat.com> 1.7.32-1
- moving strutstest to tempjars (jsherril@redhat.com)
- adding mockobjects to tempjars (jsherril@redhat.com)
- adding unit test ant file to java-test package (jsherril@redhat.com)
- initial work go create a java-testing rpm (jsherril@redhat.com)

* Thu Feb 16 2012 Tomas Lestach <tlestach@redhat.com> 1.7.31-1
- remove <isRequired> from xsd, as it is completelly ignored
  (tlestach@redhat.com)
- several tokens may by associated with one server (tlestach@redhat.com)
- advisoryTypeLabels must be pre-filled, when there're form validation errors
  on the errata/manage/Edit page (tlestach@redhat.com)
- current value does not matter by checking RequiredIf (tlestach@redhat.com)
- check date type only if attribute's requiredIf is fulfilled
  (tlestach@redhat.com)
- validate int attributes in the same way as long attributes
  (tlestach@redhat.com)
- 787223 - do not offer to display graph for probes without metrics
  (tlestach@redhat.com)
- correct column aliasing (mzazrivec@redhat.com)
- use ansi outer join syntax (mzazrivec@redhat.com)

* Wed Feb 15 2012 Jan Pazdziora 1.7.30-1
- The noteCount attribute is not used anywhere, removing.
- Removing unused imports.
- The note_count value is nowhere used in the application code, removing from
  selects.

* Wed Feb 15 2012 Milan Zazrivec <mzazrivec@redhat.com> 1.7.29-1
- time_series revamped: fully async deletion of monitoring data
- 784911 - add package_arch to PackageMetadataSerializer

* Tue Feb 14 2012 Tomas Lestach <tlestach@redhat.com> 1.7.28-1
- introduce optional tag for xsd parameter validation (tlestach@redhat.com)
- Revert "790120: improve system overview query performance"
  (jpazdziora@redhat.com)
- 790120: improve system overview query performance (shughes@redhat.com)

* Mon Feb 13 2012 Tomas Lestach <tlestach@redhat.com> 1.7.27-1
- 574975 - fix setChildChannelArch js function (tlestach@redhat.com)
- 786829 - use ks script position as it is stored in the DB
  (tlestach@redhat.com)
- prevent ISE, when creating notification filter wihout having any probe
  defined (tlestach@redhat.com)
- 788988 - check whether interface has an address assigned
  (mzazrivec@redhat.com)

* Thu Feb 09 2012 Tomas Lestach <tlestach@redhat.com> 1.7.26-1
- select first probe by deafult, when creating new notification filter in
  probes scope (tlestach@redhat.com)

* Wed Feb 08 2012 Tomas Lestach <tlestach@redhat.com> 1.7.25-1
- no need to call selectScope on body load (tlestach@redhat.com)
- workaround a jsp bug (tlestach@redhat.com)
- do not disable recurring_frequency by default (tlestach@redhat.com)

* Wed Feb 08 2012 Tomas Lestach <tlestach@redhat.com> 1.7.24-1
- keep the other xsd entry for recurring_duration (tlestach@redhat.com)
- do not validate data type for empty strings, but validate empty numbers
  (tlestach@redhat.com)

* Wed Feb 08 2012 Tomas Lestach <tlestach@redhat.com> 1.7.23-1
- checkstyle fix (tlestach@redhat.com)

* Tue Feb 07 2012 Tomas Lestach <tlestach@redhat.com> 1.7.22-1
- validate also empty form strings (tlestach@redhat.com)
- remove duplicate xsd entry (tlestach@redhat.com)
- convert boolean when storing it to DB char(1) (tlestach@redhat.com)
- store recurring boolean object as number (tlestach@redhat.com)

* Tue Feb 07 2012 Jan Pazdziora 1.7.21-1
- Updating the oversight in license texts.
- Removing unused package.htmls.
- The create_package_doc.pl si not used, removing.

* Mon Feb 06 2012 Tomas Lestach <tlestach@redhat.com> 1.7.20-1
- fix monitoring probe graph time axis (tlestach@redhat.com)
- 785599 - fix jsp condition (tlestach@redhat.com)

* Sat Feb 04 2012 Michael Mraka <michael.mraka@redhat.com> 1.7.19-1
- pgsql: fix probe status list
- fixed list of notifications in ActiveFilters.do

* Thu Feb 02 2012 Jan Pazdziora 1.7.18-1
- 785599 - No helpful NOTE if we are yet to create the kickstart profile.

* Wed Feb 01 2012 Justin Sherrill <jsherril@redhat.com> 1.7.17-1
- improving speed of errata cloning within the spacewalk api
  (jsherril@redhat.com)

* Wed Feb 01 2012 Tomas Lestach <tlestach@redhat.com> 1.7.16-1
- convert boolean value when storing it to DB varchar(1) (tlestach@redhat.com)
- do not store DB information into the rhn_config_macro (tlestach@redhat.com)

* Tue Jan 31 2012 Tomas Lestach <tlestach@redhat.com> 1.7.15-1
- prevent having unsued idle PG transaction/session (tlestach@redhat.com)

* Tue Jan 31 2012 Jan Pazdziora 1.7.14-1
- Removing the web.debug_disable_database option -- it is not supported beyond
  RHN::DB anyway.

* Mon Jan 30 2012 Jan Pazdziora 1.7.13-1
- Casting the user id to string to make rhn_install_org_satellites happy.

* Mon Jan 30 2012 Tomas Lestach <tlestach@redhat.com> 1.7.12-1
- close session after the DB won't be accessed any more from this thread
  (tlestach@redhat.com)

* Fri Jan 27 2012 Jan Pazdziora 1.7.11-1
- 784013 - casting the probe id to string since that is what the substr
  expression in the DELETE returns.
- unify virtual guest defaults used in API and WebUI (tlestach@redhat.com)
- 703273 - save information messages only if having messages to display
  (tlestach@redhat.com)

* Wed Jan 25 2012 Tomas Lestach <tlestach@redhat.com> 1.7.10-1
- 749476 - return default (empty) string instead of omitting the attribute for
  channel.software.getDetails API (tlestach@redhat.com)
- close session after initial taskorun check (tlestach@redhat.com)

* Mon Jan 23 2012 Tomas Lestach <tlestach@redhat.com> 1.7.9-1
- include Base64 from gpache.commons.codec.binary (tlestach@redhat.com)

* Mon Jan 23 2012 Tomas Lestach <tlestach@redhat.com> 1.7.8-1
- enable requesting base64 encoded config file ervisions (tlestach@redhat.com)
- 702019 - use --log option for anaconda script logging starting from rhel6
  (tlestach@redhat.com)
- 648483 - setting kickstart host for virtual guest provisioning
  (tlestach@redhat.com)
- 702019 - add extra newline to ks file (tlestach@redhat.com)
- Error banner on (re)login page indicating schema upgrade is required.
  (mzazrivec@redhat.com)
- make sure a request url gets displayed in the traceback e-mail
  (tlestach@redhat.com)

* Wed Jan 18 2012 Tomas Lestach <tlestach@redhat.com> 1.7.7-1
- 725889 - cannot compare an Object with null using equals
  (tlestach@redhat.com)

* Tue Jan 17 2012 Tomas Lestach <tlestach@redhat.com> 1.7.6-1
- reinitialize schedules at the taskomatic start when detecting runs in the
  future (tlestach@redhat.com)

* Tue Jan 17 2012 Tomas Lestach <tlestach@redhat.com> 1.7.5-1
- set includeantruntime to true (tlestach@redhat.com)

* Tue Jan 17 2012 Tomas Lestach <tlestach@redhat.com> 1.7.4-1
- remove duplicate struts-config entry (tlestach@redhat.com)
- define includeantruntime for javac build (tlestach@redhat.com)
- Show Proxy tabs on Spacewalk (msuchy@redhat.com)

* Fri Jan 13 2012 Milan Zazrivec <mzazrivec@redhat.com> 1.7.3-1
- 574975 - child channel arch defaults to parent's arch (mzazrivec@redhat.com)
- 703273 - fix multiple server subscriptions to a channel (tlestach@redhat.com)
- 770143 - pass checksum, when changing org sharing to private
  (tlestach@redhat.com)
- 515653 - unify channel architecture label (mzazrivec@redhat.com)

* Fri Jan 06 2012 Tomas Lestach <tlestach@redhat.com> 1.7.2-1
- removing hibernate not-null constraint (tlestach@redhat.com)
- 756097 - remove 'Spacewalk' from log messages (tlestach@redhat.com)
- introduce validator checks for kickstart scripts (tlestach@redhat.com)

* Wed Jan 04 2012 Tomas Lestach <tlestach@redhat.com> 1.7.1-1
- 700711 - redirect SessionStatus page page to systems overview after the
  system profile gets deleted (tlestach@redhat.com)
- Bumping package versions for 1.7. (mzazrivec@redhat.com)

* Wed Dec 21 2011 Milan Zazrivec <mzazrivec@redhat.com> 1.6.101-1
- update copyright info

* Wed Dec 21 2011 Milan Zazrivec <mzazrivec@redhat.com> 1.6.100-1
- start using RHN_TASKO_RUN_ID_SEQ sequence for the rhnTaskoRun table
  (tlestach@redhat.com)

* Tue Dec 20 2011 Tomas Lestach <tlestach@redhat.com> 1.6.99-1
- 702019 - enable ks logging for older clients as well (tlestach@redhat.com)

* Tue Dec 20 2011 Michael Mraka <michael.mraka@redhat.com> 1.6.98-1
- 753728 - test database connection prior running query

* Mon Dec 19 2011 Milan Zazrivec <mzazrivec@redhat.com> 1.6.97-1
- IPv6: rename getIp6Addresses() -> getGlobalIpv6Addresses()
- IPv6: sync IPv6 data w/ cobbler
- 672652 - kernel options stored before update might be stored as strings
  (tlestach@redhat.com)
- 740940 - fix config channel rhnSet usage (tlestach@redhat.com)
- 755854 - fix packages.getDetails API documentation (tlestach@redhat.com)
- unify channel.software.clone and channel.software.getDetails API parameters
  (tlestach@redhat.com)
- IPv6: extend address validation with IPv6 logic

* Thu Dec 15 2011 Tomas Lestach <tlestach@redhat.com> 1.6.96-1
- 756097 - there're several valid initrd paths for kickstart trees
  (tlestach@redhat.com)

* Thu Dec 15 2011 Michael Mraka <michael.mraka@redhat.com> 1.6.95-1
- msv-workaround has been replaced by spacewalk-jpp-workaround

* Wed Dec 14 2011 Milan Zazrivec <mzazrivec@redhat.com> 1.6.94-1
- IPv6: allow multiple IPv6 addresses per net. interface

* Wed Dec 14 2011 Tomas Lestach <tlestach@redhat.com> 1.6.93-1
- remove spring-dedicated conflict of spacewalk-java (tlestach@redhat.com)
- fix ksdevice cmd line argument for static intf. provisioning
  (mzazrivec@redhat.com)
- IPv6: fix static intf. provisioning using SSM (mzazrivec@redhat.com)
- fix the spring issue (tlestach@redhat.com)
- make ScalableFileSystem repository available for RHEL6 kickstarts
  (tlestach@redhat.com)

* Tue Dec 13 2011 Tomas Lestach <tlestach@redhat.com> 1.6.92-1
- prevent yum to update fedora spring with broken version numbering
  (tlestach@redhat.com)
- IPv6: fix static network line syntax for particular distros
  (mzazrivec@redhat.com)
- IPv6: add --noipv4 to ks.cfg in case interface does not have an IPv4 address
  (mzazrivec@redhat.com)

* Mon Dec 12 2011 Miroslav Suchý 1.6.91-1
- fix checkstyle
- IPv6: --ipv6 is not a valid ks option in RHEL-5 (mzazrivec@redhat.com)
- introduce setSelectable(Integer) method for VisibleSystems
  (pcasenove@gmail.com)

* Sun Dec 11 2011 Aron Parsons <aronparsons@gmail.com> 1.6.90-1
- use a stanza/snippet accordingly for kickstart_{start,done}
  (aronparsons@gmail.com)
- add a static method to return the Cobbler version (aronparsons@gmail.com)
- pass a CobblerConnection object to Network so it can determine the Cobbler
  version (aronparsons@gmail.com)
- account for the rename of the subnet variable to netmask in Cobbler 2.2
  (aronparsons@gmail.com)
- added getVersion method to CobblerConnection (aronparsons@gmail.com)

* Fri Dec 09 2011 Jan Pazdziora 1.6.89-1
- Checkstyle fixes.

* Fri Dec 09 2011 Tomas Lestach <tlestach@redhat.com> 1.6.88-1
- fix cfg template handling at kickstart profile rename (tlestach@redhat.com)
- Fix display of static snippets. (ug@suse.de)
- 752480 - point directly back to the Preferences page, as we do not ship
  online documentation with Spacewalk. (jpazdziora@redhat.com)
- 750475 - point to the latest Apache Lucene documentation as the link to 2.3.2
  is not longer valid. (jpazdziora@redhat.com)
- 672652 - fix behaviour with cosmetic issues (tlestach@redhat.com)
- fix checkstyle issue (tlestach@redhat.com)
- IPv6: RHEL-5 registration may return "global" for an IPv6 address
  (mzazrivec@redhat.com)
- IPv6: don't update non-existing cobbler profile (mzazrivec@redhat.com)
- 735381 - schedule errata update, when turning on auto_errata_update via
  system.setDetails API (tlestach@redhat.com)

* Wed Dec 07 2011 Tomas Lestach <tlestach@redhat.com> 1.6.87-1
- 751681 - fix ISE, when changing tree of a kickstart with deleted --url option
  (tlestach@redhat.com)
- make ant build working on F16 (tlestach@redhat.com)
- replace '= null' with 'is null' (tlestach@redhat.com)

* Mon Dec 05 2011 Michael Mraka <michael.mraka@redhat.com> 1.6.86-1
- fixed list of config channels relevant to SSM

* Mon Dec 05 2011 Milan Zazrivec <mzazrivec@redhat.com> 1.6.85-1
- IPv6: allow for IPv6 search without having to escape colons

* Mon Dec 05 2011 Jan Pazdziora 1.6.84-1
- Fix query to determine config channels in SSM (jrenner@suse.de)
- fix checkstyle issues (tlestach@redhat.com)

* Fri Dec 02 2011 Jan Pazdziora 1.6.83-1
- 672652 - fixed allowing duplicate key for kernel_post_options and
  kernel_options (mmello@redhat.com)
- IPv6: reprovisioning with static network interface (mzazrivec@redhat.com)
- 758697 - PG syntax for trust_overview (slukasik@redhat.com)

* Tue Nov 29 2011 Milan Zazrivec <mzazrivec@redhat.com> 1.6.82-1
- unit test fix (mzazrivec@redhat.com)

* Tue Nov 29 2011 Miroslav Suchý 1.6.81-1
- IPv6: disabled interface - take IPv6 addresses into account
  (mzazrivec@redhat.com)
- IPv6: unit test fixes (mzazrivec@redhat.com)
- IPv6: also browse through NIC's IPv6 addresses (mzazrivec@redhat.com)
- IPv6: duplicate system comparison based on IPv6 (webui)
  (mzazrivec@redhat.com)
- IPv6: find system duplicates based on IPv6 (mzazrivec@redhat.com)
- IPv6: fix duplicates based on IP comparison (mzazrivec@redhat.com)
- IPv6: system.getNetworkDevices() modifications (API) (mzazrivec@redhat.com)
- api doc: typo fix (mzazrivec@redhat.com)
- IPv6: system.getNetwork() modifications (API) (mzazrivec@redhat.com)
- IPv6: SystemHardware.do (webui) modifications (mzazrivec@redhat.com)
- IPv6: update NetworkInterface.* (mzazrivec@redhat.com)
- IPv6: updated hibernate mappings for network tables (mzazrivec@redhat.com)

* Mon Nov 28 2011 Michael Mraka <michael.mraka@redhat.com> 1.6.80-1
- 747037 - disable connects to svn.terracotta.org

* Wed Nov 23 2011 Jan Pazdziora 1.6.79-1
- No scrubbing of key description and custom key value, also escape the value
  which can now contain full range of characters.

* Mon Nov 21 2011 Jan Pazdziora 1.6.78-1
- Remove markup from another error message (jrenner@suse.de)
- Remove markup from error message in all translation files (jrenner@suse.de)
- Catch a java.lang.NullPointerException when web_contact got deleted and
  rhnServerCustomDataValue.created_by became null.
- Fix the *callerIp* in API logfile (jrenner@suse.de)

* Tue Nov 15 2011 Michael Mraka <michael.mraka@redhat.com> 1.6.77-1
- 738999 - VirtualInstance.confirmed is number not boolean

* Wed Nov 09 2011 Tomas Lestach <tlestach@redhat.com> 1.6.76-1
- 682845 - check the input parameters for repo related APIs
  (tlestach@redhat.com)
- 699489 - regenerate affected kickstart profiles, when updating crypto key
  (tlestach@redhat.com)
- This field is actually optional; it might not be specified.
  (slukasik@redhat.com)

* Wed Nov 09 2011 Tomas Lestach <tlestach@redhat.com> 1.6.75-1
- precompile also apidoc jsp pages (tlestach@redhat.com)
- 682845 - fix channel.software.listUserRepos API doc (tlestach@redhat.com)
- 682845 - fix channel.software.getRepoSyncCronExpression API doc
  (tlestach@redhat.com)
- example with usage of xmlrpclib.DateTime is presented twice, remove one
  (msuchy@redhat.com)

* Mon Nov 07 2011 Tomas Lestach <tlestach@redhat.com> 1.6.74-1
- 680489 - fix system.provisioning.snapshot.addTagToSnapshot API doc
  (tlestach@redhat.com)
- 680489 - fix system.deleteTagFromSnapshot API doc return type
  (tlestach@redhat.com)
- 680489 - fix system.tagLatestSnapshot API doc return type
  (tlestach@redhat.com)
- fix system.createSystemRecord API doc return type (tlestach@redhat.com)
- delete redundant comments (tlestach@redhat.com)
- 734799 - Correct API documentation (slukasik@redhat.com)

* Sat Nov 05 2011 Simon Lukasik <slukasik@redhat.com> 1.6.73-1
- 725050 - fix activationkey.[gs]etDetails apidoc (slukasik@redhat.com)

* Fri Nov 04 2011 Tomas Lestach <tlestach@redhat.com> 1.6.72-1
- 723528 - fix template attribute type in kickstart.profile API documentation
  (tlestach@redhat.com)
- 699505 - restrict manageable flag only for custom channels
  (tlestach@redhat.com)
- 699505 - fix typo: *managable -> *mangeable in channel.software APIs and
  their doc (tlestach@redhat.com)
- 593300 - handle directoriy and symlink config revision comparism
  (tlestach@redhat.com)

* Thu Nov 03 2011 Tomas Lestach <tlestach@redhat.com> 1.6.71-1
- 725050 - fix activationkey.setDetails apidoc (tlestach@redhat.com)
- 723528 - fix kickstart.profile.listScripts apidoc (tlestach@redhat.com)
- 610784 - fix system.listNotes apidoc (tlestach@redhat.com)
- 610157 - fix system.getScriptActionDetails apidoc (tlestach@redhat.com)
- 751017 - item identifing user which scheduled the action is optional
  (slukasik@redhat.com)

* Wed Nov 02 2011 Tomas Lestach <tlestach@redhat.com> 1.6.70-1
- introducing name for scripts in kickstart profiles in the webinterface
  (berendt@b1-systems.de)

* Mon Oct 31 2011 Tomas Lestach <tlestach@redhat.com> 1.6.69-1
- 593300 - do not create same revision as the last one (tlestach@redhat.com)

* Mon Oct 31 2011 Simon Lukasik <slukasik@redhat.com> 1.6.68-1
- 662200 - Added validation of input map. (slukasik@redhat.com)

* Fri Oct 28 2011 Jan Pazdziora 1.6.67-1
- 600527 - for kickstart session (re)activation keys, always set the
  deployConfigs to false.
- The KickstartSessionCreateCommand is duplicated in KickstartWizardHelper.
- For the default_session, use better note in rhnregtoken table.
- declare net.sf.antcontrib.logic.For task to fix create-webapp-dir
  (berendt@b1-systems.de)
- adding xalan-j2 to the build.jar.dependencies property
  (berendt@b1-systems.de)
- When there are not ks-pre.log files, do not return error.
- Doing replacement on all files is not nice.
- The -n and -p are exclusive in perl, let us just settle on -p.
- 748903 - extend search_string maxlenght (tlestach@redhat.com)

* Wed Oct 26 2011 Martin Minar <mminar@redhat.com> 1.6.66-1
- 737838 - allow org admins to unschedule repo sync (org tasks)
  (tlestach@redhat.com)
- 692357 - clone also kernel and kernel post options when cloning a ks profile
  (tlestach@redhat.com)
- DISTINCT is equivalent to UNIQUE. (jpazdziora@redhat.com)
- 726114 - allow macro delimiters in configchannel.createOrUpdatePath for
  directories (tlestach@redhat.com)

* Tue Oct 25 2011 Jan Pazdziora 1.6.65-1
- 682845 - get rid of ChannelFactory.lookupContentSource(id) method without org
  param (tlestach@redhat.com)
- 682845 - get rid of ChannelFactory.lookupContentSource(label) method without
  org param (tlestach@redhat.com)
- Amending incorrect substitution from ee3623222bf. (slukasik@redhat.com)
- 682845 - fix apidoc of repository related APIs (tlestach@redhat.com)
- Do not hardcode config identifier, use defaults instead.
  (slukasik@redhat.com)

* Mon Oct 24 2011 Simon Lukasik <slukasik@redhat.com> 1.6.64-1
- No need to have separate configuration per Tomcat's version
  (slukasik@redhat.com)
- 748341 - No need to specify docBase, when it's the same as appBase
  (slukasik@redhat.com)

* Fri Oct 21 2011 Miroslav Suchý 1.6.63-1
- 627809 - write out storage devices if *storage* device list is not empty
- 627809 - send xen virtual block devices to rhnParent
- 736381,732091 - adding api doc (tlestach@redhat.com)
- 680489 - fix api doc (tlestach@redhat.com)

* Mon Oct 17 2011 Michael Mraka <michael.mraka@redhat.com> 1.6.62-1
- 746090 - fixed join condition in query
- 589799 - omit number of selected items for SSM related system selections

* Thu Oct 13 2011 Miroslav Suchý 1.6.61-1
- 745102 - display IPv6 from networkinfo in SDC and in system search

* Thu Oct 13 2011 Tomas Lestach <tlestach@redhat.com> 1.6.60-1
- fixing checkstyle issues (tlestach@redhat.com)

* Thu Oct 13 2011 Tomas Lestach <tlestach@redhat.com> 1.6.59-1
- Fixed pam setting on user page not saving (jrenner@suse.de)
- Set breed in cobbler correctly (ug@suse.de)

* Wed Oct 12 2011 Jan Pazdziora 1.6.58-1
- 691849 - Add missing fix for schedule command AFTER package install.
  (jrenner@suse.de)

* Mon Oct 10 2011 Jan Pazdziora 1.6.57-1
- 741476, 743407 - it is the null dmi.getBios() which caused the problem in bug
  452956 actually.
- 421991 - in SSM add link to list of systems subscribed to channels
  (msuchy@redhat.com)

* Thu Oct 06 2011 Tomas Lestach <tlestach@redhat.com> 1.6.56-1
- 738988 - erratum associated with an ActionMessage might be deleted in the
  mean time (tlestach@redhat.com)

* Tue Oct 04 2011 Tomas Lestach <tlestach@redhat.com> 1.6.55-1
- 729784 - support for passalgo in advanced options of kickstart profiles
  (tlestach@redhat.com)
- add exception handling for server deletion (tlestach@redhat.com)

* Mon Oct 03 2011 Miroslav Suchý 1.6.54-1
- 229836 - allow empty prefix for user

* Sun Oct 02 2011 Jan Pazdziora 1.6.53-1
- Removing unused imports.

* Sun Oct 02 2011 Jan Pazdziora 1.6.52-1
- Removing unused imports.

* Fri Sep 30 2011 Jan Pazdziora 1.6.51-1
- 678118 - if system already is proxy, losen the ACL and show the tab.
- Removing make_server_proxy query as it is no longer used.
- Removing org_proxy_servers_evr query as it is no longer used.
- Removing proxy_evr_at_least, org_proxy_evr_at_least, aclOrgProxyEvrAtLeast as
  they are no longer used.
- Remove proxy_evr_at_least ACLs -- all supported proxy versions are 3+.
- 602179 - limit fake generated password to maximal password length
  (tlestach@redhat.com)

* Fri Sep 30 2011 Jan Pazdziora 1.6.50-1
- 621531 - update java build configs to use the new /usr/share/rhn/config-
  defaults location.
- 621531 - update java Config and taskomatic to use the new /usr/share/rhn
  /config-defaults location.
- 621531 - move /etc/rhn/default to /usr/share/rhn/config-defaults (java).
- fix xmlrpc returntypes (tlestach@redhat.com)
- 682845 - schedule repo synchronization through API (tlestach@redhat.com)

* Thu Sep 22 2011 Tomas Lestach <tlestach@redhat.com> 1.6.49-1
- 610157 - introduce system.getScriptActionDetails API (tlestach@redhat.com)
- 740427 - use sequence_nextval function (tlestach@redhat.com)
- 610784 - adding 'updated' attribute to system.listNotes API
  (tlestach@redhat.com)

* Thu Sep 22 2011 Tomas Lestach <tlestach@redhat.com> 1.6.48-1
- 680489 - introduce tag system tag related API calls (tlestach@redhat.com)
- 680489 - intorduce system.provisioning.snapshot.addTagToSnapshot API call
  (tlestach@redhat.com)
- checkstyle issues (tlestach@redhat.com)
- 740306 - fix delete -> register reprovisioning scenario
  (mzazrivec@redhat.com)

* Fri Sep 16 2011 Tomas Lestach <tlestach@redhat.com> 1.6.47-1
- 717984 - list only ssm systems in SSM Selected Systems List tab
  (tlestach@redhat.com)
- update copyright info (mzazrivec@redhat.com)
- 619723 - Add support for open ranges, like bytes=9500- or bytes=-500.
  (jpazdziora@redhat.com)
- 509563 - add missing import (mzazrivec@redhat.com)
- 509563 - remove system profile from cobbler during system deletion
  (mzazrivec@redhat.com)
- 732350 - link mchange-commons jar to taskomatic (tlestach@redhat.com)

* Fri Sep 16 2011 Jan Pazdziora 1.6.46-1
- CVE-2011-2927, 730955 - remove markup from localized string resources as
  well.
- CVE-2011-2927, 730955 - remove markup from the error messages.
- CVE-2011-2927, 730955 - replace <html:errors> with loop that can use c:out to
  escape HTML.
- CVE-2011-2927, 730955 - using struts quotes values properly.
- CVE-2011-2920, 681032 - escape the hidden element value to avoid XSS.
- Encode the & in makeParamsLink.
- CVE-2011-2919, 713478 - URL-encode parameter names, not just values, in the
  URL.
- CVE-2011-1594, 672167 - only local redirects are allowed
  (michael.mraka@redhat.com)

* Thu Sep 15 2011 Miroslav Suchý 1.6.45-1
- 719677 - download comps file of child channels during kickstart

* Thu Sep 15 2011 Jan Pazdziora 1.6.44-1
- Revert "529483 - adding referer check for HTTP requests to java stack"
- We should not pass empty strings to SQL, use null instead.

* Mon Sep 12 2011 Jan Pazdziora 1.6.43-1
- 585010 - We need to render the object.

* Mon Sep 12 2011 Jan Pazdziora 1.6.42-1
- 554781 - add green check to Sync system to package profile when profile is
  being synced.

* Fri Sep 09 2011 Martin Minar <mminar@redhat.com> 1.6.41-1
- 736381 - New API: system.deleteGuestProfiles() (mzazrivec@redhat.com)

* Wed Sep 07 2011 Jan Pazdziora 1.6.40-1
- Do not send error message in case of success (jrenner@suse.de)

* Mon Sep 05 2011 Jan Pazdziora 1.6.39-1
- 732350 - On Fedora 15, mchange's log stuff is no longer in c3p0.

* Fri Sep 02 2011 Michael Mraka <michael.mraka@redhat.com> 1.6.38-1
- fixed column alias syntax
- suite_id is number not string
- replaced alias with table name

* Fri Sep 02 2011 Miroslav Suchý 1.6.37-1
- show cname aliases in hw tab from config file (msuchy@redhat.com)
- Checkstyle fixes (mzazrivec@redhat.com)

* Fri Sep 02 2011 Tomas Lestach <tlestach@redhat.com> 1.6.36-1
- checkstyle fix (tlestach@redhat.com)

* Fri Sep 02 2011 Martin Minar <mminar@redhat.com> 1.6.35-1
- 734799 - New API: configchannel.getFileRevision (mzazrivec@redhat.com)
- 734799 - New API: configchannel.getFileRevisions (mzazrivec@redhat.com)
- 734799 - New API: configchannel.deleteFileRevisions (mzazrivec@redhat.com)

* Wed Aug 31 2011 Tomas Lestach <tlestach@redhat.com> 1.6.34-1
- fix NPE for KickstartDetailsEditAction (tlestach@redhat.com)

* Wed Aug 31 2011 Tomas Lestach <tlestach@redhat.com> 1.6.33-1
- 725059 - en/disable kickstart profiles using API (tlestach@redhat.com)
- 725050 - en/disable activation keys using API (tlestach@redhat.com)

* Tue Aug 30 2011 Tomas Lestach <tlestach@redhat.com> 1.6.32-1
- 640535 - add extra spaces between topic, description and note in Errata Alert
  e-mails (tlestach@redhat.com)
- 640535 - lower amount of logging mailer messages (tlestach@redhat.com)
- 640535 - prevent listing duplicate servers in the Errata Alert e-mails
  (cperry@redhat.com)
- 730999 - fixed bad indentation (michael.mraka@redhat.com)

* Tue Aug 30 2011 Martin Minar <mminar@redhat.com> 1.6.31-1
- update custom info changes (tlestach@redhat.com)
- 699527 - introduce system.custominfo.updateKey API (tlestach@redhat.com)
- 692797 - display asterisk explanation only when asterisk was used on the page
  (tlestach@redhat.com)
- 663697 - adding system id to system currency csv export (tlestach@redhat.com)
- 709724 - bounce to default url for expired POST requests
  (mzazrivec@redhat.com)

* Thu Aug 25 2011 Tomas Lestach <tlestach@redhat.com> 1.6.30-1
- 699489 - introduce kickstart.keys.update API (tlestach@redhat.com)

* Wed Aug 24 2011 Tomas Lestach <tlestach@redhat.com> 1.6.29-1
- 662200 - allow modification of selected channel attributes via API
  (tlestach@redhat.com)

* Tue Aug 23 2011 Tomas Lestach <tlestach@redhat.com> 1.6.28-1
- make the taskomatic cleanup delete faster for Postgresql (jonathan.hoser
  @helmholtz-muenchen.de)

* Mon Aug 22 2011 Miroslav Suchý 1.6.27-1
- read cnames from rhn.conf and polish UI
- show cnames aliases in hardware tab in webui
- Allow to specify host for kickstart in free form

* Mon Aug 22 2011 Tomas Lestach <tlestach@redhat.com> 1.6.26-1
- fix deleting kickstart tree distribution (tlestach@redhat.com)
- do not see a reason to set these attributes (tlestach@redhat.com)

* Mon Aug 22 2011 Martin Minar <mminar@redhat.com> 1.6.25-1
- 585010 - mark the Update List button with it so that we can disable it later.
  (jpazdziora@redhat.com)
- 691849 - forward only sid parameter (tlestach@redhat.com)
- 691849 - it's not allowed to store empty string to the DB
  (tlestach@redhat.com)
- removing showImg attribute from SetTag (tlestach@redhat.com)

* Thu Aug 18 2011 Tomas Lestach <tlestach@redhat.com> 1.6.24-1
- 658533 - unify score computing for WebUI and API (tlestach@redhat.com)
- 663697 - enable csv export of System Currency Report (tlestach@redhat.com)
- removing eclipse.libsrc.dirs since the directory was removed
  (tlestach@redhat.com)

* Thu Aug 18 2011 Tomas Lestach <tlestach@redhat.com> 1.6.23-1
- 658533 - remove default currency from backend part of rhn.conf
  (tlestach@redhat.com)

* Tue Aug 16 2011 Tomas Lestach <tlestach@redhat.com> 1.6.22-1
- 654996 - sort activation key packages by name (tlestach@redhat.com)

* Tue Aug 16 2011 Simon Lukasik <slukasik@redhat.com> 1.6.21-1
- 570925 - provide only a day for the subject of daily summary mail
  (slukasik@redhat.com)
- Revert "do not reuse system CLASSPATH variable" (tlestach@redhat.com)
- 729975 - do not allow to edit Red Hat errata (tlestach@redhat.com)
- do not reuse system CLASSPATH variable (msuchy@redhat.com)

* Thu Aug 11 2011 Simon Lukasik <slukasik@redhat.com> 1.6.20-1
- 724918 - added missing acl checks (slukasik@redhat.com)

* Thu Aug 11 2011 Jan Pazdziora 1.6.19-1
- 728638 - Fixed kickstart.profile.setAdvancedOptions() to renderize the
  kickstart after invocating method. (mmello@redhat.com)

* Sun Aug 07 2011 Jan Pazdziora 1.6.18-1
- Silencing checkstyle.

* Fri Aug 05 2011 Tomas Lestach <tlestach@redhat.com> 1.6.17-1
- 728572 - Number is a common interface for both Integer and Long
  (tlestach@redhat.com)
- 722454 - removing file attribute from PackageDto and introducing a common
  method for getting filename from the package path (tlestach@redhat.com)

* Fri Aug 05 2011 Jan Pazdziora 1.6.16-1
- 710169 - correct documentation for api.getApiCallList() API call
  (msuchy@redhat.com)
- 710162 - correct documentation for api.getApiNamespaceCallList() API call
  (msuchy@redhat.com)
- 710152 - correct documentation for api.getApiNamespaces() API call
  (msuchy@redhat.com)

* Fri Aug 05 2011 Miroslav Suchý 1.6.15-1
- checkstyle - Line is longer than 92 characters.

* Thu Aug 04 2011 Aron Parsons <aparsons@redhat.com> 1.6.14-1
- add support for custom messages in the header, footer and login pages
  (aparsons@redhat.com)

* Thu Aug 04 2011 Tomas Lestach <tlestach@redhat.com> 1.6.13-1
- remove unused ChannelEditor method (tlestach@redhat.com)
- remove unused OvalServlet method (tlestach@redhat.com)
- remove unused SystemEntitlementsSubmitAction method (tlestach@redhat.com)
- remove unused Token method (tlestach@redhat.com)
- remove unused Server method (tlestach@redhat.com)
- reuse unused copyKickstartCommands method (tlestach@redhat.com)
- remove unused HibernateFactory method (tlestach@redhat.com)
- fix PMD BrokenNullCheck (tlestach@redhat.com)
- fix PMD BooleanInstantiation rule break (tlestach@redhat.com)

* Thu Aug 04 2011 Simon Lukasik <slukasik@redhat.com> 1.6.12-1
- 727984 - include static mappings for 6ComputeNode (slukasik@redhat.com)
- 725889 - show only channels for which the user has entitlements
  (slukasik@redhat.com)
- listRedHatBaseChannelsByVersion() was never used, removing
  (slukasik@redhat.com)

* Thu Aug 04 2011 Jan Pazdziora 1.6.11-1
- 508936 - rhn-actions-control honor the allowed-actions/scripts/run for remote
  commands (mmello@redhat.com)
- 679846 - regenerate kickstart file after modifying kickstart scripts
  (mosvald@redhat.com)

* Wed Aug 03 2011 Tomas Lestach <tlestach@redhat.com> 1.6.10-1
- adding @param tag (tlestach@redhat.com)

* Tue Aug 02 2011 Tomas Lestach <tlestach@redhat.com> 1.6.9-1
- 723528 - make templating flag for kickstart scripts accessible also for API
  (tlestach@redhat.com)

* Mon Aug 01 2011 Tomas Lestach <tlestach@redhat.com> 1.6.8-1
- 706416 - do not modify activation key base channel in kickstart stuff
  (tlestach@redhat.com)
- 706416 - do not add automatically tools channel to an activation key
  (tlestach@redhat.com)

* Mon Aug 01 2011 Jan Pazdziora 1.6.7-1
- Fix software rollback to profiles (jrenner@suse.de)

* Thu Jul 28 2011 Tomas Lestach <tlestach@redhat.com> 1.6.6-1
- 658533,722455  - sort systems according to currency score
  (tlestach@redhat.com)

* Thu Jul 28 2011 Jan Pazdziora 1.6.5-1
- 601524 - kickstart.profile.setAdvancedCall apidoc fix (tlestach@redhat.com)
- 725555 - fix typo for test in c.size() to match the logging message
  (mmello@redhat.com)
- Fixed typo at Query bindParameters() (mmello@redhat.com)

* Mon Jul 25 2011 Tomas Lestach <tlestach@redhat.com> 1.6.4-1
- 722453 - fix sort according to Installed time on PackageList.do
  (tlestach@redhat.com)
- removing some dead code (tlestach@redhat.com)

* Fri Jul 22 2011 Jan Pazdziora 1.6.3-1
- We only support version 5 and newer of RHEL, removing conditions for old
  versions.
- We only support version 14 and newer of Fedora, removing conditions for old
  versions.

* Fri Jul 22 2011 Jan Pazdziora 1.6.2-1
- 622013 - sort group list (tlestach@redhat.com)

* Thu Jul 21 2011 Jan Pazdziora 1.6.1-1
- Fixing typo (snv vs. svn).

* Wed Jul 20 2011 Jan Pazdziora 1.5.60-1
- Do not create the 2011--2011 copyright years.

* Tue Jul 19 2011 Jan Pazdziora 1.5.59-1
- Allow the 2010--2011 copyright year in the checkstyle.

* Tue Jul 19 2011 Jan Pazdziora 1.5.58-1
- Updating the copyright years.

* Mon Jul 18 2011 Jan Pazdziora 1.5.57-1
- On Fedora 15, classpathx-jaf needs to be spelled out as Requires.
- 722454 - let errata.listPackages return file attribute (tlestach@redhat.com)

* Thu Jul 14 2011 Miroslav Suchý 1.5.56-1
- changing query to cursor mode - avoid loading all records (4M+ records) into
  memory (msuchy@redhat.com)
- 720282 - fix some issues when spacewalk-koan needs to be installed for
  systems to kickstart (tlestach@redhat.com)

* Wed Jul 13 2011 Jan Pazdziora 1.5.55-1
- 720533 - replacing rhnServerNeededView with custom subselect which is
  generally equivalent, in the erratamailer_get_relevant_servers context.

* Tue Jul 12 2011 Jan Pazdziora 1.5.54-1
- Using http://struts.apache.org/tags-* uris, fixing build issue on Fedoras and
  RHEL 6.

* Mon Jul 11 2011 Jan Pazdziora 1.5.53-1
- 719632 - include security token in system search filter
  (mzazrivec@redhat.com)
- Refactor and deprecate API method to listVendorChannels (jrenner@suse.de)
- Refactor RedHat.do to Vendor.do (jrenner@suse.de)

* Tue Jun 28 2011 Tomas Lestach <tlestach@redhat.com> 1.5.52-1
- 646802 - Fix to have consistent channel name max length to 256
  (pmutha@redhat.com)

* Tue Jun 28 2011 Tomas Lestach <tlestach@redhat.com> 1.5.51-1
- fix never ending loop, when entering an invalid storage value
  (tlestach@redhat.com)
- rename localStorageMegabytes -> localStorageGigabytes (tlestach@redhat.com)
- storage isn't set in MB, but in GB (ug@suse.de)
- prevent setting virtual bridge to null (ug@suse.de)
- 699505 - introduce channel.software.setUserManagable and
  channel.software.isUserManagable API calls (tlestach@redhat.com)

* Mon Jun 27 2011 Tomas Lestach <tlestach@redhat.com> 1.5.50-1
- 710433 - fix kickstart via proxy from RHEL6 Satellite (tlestach@redhat.com)

* Fri Jun 24 2011 Jan Pazdziora 1.5.49-1
- 699523 - extend user.GetDetails by PAM usage info (tlestach@redhat.com)
- let finish the kickstart profile creation by the Enter button
  (tlestach@redhat.com)

* Tue Jun 21 2011 Jan Pazdziora 1.5.48-1
- 690842 - fix check for existing activation key (tlestach@redhat.com)
- 648483 - fix system.provisionVirtualGuest NPE (tlestach@redhat.com)
- 710959 - rename acl: not file_is_directory -> is_file (tlestach@redhat.com)
- 708957 - remove RHN Satellite Proxy Release Notes link (tlestach@redhat.com)

* Fri Jun 17 2011 Jan Pazdziora 1.5.47-1
- 709724 - check session validity first, security token next
  (mzazrivec@redhat.com)
- CVE-2009-4139 - cross site request forging vulnerability fix
  (mzazrivec@redhat.com)

* Wed Jun 15 2011 Jan Pazdziora 1.5.46-1
- Make the line shorter to pass checkstyle.

* Tue Jun 14 2011 Miroslav Suchý 1.5.45-1
- add missing semicolon (msuchy@redhat.com)

* Tue Jun 14 2011 Miroslav Suchý 1.5.44-1
- fix content-length setting (msuchy@redhat.com)
- 711377 - remove confusing 'create schedule' link (tlestach@redhat.com)

* Mon Jun 13 2011 Jan Pazdziora 1.5.43-1
- content-length should be sent even for HEAD (msuchy@redhat.com)

* Wed Jun 01 2011 Tomas Lestach <tlestach@redhat.com> 1.5.42-1
- 709365 - fixed delete kickstart API docs (mmello@redhat.com)

* Mon May 30 2011 Michael Mraka <michael.mraka@redhat.com> 1.5.41-1
- made some queries PG compatible

* Fri May 27 2011 Tomas Lestach <tlestach@redhat.com> 1.5.40-1
- 443126 - introduce notifications for custom errata (tlestach@redhat.com)

* Fri May 27 2011 Jan Pazdziora 1.5.39-1
- 703858 - virt. channel subscription: mimic the behavior of original channel
  (mzazrivec@redhat.com)

* Thu May 26 2011 Tomas Lestach <tlestach@redhat.com> 1.5.38-1
- 708083 - clone Red Hat errata, when associating them into a cloned channel
  (tlestach@redhat.com)
- create special symlink for f15 tomcat-juli.jar (tlestach@redhat.com)

* Thu May 26 2011 Tomas Lestach <tlestach@redhat.com> 1.5.37-1
- adding jaf build require for spacewalk-java (tlestach@redhat.com)

* Wed May 25 2011 Tomas Lestach <tlestach@redhat.com> 1.5.36-1
- 707658 - generate errata cache for the correct erratum (tlestach@redhat.com)

* Tue May 24 2011 Jan Pazdziora 1.5.35-1
- 703273 - check, whether subscription is possible (tlestach@redhat.com)

* Fri May 20 2011 Tomas Lestach <tlestach@redhat.com> 1.5.34-1
- 659138 - extend schedule creation error handling (tlestach@redhat.com)
- 659138 - do not forward parameter map in case of success
  (tlestach@redhat.com)
- 706399 - "<" is not the best thing in xml (tlestach@redhat.com)

* Fri May 20 2011 Jan Pazdziora 1.5.33-1
- 706399 - replacing rhnServerNeededView with custom subselect

* Thu May 19 2011 Tomas Lestach <tlestach@redhat.com> 1.5.32-1
- 659138 - fix Custom Quartz format error handling (tlestach@redhat.com)
- 659138 - fix repeat-task-picker input tag (tlestach@redhat.com)

* Wed May 18 2011 Tomas Lestach <tlestach@redhat.com> 1.5.31-1
- 659138 - fix message on the schedule create page (tlestach@redhat.com)

* Tue May 17 2011 Tomas Lestach <tlestach@redhat.com> 1.5.30-1
- 643905 - make sure hibernate doesn't use cached kickstart trees, but takes
  actual DB state (tlestach@redhat.com)

* Mon May 16 2011 Michael Mraka <michael.mraka@redhat.com> 1.5.29-1
- 704446 - removed unnecessary cast to string
- fixed SQL typo

* Fri May 13 2011 Jan Pazdziora 1.5.28-1
- introduce NoSuchConfigFilePathException for configchannel and server.config
  APIs (tlestach@redhat.com)
- 703143 - changed (+) to ANSI JOIN (michael.mraka@redhat.com)
- 678721 - errata.cloneAsOriginal API call (mzazrivec@redhat.com)

* Wed May 11 2011 Tomas Lestach <tlestach@redhat.com> 1.5.27-1
- 659138 - change jsp rendering when taskomatic is down (tlestach@redhat.com)
- 659138 - skip code, if taskomatic is down (tlestach@redhat.com)
- 659138 - fix emptykey message (tlestach@redhat.com)

* Tue May 10 2011 Tomas Lestach <tlestach@redhat.com> 1.5.26-1
- repo generation quick fix (tlestach@redhat.com)

* Tue May 10 2011 Jan Pazdziora 1.5.25-1
- 678519 - moving MOTD into a separate kickstart snippent
  (mario@mediatronix.de)

* Tue May 10 2011 Jan Pazdziora 1.5.24-1
- 638571 - set correctly the Channels column (tlestach@redhat.com)
- 636614 - mark system_groups of org.listOrgs API as optional
  (tlestach@redhat.com)
- 636614 - fix system_groups for org.listOrgs API (tlestach@redhat.com)
- 703064 - changing WebUI message (tlestach@redhat.com)
- 659138 - fix button submit detection (tlestach@redhat.com)
- 659138 - schedule description strings update (tlestach@redhat.com)

* Mon May 09 2011 Tomas Lestach <tlestach@redhat.com> 1.5.23-1
- 659138 - change runs ordering (tlestach@redhat.com)
- 659138 - first schedule, then display (tlestach@redhat.com)
- 659138 - update single run action message (tlestach@redhat.com)
- 659138 - display times in current timezone (tlestach@redhat.com)
- 659138 - fix scheduling of single runs for specific time
  (tlestach@redhat.com)
- 659138 - reinit for possible single task schedules (tlestach@redhat.com)

* Fri May 06 2011 Jan Pazdziora 1.5.22-1
- 673392 - correct entitlement count logic for custom channels
  (mzazrivec@redhat.com)

* Thu May 05 2011 Tomas Lestach <tlestach@redhat.com> 1.5.21-1
- 659138 - fix ordering of runs (tlestach@redhat.com)
- introduce taskomatic reinit schedules (tlestach@redhat.com)

* Wed May 04 2011 Tomas Lestach <tlestach@redhat.com> 1.5.20-1
- 648640 - keep fineGrained option when changing number of custom items
  (tlestach@redhat.com)
- 648640 - introduce errata analyzer for rhn-search (tlestach@redhat.com)

* Wed May 04 2011 Miroslav Suchý 1.5.19-1
- sort inputs on the page
- 683200 - encode hostname to IDN in MonitoringConfig.do page

* Tue May 03 2011 Miroslav Suchý 1.5.18-1
- 682112 - correct displayed systems consuming channel entitlements
- 683200 - encode hostname to IDN in GeneralConfig.do page
- 683200 - encode hostname to IDN in BootstrapConfig.do page
- 683200 - encode hostname to IDN in systems/Search.do page
- 683200 - encode hostname to IDN in DuplicateHostName.do page

* Tue May 03 2011 Miroslav Suchý 1.5.17-1
- checkstyle - Line has trailing spaces (msuchy@redhat.com)

* Tue May 03 2011 Miroslav Suchý 1.5.16-1
- 673392 - alter channel subscriptions: display flex consumption

* Mon May 02 2011 Tomas Lestach <tlestach@redhat.com> 1.5.15-1
- removing unused imports (tlestach@redhat.com)

* Mon May 02 2011 Tomas Lestach <tlestach@redhat.com> 1.5.14-1
- 659138 - set start time for skipped queue jobs (tlestach@redhat.com)
- 659138 - style id support for repeat-task-picker (tlestach@redhat.com)
- 659138 - introduce WebUI interface for taskomatic schedule management
  (tlestach@redhat.com)

* Sat Apr 30 2011 Simon Lukasik <slukasik@redhat.com> 1.5.13-1
- Remove the static comps file mapping for RHEL 5.0 trees (slukasik@redhat.com)

* Fri Apr 29 2011 Milan Zazrivec <mzazrivec@redhat.com> 1.5.12-1
- remove unused imports

* Fri Apr 29 2011 Jan Pazdziora 1.5.11-1
- 683539 - system overview: display flex entitlement usage
  (mzazrivec@redhat.com)

* Thu Apr 28 2011 Jan Pazdziora 1.5.10-1
- 680176 - display unlimited subscriptions if applicable (mzazrivec@redhat.com)
- 699753 - use the primary IP address from the rhnServerNetwork table
  (tlestach@redhat.com)

* Mon Apr 25 2011 Jan Pazdziora 1.5.9-1
- 679009 - fixing the regular expression.

* Wed Apr 20 2011 Jan Pazdziora 1.5.8-1
- checkstyle fixes.

* Wed Apr 20 2011 Jan Pazdziora 1.5.7-1
- * added support for SUSE autoinstallation (kickstarts) and some cleanup
  (ug@suse.de)

* Mon Apr 18 2011 Michael Mraka <michael.mraka@redhat.com> 1.5.6-1
- postgresql can't order by column alias (PG)
- don't convert ids to strings
- fixing ErrataSearchActionTest.testExecute test
- fixing EditActionTest.testUpdateErrata test

* Fri Apr 15 2011 Jan Pazdziora 1.5.5-1
- generate weak-deps into primary.xml (mc@suse.de)
- A bunch of fixes in pt_BR translation. (mmello@redhat.com)

* Thu Apr 14 2011 Tomas Lestach <tlestach@redhat.com> 1.5.4-1
- fixing ErrataManagerTest.testCreate (tlestach@redhat.com)
- fixing ErrataSearchActionTest.testExecute (tlestach@redhat.com)
- fixing EditActionTest.testUpdateErrata (tlestach@redhat.com)
- adding jakarta-commons-io Require (tlestach@redhat.com)
- adding jakarta-commons-fileupload Require from spacewalk-java
  (tlestach@redhat.com)

* Thu Apr 14 2011 Tomas Lestach <tlestach@redhat.com> 1.5.3-1
- adding jakarta-commons-fileupload Require (tlestach@redhat.com)

* Wed Apr 13 2011 Tomas Lestach <tlestach@redhat.com> 1.5.2-1
- 644700 - do not return text file contents in case it contains xml invalid
  chars (tlestach@redhat.com)

* Wed Apr 13 2011 Jan Pazdziora 1.5.1-1
- 648640 - introduce fine grained search (tlestach@redhat.com)

* Fri Apr 08 2011 Jan Pazdziora 1.4.35-1
- errata_from and bug url added to errata pages (ug@suse.de)

* Fri Apr 08 2011 Jan Pazdziora 1.4.34-1
- 679009 - replace tab by spaces (tlestach@redhat.com)

* Fri Apr 08 2011 Miroslav Suchý 1.4.33-1
- 679009 - fixing checkstyle issue (line length) with the previous commit.
  (jpazdziora@redhat.com)
- 679009 - update noSSLServerURL option as well, for RHEL 3 and 4.
  (jpazdziora@redhat.com)

* Thu Apr 07 2011 Jan Pazdziora 1.4.32-1
- 694393 - provide original channel for cloned channels in
  channel.software.getDatails API (tlestach@redhat.com)

* Thu Apr 07 2011 Michael Mraka <michael.mraka@redhat.com> 1.4.31-1
- 688509 - generate errata cache when cloning channel via API
- fixed javax.servlet.ServletException: Cannot specify "styleId"

* Thu Apr 07 2011 Jan Pazdziora 1.4.30-1
- Removing packages.verifyAll capability; it was never used. (slukasik@redhat.com)
- The nvl2 is not supported by PostgreSQL, replacing by case when in
  non_managed_elaborator.
- 693994 - correct bogus Franch translation (msuchy@redhat.com)
- Merge branch 'master' into rhn-client-tools-deb2 (slukasik@redhat.com)
- Removing packages.verifyAll capability; it was never used.
  (slukasik@redhat.com)

* Wed Apr 06 2011 Jan Pazdziora 1.4.29-1
- 693889 - fix the update status icon not displayed in Chrome browser
  (mmello@redhat.com)
- SELECT UNIQUE is not supported by PostgreSQL, fixing.

* Mon Apr 04 2011 Miroslav Suchý 1.4.28-1
- when hostname is unknown print "unknown"
- 683200 - IDN.toUnicode does not allow null value

* Mon Apr 04 2011 Michael Mraka <michael.mraka@redhat.com> 1.4.27-1
- fixed queries on Virtual system Overview page
- correct form property
- Fix to remove message on entitlement consumption for virt guest subscribed to
  cloned channels

* Fri Apr 01 2011 Jan Pazdziora 1.4.26-1
- 627791 - extending child channel selection area (tlestach@redhat.com)
- Do not show success message when passwords don't match (jrenner@suse.de)

* Thu Mar 31 2011 Michael Mraka <michael.mraka@redhat.com> 1.4.25-1
- replaced check_probe synonym with original table

* Wed Mar 30 2011 Michael Mraka <michael.mraka@redhat.com> 1.4.24-1
- jakarta-commons-io is unused once jakarta-commons-fileupload is gone

* Wed Mar 30 2011 Miroslav Suchý 1.4.23-1
- 683200 - convert IDN hostname in webUI from Pune encoding

* Wed Mar 30 2011 Jan Pazdziora 1.4.22-1
- 664715 - catch exception, if no data found (tlestach@redhat.com)
- hibernate 3.3 needs provider_class to be set (michael.mraka@redhat.com)
- fix ChannelEditorTest.testAddRemovePackages test (tlestach@redhat.com)
- 690767 - check that the result has some elements.
- correct input attribute (mzazrivec@redhat.com)

* Thu Mar 24 2011 Jan Pazdziora 1.4.21-1
- automatically set focus on filter input field (msuchy@redhat.com)
- implement common access keys (msuchy@redhat.com)

* Wed Mar 23 2011 Tomas Lestach <tlestach@redhat.com> 1.4.20-1
- make sure we work with long ids when removing packages (tlestach@redhat.com)

* Tue Mar 22 2011 Michael Mraka <michael.mraka@redhat.com> 1.4.19-1
- no class from commons-fileupload is used
- notice also non-existing packages when adding them to a channel

* Wed Mar 16 2011 Miroslav Suchý <msuchy@redhat.com> 1.4.18-1
- 644880 - fix the condition (tlestach@redhat.com)

* Fri Mar 11 2011 Tomas Lestach <tlestach@redhat.com> 1.4.17-1
- 644880 - fix Long comparism (tlestach@redhat.com)
- 644880 - fix permission check to packages (tlestach@redhat.com)
- Casting compare in rhn_probe to string. (jpazdziora@redhat.com)
- Adding the AS keyword to column aliases (for PostgreSQL).
  (jpazdziora@redhat.com)

* Thu Mar 10 2011 Tomas Lestach <tlestach@redhat.com> 1.4.16-1
- 644880 - speed up channel.software.addPackages API (tlestach@redhat.com)
- Subquery in FROM must have an alias in PostgreSQL. (jpazdziora@redhat.com)
- reprovisioning should not fail completely if python modules are missing
  (michael.mraka@redhat.com)

* Mon Mar 07 2011 Jan Pazdziora 1.4.15-1
- 682258 - fix unit test (mzazrivec@redhat.com)
- 682258 - removed unused imports (mzazrivec@redhat.com)
- 682258 - createDisplayMap should be private (mzazrivec@redhat.com)
- 682258 - java docs (mzazrivec@redhat.com)
- 682258 - removed unused imports (mzazrivec@redhat.com)
- 682258 - removed unused imports (mzazrivec@redhat.com)
- 682258 - specify user locale when creating new user (mzazrivec@redhat.com)
- Fixed pt_BR translations issues at Kickstart Create. (mmello@redhat.com)
- fixing previous typo in all StringResource files (tlestach@redhat.com)
- fixed typo in kickstart.script.summary and post.jsp.summary
  (tlestach@redhat.com)
- Fixed some pt_BR translations issues (mmello@redhat.com)

* Wed Mar 02 2011 Tomas Lestach <tlestach@redhat.com> 1.4.14-1
- 639134 - consider also package arch when searching systems according to a
  package (tlestach@redhat.com)
- 640958 - fixing NullPointerException (tlestach@redhat.com)
- do not show delete link on creation of notes (bnc#672090) (jrenner@suse.de)

* Mon Feb 28 2011 Jan Pazdziora 1.4.13-1
- No need to convert numeric values to upper.
- Fixing affected_by_errata for PostgreSQL.

* Mon Feb 28 2011 Jan Pazdziora 1.4.12-1
- For PostgreSQL and setAlreadyCloned, we need to accept also Integer and cast
  it to Long.
- Small fix on pt_BR translations (mmello@redhat.com)

* Fri Feb 25 2011 Jan Pazdziora 1.4.11-1
- Fix SSM buttons translation. (jfenal@redhat.com)
- 680375 - we do not want the locked status (icon) to hide the the other
  statuses, we add separate padlock icon.
- The /network/systems/details/hardware.pxt was replaced by
  /rhn/systems/details/SystemHardware.do.
- We want to show the bios information if it is *not* empty.
- 673394 - correct entitlement logic when altering channel subscriptions
  (mzazrivec@redhat.com)

* Thu Feb 24 2011 Michael Mraka <michael.mraka@redhat.com> 1.4.10-1
- always generate new session after login
- set timeout after unsuccessful login

* Wed Feb 23 2011 Tomas Lestach <tlestach@redhat.com> 1.4.9-1
- 679374 - clone also "Don't install @Base package group" and "Ignore missing
  packages" kickstart profile atributes (tlestach@redhat.com)
- remove dead code (tlestach@redhat.com)
- replace servletapi5 require by tomcatX-servlet-2.X-api (tlestach@redhat.com)

* Tue Feb 22 2011 Tomas Lestach <tlestach@redhat.com> 1.4.8-1
- replace jasper5 with tomcat6-lib for tomcat6 (tlestach@redhat.com)
- removing dead code (tlestach@redhat.com)
- selectedChannel is always null at this place (tlestach@redhat.com)
- fix CreateCommandTest.testVerifyChannelName test (tlestach@redhat.com)
- fix SystemHandlerTest.testGetSubscribedBaseChannel test (tlestach@redhat.com)

* Mon Feb 21 2011 Jan Pazdziora 1.4.7-1
- Typo in the log message (luc@delouw.ch)
- fix testGetSubscribedBaseChannel test (tlestach@redhat.com)
- 658533 - enable sorting according all the columns except of score on
  SystemCurrency.do page (tlestach@redhat.com)
- 657548 - do not allow channel names to begin with a digit
  (tlestach@redhat.com)

* Fri Feb 18 2011 Jan Pazdziora 1.4.6-1
- Check upon build time that we did not get the @@PRODUCT_NAME@@ template
  translated.
- 678583 - The @@PRODUCT_NAME@@ template must not be translated (pt_BR, ja).
- 652788 - do not return null via xmlrpc, if a system has no base channel
  (tlestach@redhat.com)

* Thu Feb 17 2011 Tomas Lestach <tlestach@redhat.com> 1.4.5-1
- remove ehcache from java/ivy.xml (tlestach@redhat.com)
- remove ehcache from java/buildconf/build-props.xml (tlestach@redhat.com)
- removing ehcache buildrequire (tlestach@redhat.com)
- 601524 updating kickstart.profile.setAdvancedOptions apidoc
  (tlestach@redhat.com)
- 601524 - fixing allowed kickstart advanced options (pmutha@redhat.com)
- 669167 - add apidoc for activationkey.setDetails parameters
  (tlestach@redhat.com)
- Extend the copyright year to 2011. (jpazdziora@redhat.com)

* Fri Feb 11 2011 Tomas Lestach <tlestach@redhat.com> 1.4.4-1
- 645391 - fixing improper actions, when adding virtualization entitlement to
  the activation key (tlestach@redhat.com)
- 676581 - navigate to a different jsp, when logging in with a wrong
  username/password (cherry picked from commit
  0405f53a84f2acc9b1dd5d189706e689f2f45809) (tlestach@redhat.com)

* Thu Feb 10 2011 Tomas Lestach <tlestach@redhat.com> 1.4.3-1
- let spacewalk-java require msv-workaround on RHEL6 (tlestach@redhat.com)

* Wed Feb 09 2011 Michael Mraka <michael.mraka@redhat.com> 1.4.2-1
- fix outer join syntax in Channel.accessibleChildChannelIds

* Mon Feb 07 2011 Michael Mraka <michael.mraka@redhat.com> 1.4.1-1
- fixed javax.servlet.ServletException: Cannot specify "styleId" when in XHTML
  mode as the HTML "id" attribute is already used to store the bean name
- Fixing type (removing extra comma, left there by

* Thu Jan 27 2011 Tomas Lestach <tlestach@redhat.com> 1.3.52-1
- Password with less than minlength characters accepted (jrenner@suse.de)

* Thu Jan 27 2011 Tomas Lestach <tlestach@redhat.com> 1.3.51-1
- Revert "671450 - do not set null for maxFlex and maxMembers ChannelOverview
  attributes" (tlestach@redhat.com)

* Thu Jan 27 2011 Tomas Lestach <tlestach@redhat.com> 1.3.50-1
- removing remains of RhnDaemonState table (tlestach@redhat.com)
- Improving spelling script and adding few ignore words (lzap+git@redhat.com)
- Automatic detection of tomcat Ant property (lzap+git@redhat.com)
- 671450 - do not set null for maxFlex and maxMembers ChannelOverview
  attributes (tlestach@redhat.com)

* Wed Jan 26 2011 Tomas Lestach <tlestach@redhat.com> 1.3.49-1
- 460356 - time not needed on errata search (tlestach@redhat.com)
- fixed channel list in create kickstart profile (PG)
  (michael.mraka@redhat.com)

* Fri Jan 21 2011 Tomas Lestach <tlestach@redhat.com> 1.3.48-1
- fixing ISE when deleting software channel from the
  rhn/channels/manage/Repositories.do page (tlestach@redhat.com)
- unschedule eventual repo sync schedules, when deleting channel
  (tlestach@redhat.com)

* Wed Jan 12 2011 Tomas Lestach <tlestach@redhat.com> 1.3.47-1
- asm requires different handling on fedoras and rhels (tlestach@redhat.com)
- replace jakarta-commons-logging with apache-commons-logging on F14
  (tlestach@redhat.com)

* Wed Jan 12 2011 Lukas Zapletal 1.3.46-1
- Using objectweb-asm symlink on Fedoras
- 522251 - no post_install_network_config snippet on s390(x)

* Tue Jan 11 2011 Tomas Lestach <tlestach@redhat.com> 1.3.45-1
- change taskomatic library path to use oracle-instantclient11.x
  (tlestach@redhat.com)
- removing spacewalk-asm.jar symlink (tlestach@redhat.com)

* Tue Jan 11 2011 Lukas Zapletal 1.3.44-1
- Removed unnecessary require in spw-java

* Mon Jan 10 2011 Tomas Lestach <tlestach@redhat.com> 1.3.43-1
- 668539 - make possible to clone Red Hat errata even if you specify the
  "Channel Version" (tlestach@redhat.com)
- 663403 - correctly escape updateinfo.xml (tlestach@redhat.com)

* Mon Jan 10 2011 Lukas Zapletal 1.3.42-1
- Solving asm CNF exception in Hudson

* Sat Jan 08 2011 Lukas Zapletal 1.3.41-1
- Correcting symlink for Fedoras (jfreechart)

* Sat Jan 08 2011 Lukas Zapletal 1.3.40-1
- Adding missing struts-taglib require into the spec file and asm/jfreechart

* Fri Jan 07 2011 Miroslav Suchý <msuchy@redhat.com> 1.3.39-1
- do not cast to string, when db expect number (msuchy@redhat.com)

* Fri Jan 07 2011 Lukas Zapletal 1.3.38-1
- Building spacewalk-java.spec on RHEL6

* Thu Jan 06 2011 Tomas Lestach <tlestach@redhat.com> 1.3.37-1
- 628755 - fix searching for the primary network interface
  (tlestach@redhat.com)
- remove MigrationManagerTest.testRemoveVirtualGuestAssociations test
  (tlestach@redhat.com)

* Thu Jan 06 2011 Tomas Lestach <tlestach@redhat.com> 1.3.36-1
- removing unused import (tlestach@redhat.com)

* Wed Jan 05 2011 Tomas Lestach <tlestach@redhat.com> 1.3.35-1
- 663490 - identify, when package is too large to download via API
  (tlestach@redhat.com)
- temporary allow 2010 and 2011 headers (tlestach@redhat.com)
- 667432 - don't untie host from guests during host migration
  (mzazrivec@redhat.com)
- 661212 - setting probe suite name for ProbeSuiteListProbes.do
  (tlestach@redhat.com)

* Mon Jan 03 2011 Jan Pazdziora 1.3.34-1
- display also error parameters when throwing InvalidKickstartTreeException
  (tlestach@redhat.com)
- Correct the Filename tag in Packages.gz (slukasik@redhat.com)

* Thu Dec 23 2010 Aron Parsons <aparsons@redhat.com> 1.3.33-1
- add package ID to array returned by system.listPackages API call

* Wed Dec 22 2010 Tomas Lestach <tlestach@redhat.com> 1.3.32-1
- 640928 - convert List<Integer> serverIds to List<Long> (tlestach@redhat.com)

* Tue Dec 21 2010 Jan Pazdziora 1.3.31-1
- Rewrite remove_unowned_errata and remove_nonrhn_unowned_errata not to use
  rowid.
- No need to subselect from dual.
- 642926 - offer correct Channel and Channel Version for child channel errata
  listings (tlestach@redhat.com)
- 664717 - removing unused ks install type translations (tlestach@redhat.com)
- 664717 - adding RHEL6 dist channel map translations (tlestach@redhat.com)

* Mon Dec 20 2010 Tomas Lestach <tlestach@redhat.com> 1.3.30-1
- 662981 - change warnings to errors, if required channels not found when
  adding virt entitlement (tlestach@redhat.com)
- 662981 - fix ISE, when adding virt entitlement and current org has no access
  to the VT channel (tlestach@redhat.com)

* Mon Dec 20 2010 Tomas Lestach <tlestach@redhat.com> 1.3.29-1
- 640958 - do not zero (non)flex entitlements, when updating the others
  (tlestach@redhat.com)

* Thu Dec 16 2010 Aron Parsons <aparsons@redhat.com> 1.3.28-1
- fix testSystemSearch JUnit test (aparsons@redhat.com)

* Tue Dec 14 2010 Jan Pazdziora 1.3.27-1
- Checkstyle: bumping up the max method length to 180 lines.
- checkstyle fix (aparsons@redhat.com)
- 661263 - fixing issue where private channels in one org could be seen by
  other orgs.  Please note that this only fixes newly created orgs, existing
  orgs with the problem will continue to experience it (jsherril@redhat.com)

* Fri Dec 10 2010 Aron Parsons <aparsons@redhat.com> 1.3.26-1
- added API call system.getUuid (aparsons@redhat.com)
- added API call system.search.uuid (aparsons@redhat.com)
- add support for searching by system UUID to the web interface
  (aparsons@redhat.com)
- add support for searching for systems by UUID (aparsons@redhat.com)

* Fri Dec 10 2010 Tomas Lestach <tlestach@redhat.com> 1.3.25-1
- add tomcat require for spacewalk-java-oracle and -postgres
  (tlestach@redhat.com)

* Thu Dec 09 2010 Michael Mraka <michael.mraka@redhat.com> 1.3.24-1
- 646488 - fixed systemGroups.jsp according to new query
- removed unused code
- removed unused overview query

* Wed Dec 08 2010 Tomas Lestach <tlestach@redhat.com> 1.3.23-1
- change default owner:group of ojdbc14.jar and postgresql-jdbc.jar
  (tlestach@redhat.com)

* Wed Dec 08 2010 Lukas Zapletal 1.3.22-1
- Revert "spacewalk-java.spec change - jasper was merged into tomcat-lib"

* Tue Dec 07 2010 Tomas Lestach <tlestach@redhat.com> 1.3.21-1
- adding cleanup-packagechangelog-data translation key (tlestach@redhat.com)
- add example of usage of DateTime in python API scripts (msuchy@redhat.com)

* Tue Dec 07 2010 Lukas Zapletal 1.3.20-1
- 642988 - ISE when setting Software Channel Entitlements

* Mon Dec 06 2010 Tomas Lestach <tlestach@redhat.com> 1.3.19-1
- 581832 - return correct package info according to the comparism result
  (tlestach@redhat.com)
- 658653 - fixing dupliclates from showing up on eligible flex guests page
  (jsherril@redhat.com)
- 620578 - just fix the exception handling (tlestach@redhat.com)
- 620578 - introduce errata.publishAccordingToParents API (tlestach@redhat.com)
- fixing VirtualizationEntitlementsManagerTest.testConvertToFlex
  (tlestach@redhat.com)
- spacewalk-java.spec change - jasper was merged into tomcat-lib
  (lzap+git@redhat.com)
- 659364 - fix syntax error (mzazrivec@redhat.com)
- 659364 - allow files without checksums in the file list
  (mzazrivec@redhat.com)
- 658653 - converting flex entitlement pages under "Virt Entitlements" to use
  the normal list tag instead of the fancy new tree tag,  This enables the page
  to be usable where there are hundreds of children for each channel family
  (jsherril@redhat.com)

* Wed Dec 01 2010 Jan Pazdziora 1.3.18-1
- 658167 - fix cases, when quartz triggers a job earlier, than the job info
  lands in the DB (tlestach@redhat.com)
- 516570 - just unify channel dates format (tlestach@redhat.com)
- comment unused query in Task_queries (tlestach@redhat.com)
- remove dead queries from User_queries (tlestach@redhat.com)
- remove dead queries from test_queries (tlestach@redhat.com)
- remove dead queries from System_queries (tlestach@redhat.com)
- remove dead query from Org_queries (tlestach@redhat.com)
- remove dead queries from General_queries (tlestach@redhat.com)
- remove dead queries from Channel_queries (tlestach@redhat.com)
- remove dead query from Action_queries (tlestach@redhat.com)
- 642285 - remove old TaskStatus related code (tlestach@redhat.com)
- removing unused SetItemSelected action (tlestach@redhat.com)

* Thu Nov 25 2010 Tomas Lestach <tlestach@redhat.com> 1.3.17-1
- 642285 - introducing disabled TaskStatus page (tlestach@redhat.com)

* Thu Nov 25 2010 Lukas Zapletal 1.3.16-1
- Bug 657259 - Enable Spacewalk Configuration Management fails

* Wed Nov 24 2010 Lukas Zapletal 1.3.15-1
- 615026 - [Multi-Org] Grants for channel permission edits throws ISE
- 642226 - do not look for the VT channel in case of RHEL6 base channels
- adding last_modified attribute to the ChannelSerializer

* Tue Nov 23 2010 Lukas Zapletal 1.3.14-1
- 646817 - System health indicator in "Systems" related pages not displayed

* Mon Nov 22 2010 Michael Mraka <michael.mraka@redhat.com> 1.3.13-1
- PE2.evr.as_vre_simple() -> evr_t_as_vre_simple(PE2.evr) (PG)
- removed rowid from query (PG)
- 646401 - setting missing RhnSetDecl

* Mon Nov 22 2010 Lukas Zapletal 1.3.12-1
- Fixing two queries in system overview (monitoring)
- Replacing DECODE with ANSI compatible CASE-WHEN
- Adding missing monitoring state (UNKNOWN)

* Mon Nov 22 2010 Michael Mraka <michael.mraka@redhat.com> 1.3.11-1
- 655519 - PE2.evr.as_vre_simple() -> evr_t_as_vre_simple(PE2.evr) (PG)
- 655515 - changed DECODE to ANSI CASE (PG)
- fixing several issues in system_overview query

* Fri Nov 19 2010 Michael Mraka <michael.mraka@redhat.com> 1.3.10-1
- fixed wrongly rendered API doc

* Fri Nov 19 2010 Lukas Zapletal 1.3.9-1
- Fixing JOIN in monitoring status query (System_queries.xml)

* Fri Nov 19 2010 Lukas Zapletal 1.3.8-1
- Removing from SQL clause (System_queries) causing bugs in monitoring

* Fri Nov 19 2010 Michael Mraka <michael.mraka@redhat.com> 1.3.7-1
- fixed outer joins

* Thu Nov 18 2010 Lukas Zapletal 1.3.6-1
- Replacing DECODE function with CASE-SWITCH (multiple times)
- 642599 use redhat_management_server insted of http_server in reactivation
  snippet

* Thu Nov 18 2010 Tomas Lestach <tlestach@redhat.com> 1.3.5-1
- 654275 - make repo generation faster in the RHN way (tlestach@redhat.com)
- checkstyle fix (tlestach@redhat.com)
- fix CreateProfileWizardTest.testSuccess test (tlestach@redhat.com)
- store null as empty argumets (instead of empty string) (tlestach@redhat.com)
- fix DataSourceParserTest.testNullParam (tlestach@redhat.com)
- check for parameter presence in the CachedStatement (tlestach@redhat.com)

* Tue Nov 16 2010 Lukas Zapletal 1.3.4-1
- Replacing sysdate in SQL INSERT with current_timestamp

* Tue Nov 16 2010 Lukas Zapletal 1.3.3-1
- Adding one jar ignore to spacewalk-java.spec for F14
- Turning off checkstyle in the java spec for F14
- Adding requires for F14 in spacewalk-java.spec

* Tue Nov 16 2010 Lukas Zapletal 1.3.2-1
- No longer distributing jar symlinks with version numbers
- use an existing column name in ORDER BY statements
- Revert "Implement new API call packages.getPackageIdFromPath"
- Implement new API call packages.getPackageIdFromPath
- allow setting null value as paramter
- fix TaskManagerTest.testGetCurrentDBTime test
- 645694 - introducing cleanup-packagechangelog-data task

* Mon Nov 15 2010 Tomas Lestach <tlestach@redhat.com> 1.3.1-1
- checkstyle fix (tlestach@redhat.com)
- Bumping package versions for 1.3. (jpazdziora@redhat.com)

* Mon Nov 15 2010 Jan Pazdziora 1.2.111-1
- 653305 - do not access the login information, if the user is null
  (tlestach@redhat.com)

* Sat Nov 13 2010 Tomas Lestach <tlestach@redhat.com> 1.2.110-1
- better call stored functions with correct parameter order
  (tlestach@redhat.com)
- fix daily-summary task(PG) (tlestach@redhat.com)
- comapre chars with chars(PG) (tlestach@redhat.com)
- Restore 'yumrepo_last_sync' (colin.coe@gmail.com)
- Update the ChannelSerializer to show all associated repos
  (colin.coe@gmail.com)
- removing old changelog hibernate stuff that no longer works now that things
  are stored differently (jsherril@redhat.com)

* Fri Nov 12 2010 Lukas Zapletal 1.2.109-1
- Deletion from base table and not from view (PG)

* Fri Nov 12 2010 Tomas Lestach <tlestach@redhat.com> 1.2.108-1
- replace the rest of (+)s in config_queries.xml (tlestach@redhat.com)
- replace the rest of NVL functions in config_queries.xml (tlestach@redhat.com)
- enable comparism of sandbox other files(PG) (tlestach@redhat.com)
- enable config file deployment(PG) (tlestach@redhat.com)
- enable config target systems page (tlestach@redhat.com)
- enable config subscribed systems page (tlestach@redhat.com)
- enable deply file page(PG) (tlestach@redhat.com)
- enable "Manage Revisions" page (tlestach@redhat.com)
- store NULL if selinuxCtx is empty (tlestach@redhat.com)
- enable listing of config managed systems(PG) (tlestach@redhat.com)
- list centrally managed congif files(PG) (tlestach@redhat.com)
- enable listing of config files(PG) (tlestach@redhat.com)
- enable upload of config files(PG) (tlestach@redhat.com)
- do not set null value of type Types.VARCHAR for prepared statements
  (tlestach@redhat.com)
- enable (un)subscription to config channels via SSM(PG) (tlestach@redhat.com)
- replacing another MINUS by OUTER JOIN(PG) (tlestach@redhat.com)
- replacing NVL by COALESCE(PG) (tlestach@redhat.com)
- rewriting MINUS to OUTER JOIN(PG) (tlestach@redhat.com)
- enable creation of config channels(PG) (tlestach@redhat.com)

* Fri Nov 12 2010 Lukas Zapletal 1.2.107-1
- Revert "Removing commons-discovery jar from spacewalk-java.spec"
- Add missing file from previous commit
- Implement getRepoDetails API calls
- Correct the xmlrpc.doc
- 647806 - Implement API calls for external repos
- 652626 - correct typo in named query

* Fri Nov 12 2010 Lukas Zapletal 1.2.106-1
- Removing jasper5-compiler jar from spacewalk-java.spec
- Removing commons-discovery jar from spacewalk-java.spec

* Fri Nov 12 2010 Lukas Zapletal 1.2.105-1
- Adding missing jakarta-commons-discovery require for RHEL6+/FC13+

* Thu Nov 11 2010 Lukas Zapletal 1.2.104-1
- Removing extra slash after RPM_BUILD_ROOT
- We do not distribute jspapi.jar now - according to Servlet Spec 2.3
- Add missing ssm.migrate.systems.notrust to StringResource
- Implement channel.software.listUserRepos API call

* Thu Nov 11 2010 Lukas Zapletal 1.2.103-1
- Replacing one more NVL with COALESCE function
- Replacing NVL with COALESCE function

* Thu Nov 11 2010 Lukas Zapletal 1.2.102-1
- Correcting one more ANSI JOIN syntax in channel queries (PG)
- Correcting ANSI JOIN syntax in channel queries
- Correcting spaces in channel queries xml file
- Making two server group portable
- Correcting NULL values in channel manager repo gen

* Thu Nov 11 2010 Lukas Zapletal 1.2.101-1
- Correcting spacewalk-java.spec - removing doubled files

* Thu Nov 11 2010 Lukas Zapletal 1.2.100-1
- Correcting spacewalk-java.spec - JDBC driver links

* Wed Nov 10 2010 Lukas Zapletal 1.2.99-1
- Fixing table aliases for DISTINCT queries (PG)

* Wed Nov 10 2010 Tomas Lestach <tlestach@redhat.com> 1.2.98-1
- updating alias to match the dto object attribute (tlestach@redhat.com)
- setting an alias for subquery(PG) (tlestach@redhat.com)
- enable SSM Package upgrade process(PG) (tlestach@redhat.com)
- fix OUTER JOIN from recent commit (tlestach@redhat.com)
- fix OUTER JOIN from recent commit (tlestach@redhat.com)
- fix OUTER JOIN from recent commit (tlestach@redhat.com)
- fixing queries, where rhnServer was unexpectedly joined to the query
  (tlestach@redhat.com)
- fixing broken queries (due to ORDER BY statements) (tlestach@redhat.com)
- setting action name for package verification (tlestach@redhat.com)

* Wed Nov 10 2010 Lukas Zapletal 1.2.97-1
- Correcting spec for spacewalk-java (JAR symlinks)

* Tue Nov 09 2010 Tomas Lestach <tlestach@redhat.com> 1.2.96-1
- enable SSM Package remove process(PG) (tlestach@redhat.com)
- enable SSM Package install process(PG) (tlestach@redhat.com)
- enable SSM Package upgrade page(PG) (tlestach@redhat.com)
- enable SSM Package remove page(PG) (tlestach@redhat.com)
- enable SSM Package install page(PG) (tlestach@redhat.com)
- enable Virtual Systems page(PG) (tlestach@redhat.com)

* Mon Nov 08 2010 Tomas Lestach <tlestach@redhat.com> 1.2.95-1
- fix creating of groups(PG) (tlestach@redhat.com)
- do not pass string params, when numeric are expected(PG)
  (tlestach@redhat.com)
- reduced logging of RpmRepositoryWriter (tlestach@redhat.com)
- create setters with byte[] param(PG) for repo generation code
  (tlestach@redhat.com)
- updating logging of ChannelRepodataWorker (tlestach@redhat.com)
- updated logging of ChannelRepodataDriver (tlestach@redhat.com)
- adding extra logging to KickstartFileSyncTask (tlestach@redhat.com)
- removing unused code from KickstartFileSyncTask (tlestach@redhat.com)

* Fri Nov 05 2010 Tomas Lestach <tlestach@redhat.com> 1.2.94-1
- removing insert of NULL value(PG) (tlestach@redhat.com)

* Fri Nov 05 2010 Lukas Zapletal 1.2.93-1
- Two config queries are ported to PostgreSQL
- rewriting INSERT ALL in insert_channel_packages_in_set (PG)

* Thu Nov 04 2010 Lukas Zapletal 1.2.92-1
- Replacing 4 occurances of NVL with ANSI COALESCE
- 645842 - return macro delims for config files

* Thu Nov 04 2010 Miroslav Suchý <msuchy@redhat.com> 1.2.91-1
- fixing build errors (msuchy@redhat.com)

* Thu Nov 04 2010 Miroslav Suchý <msuchy@redhat.com> 1.2.90-1
- fixing build errors (msuchy@redhat.com)

* Wed Nov 03 2010 Miroslav Suchý <msuchy@redhat.com> 1.2.89-1
- 647099 - add API call isMonitoringEnabledBySystemId (msuchy@redhat.com)

* Wed Nov 03 2010 Tomas Lestach <tlestach@redhat.com> 1.2.88-1
- 649319 - enable upload of binary files (tlestach@redhat.com)
- removing dead code (tlestach@redhat.com)
- use public static string instead of directly calling query name
  (tlestach@redhat.com)
- migrating change log to java, and making it use the rpm itself instead of the
  database (jsherril@redhat.com)

* Wed Nov 03 2010 Lukas Zapletal 1.2.87-1
- Using general nextval function in ssm operation queries
- fixing some fedora 14 provisioning issues

* Tue Nov 02 2010 Lukas Zapletal 1.2.86-1
- Removing unnecessary JSPF fragment file

* Tue Nov 02 2010 Lukas Zapletal 1.2.85-1
- Fixing unambiguous column 'name' for PostgreSQL
- 645829 - make it possile to update macro delimiters
- 645829 - do not trim curly brackets in macro delimiters
- removing unnecessary condition

* Tue Nov 02 2010 Lukas Zapletal 1.2.84-1
- Changing the way how taskomatic connects to PostgreSQL db
- Replacing some constants with ConfigDefaults in java codebase

* Tue Nov 02 2010 Jan Pazdziora 1.2.83-1
- Typo in a java resource (lzap+git@redhat.com)
- Spelling java resource script correction + retab (lzap+git@redhat.com)
- ErrataMailer improvements (tlestach@redhat.com)
- bumping API version to identify new API call availability
  (tlestach@redhat.com)

* Tue Nov 02 2010 Lukas Zapletal 1.2.82-1
- Renaming two ignored unit tests properly
- Removing unused methods from java db manager
- Removing unused class from java db manager
- Removing unused class - Worker
- Removing dead code in two tests
- Fixing table name aliases
- Two classes were not serializabled while putting them into HttpSession
- Fixing date diff in alerts
- making kickstart channel list sorted alphabetically
- sorting activation key base channel drop down by alphabetical order
- 648470 - changing manage package page to sort channels by name
- 644880 - check for arch compatibility when adding packages into a channel
- 647099 - introducing satellite.isMonitoringEnabled API
- replace web.is_monitoring_backend with
  ConfigDefaults.WEB_IS_MONITORING_BACKEND
- fixing ISE on package deletion due to RHNSAT.RHN_PFDQUEUE_PATH_UQ violation

* Mon Nov 01 2010 Tomas Lestach <tlestach@redhat.com> 1.2.81-1
- updating logging of SessionCleanup task (tlestach@redhat.com)
- checkstyle fix (tlestach@redhat.com)

* Mon Nov 01 2010 Tomas Lestach <tlestach@redhat.com> 1.2.80-1
- adding new TimeSeriesCleanUp taskomatic task (tlestach@redhat.com)
- Fixing system_available_packages -- the order by got lost in previous
  commits, and the name_upper is still there. (jpazdziora@redhat.com)

* Mon Nov 01 2010 Tomas Lestach <tlestach@redhat.com> 1.2.79-1
- 645702 - remove rhnPaidErrataTempCache temporary table (tlestach@redhat.com)

* Fri Oct 29 2010 Miroslav Suchý <msuchy@redhat.com> 1.2.78-1
- removing unused imports

* Fri Oct 29 2010 Jan Pazdziora 1.2.77-1
- removed unused Spacewalk (Certificate Signing Key) <jmrodri@nc.rr.com> key
  from keyring (michael.mraka@redhat.com)
- Operations on rhnSatelliteChannelFamily are not longer called, removing the
  queries.
- Method deactivateSatellite not used (presumably hosted only), removing.
- Queries channel_download_categories_by_type and
  satellite_channel_download_categories_by_type not used after previous
  removal, removing.
- ISOCategory not referenced, removing.
- The listDownloadCategories is not used, removing.

* Fri Oct 29 2010 Lukas Zapletal 1.2.76-1
- Making DISTINCT-ORDER BY package/system queries portable
- Removing unnecessary subselect
- Simplifying ORDER BY clauses in package queries
- Revert "Reverting "Removed unnecessary ORDER BY" commits and fixing"


* Wed Oct 27 2010 Shannon Hughes <shughes@redhat.com> 1.2.75-1
- fix for checkstyle (shughes@redhat.com)

* Wed Oct 27 2010 Lukas Zapletal 1.2.74-1
- Fixing missing brace in Taskomatic query
- Addressing issue in system overview
- PostgreSQL needs FROM keyword in DELETE
- Adding missing interval keyword to Taskomatic
- Protocol config value is now used in Taskomatic
- Getting taskomatic working on PostgreSQL
- removing unneeded insmod on kickstart %%pre script, since they are already
  loaded
- fixing query to run correctly, c.id was not valid because the join did not
  come directly after rhnChannel c
- adding missing import
- 646892 - fixing issue where kickstart expiration would occur after current
  date and not scheduled date of kickstart
- removing need of setNvreUpper method in PackageOverview
- fixing broken if statement in snippet
- fixing broken query used by SSM System delete

* Mon Oct 25 2010 Lukas Zapletal 1.2.73-1
- Fixing Taskomatic blob handling (now binary)
- Support for PostgreSQL driver in Taskomatic
- Implement API calls for System Currency

* Mon Oct 25 2010 Lukas Zapletal 1.2.72-1
- Addressing subquery in FROM must have an alias issue (fix)
- Sorting fix in packages for PostgreSQL
- Reverting "Removed unnecessary ORDER BY" commits and fixing
- Default cast fix for PostgreSQL
- Use the { call ... } syntax instead of the direct PL/SQL.

* Mon Oct 25 2010 Jan Pazdziora 1.2.71-1
- 639999 - adding %%end tags to generated kickstart files if os is fedora or
  RHEL 6 (jsherril@redhat.com)

* Thu Oct 21 2010 Jan Pazdziora 1.2.70-1
- Fix checkstyle errors (colin.coe@gmail.com)

* Thu Oct 21 2010 Lukas Zapletal 1.2.69-1
- Fixed all LEFT OUTER JOINs in Channels
- Fixed LEFT OUTER JOIN for PostgreSQL in Software Channels
- Removed unnecessary ORDER BY in DISTINCT query.
- Simplified SQL query with evr_t_as_vre_simple function.
- Fixed composite type accessing for PostgreSQL for all packages
- Simplified SQL query with evr_t_as_vre_simple function.
- Fixed composite type accessing for PostgreSQL
- Sorting fix in packages for PostgreSQL
- Fix of evr_t_as_vre_simple PostgreSQL function
- ANSI JOIN syntax fix for PostgreSQL in system update
- PostgreSQL fix in package search
- Integer-Long fix in channel subscribers for PostgreSQL
- Update System Currency to use rhn.cfg file

* Wed Oct 20 2010 Lukas Zapletal 1.2.68-1
- Rewrite of LEFT OUTER JOIN into ANSI syntax
- Function evr_t_as_vre_simple in all package queries now general
- Using date time function instead of arithmetics
- Sysdate replaced with current_timestamp
- Removed unnecessary ORDER BY in SELECT COUNT
- Use the global function evr_t_as_vre_simple in package_ids_in_set instead of
  method .as_vre_simple; this works on PostgreSQL as well.

* Wed Oct 20 2010 Jan Pazdziora 1.2.67-1
- Delete from rhnPackageChangeLogRec, not from the view.
- Fix ISE in AK child channel page (colin.coe@gmail.com)

* Wed Oct 20 2010 Lukas Zapletal 1.2.66-1
- Removed unnecessary ORDER BY
- Using date time function instead of arithmetics
- Added setHasSubscription for Integer
- Using date time function instead of arithmetics
- Fix in PostgreSQL (ORDER BY) in Out Of Date system list.
- Fixed comma in ANSI JOIN syntax from previous commit
- Left join now in ANSI syntax for virtual system list.
- Fix in PostgreSQL plus NVL fix
- All DECODE functions replaced with CASE-WHEN in System_queries
- Fixing system overview list for PostgreSQL

* Tue Oct 19 2010 Tomas Lestach <tlestach@redhat.com> 1.2.65-1
- removing unused imports (tlestach@redhat.com)
- 644361 - use cache instead of view for update check (tlestach@redhat.com)
- Port /network/systems/groups/create.pxt, part 2 (colin.coe@gmail.com)
- Port /network/systems/groups/create.pxt (colin.coe@gmail.com)
- Port /network/systems/details/custominfo/new_value.pxt (colin.coe@gmail.com)
- Port /network/systems/details/custominfo/remove_value_conf.pxt
  (colin.coe@gmail.com)
- More checkstyle fixes (colin.coe@gmail.com)
- Fix checkstyle errors (colin.coe@gmail.com)
- Fix missing links (colin.coe@gmail.com)
- Fix /rhn/systems/details/UpdateCustomData.do (colin.coe@gmail.com)
- Port /network/systems/details/custominfo/edit.pxt (colin.coe@gmail.com)
- Fix NPE when lastModifier is null (colin.coe@gmail.com)
- Port /network/systems/details/custominfo/index.pxt (colin.coe@gmail.com)
- Fix page not updating description (colin.coe@gmail.com)
- Checkstyle fixes (colin.coe@gmail.com)
- Port /network/systems/custominfo/edit.pxt (colin.coe@gmail.com)
- 644349 - remove hasProcessedErrata method (tlestach@redhat.com)
- 644349 - extend ErrataMailer logging (tlestach@redhat.com)
- 644349 - do not update/delete all errata entries when the erratum affects
  multiple channels (tlestach@redhat.com)
- 644349 - do not list one system several times in the errata notification
  e-mail (tlestach@redhat.com)

* Tue Oct 19 2010 Lukas Zapletal 1.2.64-1
- Fixing system list for Oracle

* Mon Oct 18 2010 Jan Pazdziora 1.2.63-1
- fixing broken tag

* Mon Oct 18 2010 Lukas Zapletal 1.2.62-1
- DECODE replaced with ANSI compatible CASE WHEN

* Mon Oct 18 2010 Jan Pazdziora 1.2.61-1
- Better exception logging in cached statement (lzap+git@redhat.com)
- System list now working on Postgresql (lzap+git@redhat.com)

* Fri Oct 15 2010 Lukas Zapletal 1.2.60-1
- Checkstyle fixes
- Checkstyle testing report now part of java spec
- Removed unused query
- Made the list tag dataset manipulator handle maps

* Wed Oct 13 2010 Tomas Lestach <tlestach@redhat.com> 1.2.59-1
- 642519 - associate only unique keywords with an erratum (tlestach@redhat.com)
- 642203- Removed the Task Status page for it needs a serious work over with
  our new configs (paji@redhat.com)

* Tue Oct 12 2010 Tomas Lestach <tlestach@redhat.com> 1.2.58-1
- 630884 - send email notification when errata get synced (tlestach@redhat.com)
- Checkstyle fixes (colin.coe@gmail.com)
- Port /network/systems/custominfo/delete.pxt (colin.coe@gmail.com)
- Port /network/systems/details/delete_confirm.pxt (colin.coe@gmail.com)
- Move the cobbler requirement to version 2.0.0. (jpazdziora@redhat.com)

* Mon Oct 11 2010 Lukas Zapletal 1.2.57-1
- Added Hibernate empty varchar interceptor
- Fixed empty varchars during admin registration

* Fri Oct 08 2010 Jan Pazdziora 1.2.56-1
- PostgreSQL does not like to ORDER BY by something which is not in DISTINCT.
- Since query Channel.findAllBaseChannels was replaced with sql-query, removing
  the query.
- The query visible_to_user_ids-back does not seem to be referenced from
  anywhere, removing.
- Moving the quartz-oracle Requires from spacewalk-taskomatic to spacewalk-
  oracle.
- Replace nvl with coalesce in user_permissions.
- Removing unused import and fixed checkstyle. (slukasik@redhat.com)
- Added missing javadoc (internal class) (lzap+git@redhat.com)

* Thu Oct 07 2010 Jan Pazdziora 1.2.55-1
- Use current_timestamp instead of the Oracle-specific sysdate in
  schedule_pkg_for_delete_from_set.
- PostgreSQL NVL2 function (CASE WHERE) typo fix. (lzap+git@redhat.com)
- Removed unnecessary rhn.jar Ant dependency in a unit test
  (lzap+git@redhat.com)
- Replace Oracle outer join syntax with ANSI syntax for
  Channel.findCustomBaseChannels (lzap+git@redhat.com)
- Need to make the select a subselect, to be able to use the column alias in
  order by.
- Use the global function evr_t_as_vre_simple in package_ids_in_set instead of
  method .as_vre_simple; this works on PostgreSQL as well.

* Thu Oct 07 2010 Tomas Lestach <tlestach@redhat.com> 1.2.54-1
- 640520 - removing default/rhn_taskomatic.conf file (tlestach@redhat.com)

* Thu Oct 07 2010 Lukas Zapletal 1.2.53-1
- 640926 - commons-logging library is now explicitly configured in Jasper2
- PostgreSQL does not have NVL2 function and we have to use CASE WHERE.

* Wed Oct 06 2010 Jan Pazdziora 1.2.52-1
- Use the global function evr_t_as_vre_simple instead of method .as_vre_simple;
  this works on PostgreSQL as well.
- Remove all from cache, not only rpm specific metadata. (slukasik@redhat.com)
- Implement isChannelRepodataStale for debian channels. (slukasik@redhat.com)
- Rpm and Deb metadata creation differs, moving to separate classes.
  (slukasik@redhat.com)

* Wed Oct 06 2010 Tomas Lestach <tlestach@redhat.com> 1.2.51-1
- 640520 - removing old taskomatic static configuration (tlestach@redhat.com)

* Tue Oct 05 2010 Jan Pazdziora 1.2.50-1
- Replace Oracle outer join syntax with ANSI syntax for
  Channel.findAllBaseChannels and Channel.findByIdAndUserId.
- Use current_timestamp instead of the Oracle-specific sysdate in
  request_repo_regen.
- Avoid using rhn_repo_regen_queue_id_seq.nextval Oracle syntax in
  request_repo_regen.
- spacewalk-java.spec now check for spelling errors in build time.
  (lzap+git@redhat.com)

* Mon Oct 04 2010 Justin Sherrill <jsherril@redhat.com> 1.2.49-1
- 639999 - removing management entitlement requirment from a bunch of user
  pages (jsherril@redhat.com)
- 639134 - use proper function when searching package using id
  (tlestach@redhat.com)
- Port /network/account/activation_keys/child_channels.pxt
  (coec@war.coesta.com)
- Create cache directory for both rpm and deb channels. (slukasik@redhat.com)
- Use US spelling of 'organisation' (coec@war.coesta.com)
- Port /network/systems/ssm/system_list.pxt (coec@war.coesta.com)
- SSM System migration (coec@war.coesta.com)
- distinguish spacewalk and satellite email body, when certificate expires
  (tlestach@redhat.com)
- Hardware Refresh - Create only one action (coec@war.coesta.com)
- Package Refresh - Create only one action (coec@war.coesta.com)
- Port SSM Package Refresh Page (coec@war.coesta.com)
- Port /network/systems/ssm/index.pxt (colin.coe@gmail.com)
- Implement schedule.archiveActions (coec@war.coesta.com)

* Thu Sep 30 2010 Lukas Zapletal 1.2.48-1
- jspf pages are now precompiled too
- deleted jpsf that was no longer in use
- known error (628555) is solved by jspf precompilation

* Wed Sep 29 2010 Shannon Hughes <shughes@redhat.com> 1.2.47-1
- fix incorrect adding of trust set for system migrate (shughes@redhat.com)

* Tue Sep 28 2010 Shannon Hughes <shughes@redhat.com> 1.2.46-1
- checkstyle fixes (shughes@redhat.com)
- 636610 alternative set add due to ibm jvm issue (shughes@redhat.com)
- fixing possible ISE where a cobbler system record already exists, but is not
  associated to a system when re-provisioning is initiated
  (jsherril@redhat.com)
- fixing issue where kickstarts woudl not show up for provisioning if the
  distro was created since the last tomcat restart (jsherril@redhat.com)
- adding ext4 support for duplicate systems (jsherril@redhat.com)
- 637696 - fixing issue where kickstart could hang, either because of a rhel
  5.5 kernel panic, or because RHEL 6 does not allow pre-scripts to continue
  running in the background (jsherril@redhat.com)

* Mon Sep 27 2010 Miroslav Suchý <msuchy@redhat.com> 1.2.45-1
- Revert "591291 - added new API calls
  channel.software.mergeErrataWithPackages" (aparsons@redhat.com)
- fixing unit tests (jsherril@redhat.com)
- fixing some strings associated with repo syncing (jsherril@redhat.com)
- 636442 - fixing issue where calling packages.removePackage() api call could
  result in a unique constraint exception (jsherril@redhat.com)
- Fixed mroe checkstyle errors (paji@redhat.com)
- Fixed a checkstyle error (paji@redhat.com)
- 634230 - fixing issue where errata mailer would run continuously and never
  mark the notification queue as being finished (jsherril@redhat.com)
- 636610 - Small fix for the migration jsp bug (paji@redhat.com)
- redundancy is the spice of life, adding back rhnServer to table joins since
  its not so redundant.  Reverts 9f09cf8bb9854c9f8bc6f4e497a49abec3affee2
  (jsherril@redhat.com)
- 629971 - added two county codes, better Localizer error message
  (lzap+git@redhat.com)

* Thu Sep 23 2010 Michael Mraka <michael.mraka@redhat.com> 1.2.44-1
- fixed erratamailer_fill_work_queue
- resource spelling script and several typo corrections

* Thu Sep 23 2010 Lukas Zapletal 1.2.43-1
- 636740 - asterisks in package search fixed
- 636120 - fixed an ISE in the org.listSystemEntitlements call to deal with null
  Used/Allocated entitlements
- 630877 - XMLRPC Documentation fix
- 634230 - fixing slowness in email sending
- 636587- Fixed a query showing the system counts in the Software Entitleements
  page
- 630585 - about-chat string correction
- 634263 - Fix to allow guests to register across orgs + UI fixes for the
  Virtual systems page

* Tue Sep 21 2010 Aron Parsons <aparsons@redhat.com> 1.2.42-1
- added new API call channel.software.removeErrata (aparsons@redhat.com)
- 591291 - added new API calls channel.software.mergeErrataWithPackages
  (aparsons@redhat.com)
- added a new variation of channel.software.mergeErrata API call that allows
  the user to pass in a list of advisory names (aparsons@redhat.com)
- 630585 - about-chat now points to proper channel (branding)
  (lzap+git@redhat.com)
- 634834 - fixing ISE when putting in invalid day of week (jsherril@redhat.com)
- 634910 - fixing permission denied error on manage channel errata that should
  not have been denied (jsherril@redhat.com)
- checkstyle fix for previous commit (lzap+git@redhat.com)
- various checkstyle fixes for previous commit (lzap+git@redhat.com)
- 634884 - managing repositories within channels through XMLRPC API disabled
  (lzap+git@redhat.com)
- fixed NPE when spacewalk_reposync_logpath is set to nonexisting dir
  (lzap+git@redhat.com)
- 633956 -fixing error popup on YourRhn when a warning or critical probe exists
  (jsherril@redhat.com)

* Thu Sep 16 2010 Lukas Zapletal 1.2.41-1
- 595500 - added contents_enc64 param to createOrUpdatePath XMLAPI
- making taskmoatic work with the rkbloom driver
- 633535 - added RHEL 5 subrepos as well as stopped showing repos not valid for
  a particular release
- adding configchannel.lookupFileInfo() taking a revision id
- implement <label> for form fields - systems/probes/edit.jsp
- implement <label> for form fields - systems/systemsearch.jsp
- 627920 - Added a larger config file icon for symlinks. Thanks to Joshua Roys.

* Tue Sep 14 2010 Justin Sherrill <jsherril@redhat.com> 1.2.40-1
- 630980 - fixing ise on package details page (jsherril@redhat.com)

* Tue Sep 14 2010 Michael Mraka <michael.mraka@redhat.com> 1.2.39-1
- 632561 - two typos in string resource xml (en_US)
- 580998 - making deprecatedVersion become deprecatedReason
- don't fail if service is already running

* Fri Sep 10 2010 Tomas Lestach <tlestach@redhat.com> 1.2.38-1
- 606555 - provide more information into the XmlRpcFault when method not found
  (tlestach@redhat.com)

* Thu Sep 09 2010 Partha Aji <paji@redhat.com> 1.2.37-1
- 625730 - Fixed the create config file/dir javascript to work with google
  chrome (paji@redhat.com)

* Thu Sep 09 2010 Partha Aji <paji@redhat.com> 1.2.36-1
- 627874 - Quick fix to disable Macro Delims for Config Directories
  (paji@redhat.com)
- 629974 - fixing ISE on select all on the channel repos page
  (jsherril@redhat.com)
- 630595 - fixing issue where a taskomatic restart was required for distros to
  be synced (jsherril@redhat.com)
- widening text file upon user request (jsherril@redhat.com)
- 623447 - improving speed of providing_channles call, which is only used
  through the api, and so its ok to just use org id and not go through the
  rhNAvailableChannels view which seems very slow for large satellites.  We
  should improve this in the future (jsherril@redhat.com)
- let sandbox task log when removing some files/channels (tlestach@redhat.com)
- 570393 - return empty map as DMI in case no hardware info is available
  (tlestach@redhat.com)
- 570393 - return empty map as CPU in case no hardware info is available
  (tlestach@redhat.com)

* Thu Sep 09 2010 Tomas Lestach <tlestach@redhat.com> 1.2.35-1
- add None as channel checksum type option on the webUI (tlestach@redhat.com)

* Wed Sep 08 2010 Shannon Hughes <shughes@redhat.com> 1.2.34-1
- bug fixes for audit tab and proxy installer additions (shughes@redhat.com)
- 630876 - fixing ISE if viewing the hardware of a system registered with no
  hardware (jsherril@redhat.com)

* Wed Sep 08 2010 Shannon Hughes <shughes@redhat.com> 1.2.33-1
- 589728 hide audit functionality for satellite product (shughes@redhat.com)

* Wed Sep 08 2010 Partha Aji <paji@redhat.com> 1.2.32-1
- 630877 - Updated a couple of documentation comments in the get/setVariables
  XMLRPC call (paji@redhat.com)

* Wed Sep 08 2010 Partha Aji <paji@redhat.com> 1.2.31-1
- 630877 - Improved the documentation on get/set Variables call
  (paji@redhat.com)
- 617044 - enabling reprovisioning for KVM and fully virt XEN guests
  (jsherril@redhat.com)
- xliff fixes for previous translations commit (enUS) (shughes@redhat.com)
- checkstyle fixes,  hit 150 line limit on a method, got around it, but we
  should either change the limit or refactor this method (jsherril@redhat.com)
- fixing common typo pacakges -> packages (tlestach@redhat.com)
- translated xliff string update (shughes@redhat.com)
- handle repo generation when channel checksum not set (tlestach@redhat.com)

* Tue Sep 07 2010 Michael Mraka <michael.mraka@redhat.com> 1.2.30-1
- fixed errataqueue_find_autoupdate_servers
- removign srcjars from java
- fix latest errata cache changes

* Tue Sep 07 2010 Tomas Lestach <tlestach@redhat.com> 1.2.29-1
- update method name to make the code compilable (tlestach@redhat.com)

* Tue Sep 07 2010 Michael Mraka <michael.mraka@redhat.com> 1.2.28-1
- 573630 - reused pl/sql implementation of update_needed_cache in java
- newPackages() is dead since update_needed_cache move to pl/sql
- improved errataqueue_find_autoupdate_servers

* Mon Sep 06 2010 Tomas Lestach <tlestach@redhat.com> 1.2.27-1
- removing hibernate commit from the populateWorkQueue (tlestach@redhat.com)
- fix query for errata mailer (tlestach@redhat.com)

* Mon Sep 06 2010 Michael Mraka <michael.mraka@redhat.com> 1.2.26-1
- fixed imports

* Mon Sep 06 2010 Michael Mraka <michael.mraka@redhat.com> 1.2.25-1
- 573630 - reuse pl/sql implementation of update_needed_cache in java
- file attribute was removed from the wrong method in PackageHelper
- 614918 - Made SSM Select Systems to work with I18n languages
- 598845 - fixing issue where syncing errata would fail with a Hibernate
  NonUniqueObjectException because keywords on errata were being duplicated
  durign sync

* Fri Sep 03 2010 Tomas Lestach <tlestach@redhat.com> 1.2.24-1
- 567178 - adding Pacific/Auckland time zone (tlestach@redhat.com)
- 495973 - adding America/Regina time zone (tlestach@redhat.com)
- 623447 - making errata.listPackages maintain api compatibility since it is to
  be backported to 5.3 (jsherril@redhat.com)
- 623447 - speeding up errata.listPackages api call (jsherril@redhat.com)
- 591291 - do not touch packages in mergeErrata api call (tlestach@redhat.com)
- make null checks for cron expressions (tlestach@redhat.com)
- add sanity check for predefined tasks (tlestach@redhat.com)
- check only active schedules when checking DB for initialization
  (tlestach@redhat.com)

* Wed Sep 01 2010 Partha Aji <paji@redhat.com> 1.2.23-1
- 518664 - Made spacewalk search deal with other locales (paji@redhat.com)
- checkstyle fix (jsherril@redhat.com)
- 616570 - adding support for looking up debuginfo rpms if they are located on
  the satellite itself (jsherril@redhat.com)
- fixing kickstart %%post script logging to actually work and not break
  kickstarts (jsherril@redhat.com)
- fix ClearLogHistory (tlestach@redhat.com)

* Wed Sep 01 2010 Tomas Lestach <tlestach@redhat.com> 1.2.22-1
- 627905 - taskomatic requires jakarta-commons-dbcp (tlestach@redhat.com)

* Tue Aug 31 2010 Partha Aji <paji@redhat.com> 1.2.21-1
- 577921 - Removed references to redhat-release package (paji@redhat.com)

* Tue Aug 31 2010 Partha Aji <paji@redhat.com> 1.2.20-1
- 628097 - Removed kickstart partition validation logic (paji@redhat.com)

* Tue Aug 31 2010 Tomas Lestach <tlestach@redhat.com> 1.2.19-1
- 626741 - do not allow two repos with same label or repository url
  (tlestach@redhat.com)
- As 00-spacewalk-mod_jk.conf which referenced workers.properties is gone,
  remove it now as well. (jpazdziora@redhat.com)

* Mon Aug 30 2010 Partha Aji <paji@redhat.com> 1.2.18-1
- 628100 - fix for Activation Keys - Config channels issue (paji@redhat.com)
- cleaned up KickstartData object a bit (paji@redhat.com)
- 591291 - list errata packages only associated to the given channel
  (tlestach@redhat.com)
- checkstyle fix (tlestach@redhat.com)
- 627149 - do not return installtime via xmlrpc when not defined
  (tlestach@redhat.com)
- better create a separate method than override an existing in this case
  (tlestach@redhat.com)
- do not log if queue is empty for queue tasks (tlestach@redhat.com)
- 529232 - add 'no base' and 'ignore missing' options to kickstart
  (coec@war.coesta.com)
- Removed unnecessary NVLs from a config query (paji@redhat.com)
- 624377 - restore original functionality and information (coec@war.coesta.com)
- Fix hardware page (colin.coe@gmail.com)

* Fri Aug 27 2010 Tomas Lestach <tlestach@redhat.com> 1.2.17-1
- add repo type to the RepoSyncTask (tlestach@redhat.com)
- fix user email notification (tlestach@redhat.com)
- fix ChannelSoftwareHandlerTest.testMergeErrataByDate test
  (tlestach@redhat.com)
- 484895 - Stop the release link giving a 404 (colin.coe@gmail.com)

* Thu Aug 26 2010 Tomas Lestach <tlestach@redhat.com> 1.2.16-1
- 591291 - faster handling of mergeErrata API call (tlestach@redhat.com)
- fix ErrataQueueTest unit test (tlestach@redhat.com)
- 580939 - fixing invalid html with alter channels page (jsherril@redhat.com)
- unit test fix (jsherril@redhat.com)
- Fixed struts form bloopered entry (paji@redhat.com)
- making taskoamtic api handler be ignored by the api doc generation
  (jsherril@redhat.com)
- a bunch of unit test fixes (jsherril@redhat.com)

* Tue Aug 24 2010 Partha Aji <paji@redhat.com> 1.2.15-1
- checkstyle error fix (jsherril@redhat.com)
- Making repo sync screen display an error if taskomatic isnt up, and disable
  the buttons (jsherril@redhat.com)
- removing serializer entry for removed serializer (jsherril@redhat.com)

* Tue Aug 24 2010 Partha Aji <paji@redhat.com> 1.2.14-1
- 593896 - Moved Kickstart Parition UI logic (paji@redhat.com)
- remove updateSchedule method (tlestach@redhat.com)
- rename mathod names to match taskomatic terms (tlestach@redhat.com)
- reschedule = unschedule + schedule (tlestach@redhat.com)
- fix just log formatting (tlestach@redhat.com)
- do not email when tasko job get skipped (tlestach@redhat.com)
- adding the rest of the recurring event picker to the reposync stuff
  (jsherril@redhat.com)
- more work on reposync/taskomatic UI (jsherril@redhat.com)
- fixing path for chrooted post script log file (jsherril@redhat.com)
- introduce interface to get active schedules by bunch name
  (tlestach@redhat.com)
- change log info for skipped queue tasks (tlestach@redhat.com)
- change path for taskomatic logs (tlestach@redhat.com)
- enable repo sync schedule from web ui (tlestach@redhat.com)
- rewrite RepoSyncTask (tlestach@redhat.com)
- adding missing import (tlestach@redhat.com)
- checking in some missing files (jsherril@redhat.com)
- making the sync repos page do different things depending on the button
  (jsherril@redhat.com)
- Fixed a compile error (paji@redhat.com)
- Removed a bunch of duplicate dynaforms to use no_scrub and no_paren_scrub
  (paji@redhat.com)
- adding early draft of recurring event picker (jsherril@redhat.com)

* Thu Aug 19 2010 Tomas Lestach <tlestach@redhat.com> 1.2.13-1
- Fix typo (joshua.roys@gtri.gatech.edu)
- 601656 - fix user permission check for errata.create call
  (tlestach@redhat.com)

* Thu Aug 19 2010 Tomas Lestach <tlestach@redhat.com> 1.2.12-1
- return only information, run has /(not) a log (provide no file path)
  (tlestach@redhat.com)
- just call satellite-sync without sudo (tlestach@redhat.com)
- fix comparism of log outputs (tlestach@redhat.com)
- fix check whether a run is associated with the given org
  (tlestach@redhat.com)
- enable taskomatic logging in the correct file (tlestach@redhat.com)
- better uncomment used code (tlestach@redhat.com)

* Wed Aug 18 2010 Partha Aji <paji@redhat.com> 1.2.11-1
- 623683-Fixed a dupes bug where config channels were not getting shown..
  (paji@redhat.com)

* Wed Aug 18 2010 Tomas Lestach <tlestach@redhat.com> 1.2.10-1
- requires simple-core instead of obsolete (tlestach@redhat.com)

* Wed Aug 18 2010 Tomas Lestach <tlestach@redhat.com> 1.2.9-1
- status has to be saved (tlestach@redhat.com)
- fix check if a run belong to a certain org (tlestach@redhat.com)

* Wed Aug 18 2010 Tomas Lestach <tlestach@redhat.com> 1.2.8-1
- serialize dataMap even if empty (tlestach@redhat.com)
- enable task logging to files (tlestach@redhat.com)

* Tue Aug 17 2010 Partha Aji <paji@redhat.com> 1.2.7-1
- Added API calls to create/update symlinks (paji@redhat.com)
- Fixed the manage config file page to not show 'upload' for symlinks
  (paji@redhat.com)

* Tue Aug 17 2010 Tomas Lestach <tlestach@redhat.com> 1.2.6-1
- rename, update and schedule ClearLogHistory (tlestach@redhat.com)
- email support (tlestach@redhat.com)
- Fix missing functionality on System Hardware page (colin.coe@gmail.com)

* Mon Aug 16 2010 Tomas Lestach <tlestach@redhat.com> 1.2.5-1
- fix ErrataQueueTest unit test (tlestach@redhat.com)
- do not print stacktrace, when logging disabled (tlestach@redhat.com)
- do not use TaskoFactory inside of the start() and finish() methods
  (tlestach@redhat.com)
- load errata after closing session to be used later on (tlestach@redhat.com)
- add simple-core dependecies (tlestach@redhat.com)
- chekstyle fix (tlestach@redhat.com)

* Sun Aug 15 2010 Tomas Lestach <tlestach@redhat.com> 1.2.4-1
- taskomatic enhancements (tlestach@redhat.com)
- 620149 - Restore Users tab for Org Admins (colin.coe@gmail.com)
- System Notes pages PXT to java (colin.coe@gmail.com)

* Thu Aug 12 2010 Justin Sherrill <jsherril@redhat.com> 1.2.3-1
- fixing compile errors (jsherril@redhat.com)

* Wed Aug 11 2010 Partha Aji <paji@redhat.com> 1.2.2-1
- 562555 - Added code to scrub activation key names and descriptions
  (paji@redhat.com)
- Removed a stupid class that was unused (paji@redhat.com)

* Tue Aug 10 2010 Partha Aji <paji@redhat.com> 1.2.1-1
- 622715 - Fixed dups profile bug where unentitled systems were being wrongly
  reported as entitled (paji@redhat.com)
- 620463 - Fixed a KS bug (paji@redhat.com)
- fixing issue where "guests consuming regular entitlement page" would show
  guests that were recieving free entitlements because their host had a virt
  entitlement (jsherril@redhat.com)
- bumping package versions for 1.2 (mzazrivec@redhat.com)

* Tue Aug 10 2010 Milan Zazrivec <mzazrivec@redhat.com> 1.1.50-1
- 621528 - Fixed dupes sys compare page to deal with unentitled systems

* Mon Aug 09 2010 Partha Aji <paji@redhat.com> 1.1.49-1
- 620341 - Fixed a dupes query (paji@redhat.com)
- 576779 - fixing issue where selecting systems to apply a single errata to
  would only work on the first page ful (jsherril@redhat.com)
- 619301 - Fixed a ypo in a i18n string (paji@redhat.com)

* Mon Aug 09 2010 Milan Zazrivec <mzazrivec@redhat.com> 1.1.48-1
- Massaged the sys ents page a little more (paji@redhat.com)
- Added some tool tips on the Multi Org System Entitlements page
  (paji@redhat.com)
- fixing unit test that was written incorrectly to start with
  (jsherril@redhat.com)
- I18nized Manage and Clear (paji@redhat.com)

* Thu Aug 05 2010 Partha Aji <paji@redhat.com> 1.1.47-1
- 621520 - Fixed a bug where the 'clear' box ignored extra request parameters
  (paji@redhat.com)
- Fixed a couple of dup queries to use having (paji@redhat.com)
- making the editarea not highlight by default (jsherril@redhat.com)
- 616041 - fixing issue where deploying config files for multiple servers
  scheduled multiple actions instead of one (jsherril@redhat.com)
- 596831 - fixing issue where non-internationalized strings were stored and
  displayed for the SSM operations pages (jsherril@redhat.com)

* Thu Aug 05 2010 Milan Zazrivec <mzazrivec@redhat.com> 1.1.46-1
- 616785 - fixing issue where selecting "update Properties" on the system
  details edit page would set "Auto Update Errata" to no, even if it had been
  previously set to yes
- 601058 - fixing issue where hitting update on the kickstart operating system
  tab would overwrite the custom url
- 575981 - fixing issue where non-user scheduled actions wouldnt show up in the
  scheduled list
- convert hardware.pxt to Java

* Tue Aug 03 2010 Partha Aji <paji@redhat.com> 1.1.45-1
- Fixed byte[] -> string conversion bugs that were created during the
  blob->binary commit (paji@redhat.com)

* Tue Aug 03 2010 Shannon Hughes <shughes@redhat.com> 1.1.44-1
- we need to use epoch of 1 for 1.6.0 and greater according to fedora java package rules (shughes@redhat.com)

* Mon Aug 02 2010 Milan Zazrivec <mzazrivec@redhat.com> 1.1.43-1
- use objectweb-asm for Fedora-13 and beyond

* Mon Aug 02 2010 Milan Zazrivec <mzazrivec@redhat.com> 1.1.42-1
- point taskomatic to slf4j jars

* Fri Jul 30 2010 Justin Sherrill <jsherril@redhat.com> 1.1.41-1
- 619381 - fixing issue where reprovisioning a system would cause registration
  to fail in the %%post section resulting in the system not being registered at
  all. (jsherril@redhat.com)

* Fri Jul 30 2010 Shannon Hughes <shughes@redhat.com> 1.1.40-1
- modify build requires java for epoc 1:1.6.0

* Fri Jul 30 2010 Justin Sherrill <jsherril@redhat.com> 1.1.39-1
- few more changes for asm vs objectweb-asm detection (jsherril@redhat.com)

* Fri Jul 30 2010 Justin Sherrill <jsherril@redhat.com> 1.1.38-1
- taking a stab at alternating between asm.jar and objectweb-asm/asm.jar to
  handle errors with taskomatic on fedora13 (jsherril@redhat.com)

* Thu Jul 29 2010 Partha Aji <paji@redhat.com> 1.1.37-1
- Config Management schema update + ui + symlinks (paji@redhat.com)
- 603133 - fixing issue where system within a group that were unentitled would
  still factor into whether the group would show up with an exclamation point
  (jsherril@redhat.com)
- Symlink /var/www/html/pub in devel environment (coec@spacey.coesta.com)
- Fix checkstyle errors (coec@spacey.coesta.com)
- 563797 - changing behavior of lookup exceptions to print a smaller error as
  well as not send an email by default (jsherril@redhat.com)
- 533190 - fixing issue where deleting more than 1000 errata would throw a
  database error (jsherril@redhat.com)
- 514426 - changing list tag behavior to show fliter box even if the user has
  filtered something and got no results (jsherril@redhat.com)
- 595524 - changing improper accesses to /ks/dist to return a file not found
  (jsherril@redhat.com)
- getting rid of tabs (jsherril@redhat.com)
- 591863 - making pre and post logging work for scripts that are not bash
  scripts (jsherril@redhat.com)
- fixing missing escaped command that broke kickstart rendering
  (jsherril@redhat.com)
- System currency phase 2 (coec@spacey.coesta.com)
- Fix 'Duplicate message key found in XML Resource file' message
  (coec@spacey.coesta.com)
- added new API functions system.listPackageProfiles and
  system.deletePackageProfile (aparsons@redhat.com)
- fixed the system counts in the *_action_list queries (aparsons@redhat.com)
- 580086 - cleaning up some code related with system group intersection and
  fixing one possible cause of not calculating the intersection correctly
  (jsherril@redhat.com)
- checkstyle fixes (jsherril@redhat.com)
- checkstyle fixes (jsherril@redhat.com)
- 582085 - fixing issue where renaming an errata with keywords would fail
  (jsherril@redhat.com)
- 582995 - fixing the automatic escaping of dollar signs within a raw kickstart
  (jsherril@redhat.com)
- removing mistakenly included debug message (jsherril@redhat.com)
- 616267 - fixing issue where system.listPackages api call would return nothing
  if the client had not uploaded the arch for the installed packages (older
  rhel 4 clients) (jsherril@redhat.com)

* Mon Jul 26 2010 Tomas Lestach <tlestach@redhat.com> 1.1.36-1
- alter the return type of system.listLatestAvailablePackage
  (aparsons@redhat.com)
- added new API call system.listLatestAvailablePackage that will list the
  latest available version of a package for each system in the list
  (aparsons@redhat.com)
- add counts for the number of completed/failed/inprogress systems to the
  ScheduledAction DTO and schedule.list*Actions API calls (aparsons@redhat.com)
- added new API call schedule.rescheduleActions (aparsons@redhat.com)

* Fri Jul 23 2010 Michael Mraka <michael.mraka@redhat.com> 1.1.35-1
- fixing new connection stuff to allow for the thin client
- Add system migration to webUI

* Thu Jul 22 2010 Michael Mraka <michael.mraka@redhat.com> 1.1.34-1
- modified java to use global database information
- fixed asm for Fedora 13

* Tue Jul 20 2010 Justin Sherrill <jsherril@redhat.com> 1.1.33-1
- Initial set of changes to show the 'files' include info on dirs and symlinks
  (paji@redhat.com)
- Making spacewalk-java build correctly for fedora 13 (jsherril@redhat.com)
* Tue Jul 20 2010 Justin Sherrill <jsherril@redhat.com> 1.1.32-1
- fixing java build scripts to use objectweb-asm library if it exists versus
  the normal asm (jsherril@redhat.com)
- add path to oracle xe library for taskomatic (msuchy@redhat.com)
- converting hibernate blobs to binary data types to hopefully work better in
  postgresql (jsherril@redhat.com)

* Tue Jul 20 2010 Tomas Lestach <tlestach@redhat.com> 1.1.31-1
- checkstyle fix (tlestach@redhat.com)
- 584860 - do not return empty partition strings (tlestach@redhat.com)
- 584860 - kickstart.profile.system.getPartitioningScheme does not return
  include statements (aparsons@redhat.com)
- 584864 - added API method kickstart.profile.downloadRenderedKickstart
  (aparsons@redhat.com)
- 584852 - added API configchannel.listSubscribedSystems (aparsons@redhat.com)
- Added a nice org updated message for the org config page (paji@redhat.com)
- 599612 - making the SSM able to subscripe systems to shared channels
  (jsherril@redhat.com)
- checkstyle fix (jsherril@redhat.com)
- making kickstarts not fail if multiple of the same NVREA are in the same
  channel (jsherril@redhat.com)
- 600502 - speeding up system.getId() api call (jsherril@redhat.com)

* Mon Jul 19 2010 Milan Zazrivec <mzazrivec@redhat.com> 1.1.30-1
- use db_* options from rhn.conf to retrieve database connection info
- Added unit tests for SystemHandlerTest.convertToFlex
- unit test fix
- fixing un-escaped dollar sign in %%post script that deals with rewriting
  /etc/sysconfig/rhn/up2date

* Fri Jul 16 2010 Justin Sherrill <jsherril@redhat.com> 1.1.29-1
- fixing compile breakage (jsherril@redhat.com)

* Fri Jul 16 2010 Partha Aji <paji@redhat.com> 1.1.28-1
- Forgot to add Exception Message ... (paji@redhat.com)

* Fri Jul 16 2010 Milan Zazrivec <mzazrivec@redhat.com> 1.1.27-1
- fixed typo in system_currency query
- Added a convert to flex api call and misc improvements on unit tests

* Thu Jul 15 2010 Justin Sherrill <jsherril@redhat.com> 1.1.26-1
- adding a couple of temp jars back for build system builds
  (jsherril@redhat.com)

* Thu Jul 15 2010 Justin Sherrill <jsherril@redhat.com> 1.1.25-1
* Thu Jul 15 2010 Justin Sherrill <jsherril@redhat.com> 1.1.24-1
- moving temp jars to ivy, and adding needed slf4j jars for quartz unit tests
  (jsherril@redhat.com)
- fix checksum info across mulitorg grant actions (shughes@redhat.com)
- fixed system_currency query (michael.mraka@redhat.com)

* Thu Jul 15 2010 Tomas Lestach <tlestach@redhat.com> 1.1.23-1
- [PATCH] allow multiple systems to be scheduled for an erratum via the API
  (aron@redhat.com)
- checkstyle fixes (tlestach@redhat.com)
- [PATCH] alter system.scheduleRunScript API call to schedule multiple systems
  (aron@redhat.com)
- removed dead file not used anywhere (michael.mraka@redhat.com)
- oracle client has been removed from /opt/oracle ages ago
  (michael.mraka@redhat.com)
- Add system currency report (colin.coe@gmail.com)
- Added API to list flex guests and eligible flex guests (paji@redhat.com)
- Added a Configuration page to Orgs to handle maintenance windows
  (paji@redhat.com)
- Added the lookupAndBind org to RequestContext so it could be used in various
  actions (paji@redhat.com)
- added a simple test to check for stagin content (paji@redhat.com)
- adding flex guest support for some of the org-entitlement apis
  (jsherril@redhat.com)
- making Channel package add page much faster (jsherril@redhat.com)
- Cleaned up web_customer, rhnPaidOrgs, and rhnDemoOrgs inaddition to moving
  OrgImpl- Org. These are unused tables/views/columns.. Added upgrade scripts
  accordingly (paji@redhat.com)
- fixed a goof up on preferences jspf that didn;t escape content
  (paji@redhat.com)
- fixed a comment typo (paji@redhat.com)
- Added an extra column mapping to OrgImpl object (paji@redhat.com)
- updating api doc for system.getScriptResults (adding serverId)
  (tlestach@redhat.com)
- add serverId to structure returned by system.getScriptResults() API call
  (aparsons@redhat.com)
- Corrected a couple of jsp pages where 'label for' was not used
  (paji@redhat.com)
- Fix checkstyle errors (colin.coe@gmail.com)
- Use correct tomcat version (colin.coe@gmail.com)
- Remove println used in testing (colin.coe@gmail.com)
- Display calina.out in admin tab, part 2 (colin.coe@gmail.com)
- Display calina.out in admin tab (colin.coe@gmail.com)

* Fri Jul 09 2010 Justin Sherrill <jsherril@redhat.com> 1.1.22-1
- 576139 - fixing issue where auto-application of errata would be triggered
  before the new repodata was generated. (jsherril@redhat.com)

* Thu Jul 08 2010 Shannon Hughes <shughes@redhat.com> 1.1.21-1
- removing log5j until we get fedora approval; removed velocity since its in
  tempjars; adding new versions of quartz for cron taskomatic scheduler
  (shughes@redhat.com)

* Thu Jul 08 2010 Justin Sherrill <jsherril@redhat.com> 1.1.20-1
- 603258 - fixing issue where channel.software.mergeErrata and mergePackages
  would not populate the errata/package cache corerctly (jsherril@redhat.com)

* Thu Jul 08 2010 Tomas Lestach <tlestach@redhat.com> 1.1.19-1
- CobblerSyncTask fix (tlestach@redhat.com)
- Made entitlement logic handle flex guests when the host is virt (un)entitled
  (paji@redhat.com)
- 608811 - fixing issue where virt guest creation would not create the guests
  to use a virtual bridge. (jsherril@redhat.com)

* Fri Jul 02 2010 Jan Pazdziora 1.1.18-1
- Use the { call ... } syntax instead of the direct PL/SQL.
- fix broken repo sync download log file logic (shughes@redhat.com)
- fixed a couple of issues with the sat scrubber test (paji@redhat.com)

* Thu Jul 01 2010 Tomas Lestach <tlestach@redhat.com> 1.1.17-1
- replacing ExceptionTranslator for SqlExceptionTranslator and its convert()
  method for sqlException() (tlestach@redhat.com)
- Added a sat scrubber test that wipes out old test artifactsw
  (paji@redhat.com)
- Added an automatic db test cleanup script as a part of tests
  (paji@redhat.com)
- fix bug Validation i18n key (shughes@redhat.com)
- bug fixing for reposync (shughes@redhat.com)
- junit modification for repo sync (shughes@redhat.com)
- checkstyle fix, extra java import (shughes@redhat.com)
- hook to call create repo sync task in taskomatic (shughes@redhat.com)
- remove call to repo task from the channel edit/update cmds
  (shughes@redhat.com)
- add last log repo sync to edit channel (shughes@redhat.com)
- remove old repo fields from channel edit page, clean up i18n strings
  (shughes@redhat.com)
- making links between repo objects and taskomatic (shughes@redhat.com)
- lots of checkstyle fixes (shughes@redhat.com)
- add channel count access for repo objects (shughes@redhat.com)
- general repo cleanup, bugfixing (shughes@redhat.com)
- new page: list of repos to sync (session sets) (shughes@redhat.com)
- struts support for repo sync action (shughes@redhat.com)
- adding new sync nav, moving add/remove to new tab (shughes@redhat.com)
- remove debug messages, add extra i18n update string (shughes@redhat.com)
- db mapping logic for channel repos (shughes@redhat.com)
- preselect set channel repo logic (shughes@redhat.com)
- initial jsp support for channel to repo mapping (shughes@redhat.com)
- change from rhnset to sessionset for repo maps (shughes@redhat.com)
- intial strut action for channel repository mapping (shughes@redhat.com)
- strut support for channel repository mapping (shughes@redhat.com)
- channel nav support for repository mapping (shughes@redhat.com)
- modify verbage for repo list summary (shughes@redhat.com)
- logic to delete content sources from db (shughes@redhat.com)
- minor syntax issue with i18n repo delete strings (shughes@redhat.com)
- initial files to support Repo delete (shughes@redhat.com)
- bug fixes for EditRepo, strut path fixes (shughes@redhat.com)
- RepoEdit page cleanup, jsp fixes (shughes@redhat.com)
- fix hibernate content obj named queries for Edit Repo (shughes@redhat.com)
- starting checking content objects off id and org for security; also fix query
  for taskomatic (shughes@redhat.com)
- commit before master merge (shughes@redhat.com)
- adding repo edit commands (shughes@redhat.com)
- refactoring repo commands to use base class (shughes@redhat.com)
- more repo content obj clean up (shughes@redhat.com)
- fix link for repo edit (shughes@redhat.com)
- quick fix to remove sync query from content source obj (shughes@redhat.com)
- update channel to handle sync date; remove from content source
  (shughes@redhat.com)
- fix incorrect reference to sync column of content source (shughes@redhat.com)
- adding org id mapping to content source objects (shughes@redhat.com)
- ise fixes for repo create (shughes@redhat.com)
- adding url field to repo details form/jsp (shughes@redhat.com)
- pushing changes to prepare for master merge (shughes@redhat.com)
- fixed incorrect url syntax for repocreate (shughes@redhat.com)
- adding repo domain creation logic to manager/action layer
  (shughes@redhat.com)
- pushing minor changes before master merge (shughes@redhat.com)
- repo struts action fnd jsp or creating repo objects. (shughes@redhat.com)
- support classes for adding a Repo object (shughes@redhat.com)
- repo validation xsd schema (shughes@redhat.com)
- adding nav entries for repo create and edit (shughes@redhat.com)
- struts entries for repo create and edit pages (shughes@redhat.com)
- adding dynaform for content source creation (shughes@redhat.com)
- fixing toolbar syntax for repo (shughes@redhat.com)
- minor tweaks to struts url path and hibernate fix (shughes@redhat.com)
- adding repolist page to struts (shughes@redhat.com)
- datasource queries for repolist listtag page (shughes@redhat.com)
- adding ContentSource DTO object for repo listtags (shughes@redhat.com)
- setting up ContentSource queries (shughes@redhat.com)
- fixing compile errors on RepoLister (shughes@redhat.com)
- initial classes for Repolisting (shughes@redhat.com)
- adding repo list jsp page (shughes@redhat.com)
- Revert "fixing accidental branch creation, removing cobbler stubs"
  (shughes@redhat.com)
- fixing accidental branch creation, removing cobbler stubs
  (shughes@redhat.com)
- new jsp for the repo list (shughes@redhat.com)
- adding nav menu for external repo management (shughes@redhat.com)
- minor changes to tests (shughes@redhat.com)
- more compiliation fixes to support many2many (shughes@redhat.com)
- fixing breakage after adding many2many objects for yum repo sync
  (shughes@redhat.com)
- minor updates to Channel object to add repos (shughes@redhat.com)
- initial hibernate changes to support many2many relationships of channel to
  repos (shughes@redhat.com)
- hibernate changes for existing content source objects (shughes@redhat.com)
- Fixed some checkstyle errors (paji@redhat.com)
- 605383 - fixing issue where adding errata to a channel with 'package
  association' unchecked wouldn't handle arches correctly (jsherril@redhat.com)

* Wed Jun 30 2010 Tomas Lestach <tlestach@redhat.com> 1.1.16-1
- 591291 - fix also mergeErrata with given start and end date
  (tlestach@redhat.com)
- remove exceptions from method definitions that aren't thrown
  (tlestach@redhat.com)
- More unit test fixes (paji@redhat.com)
- Cleared more unit test (paji@redhat.com)
- Fixed another checkstyle issue (paji@redhat.com)
- Speeded up a unit test .... (paji@redhat.com)
- Fixed a checkstyle issue (paji@redhat.com)
- Fixed fve unit tests Hopefully... (paji@redhat.com)
- Fixed a dupe key issue (paji@redhat.com)
- if file is rpm package, use checksum from db, otherwise read whole file
  (msuchy@redhat.com)
- Fixed a compile error.... (paji@redhat.com)
- Added more tests on Orphaned gets entitlements (paji@redhat.com)
- Added unit tests for VirtEntitlementsManager (paji@redhat.com)
- Fixed some typos (paji@redhat.com)
- Added page sizes to flex multiorg pages (paji@redhat.com)
- fixed a line typo where I forgot to clear the map create in session
  (paji@redhat.com)
- Added sorting to channel family-> orgs page (paji@redhat.com)
- Added flex magic to ChannelFamily -> Orgs page (paji@redhat.com)
- Added alphabar columns for the mutli org pages (paji@redhat.com)
- More verbiage on software entitlements page (paji@redhat.com)
- Updated the software entitlements page to deal with FVE (paji@redhat.com)
- Added a couple of enhancements on the Org software subs pager
  (paji@redhat.com)
- Fixed checkstyle errors (paji@redhat.com)
- Added code to get multiorgs org -> software channel ents page work with flex
  entitlements (paji@redhat.com)
- Forgot to commit EligibleFlexGuestAction (paji@redhat.com)
- Added the convert to flex plsql operation (paji@redhat.com)
- More updates to the UI (paji@redhat.com)
- More UI updates on the Flex Guest Pages added Nav stuff (paji@redhat.com)
- Made the Flexguest page show entitlements (paji@redhat.com)
- Initial cut to list eligible flex guests page (paji@redhat.com)
- Slight refactoring of Virtual Enttitlements (paji@redhat.com)
- Initial cut of the Flex Guests Page (paji@redhat.com)
- adding flex guest entitlement columns on the org entitlments page
  (jsherril@redhat.com)
- updating rhn_entitlement package for cert activation (jsherril@redhat.com)
- having setters do the right thing (jsherril@redhat.com)
- matching hosteds column names for flex guests (jsherril@redhat.com)
- adding hibernate mapping for flex guests (jsherril@redhat.com)

* Wed Jun 23 2010 Jan Pazdziora 1.1.15-1
- Fixed a couple of checkstyle errors (paji@redhat.com)

* Mon Jun 21 2010 Jan Pazdziora 1.1.14-1
- updating rhnPackageRepodata table to not use a reserved word.
  (jsherril@redhat.com)
- Fixed a typo in the previous commit (paji@redhat.com)
- Good Bye Channel License Code (paji@redhat.com)

* Fri Jun 18 2010 Miroslav Suchý <msuchy@redhat.com> 1.1.13-1
- implement <label> for form fields - sdc/details.jsp (msuchy@redhat.com)
- implement <label> for form fields - user/create/usercreate.jsp
  (msuchy@redhat.com)
- implement <label> for form fields - activationkeys/details.jspf
  (msuchy@redhat.com)
- implement <label> for form fields - edit.jsp (msuchy@redhat.com)
- implement <label> for form fields - orgcreate.jsp (msuchy@redhat.com)
- implement <label> for form fields - probe-edit.jsp (msuchy@redhat.com)
- implement <label> for form fields - filter-form.jspf (msuchy@redhat.com)
- implement <label> for form fields - restart.jsp (msuchy@redhat.com)
- implement <label> for form fields - monitoring.jsp (msuchy@redhat.com)
- implement <label> for form fields - bootstrap.jsp (msuchy@redhat.com)
- implement <label> for form fields - general.jsp (msuchy@redhat.com)
- 585176 - changing the behavior of the SSM package upgrade screen to handle
  system and their packages for upgrade invidually, so only packages needed on
  a system will be installed.  This means that each system is scheduled
  individually, but at least it is correct (jsherril@redhat.com)

* Thu Jun 17 2010 Miroslav Suchý <msuchy@redhat.com> 1.1.12-1
- Made the duplicate compares page do confirm delete differently
  (paji@redhat.com)
- Added a sort of 'confirm' logic for delete systems in dup compares page
  (paji@redhat.com)
- 602591 - "Content-Length" added to response header for different download
  contents (tlestach@redhat.com)
- 603890 - fix/rewrite system.listSubscribableBaseChannels API
  (tlestach@redhat.com)
- 576314 - fix for errata being added to the email queue multiple times before
  it can be run (jsherril@redhat.com)
- bumping up heap to 512m for jsp compiles (shughes@redhat.com)
- bumping up build heap to 512m (shughes@redhat.com)
- Removed an unnecessary abstraction for VirtEntitlements (paji@redhat.com)
- 591291 - associate packages also (when mergeing errata) (tlestach@redhat.com)
- 601656 - fix channel permission check for errata.clone (tlestach@redhat.com)
- 601656 - fix channel permission check for channel.software.mergePackages
  (tlestach@redhat.com)
- fixing issue where package summary could be null, causing NPE
  (jsherril@redhat.com)
- 601656 - fix channel permission check (tlestach@redhat.com)
- 591291 - clone errata instead of associating them to custom channels
  (tlestach@redhat.com)
- fixing hashCode for Errata (tlestach@redhat.com)
- 529359: Fixed a couple of bugs related to Remote Command Package upgrade
  (paji@redhat.com)
- 595473 525588 - fixing small query issue and moving the ssm operation
  creation to before the (jsherril@redhat.com)
- 595473 525588 - fixing issue where child channel subscription changes would
  not use the stored procedure and would instead update rhnServerChannel table
  directly, bypassing all entitelment logic (jsherril@redhat.com)
- 525588 - changing SSM child channel subscription page to not use hibernate
  when doing subscribng (jsherril@redhat.com)
- Correct 'checkstyle' errors (colin.coe@gmail.com)
- checkstyle fixes (jsherril@redhat.com)
- Update errata.setDetails to allow setting CVEs (colin.coe@gmail.com)
- Allow CVEs to be set on unpublished errata (colin.coe@gmail.com)
- 585176 - fixing issue where packages were excluded from update on SSM
  upgradable packages page when the packages had multiple arches
  (jsherril@redhat.com)
- 585965 - fixing issue with multilib packages and errata-cache generation,
  where updating one arch of a package would indicate that the other one was
  updated as well (jsherril@redhat.com)
- 563859 - fixing issue where adding errata to x86_64 channels would only get
  packages of one arch, even if the errata had two (lib packages)
  (jsherril@redhat.com)
- unit test fix (jsherril@redhat.com)
- Adding the correct checkstyle for inactive systems (paji@redhat.com)
- 576953 - fixing errata search case sensitivity and not searching on partial
  cve name (jsherril@redhat.com)
- 588367 - introducing systemgroup.scheduleApplyErrataToActive API call
  (tlestach@redhat.com)
- 588367 move applyErrataHelper to ErrataManager (tlestach@redhat.com)
- Added the dupe compare css and javascript magic (paji@redhat.com)
- 590204 - fixing issue where pagination wasnt working properly on normal user
  list page (jsherril@redhat.com)
- Made the default dups compare page preselect a bunch of items
  (paji@redhat.com)
- Improved a error message on Dups systems page (paji@redhat.com)
- Fix style of commit c4e387bbb1c5cf16f54a2fa968a5613121bc1d7a
  (lukas.durfina@gmail.com)
- A more functional dupes compare page (paji@redhat.com)
- adding distro deletion to cleanup script (jsherril@redhat.com)
- Removed a no white space after a type cast check since we are not enforcing
  it anywhere (paji@redhat.com)
- unit test fix (jsherril@redhat.com)
- Generate Debian repository (lukas.durfina@gmail.com)
- Fixed broken unit tests (paji@redhat.com)
- checkstyle fix (joshua.roys@gtri.gatech.edu)
- Updated a typo in the  string (paji@redhat.com)
- Updated a resource string (paji@redhat.com)
- Added i18n strings for the systemdetails page (paji@redhat.com)
- Limit automatic config comparisons to diff enabled systems
  (joshua.roys@gtri.gatech.edu)

* Mon May 10 2010 Partha Aji <paji@redhat.com> 1.1.11-1
- Added an option to selectively delete instead of reactivate when a system is
  being reprovisioned (paji@redhat.com)
- Made ssm operations use OperationDetailsDto instead of just dealing with
  plain maps and random attributes (paji@redhat.com)
- unit tset fix (jsherril@redhat.com)
- 528884 - fixing issue where cloning ks profiles wouldnt clone virt info
  (jsherril@redhat.com)
- Added stubs for the duplicate profiles compare page (paji@redhat.com)
- Fixed a hibernate bug on capabilities object. Removed created and modified
  from mapping (paji@redhat.com)
- 568962 - get correct set of errata to merge (tlestach@redhat.com)
- Fix a NPE in the Audit code (joshua.roys@gtri.gatech.edu)
- Added the import tree.js part to the expansion decorator so its used on a
  need to use bases (paji@redhat.com)
- Added the logic to handle Delete from the Dup Systems page (paji@redhat.com)
- Made the dup systems page use ssm (paji@redhat.com)
- Made the expansion decorator show the show all|hide all correctly
  (paji@redhat.com)
- queuing channel repo generation for new channels (jsherril@redhat.com)
- Fixed a pagination issue that occurred on first page load (paji@redhat.com)
- ignoring virt bonded interfaces, changing dups page to not sure the same set,
  and fixing inactive counts on mac and hostname pages (jsherril@redhat.com)
- 585901 - add an extra null condition (tlestach@redhat.com)
- Added a form var to keep track of inactive count (paji@redhat.com)
- Added logic for all the 3 tabs to use the same set as they refer to the same
  list (paji@redhat.com)
- Added Nav Tabs + hostname /mac address functionality + cleaned up the i18n
  Strings (paji@redhat.com)
- adding inactive drop down box and select inactive button
  (jsherril@redhat.com)
- Changed the tree behaviour to always expand (paji@redhat.com)
- Fixed checkstyle (paji@redhat.com)
- Commiting the Select All magic stuff (paji@redhat.com)
- 588901 - fix to_package_id (joshua.roys@gtri.gatech.edu)

* Wed May 05 2010 Tomas Lestach <tlestach@redhat.com> 1.1.10-1
- 585901 - recursive comps search (tlestach@redhat.com)
- More work on select all magic (paji@redhat.com)
- 588901 - Fix listLatestUpgradablePackages API results
  (joshua.roys@gtri.gatech.edu)
- Fixed an accidental compile error that occurred due to a previous commit
  (paji@redhat.com)
- Added some magic to show the system names and url instead of ids in the dups
  page (paji@redhat.com)
- added an nbsp to space the text better (paji@redhat.com)
- Added a new tag attribute to filter by ip address (paji@redhat.com)
- More list tag enhancements (paji@redhat.com)
- Updated the list tag to deal with parent vs child filtering (paji@redhat.com)
- More changes to properly handle selection javascript magic (paji@redhat.com)
- Needed to add more JS magic to get selections to work (paji@redhat.com)
- Quick fix to deal with a null pointer that would ve occued on a logdebg
  (paji@redhat.com)
- Added code to get checkbox grouping to work (paji@redhat.com)
- Got the tree filters working (paji@redhat.com)
- Fixed a checkstyle error (paji@redhat.com)
- fixing RowRenderer, to do coloring more like the mockups
  (jsherril@redhat.com)
- Made the post reactivation key logic more fail safe.. (paji@redhat.com)

* Thu Apr 29 2010 Partha Aji <paji@redhat.com> 1.1.9-1
- Added new cobbler snippets to enable sytem reactivation on bare metal reprovisioning
  (paji@redhat.com)
- Added code to show general snippets created in spacewalk.
- Remove spammy audit types from default search (joshua.roys@gtri.gatech.edu)

* Thu Apr 29 2010 Tomas Lestach <tlestach@redhat.com> 1.1.8-1
- introducing DistChannelHandler (tlestach@redhat.com)
- add 2 new DistChannelMap related queries with appropriate methods
  (tlestach@redhat.com)
- rename {lookup,find}ByOsReleaseAndChannelArch ->
  ByProductNameReleaseAndChannelArch (tlestach@redhat.com)
- Added all the javascript macgic needed to show and hide stuff
  (paji@redhat.com)
- Fixed a Compile typo to work with 1.5 compiler (paji@redhat.com)

* Wed Apr 28 2010 Jan Pazdziora 1.1.7-1
- Added new expandable and non-expandable columns. Also UI improvements
  (paji@redhat.com)
- adding expandable row renderer and adding it to duplicate page
  (jsherril@redhat.com)
- Added an 'expandable' tag function to differentiate between parent/child
  (paji@redhat.com)
- Got the new treeable list tag in a more stable state (paji@redhat.com)
- Better looking Duplicate Ips page (paji@redhat.com)
- The relativeFilename in rhnChannelComps is really relative, need to join with
  slash.
- converting Duplicate dtos to use new expandable interface
  (jsherril@redhat.com)
- Added initial entry point for duplicate ip page (paji@redhat.com)
- Added initial mods to list tag to deal with simple trees (paji@redhat.com)
- adding row renderer (jsherril@redhat.com)
- creating RowRenderer to provide alternate ways to render the styles of each
  row (jsherril@redhat.com)
- remove @Override, since it is not an Override (tlestach@redhat.com)
- Change from nested select to inner join (colin.coe@gmail.com)
- Got the delete systems  confirm page completed. (paji@redhat.com)
- Make bash the default for syntax highlighting (colin.coe@gmail.com)

* Fri Apr 23 2010 Justin Sherrill <jsherril@redhat.com> 1.1.6-1
- adding duplicate system manager layer and api calls (jsherril@redhat.com)
- adding server delete event for duplicate profiles (shughes@redhat.com)
- Moved SSM System DeleteConfirm page to java to facilitate Deletion using the
  message queue infrastructure (paji@redhat.com)
- allowing the period character is cobbler system records (jsherril@redhat.com)

* Wed Apr 21 2010 Justin Sherrill <jsherril@redhat.com> 1.1.5-1
- adding feature to preselect a kickstart profile for provisioning if the
  cobbler system record for that system has it selected (jsherril@redhat.com)
- 580927 - sorting advanced options (jsherril@redhat.com)
- fixing broken unit tests and properly picking the right exception
  (jsherril@redhat.com)
- Addition of channel.software.getChannelLastBuildById API call
  (james.hogarth@gmail.com)

* Mon Apr 19 2010 Michael Mraka <michael.mraka@redhat.com> 1.1.4-1
- 576211 - fixed server name replacement pattern
- removing log5j stuff
- fix issue with PSQLException

* Fri Apr 16 2010 Justin Sherrill <jsherril@redhat.com> 1.1.2-1
- bumping spec files to future 1.1 packages (shughes@redhat.com)
- 516983 - making it clearer that a distro cannot be deleted if profiles are
  associated with it. Also fixing the nav for that page (jsherril@redhat.com)
- Fix the SELinux regex to handle MLS categories better
  (joshua.roys@gtri.gatech.edu)
- Fix SSM 'Select All' button on configuration pages
  (joshua.roys@gtri.gatech.edu)
- xmlrpc: Put the symlink target in 'contents' (joshua.roys@gtri.gatech.edu)
- adding velocity dep (jsherril@redhat.com)
- Add 'arch' to channel.list*Channels (colin.coe@gmail.com)
- Fix xmlrpc file-type for symlinks (joshua.roys@gtri.gatech.edu)
- adding log5j to ivy stuff, and moving the repo to parthas fedorapeople
  account (jsherril@redhat.com)
- 576907 - making same display changes for system sync (tlestach@redhat.com)
- Move systemlogs directory out of /var/satellite (joshua.roys@gtri.gatech.edu)
- 580227 - displaying dates in the same format (tlestach@redhat.com)<|MERGE_RESOLUTION|>--- conflicted
+++ resolved
@@ -20,12 +20,6 @@
 %define appdir          %{_localstatedir}/lib/tomcat6/webapps
 %define jardir          %{_localstatedir}/lib/tomcat6/webapps/rhn/WEB-INF/lib
 %endif
-<<<<<<< HEAD
-=======
-
-%if 0%{?rhel} || 0%{?fedora}
-%define run_checkstyle  1
->>>>>>> ad775ab8
 %endif
 
 
@@ -33,11 +27,7 @@
 Summary: Java web application files for Spacewalk
 Group: Applications/Internet
 License: GPLv2
-<<<<<<< HEAD
-Version: 2.7.40.1
-=======
 Version: 2.7.44
->>>>>>> ad775ab8
 Release: 1%{?dist}
 URL:       https://github.com/spacewalkproject/spacewalk
 Source0:   https://github.com/spacewalkproject/spacewalk/archive/%{name}-%{version}.tar.gz
@@ -133,27 +123,11 @@
 Requires: susestudio-java-client
 Requires: xalan-j2 >= 0:2.6.0
 Requires: xerces-j2
-<<<<<<< HEAD
 %if 0%{?fedora}
 Requires: classpathx-jaf
-Requires: hibernate3 >= 3.6.10
-Requires: hibernate3-c3p0 >= 3.6.10
-Requires: hibernate3-ehcache >= 3.6.10
-Requires: javassist
-BuildRequires: ehcache-core
-BuildRequires: hibernate3 >= 0:3.6.10
-BuildRequires: hibernate3-c3p0 >= 3.6.10
-BuildRequires: hibernate3-ehcache >= 3.6.10
-BuildRequires: javassist
-%else
-%if 0%{?rhel}
-Requires: hibernate3 = 0:3.2.4
-BuildRequires: hibernate3 = 0:3.2.4
-%endif
+
 %endif
 # EL5 = Struts 1.2 and Tomcat 5, EL6+/recent Fedoras = 1.3 and Tomcat 6
-=======
->>>>>>> ad775ab8
 %if 0%{?fedora} || 0%{?rhel} >= 7
 Requires: struts >= 0:1.3.0
 Requires: tomcat >= 7
@@ -182,16 +156,11 @@
 BuildRequires: tomcat6
 BuildRequires: tomcat6-lib
 %endif
-%endif
 %if 0%{?fedora} || 0%{?rhel} >=7
 Requires:      apache-commons-cli
 Requires:      apache-commons-codec
 Requires:      apache-commons-discovery
-<<<<<<< HEAD
-=======
 Requires:      apache-commons-el
-Requires:      apache-commons-fileupload
->>>>>>> ad775ab8
 Requires:      apache-commons-io
 Requires:      apache-commons-lang
 Requires:      apache-commons-logging
@@ -199,39 +168,13 @@
 Requires:      hibernate3-c3p0 >= 3.6.10
 Requires:      hibernate3-ehcache >= 3.6.10
 Requires:      javapackages-tools
-<<<<<<< HEAD
-=======
 Requires:      javassist
-Requires:      servlet >= 3.0
-Requires:      tomcat >= 7
-Requires:      tomcat-lib >= 7
 Requires:      tomcat-taglibs-standard
-# obsolete old jpackage rpms to make smooth upgrade
-Obsoletes:     classpathx-jaf <= 1.1.1
-Obsoletes:     classpathx-mail <= 1.1.2
-Obsoletes:     geronimo-jsp-2.1-api <= 1.2
-Obsoletes:     geronimo-servlet-2.5-api <= 1.2
-Obsoletes:     geronimo-specs-poms <= 1.2
-Obsoletes:     glassfish-jaf <= 1.1.0
-Obsoletes:     glassfish-javamail <= 1.4.0
-Obsoletes:     jakarta-commons-el <= 1.0
-Obsoletes:     jakarta-commons-collections <= 3.1
-Obsoletes:     oscache <= 2.4.1
-Obsoletes:     sitemesh <= 2.4.1
-Obsoletes:     spacewalk-jpp-workaround <= 2.3.5
-Obsoletes:     tomcat5-jsp-2.0-api <= 5.5.27
-Obsoletes:     tomcat5-servlet-2.4-api <= 5.5.27
-Obsoletes:     tomcat6-el-1.0-api <= 6.0.18
->>>>>>> ad775ab8
 BuildRequires: apache-commons-cli
 BuildRequires: apache-commons-codec
 BuildRequires: apache-commons-collections
 BuildRequires: apache-commons-discovery
-<<<<<<< HEAD
-=======
 BuildRequires: apache-commons-el
-BuildRequires: apache-commons-fileupload
->>>>>>> ad775ab8
 BuildRequires: apache-commons-io
 BuildRequires: apache-commons-logging
 BuildRequires: apache-commons-validator
@@ -244,59 +187,25 @@
 BuildRequires: javassist
 BuildRequires: javapackages-tools
 BuildRequires: mvn(ant-contrib:ant-contrib)
-<<<<<<< HEAD
-=======
-BuildRequires: tomcat >= 7
-BuildRequires: tomcat-lib >= 7
 BuildRequires: tomcat-taglibs-standard
->>>>>>> ad775ab8
 %else
-Requires:      hibernate3 = 0:3.2.4
 Requires:      jakarta-commons-cli
 Requires:      jakarta-commons-codec
 Requires:      jakarta-commons-discovery
-<<<<<<< HEAD
-=======
-Requires:      jakarta-commons-el
-Requires:      jakarta-commons-fileupload
->>>>>>> ad775ab8
 Requires:      jakarta-commons-io
 Requires:      jakarta-commons-lang >= 0:2.1
 Requires:      jakarta-commons-logging
-Requires:      jakarta-taglibs-standard
 Requires:      jpackage-utils
-<<<<<<< HEAD
-=======
-Requires:      oscache
-Requires:      struts-taglib >= 0:1.3.0
-Requires:      tomcat6
-Requires:      tomcat6-lib
-Requires:      tomcat6-servlet-2.5-api
->>>>>>> ad775ab8
 BuildRequires: ant-contrib
 BuildRequires: ant-nodeps
-BuildRequires: hibernate3 = 0:3.2.4
 BuildRequires: jakarta-commons-cli
 BuildRequires: jakarta-commons-codec
 BuildRequires: jakarta-commons-collections
 BuildRequires: jakarta-commons-discovery
-<<<<<<< HEAD
-=======
-BuildRequires: jakarta-commons-el
-BuildRequires: jakarta-commons-fileupload
->>>>>>> ad775ab8
 BuildRequires: jakarta-commons-io
 BuildRequires: jakarta-commons-logging
-BuildRequires: jakarta-taglibs-standard
 BuildRequires: jakarta-commons-validator
 BuildRequires: jpackage-utils
-<<<<<<< HEAD
-=======
-BuildRequires: oscache
-BuildRequires: struts-taglib >= 0:1.3.0
-BuildRequires: tomcat6
-BuildRequires: tomcat6-lib
->>>>>>> ad775ab8
 %endif
 
 # for RHEL6 we need to filter out several package versions
@@ -344,8 +253,6 @@
 BuildRequires: tanukiwrapper
 %if 0%{?run_checkstyle}
 BuildRequires: checkstyle
-BuildRequires: apache-commons-cli >= 1.3
-BuildRequires: apache-commons-lang3 >= 3.4
 %endif
 %if ! 0%{?omit_tests} > 0
 BuildRequires: translate-toolkit
@@ -446,7 +353,6 @@
 %{_datadir}/rhn/lib/rhn-test.jar
 %{_datadir}/rhn/unit-tests/*
 %{_datadir}/rhn/unittest.xml
-%{jardir}/commons-lang3.jar
 %{jardir}/mockobjects*.jar
 %{jardir}/strutstest*.jar
 %endif
@@ -505,13 +411,6 @@
 Requires: tanukiwrapper
 Requires: xalan-j2 >= 0:2.6.0
 Requires: xerces-j2
-<<<<<<< HEAD
-%if 0%{?fedora}
-Requires: hibernate3 >= 3.6.10
-Requires: hibernate3-c3p0 >= 3.6.10
-Requires: hibernate3-ehcache >= 3.6.10
-Requires: javassist
-%else
 %if 0%{?suse_version}
 Requires: hibernate5
 Requires: hibernate-commons-annotations
@@ -524,9 +423,6 @@
 %else
 Requires: hibernate3 >= 3.2.4
 %endif
-%endif
-=======
->>>>>>> ad775ab8
 %if 0%{?fedora} || 0%{?rhel} >= 7
 Requires: apache-commons-cli
 Requires: apache-commons-codec
@@ -539,14 +435,11 @@
 Requires: javassist
 Requires: tomcat-taglibs-standard
 %else
-Requires: hibernate3 >= 0:3.2.4
 Requires: jakarta-commons-cli
 Requires: jakarta-commons-codec
 Requires: jakarta-commons-dbcp
 Requires: jakarta-commons-lang >= 0:2.1
 Requires: jakarta-commons-logging
-Requires: jakarta-taglibs-standard
-Requires: oscache
 %endif
 Conflicts: quartz >= 2.0
 Obsoletes: taskomatic < 5.3.0
@@ -714,12 +607,8 @@
 install -d -m 755 $RPM_BUILD_ROOT%{_prefix}/share/rhn/lib
 install -d -m 755 $RPM_BUILD_ROOT%{_prefix}/share/rhn/classes
 install -d -m 755 $RPM_BUILD_ROOT%{_prefix}/share/rhn/config-defaults
-<<<<<<< HEAD
-=======
 install -d -m 755 $RPM_BUILD_ROOT%{_prefix}/share/rhn/search
 install -d -m 755 $RPM_BUILD_ROOT%{_prefix}/share/rhn/search/lib
-install -d -m 755 $RPM_BUILD_ROOT%{_prefix}/share/spacewalk/taskomatic
->>>>>>> ad775ab8
 install -d -m 755 $RPM_BUILD_ROOT%{cobprofdir}
 install -d -m 755 $RPM_BUILD_ROOT%{cobprofdirup}
 install -d -m 755 $RPM_BUILD_ROOT%{cobprofdirwiz}
@@ -732,7 +621,6 @@
 %endif
 
 install -d -m 755 $RPM_BUILD_ROOT%{_sysconfdir}/logrotate.d
-<<<<<<< HEAD
 install -d $RPM_BUILD_ROOT/srv/susemanager/salt
 install -d $RPM_BUILD_ROOT/srv/susemanager/salt/salt_ssh
 install -d $RPM_BUILD_ROOT/srv/susemanager/pillar_data
@@ -740,9 +628,6 @@
 install -d $RPM_BUILD_ROOT/srv/susemanager/tmp
 
 %if 0%{?fedora}
-=======
-%if 0%{?fedora} || 0%{?rhel} >= 7
->>>>>>> ad775ab8
 echo "hibernate.cache.region.factory_class=net.sf.ehcache.hibernate.SingletonEhCacheRegionFactory" >> conf/default/rhn_hibernate.conf
 %else
 echo "hibernate.cache.provider_class=org.hibernate.cache.OSCacheProvider" >> conf/default/rhn_hibernate.conf
@@ -761,18 +646,12 @@
 install -m 644 conf/default/rhn_org_quartz.conf $RPM_BUILD_ROOT%{_prefix}/share/rhn/config-defaults/rhn_org_quartz.conf
 install -m 644 conf/rhn_java.conf $RPM_BUILD_ROOT%{_prefix}/share/rhn/config-defaults
 install -m 644 conf/logrotate/rhn_web_api $RPM_BUILD_ROOT%{_sysconfdir}/logrotate.d/rhn_web_api
-<<<<<<< HEAD
 install -m 644 conf/logrotate/gatherer $RPM_BUILD_ROOT%{_sysconfdir}/logrotate.d/gatherer
-=======
-%if 0%{?fedora} || 0%{?rhel} >= 7
->>>>>>> ad775ab8
 # LOGROTATE >= 3.8 requires extra permission config
+%if 0%{?fedora} || 0%{?rhel} > 6
 sed -i 's/#LOGROTATE-3.8#//' $RPM_BUILD_ROOT%{_sysconfdir}/logrotate.d/rhn_web_api
-<<<<<<< HEAD
 %endif
 %if 0%{?fedora} || 0%{?rhel} >= 7 || 0%{?suse_version} >= 1310
-=======
->>>>>>> ad775ab8
 install -m 755 scripts/taskomatic $RPM_BUILD_ROOT%{_sbindir}
 install -m 644 scripts/taskomatic.service $RPM_BUILD_ROOT%{_unitdir}
 %else
@@ -962,12 +841,7 @@
 %{jardir}/concurrent*.jar
 %{jardir}/dom4j.jar
 %{jardir}/dwr.jar
-<<<<<<< HEAD
-%if 0%{?fedora}
-=======
-%{jardir}/hibernate3*
 %if 0%{?fedora} || 0%{?rhel} >= 7
->>>>>>> ad775ab8
 %{jardir}/ehcache-core.jar
 %{jardir}/*_hibernate-commons-annotations.jar
 %{jardir}/hibernate-jpa-2.0-api*.jar
@@ -1121,17 +995,10 @@
 
 %if 0%{?with_oracle}
 %files oracle
-<<<<<<< HEAD
-%defattr(644, tomcat, tomcat)
-%{jardir}/ojdbc14.jar
-%endif
-=======
 %defattr(644,root,root,775)
 %attr(644, tomcat, tomcat) %{jardir}/ojdbc14.jar
 %{_prefix}/share/rhn/search/lib/ojdbc14.jar
-%{_prefix}/share/spacewalk/taskomatic/ojdbc14.jar
-%{_prefix}/share/spacewalk/taskomatic/quartz-oracle.jar
->>>>>>> ad775ab8
+%endif
 
 %files postgresql
 %defattr(644,root,root,775)
@@ -1139,8 +1006,6 @@
 %{_prefix}/share/rhn/search/lib/postgresql-jdbc.jar
 
 %changelog
-<<<<<<< HEAD
-=======
 * Thu Mar 30 2017 Michael Mraka <michael.mraka@redhat.com> 2.7.44-1
 - simplify rhn-search jar list
 
@@ -1157,17 +1022,6 @@
 - 1421115 - set number of bytes instead of length of java string for 'Content-
   Length' HTTP-header
 
-* Fri Mar 24 2017 Michael Mraka <michael.mraka@redhat.com> 2.7.40-1
-- simplified taskomatic jar dependencies by linking them into a single
-  directory
-
-* Tue Mar 21 2017 Michael Mraka <michael.mraka@redhat.com> 2.7.39-1
-- include slf4j logger binding
-
-* Mon Mar 20 2017 Michael Mraka <michael.mraka@redhat.com> 2.7.38-1
-- obsolete old jpackage rpms to make smooth upgrade
-
->>>>>>> ad775ab8
 * Thu Mar 16 2017 Gennadii Altukhov <galt@redhat.com> 2.7.37-1
 - 1408167 - add link to proxy system details page
 
