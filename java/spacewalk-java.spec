%define cobprofdir      %{_localstatedir}/lib/rhn/kickstarts
%define cobprofdirup    %{_localstatedir}/lib/rhn/kickstarts/upload
%define cobprofdirwiz   %{_localstatedir}/lib/rhn/kickstarts/wizard
%define cobdirsnippets  %{_localstatedir}/lib/rhn/kickstarts/snippets
%define realcobsnippetsdir  %{_localstatedir}/lib/cobbler/snippets
%define cobblerdir          %{_localstatedir}/lib/cobbler
%define run_checkstyle  1

%if 0%{?fedora} || 0%{?rhel} >= 7
%define appdir          %{_localstatedir}/lib/tomcat/webapps
%define jardir          %{_localstatedir}/lib/tomcat/webapps/rhn/WEB-INF/lib
%else
%if  0%{?suse_version}
%define appdir          /srv/tomcat/webapps
%define jardir          /srv/tomcat/webapps/rhn/WEB-INF/lib
%define run_checkstyle  0
%define omit_tests      1
%define with_oracle     1
%else
%define appdir          %{_localstatedir}/lib/tomcat6/webapps
%define jardir          %{_localstatedir}/lib/tomcat6/webapps/rhn/WEB-INF/lib
%endif
%endif


Name: spacewalk-java
Summary: Java web application files for Spacewalk
Group: Applications/Internet
License: GPLv2
<<<<<<< HEAD
Version: 2.8.72.1
=======
Version: 2.8.75
>>>>>>> 4e836af7
Release: 1%{?dist}
URL:       https://github.com/spacewalkproject/spacewalk
Source0:   https://github.com/spacewalkproject/spacewalk/archive/%{name}-%{version}.tar.gz
Source1:   %{name}-rpmlintrc
BuildRoot: %{_tmppath}/%{name}-%{version}-%{release}-root-%(%{__id_u} -n)
BuildArch: noarch
ExcludeArch: ia64 aarch64

Requires: bcel
Requires: c3p0 >= 0.9.1
Requires: classpathx-mail
%if 0%{?suse_version}
Requires: apache-commons-beanutils
Requires: apache-commons-collections
Requires: jakarta-commons-digester
Requires: apache-commons-lang3
Requires: concurrent
Requires: httpcomponents-client
Requires: cobbler >= 2.0.0
Requires: google-gson >= 2.2.4
Requires: java >= 1.8.0
Requires: pam-modules
Requires: snakeyaml
Requires: sudo
Requires: jade4j
Requires: jose4j
Requires: salt-netapi-client >= 0.11.1
Requires: spark
Requires: spark-template-jade
Requires: hibernate5
Requires: hibernate-commons-annotations
Requires: hibernate-jpa-2.1-api
Requires: ehcache >= 2.10.1
Requires: classmate
Requires: javassist
Requires: jboss-logging
Requires: statistics
Requires: gnu-jaf
Requires: objectweb-asm
Requires: tomcat-taglibs-standard
BuildRequires: hibernate5
BuildRequires: hibernate-commons-annotations
BuildRequires: hibernate-jpa-2.1-api
BuildRequires: ehcache >= 2.10.1
BuildRequires: classmate
BuildRequires: javassist
BuildRequires: jboss-logging
BuildRequires: statistics
BuildRequires: objectweb-asm
BuildRequires: apache-commons-lang3
BuildRequires: apache-commons-lang
BuildRequires: google-gson >= 2.2.4
BuildRequires: java-devel >= 1.8.0
BuildRequires: pam-modules
BuildRequires: jsch
BuildRequires: snakeyaml
# SUSE additional build requirements
BuildRequires: log4j
# Spark and Salt integration
BuildRequires: jade4j
BuildRequires: jose4j
BuildRequires: salt-netapi-client >= 0.11.1
BuildRequires: spark
BuildRequires: spark-template-jade
BuildRequires: httpcomponents-client
BuildRequires: velocity
%else
Requires: cobbler20
<<<<<<< HEAD
Requires: java >= 1:1.7.0
Requires: java-devel >= 1:1.7.0
Requires: jpam
Requires: oscache
Requires: jakarta-taglibs-standard
BuildRequires: java-devel >= 1:1.7.0
BuildRequires: jpam
BuildRequires: oscache

%endif # 0%{?suse_version}
Requires: dwr >= 3
Requires: jakarta-commons-el
Requires: jakarta-commons-fileupload
=======
Requires: dwr >= 3.0.2
Requires: hibernate3 >= 3.6.10
Requires: hibernate3-c3p0 >= 3.6.10
Requires: hibernate3-ehcache >= 3.6.10
Requires: java-headless >= 1:1.8.0
Requires: javamail
>>>>>>> 4e836af7
Requires: jcommon
Requires: jdom
Requires: jta
Requires: log4j
Requires: redstone-xmlrpc
Requires: simple-core
Requires: simple-xml
Requires: sitemesh
Requires: spacewalk-branding
Requires: spacewalk-java-config
Requires: spacewalk-java-jdbc
Requires: spacewalk-java-lib
Requires: stringtree-json
Requires: susestudio-java-client
Requires: xalan-j2 >= 0:2.6.0
Requires: xerces-j2
%if 0%{?fedora}
Requires: classpathx-jaf

%endif # 0%{?fedora}
# EL5 = Struts 1.2 and Tomcat 5, EL6+/recent Fedoras = 1.3 and Tomcat 6
%if 0%{?fedora} || 0%{?rhel} >= 7
Requires: struts >= 0:1.3.0
Requires: tomcat >= 7
Requires: tomcat-lib >= 7
Requires: servlet >= 3.0
BuildRequires: struts >= 0:1.3.0
BuildRequires: tomcat >= 7
BuildRequires: tomcat-lib >= 7
%else
%if 0%{?suse_version}
Requires: struts >= 1.2.9
Requires(pre): tomcat >= 8
Requires: tomcat-lib >= 8
%if 0%{?suse_version} < 1500
Requires: tomcat-servlet-3.1-api >= 8
%else
Requires: tomcat-servlet-4.0-api >= 9
%endif # 0%{?suse_version} < 1500
BuildRequires: struts >= 1.2.9
BuildRequires: tomcat >= 8
BuildRequires: tomcat-lib >= 8
%else
Requires: struts >= 0:1.3.0
Requires: struts-taglib >= 0:1.3.0
Requires: tomcat6
Requires: tomcat6-lib
Requires: tomcat6-servlet-2.5-api
BuildRequires: struts >= 0:1.3.0
BuildRequires: struts-taglib >= 0:1.3.0
BuildRequires: tomcat6
BuildRequires: tomcat6-lib
%endif # 0%{?suse_version}
%endif # 0%{?fedora} || 0%{?rhel} >= 7
%if 0%{?fedora} || 0%{?rhel} >=7
Requires:      apache-commons-cli
Requires:      apache-commons-codec
Requires:      apache-commons-discovery
Requires:      apache-commons-el
Requires:      apache-commons-io
Requires:      apache-commons-lang
Requires:      apache-commons-logging
Requires:      hibernate3 >= 3.6.10
Requires:      hibernate3-c3p0 >= 3.6.10
Requires:      hibernate3-ehcache >= 3.6.10
Requires:      javapackages-tools
Requires:      javassist
Requires:      tomcat-taglibs-standard
BuildRequires: apache-commons-cli
BuildRequires: apache-commons-codec
BuildRequires: apache-commons-collections
BuildRequires: apache-commons-discovery
BuildRequires: apache-commons-el
BuildRequires: apache-commons-io
BuildRequires: apache-commons-logging
BuildRequires: apache-commons-validator
# spelling checker is only for Fedoras (no aspell in RHEL6)
BuildRequires: aspell aspell-en libxslt
BuildRequires: ehcache-core
BuildRequires: hibernate3 >= 0:3.6.10
BuildRequires: hibernate3-c3p0 >= 3.6.10
BuildRequires: hibernate3-ehcache >= 3.6.10
BuildRequires: javassist
BuildRequires: javapackages-tools
BuildRequires: mvn(ant-contrib:ant-contrib)
BuildRequires: tomcat-taglibs-standard
%else
%if 0%{?suse_version}
Requires:      apache-commons-cli
Requires:      apache-commons-codec
Requires:      jakarta-commons-discovery
Requires:      apache-commons-io
Requires:      apache-commons-lang3
Requires:      apache-commons-logging
Requires:      javapackages-tools
BuildRequires: ant-contrib
BuildRequires: ant-nodeps
BuildRequires: apache-commons-cli
BuildRequires: apache-commons-codec
BuildRequires: apache-commons-collections
BuildRequires: jakarta-commons-discovery
BuildRequires: apache-commons-io
BuildRequires: apache-commons-logging
BuildRequires: jakarta-commons-validator
BuildRequires: javapackages-tools
%else
Requires:      jakarta-commons-cli
Requires:      jakarta-commons-codec
Requires:      jakarta-commons-discovery
Requires:      jakarta-commons-io
Requires:      jakarta-commons-lang >= 0:2.1
Requires:      jakarta-commons-logging
Requires:      jpackage-utils
BuildRequires: ant-contrib
BuildRequires: ant-nodeps
BuildRequires: jakarta-commons-cli
BuildRequires: jakarta-commons-codec
BuildRequires: jakarta-commons-collections
BuildRequires: jakarta-commons-discovery
BuildRequires: jakarta-commons-io
BuildRequires: jakarta-commons-logging
BuildRequires: jakarta-commons-validator
BuildRequires: jpackage-utils
%endif #0%{?suse_version}
%endif #0%{?fedora} || 0%{?rhel} >=7

# for RHEL6 we need to filter out several package versions
%if  0%{?rhel} && 0%{?rhel} >= 6
# cglib is not compatible with hibernate and asm from RHEL6
Requires: cglib < 0:2.2
%else
Requires: cglib
%endif

%if 0%{?suse_version}
BuildRequires: perl
BuildRequires: libxml2-tools
BuildRequires: libxml2
BuildRequires: tomcat-taglibs-standard
%else
BuildRequires: jakarta-taglibs-standard
BuildRequires: /usr/bin/perl
BuildRequires: /usr/bin/xmllint
%endif # 0%{?suse_version}
BuildRequires: ant
BuildRequires: ant-apache-regexp
BuildRequires: ant-junit
BuildRequires: antlr >= 2.7.6
BuildRequires: bcel
BuildRequires: c3p0 >= 0.9.1
BuildRequires: cglib
BuildRequires: classpathx-mail
BuildRequires: concurrent
BuildRequires: dom4j
BuildRequires: dwr >= 3
BuildRequires: jaf
BuildRequires: jakarta-commons-el
BuildRequires: jakarta-commons-fileupload
BuildRequires: jcommon
BuildRequires: jdom
BuildRequires: jta
BuildRequires: postgresql-jdbc
BuildRequires: quartz
BuildRequires: redstone-xmlrpc
BuildRequires: simple-core
BuildRequires: simple-xml
BuildRequires: sitemesh
BuildRequires: stringtree-json
BuildRequires: susestudio-java-client
BuildRequires: tanukiwrapper
%if 0%{?run_checkstyle}
BuildRequires: checkstyle
%endif
%if ! 0%{?omit_tests} > 0
BuildRequires: translate-toolkit
%endif
Obsoletes: rhn-java < 5.3.0
Obsoletes: rhn-java-sat < 5.3.0
Obsoletes: rhn-oracle-jdbc-tomcat5 <= 1.0
Provides: rhn-java = %{version}-%{release}
Provides: rhn-java-sat = %{version}-%{release}
Provides: rhn-oracle-jdbc-tomcat5 = %{version}-%{release}

%description
This package contains the code for the Java version of the Spacewalk Web Site.

%package config
Summary: Configuration files for Spacewalk Java
Group: Applications/Internet
%if 0%{?suse_version}
Requires(post): apache2
Requires(post): tomcat
%endif
Obsoletes: rhn-java-config < 5.3.0
Obsoletes: rhn-java-config-sat < 5.3.0
Provides: rhn-java-config = %{version}-%{release}
Provides: rhn-java-config-sat = %{version}-%{release}

%description config
This package contains the configuration files for the Spacewalk Java web
application and taskomatic process.

%package lib
Summary: Jar files for Spacewalk Java
Group: Applications/Internet
Obsoletes: rhn-java-lib < 5.3.0
Obsoletes: rhn-java-lib-sat < 5.3.0
Provides: rhn-java-lib = %{version}-%{release}
Provides: rhn-java-lib-sat = %{version}-%{release}
Requires: /usr/bin/sudo

%description lib
This package contains the jar files for the Spacewalk Java web application
and taskomatic process.

%if 0%{?with_oracle}
%package oracle
Summary: Oracle database backend support files for Spacewalk Java
Group: Applications/Internet
BuildRequires: ojdbc14
Requires: ojdbc14
%if 0%{?fedora} || 0%{?rhel} >= 7
Requires: tomcat >= 7
%else
%if 0%{?suse_version}
Requires: tomcat >= 8
%else
Requires: tomcat6
%endif
%endif
Provides: spacewalk-java-jdbc = %{version}-%{release}

%description oracle
This package contains Oracle database backend files for the Spacewalk Java.
%endif

%package postgresql
Summary: PostgreSQL database backend support files for Spacewalk Java
Group: Applications/Internet
Requires: postgresql-jdbc
%if 0%{?fedora} || 0%{?rhel} >=7
Requires: tomcat >= 7
%else
%if 0%{?suse_version}
Requires: tomcat >= 8
%else
Requires: tomcat6
%endif
%endif
Provides: spacewalk-java-jdbc = %{version}-%{release}

%description postgresql
This package contains PostgreSQL database backend files for the Spacewalk Java.


%if ! 0%{?omit_tests} > 0
%package tests
Summary: Test Classes for testing spacewalk-java
Group:  Applications/Internet

BuildRequires:  jmock < 2.0
Requires: jmock < 2.0
Requires: ant-junit

%description tests
This package contains testing files of spacewalk-java.

%files tests
%defattr(644,root,root,775)
%dir %{_datadir}/rhn/unit-tests
%{_datadir}/rhn/lib/rhn-test.jar
%{_datadir}/rhn/unit-tests/*
%{_datadir}/rhn/unittest.xml
%attr(644, tomcat, tomcat) %{jardir}/commons-lang3.jar
%endif

%package apidoc-sources
Summary: Autogenerated apidoc-docbook xml sources for spacewalk-java
Group:  Applications/Internet

BuildRequires: docbook_4

%description apidoc-sources
This package contains apidoc-docbook xml sources of spacewalk-java.

%files apidoc-sources
%defattr(644,root,root,775)
%docdir %{_defaultdocdir}/%{name}
%dir %{_defaultdocdir}/%{name}
%dir %{_defaultdocdir}/%{name}/xml
%{_defaultdocdir}/%{name}/xml/susemanager_api_doc.xml

%package -n spacewalk-taskomatic
Summary: Java version of taskomatic
Group: Applications/Internet

# for RHEL6 we need to filter out several package versions
%if  0%{?rhel} && 0%{?rhel} >= 6
# cglib is not compatible with hibernate and asm from RHEL6
Requires: cglib < 0:2.2
%else
Requires: cglib
%endif

Requires: bcel
Requires: c3p0 >= 0.9.1
%if 0%{?suse_version}
Requires: cobbler >= 2.0.0
Requires: java >= 1.8.0
Requires: pam-modules
Requires: jsch
Requires: tomcat-taglibs-standard
%else
Requires: cobbler20
Requires: java >= 0:1.7.0
Requires: java-devel >= 0:1.7.0
Requires: jpam
Requires: oscache
Requires: jakarta-taglibs-standard
%endif
Requires: concurrent
Requires: jcommon
Requires: log4j
Requires: quartz
Requires: simple-core
Requires: spacewalk-java-config
Requires: spacewalk-java-jdbc
Requires: spacewalk-java-lib
Requires: tanukiwrapper
Requires: xalan-j2 >= 0:2.6.0
Requires: xerces-j2
%if 0%{?suse_version}
Requires: hibernate5
Requires: hibernate-commons-annotations
Requires: hibernate-jpa-2.1-api
Requires: ehcache >= 2.10.1
Requires: classmate
Requires: javassist
Requires: jboss-logging
Requires: statistics
%else
Requires: hibernate3 >= 3.2.4
%endif
%if 0%{?fedora} || 0%{?rhel} >= 7
Requires: apache-commons-cli
Requires: apache-commons-codec
Requires: apache-commons-dbcp
Requires: apache-commons-lang
Requires: apache-commons-logging
Requires: hibernate3 >= 3.6.10
Requires: hibernate3-c3p0 >= 3.6.10
Requires: hibernate3-ehcache >= 3.6.10
Requires: javassist
Requires: tomcat-taglibs-standard
%else
%if 0%{?suse_version}
Requires: apache-commons-cli
Requires: apache-commons-codec
Requires: apache-commons-lang3
Requires: apache-commons-logging
%if 0%{?suse_version} < 1500
Requires:       jakarta-commons-pool
BuildRequires:  jakarta-commons-pool
%else
Requires:       apache-commons-pool
BuildRequires:  apache-commons-pool
%endif # 0%{?suse_version} < 1500
%else
Requires: jakarta-commons-cli
Requires: jakarta-commons-codec
Requires: jakarta-commons-lang
Requires: jakarta-commons-logging
Requires: jakarta-commons-pool
BuildRequires: jakarta-commons-pool
%endif # 0%{?suse_version}
%endif # 0%{?fedora} || 0%{?rhel} >= 7
Conflicts: quartz < 2.0
Obsoletes: taskomatic < 5.3.0
Obsoletes: taskomatic-sat < 5.3.0
Provides: taskomatic = %{version}-%{release}
Provides: taskomatic-sat = %{version}-%{release}
%if 0%{?suse_version}
BuildRequires: systemd
%{?systemd_requires}
Requires: httpcomponents-client
Requires: httpcomponents-core
Requires: susemanager-frontend-libs >= 2.1.5
%else
Requires(post): chkconfig
Requires(preun): chkconfig
# This is for /sbin/service
Requires(preun): initscripts
%endif

%description -n spacewalk-taskomatic
This package contains the Java version of taskomatic.

%prep
%setup -q

# missing tomcat juli JAR (needed for JSP precompilation) - bug 661244
if test -d /usr/share/tomcat6; then
    mkdir -p build/build-lib
    if test ! -h /usr/share/java/tomcat6/tomcat-juli.jar; then
        ln -s /usr/share/tomcat6/bin/tomcat-juli.jar \
            build/build-lib/tomcat-juli.jar
    else
        ln -s /usr/share/java/tomcat6/tomcat-juli.jar \
                build/build-lib/tomcat-juli.jar
    fi
fi

%if 0%{?fedora}
%define skip_xliff  1
%endif

%if ! 0%{?omit_tests} > 0 && ! 0%{?skip_xliff}
find . -name 'StringResource_*.xml' |      while read i ;
    do echo $i
    # check for common localizations issues
    ln -s $(basename $i) $i.xliff
    CONTENT=$(pofilter --progress=none --nofuzzy --gnome \
                       --excludefilter=untranslated \
                       --excludefilter=purepunc \
                       $i.xliff 2>&1)
    if [ -n "$CONTENT" ]; then
        echo ERROR - pofilter errors: "$CONTENT"
        exit 1
    fi
    rm -f $i.xliff

    #check duplicate message keys in StringResource_*.xml files
    CONTENT=$(/usr/bin/xmllint --format "$i" | /usr/bin/perl -lne 'if (/<trans-unit( id=".+?")?/) { print $1 if $X{$1}++ }' )
    if [ -n "$CONTENT" ]; then
        echo ERROR - duplicate message keys: $CONTENT
        exit 1
    fi
done
%endif

%build
# compile only java sources (no packing here)
%if 0%{?suse_version} >= 1500
ant -Dprefix=$RPM_BUILD_ROOT -Dtomcat="tomcat9" init-install compile
%else
ant -Dprefix=$RPM_BUILD_ROOT -Dtomcat="tomcat8" init-install compile
%endif

%if 0%{?run_checkstyle}
echo "Running checkstyle on java main sources"
export CLASSPATH="build/classes:build/build-lib/*"
export ADDITIONAL_OPTIONS="-Djavadoc.method.scope=public \
-Djavadoc.type.scope=package \
-Djavadoc.var.scope=package \
-Dcheckstyle.cache.file=build/checkstyle.cache.src \
-Djavadoc.lazy=false \
-Dcheckstyle.header.file=buildconf/LICENSE.txt"
find . -name *.java | grep -vE '(/test/|/jsp/|/playpen/)' | \
xargs checkstyle -c buildconf/checkstyle.xml

echo "Running checkstyle on java test sources"
export ADDITIONAL_OPTIONS="-Djavadoc.method.scope=nothing \
-Djavadoc.type.scope=nothing \
-Djavadoc.var.scope=nothing \
-Dcheckstyle.cache.file=build/checkstyle.cache.test \
-Djavadoc.lazy=false \
-Dcheckstyle.header.file=buildconf/LICENSE.txt"
find . -name *.java | grep -E '/test/' | grep -vE '(/jsp/|/playpen/)' | \
xargs checkstyle -c buildconf/checkstyle.xml

# catch macro name errors
find . -type f -name '*.xml' | xargs perl -CSAD -lne '
          for (grep { $_ ne "PRODUCT_NAME" } /\@\@(\w+)\@\@/g) {
              print;
              $exit = 1;
          }
          @r = /((..)?PRODUCT_NAME(..)?)/g ;
          while (@r) {
              $s = shift(@r); $f = shift(@r); $l = shift(@r);
              if ($f ne "@@" or $l ne "@@") {
                  print $s;
                  $exit = 1;
              }
          }
          END { exit $exit }'
%endif

# Crash dumps are disabled by default for openJDK, disable them
# (only SUSE < 15 ships IBM Java with crash dumps enabled)
%if 0%{?suse_version} >= 1500 || 0%{?is_opensuse}
sed -i '/^wrapper\.java\.additional\.[0-9]=-Xdump:.\+/s/^/#/g' conf/default/rhn_taskomatic_daemon.conf
%endif

echo "Building apidoc docbook sources"
%if 0%{?suse_version} >= 1500
ant -Dprefix=$RPM_BUILD_ROOT -Dtomcat="tomcat9" init-install apidoc-docbook
%else
ant -Dprefix=$RPM_BUILD_ROOT -Dtomcat="tomcat8" init-install apidoc-docbook
%endif
cd build/reports/apidocs/docbook
/usr/bin/xmllint --xinclude --postvalid book.xml > susemanager_api_doc.xml
cd $RPM_BUILD_ROOT

%install
export NO_BRP_CHECK_BYTECODE_VERSION=true
export NO_BRP_STALE_LINK_ERROR=yes

# on Fedora 19 some jars are named differently
%if 0%{?fedora} || 0%{?rhel} >= 7
ant -Dprefix=$RPM_BUILD_ROOT install-tomcat
install -d -m 755 $RPM_BUILD_ROOT%{_sysconfdir}/tomcat/Catalina/localhost/

# Need to use 2 versions of rhn.xml, Tomcat 8 changed syntax
%if 0%{?fedora} >= 23
install -m 644 conf/rhn-tomcat8.xml $RPM_BUILD_ROOT%{_sysconfdir}/tomcat/Catalina/localhost/rhn.xml
%else
install -m 644 conf/rhn-tomcat5.xml $RPM_BUILD_ROOT%{_sysconfdir}/tomcat/Catalina/localhost/rhn.xml
%endif # 0%{?fedora} >= 23

%else
%if 0%{?suse_version}
%if 0%{?suse_version} < 1500 
ant -Dprefix=$RPM_BUILD_ROOT -Dtomcat="tomcat8" install-tomcat8-suse
install -d -m 755 $RPM_BUILD_ROOT%{_sysconfdir}/tomcat/Catalina/localhost/
install -m 755 conf/rhn-tomcat8.xml $RPM_BUILD_ROOT%{_sysconfdir}/tomcat/Catalina/localhost/rhn.xml
%else
ant -Dprefix=$RPM_BUILD_ROOT -Dtomcat="tomcat9" install-tomcat9-suse
install -d -m 755 $RPM_BUILD_ROOT%{_sysconfdir}/tomcat/Catalina/localhost/
install -m 755 conf/rhn-tomcat9.xml $RPM_BUILD_ROOT%{_sysconfdir}/tomcat/Catalina/localhost/rhn.xml
%endif # 0%{?suse_version} < 1500
%else
ant -Dprefix=$RPM_BUILD_ROOT install-tomcat6
install -d -m 755 $RPM_BUILD_ROOT%{_sysconfdir}/tomcat6/Catalina/localhost/
install -m 644 conf/rhn-tomcat5.xml $RPM_BUILD_ROOT%{_sysconfdir}/tomcat6/Catalina/localhost/rhn.xml
%endif # 0%{?suse_version}
%endif # 0%{?fedora} || 0%{?rhel} >= 7

# check spelling errors in all resources for English if aspell installed
[ -x "$(which aspell)" ] && scripts/spelling/check_java.sh .. en_US

%if 0%{?fedora} || 0%{?rhel} >= 7 || 0%{?suse_version} >= 1310
install -d -m 755 $RPM_BUILD_ROOT%{_sbindir}
install -d -m 755 $RPM_BUILD_ROOT%{_unitdir}
%else
install -d -m 755 $RPM_BUILD_ROOT%{_initrddir}
%endif
install -d -m 755 $RPM_BUILD_ROOT%{_bindir}
install -d -m 755 $RPM_BUILD_ROOT%{_sysconfdir}/rhn
install -d -m 755 $RPM_BUILD_ROOT%{_prefix}/share/rhn
install -d -m 755 $RPM_BUILD_ROOT%{_prefix}/share/rhn/unit-tests
install -d -m 755 $RPM_BUILD_ROOT%{_prefix}/share/rhn/lib
install -d -m 755 $RPM_BUILD_ROOT%{_prefix}/share/rhn/classes
install -d -m 755 $RPM_BUILD_ROOT%{_prefix}/share/rhn/config-defaults
install -d -m 755 $RPM_BUILD_ROOT%{_prefix}/share/rhn/search
install -d -m 755 $RPM_BUILD_ROOT%{_prefix}/share/rhn/search/lib
install -d -m 755 $RPM_BUILD_ROOT%{_prefix}/share/spacewalk/taskomatic
install -d -m 755 $RPM_BUILD_ROOT%{cobprofdir}
install -d -m 755 $RPM_BUILD_ROOT%{cobprofdirup}
install -d -m 755 $RPM_BUILD_ROOT%{cobprofdirwiz}
install -d -m 755 $RPM_BUILD_ROOT%{cobdirsnippets}
%if 0%{?suse_version}
install -d -m 755 $RPM_BUILD_ROOT/%{_localstatedir}/lib/spacewalk/scc
install -d -m 755 $RPM_BUILD_ROOT/%{_localstatedir}/lib/spacewalk/subscription-matcher
%else
install -d -m 755 $RPM_BUILD_ROOT/%{_var}/spacewalk/systemlogs
%endif

install -d -m 755 $RPM_BUILD_ROOT%{_sysconfdir}/logrotate.d
install -d $RPM_BUILD_ROOT/srv/susemanager/salt
install -d $RPM_BUILD_ROOT/srv/susemanager/salt/salt_ssh
install -d $RPM_BUILD_ROOT/srv/susemanager/pillar_data
install -d $RPM_BUILD_ROOT/srv/susemanager/formula_data
install -d $RPM_BUILD_ROOT/srv/susemanager/tmp

%if 0%{?fedora} || 0%{?rhel} >= 7
echo "hibernate.cache.region.factory_class=net.sf.ehcache.hibernate.SingletonEhCacheRegionFactory" >> conf/default/rhn_hibernate.conf
%else
echo "hibernate.cache.provider_class=org.hibernate.cache.OSCacheProvider" >> conf/default/rhn_hibernate.conf
%endif

#######################################
# this overwrite all the setting above!
#######################################
%if 0%{suse_version}
cp conf/default/rhn_hibernate.conf.SUSE conf/default/rhn_hibernate.conf
%endif

install -m 644 conf/default/rhn_hibernate.conf $RPM_BUILD_ROOT%{_prefix}/share/rhn/config-defaults/rhn_hibernate.conf
install -m 644 conf/default/rhn_taskomatic_daemon.conf $RPM_BUILD_ROOT%{_prefix}/share/rhn/config-defaults/rhn_taskomatic_daemon.conf
install -m 644 conf/default/rhn_org_quartz.conf $RPM_BUILD_ROOT%{_prefix}/share/rhn/config-defaults/rhn_org_quartz.conf
install -m 644 conf/rhn_java.conf $RPM_BUILD_ROOT%{_prefix}/share/rhn/config-defaults
install -m 644 conf/logrotate/rhn_web_api $RPM_BUILD_ROOT%{_sysconfdir}/logrotate.d/rhn_web_api
install -m 644 conf/logrotate/gatherer $RPM_BUILD_ROOT%{_sysconfdir}/logrotate.d/gatherer
%if 0%{?fedora} || 0%{?rhel} >= 7 || 0%{?suse_version} >= 1310
# LOGROTATE >= 3.8 requires extra permission config
sed -i 's/#LOGROTATE-3.8#//' $RPM_BUILD_ROOT%{_sysconfdir}/logrotate.d/rhn_web_api
install -m 755 scripts/taskomatic $RPM_BUILD_ROOT%{_sbindir}
install -m 644 scripts/taskomatic.service $RPM_BUILD_ROOT%{_unitdir}
%else
install -m 755 scripts/taskomatic $RPM_BUILD_ROOT%{_initrddir}
%endif
# add rc link
ln -sf service $RPM_BUILD_ROOT/%{_sbindir}/rctaskomatic

install -m 644 scripts/unittest.xml $RPM_BUILD_ROOT/%{_datadir}/rhn/
install -m 644 build/webapp/rhnjava/WEB-INF/lib/rhn.jar $RPM_BUILD_ROOT%{_datadir}/rhn/lib
%if ! 0%{?omit_tests} > 0
install -m 644 build/webapp/rhnjava/WEB-INF/lib/rhn-test.jar $RPM_BUILD_ROOT%{_datadir}/rhn/lib
cp -a build/classes/com/redhat/rhn/common/conf/test/conf $RPM_BUILD_ROOT%{_datadir}/rhn/unit-tests/
%endif
install -m 644 conf/log4j.properties.taskomatic $RPM_BUILD_ROOT%{_datadir}/rhn/classes/log4j.properties
install -m 644 code/src/ehcache.xml $RPM_BUILD_ROOT%{_datadir}/rhn/classes/ehcache.xml

install -m 644 conf/cobbler/snippets/default_motd  $RPM_BUILD_ROOT%{cobdirsnippets}/default_motd
install -m 644 conf/cobbler/snippets/keep_system_id  $RPM_BUILD_ROOT%{cobdirsnippets}/keep_system_id
install -m 644 conf/cobbler/snippets/post_reactivation_key  $RPM_BUILD_ROOT%{cobdirsnippets}/post_reactivation_key
install -m 644 conf/cobbler/snippets/post_delete_system  $RPM_BUILD_ROOT%{cobdirsnippets}/post_delete_system
install -m 644 conf/cobbler/snippets/redhat_register  $RPM_BUILD_ROOT%{cobdirsnippets}/redhat_register
install -m 644 conf/cobbler/snippets/sles_register    $RPM_BUILD_ROOT%{cobdirsnippets}/sles_register
install -m 644 conf/cobbler/snippets/sles_register_script $RPM_BUILD_ROOT%{cobdirsnippets}/sles_register_script
install -m 644 conf/cobbler/snippets/sles_no_signature_checks $RPM_BUILD_ROOT%{cobdirsnippets}/sles_no_signature_checks
install -m 644 conf/cobbler/snippets/wait_for_networkmanager_script $RPM_BUILD_ROOT%{cobdirsnippets}/wait_for_networkmanager_script

ln -s -f /usr/sbin/tanukiwrapper $RPM_BUILD_ROOT%{_bindir}/taskomaticd
%if 0%{?with_oracle}
ln -s -f %{_javadir}/ojdbc14.jar $RPM_BUILD_ROOT%{jardir}/ojdbc14.jar
%endif
ln -s -f %{_javadir}/dwr.jar $RPM_BUILD_ROOT%{jardir}/dwr.jar
install -d -m 755 $RPM_BUILD_ROOT%{realcobsnippetsdir}
ln -s -f  %{cobdirsnippets} $RPM_BUILD_ROOT%{realcobsnippetsdir}/spacewalk
%if 0%{?suse_version}
install -d -m 755 $RPM_BUILD_ROOT%{_datadir}/spacewalk/audit
install -m 644 conf/audit/auditlog-config.yaml $RPM_BUILD_ROOT%{_datadir}/spacewalk/audit/auditlog-config.yaml
%else
touch $RPM_BUILD_ROOT%{_var}/spacewalk/systemlogs/audit-review.log
%endif

# special links for taskomatic
TASKOMATIC_BUILD_DIR=%{_prefix}/share/spacewalk/taskomatic
ln -s -f %{_javadir}/ojdbc14.jar $RPM_BUILD_ROOT$TASKOMATIC_BUILD_DIR/ojdbc14.jar
ln -s -f %{_javadir}/quartz-oracle.jar $RPM_BUILD_ROOT$TASKOMATIC_BUILD_DIR/quartz-oracle.jar
rm -f $RPM_BUILD_ROOT$TASKOMATIC_BUILD_DIR/slf4j*nop.jar
rm -f $RPM_BUILD_ROOT$TASKOMATIC_BUILD_DIR/slf4j*simple.jar

# special links for rhn-search
RHN_SEARCH_BUILD_DIR=%{_prefix}/share/rhn/search/lib
ln -s -f %{_javadir}/ojdbc14.jar $RPM_BUILD_ROOT$RHN_SEARCH_BUILD_DIR/ojdbc14.jar
ln -s -f %{_javadir}/postgresql-jdbc.jar $RPM_BUILD_ROOT$RHN_SEARCH_BUILD_DIR/postgresql-jdbc.jar

# install docbook sources
mkdir -p $RPM_BUILD_ROOT%{_docdir}/%{name}/xml
install -m 644 build/reports/apidocs/docbook/susemanager_api_doc.xml $RPM_BUILD_ROOT%{_docdir}/%{name}/xml/susemanager_api_doc.xml
# delete JARs which must not be deployed
rm -rf $RPM_BUILD_ROOT%{jardir}/jspapi.jar
rm -rf $RPM_BUILD_ROOT%{jardir}/jasper5-compiler.jar
rm -rf $RPM_BUILD_ROOT%{jardir}/jasper5-runtime.jar
rm -rf $RPM_BUILD_ROOT%{jardir}/tomcat*.jar
%if 0%{?omit_tests} > 0
rm -rf $RPM_BUILD_ROOT%{_datadir}/rhn/lib/rhn-test.jar
rm -rf $RPM_BUILD_ROOT/classes/com/redhat/rhn/common/conf/test/conf
rm -rf $RPM_BUILD_ROOT%{_datadir}/rhn/unittest.xml
%endif

# show all JAR symlinks
echo "#### SYMLINKS START ####"
find $RPM_BUILD_ROOT%{jardir} -name *.jar
echo "#### SYMLINKS END ####"


%if 0%{?suse_version}
%pre -n spacewalk-taskomatic
%service_add_pre taskomatic.service

%post -n spacewalk-taskomatic
%service_add_post taskomatic.service

%preun -n spacewalk-taskomatic
%service_del_preun taskomatic.service

%postun -n spacewalk-taskomatic
%service_del_postun taskomatic.service

%post config
if [ ! -d /var/log/rhn ]; then
    mkdir /var/log/rhn
    chown root:www /var/log/rhn
    chmod 770 /var/log/rhn
fi
if [ ! -e /var/log/rhn/rhn_web_api.log ]; then
    touch /var/log/rhn/rhn_web_api.log
fi
chown tomcat:www /var/log/rhn/rhn_web_api.log

if [ ! -e /var/log/rhn/gatherer.log ]; then
    touch /var/log/rhn/gatherer.log
fi
chown tomcat:www /var/log/rhn/gatherer.log

%else
%post -n spacewalk-taskomatic
if [ -f /etc/init.d/taskomatic ]; then
   # This adds the proper /etc/rc*.d links for the script
   /sbin/chkconfig --add taskomatic
fi

%preun -n spacewalk-taskomatic
if [ $1 = 0 ] ; then
   if [ -f /etc/init.d/taskomatic ]; then
      /sbin/service taskomatic stop >/dev/null 2>&1
      /sbin/chkconfig --del taskomatic
   fi
fi
%endif

%files
%if 0%{?suse_version}
%defattr(-,root,root)
%dir %{_localstatedir}/lib/rhn
%dir %{_localstatedir}/lib/spacewalk
%endif
%defattr(644,tomcat,tomcat,775)
%attr(775, salt, salt) %dir /srv/susemanager/salt/salt_ssh
%attr(775, root, tomcat) %dir %{appdir}
%dir /srv/susemanager
%dir /srv/susemanager/salt
%dir /srv/susemanager/pillar_data
%dir /srv/susemanager/formula_data
%attr(750, tomcat, salt) %dir /srv/susemanager/tmp
%dir %{appdir}/rhn/
%{appdir}/rhn/apidoc/
%{appdir}/rhn/css/
%{appdir}/rhn/errata/
%{appdir}/rhn/help/
%{appdir}/rhn/img/
%{appdir}/rhn/META-INF/
%{appdir}/rhn/schedule/
%{appdir}/rhn/systems/
%{appdir}/rhn/users/
%{appdir}/rhn/errors/
%{appdir}/rhn/*.jsp
%{appdir}/rhn/WEB-INF/classes
%{appdir}/rhn/WEB-INF/decorators
%{appdir}/rhn/WEB-INF/includes
%{appdir}/rhn/WEB-INF/nav
%{appdir}/rhn/WEB-INF/pages
%{appdir}/rhn/WEB-INF/*.xml
# list of all jar symlinks without any version numbers
# and wildcards (except non-symlink velocity)
%{jardir}/antlr.jar
%{jardir}/bcel.jar
%{jardir}/c3p0*.jar
%{jardir}/cglib.jar
%{jardir}/commons-beanutils.jar
%{jardir}/commons-cli.jar
%{jardir}/commons-codec.jar
%{jardir}/commons-collections.jar
%{jardir}/commons-digester.jar
%{jardir}/commons-discovery.jar
%{jardir}/commons-el.jar
%{jardir}/commons-fileupload.jar
%{jardir}/commons-io.jar
%{jardir}/commons-logging.jar
%{jardir}/*commons-validator.jar
%{jardir}/concurrent*.jar
%{jardir}/dom4j.jar
%{jardir}/dwr.jar
%if 0%{?fedora} || 0%{?rhel} >= 7
%{jardir}/ehcache-core.jar
%{jardir}/*_hibernate-commons-annotations.jar
%{jardir}/hibernate-jpa-2.0-api*.jar
%{jardir}/javassist.jar
%{jardir}/mchange-commons*.jar
%{jardir}/slf4j_api.jar
%{jardir}/slf4j_log4j12*.jar
%{jardir}/*jboss-logging.jar

%endif
%if 0%{?suse_version}
%{jardir}/google-gson.jar
%{jardir}/snakeyaml.jar
# SUSE extra runtime dependencies: spark, jade4j, salt API client + dependencies
%{jardir}/commons-jexl.jar
%{jardir}/commons-lang3.jar
%{jardir}/httpclient.jar
%{jardir}/httpcore.jar
%{jardir}/jade4j.jar
%{jardir}/jose4j.jar
%{jardir}/salt-netapi-client.jar
%{jardir}/slf4j_api.jar
%{jardir}/slf4j_log4j12*.jar
%{jardir}/spark-core.jar
%{jardir}/spark-template-jade.jar

# Hibernate and related
%{jardir}/hibernate-core-5.jar
%{jardir}/hibernate-c3p0-5.jar
%{jardir}/hibernate-ehcache-5.jar
%{jardir}/hibernate-commons-annotations.jar
%{jardir}/hibernate-jpa-2.1-api.jar
%{jardir}/ehcache-core.jar
%{jardir}/classmate.jar
%{jardir}/javassist.jar
%{jardir}/jboss-logging.jar
%{jardir}/statistics.jar
%else
%{jardir}/hibernate3*
%{jardir}/jpam.jar
%{jardir}/oscache.jar
%endif
%{jardir}/jaf.jar
%{jardir}/javamail.jar
%{jardir}/jcommon*.jar
%{jardir}/jdom.jar
%{jardir}/jta.jar
%{jardir}/log4j*.jar
%{jardir}/oro.jar
%{jardir}/quartz.jar
%{jardir}/redstone-xmlrpc-client.jar
%{jardir}/redstone-xmlrpc.jar
%{jardir}/rhn.jar
%{jardir}/simple-core.jar
%{jardir}/simple-xml.jar
%{jardir}/sitemesh.jar
%{jardir}/stringtree-json.jar
%{jardir}/susestudio-java-client.jar
%{jardir}/tanukiwrapper.jar
# %{jardir}/velocity-*.jar
%{jardir}/xalan-j2.jar
%{jardir}/xerces-j2.jar
%{jardir}/xml-commons-apis.jar

%if 0%{suse_version}
%{jardir}/struts.jar
%{jardir}/objectweb-asm_asm.jar
%{jardir}/taglibs-standard-impl.jar
%{jardir}/taglibs-standard-jstlel.jar
%{jardir}/taglibs-standard-spec.jar
%else
%{jardir}/asm_asm.jar
%{jardir}/struts*.jar
%{jardir}/commons-chain.jar
%{jardir}/taglibs-core.jar
%{jardir}/taglibs-standard.jar
%endif

%dir %{cobprofdir}
%dir %{cobprofdirup}
%dir %{cobprofdirwiz}
%dir %{cobdirsnippets}
%config %{cobdirsnippets}/default_motd
%config %{cobdirsnippets}/keep_system_id
%config %{cobdirsnippets}/post_reactivation_key
%config %{cobdirsnippets}/post_delete_system
%config %{cobdirsnippets}/redhat_register
%config %{cobdirsnippets}/sles_register
%config %{cobdirsnippets}/sles_register_script
%config %{cobdirsnippets}/sles_no_signature_checks
%config %{cobdirsnippets}/wait_for_networkmanager_script
%if 0%{?fedora} || 0%{?rhel} >= 7
%config(noreplace) %{_sysconfdir}/tomcat/Catalina/localhost/rhn.xml
%else
%if  0%{?suse_version}
%config(noreplace) %{_sysconfdir}/tomcat/Catalina/localhost/rhn.xml
%attr(755,root,root) %dir %{cobblerdir}
%attr(755,root,root) %dir %{realcobsnippetsdir}
%else
%config(noreplace) %{_sysconfdir}/tomcat6/Catalina/localhost/rhn.xml
%endif
%endif
%{realcobsnippetsdir}/spacewalk

%if 0%{?suse_version}
%attr(755, tomcat, root) %dir %{_localstatedir}/lib/spacewalk/scc
%attr(755, tomcat, root) %dir %{_localstatedir}/lib/spacewalk/subscription-matcher
%dir %{appdir}/rhn/WEB-INF
%dir %{jardir}
%else
%dir %attr(755, tomcat, root) %{_var}/spacewalk/systemlogs
%ghost %attr(644, tomcat, root) %{_var}/spacewalk/systemlogs/audit-review.log
%endif

%files -n spacewalk-taskomatic
%defattr(644,root,root,775)
%if 0%{?fedora} || 0%{?rhel} >= 7 || 0%{?suse_version} >= 1310
%attr(755, root, root) %{_sbindir}/taskomatic
%attr(644, root, root) %{_unitdir}/taskomatic.service
%else
%attr(755, root, root) %{_initrddir}/taskomatic
%endif
%{_bindir}/taskomaticd
%{_datarootdir}/spacewalk/taskomatic
%{_sbindir}/rctaskomatic

%files config
%defattr(644,root,root,755)
%attr(755,root,www) %dir %{_prefix}/share/rhn/config-defaults
%{_prefix}/share/rhn/config-defaults/rhn_hibernate.conf
%{_prefix}/share/rhn/config-defaults/rhn_taskomatic_daemon.conf
%{_prefix}/share/rhn/config-defaults/rhn_org_quartz.conf
%{_prefix}/share/rhn/config-defaults/rhn_java.conf
%config %{_sysconfdir}/logrotate.d/rhn_web_api
%config %{_sysconfdir}/logrotate.d/gatherer
%dir %{_datadir}/spacewalk
%dir %{_datadir}/spacewalk/audit
%config %{_datadir}/spacewalk/audit/auditlog-config.yaml

%files lib
%defattr(644,root,root,755)
%dir %{_datadir}/rhn
%dir %{_datadir}/rhn/lib
%dir %{_datadir}/rhn/classes
%{_datadir}/rhn/classes/log4j.properties
%{_datadir}/rhn/classes/ehcache.xml
%{_datadir}/rhn/lib/rhn.jar

%if 0%{?with_oracle}
%files oracle
%defattr(644,root,root,755)
%dir %{_prefix}/share/rhn/search
%dir %{_prefix}/share/rhn/search/lib
%{jardir}/ojdbc14.jar
%{_prefix}/share/spacewalk/taskomatic/ojdbc14.jar
%{_prefix}/share/spacewalk/taskomatic/quartz-oracle.jar
%{_prefix}/share/rhn/search/lib/ojdbc14.jar
%endif

%files postgresql
%defattr(644,root,root,755)
%dir %{_prefix}/share/rhn/search
%dir %{_prefix}/share/rhn/search/lib
%{jardir}/postgresql-jdbc.jar
%{_prefix}/share/rhn/search/lib/postgresql-jdbc.jar

%changelog
* Fri Mar 23 2018 Jiri Dostal <jdostal@redhat.com> 2.8.75-1
- 1542556 - Prevent deletion of last SW admin if disabled.

* Fri Mar 23 2018 Jiri Dostal <jdostal@redhat.com> 2.8.74-1
- 1544350 - Add possibility to manage errata severity via API/WebUI
- Java should require new dwr, old doesn't work anymore
- Update dwr to 3.0.2

* Wed Mar 21 2018 Jiri Dostal <jdostal@redhat.com> 2.8.73-1
- Bump Java API version
- Updating copyright years for 2018
- Merging frontend L10N from Zanata

* Fri Mar 02 2018 Jiri Dostal <jdostal@redhat.com> 2.8.72-1
- 1187053 - package search do not search through ppc64le packages by default

* Tue Feb 27 2018 Jiri Dostal <jdostal@redhat.com> 2.8.71-1
- Fix building java, silly mistake

* Tue Feb 27 2018 Jiri Dostal <jdostal@redhat.com> 2.8.70-1
- Allow fetching jars from different install-root

* Mon Feb 19 2018 Grant Gainey 2.8.69-1
- 1020318 - Check description for max-len when updating

* Fri Feb 16 2018 Grant Gainey 2.8.68-1
- 1020318 - Fix refactored to take more, multiple, errors into account

* Mon Feb 12 2018 Tomas Kasparek <tkasparek@redhat.com> 2.8.67-1
- there might not be repo metadata we're looking for

* Fri Feb 09 2018 Grant Gainey 2.8.66-1
- 1481329 - Lost an <rhn-tab-directory> tab in previous commit for this BZ

* Fri Feb 09 2018 Jiri Dostal <jdostal@redhat.com> 2.8.65-1
- Add proper errata severity editing/creating to WebUI
- Add severity handling to API calls

* Fri Feb 09 2018 Michael Mraka <michael.mraka@redhat.com> 2.8.64-1
- remove install/clean section initial cleanup
- removed Group from specfile
- removed BuildRoot from specfiles

* Thu Feb 08 2018 Tomas Kasparek <tkasparek@redhat.com> 2.8.63-1
- write modules information during repodata generation
- support downloading of modules.yaml files via java stack
- make module information part of channel just like comps
- provide a way how to handle different repo metadata files in Java

* Tue Feb 06 2018 Michael Mraka <michael.mraka@redhat.com> 2.8.62-1
- removed unused dependency on dojo

* Mon Feb 05 2018 Jiri Dostal <jdostal@redhat.com> 2.8.61-1
- 1541955 - Clone of an erratum doesn't have original erratum's severity

* Tue Jan 30 2018 Tomas Kasparek <tkasparek@redhat.com> 2.8.60-1
- Adapt other errata sites to colors
- update checkstyle license to 2018

* Thu Jan 25 2018 Jiri Dostal <jdostal@redhat.com> 2.8.59-1
- 1537108 - Colorful icons for differet errata severities
- Automatic commit of package [spacewalk-java] release [2.8.58-1].

* Mon Jan 22 2018 Jiri Dostal <jdostal@redhat.com> 2.8.58-1
- Unify icons/style with other services

* Wed Jan 17 2018 Jiri Dostal <jdostal@redhat.com> 2.8.57-1
- 1052292 - Task that is already picked up by the client can be cancelled via
  API

* Fri Jan 12 2018 Grant Gainey 2.8.56-1
- 1534021 - Fix sorting on systems/SystemGroupList; clean up systems/Overview

* Fri Jan 12 2018 Grant Gainey 2.8.55-1
- 1491501 - Some cleanup, add alphabar/filtering to SSMManageSystemGroups

* Fri Jan 12 2018 Grant Gainey 2.8.54-1
- 1491501 - fix ssm/groups/Manage and its Confirm

* Fri Jan 05 2018 Jiri Dostal <jdostal@redhat.com> 2.8.52-1
- 1523632 - missing margin in organization trust detail page data
- 1523634 - popularity drop-down menu strangely positioned and seems too big,
  code format

* Wed Jan 03 2018 Jiri Dostal <jdostal@redhat.com> 2.8.51-1
- 1524211 - Internal Server Error When Setting Kickstart Package List via
  Spacewalk API

* Wed Jan 03 2018 Jiri Dostal <jdostal@redhat.com> 2.8.50-1
- 1523597 - labels for OS editing in kickstart profile are vertically centered,
  making the form bit hard to understand

* Mon Dec 18 2017 Jiri Dostal <jdostal@redhat.com> 2.8.49-1
- 1020318 - creation of custom info key with long key label fails with ISE

* Thu Dec 07 2017 Jiri Dostal <jdostal@redhat.com> 2.8.48-1
- 1520664 - Internal server error changing kickstart script order

* Wed Dec 06 2017 Eric Herget <eherget@redhat.com> 2.8.47-1
- 1515278 - list of systems on Virtual Systems page is not synchronized with
  SSM

* Fri Dec 01 2017 Grant Gainey 2.8.46-1
- 1466006 - Previous fix breaks RHEL6-EUS logic :(
- 1466006 - more RHEL7EUS version heuristics

* Fri Dec 01 2017 Michael Mraka <michael.mraka@redhat.com> 2.8.45-1
- Unify heading for "Recently Registered Systems"
- Use correct header string for system groups

* Thu Nov 30 2017 Eric Herget <eherget@redhat.com> 2.8.44-1
- Update ant setup to add xalan-j2 to build-lib.  Also update apidoc generation
  steps.

* Wed Nov 29 2017 Jiri Dostal <jdostal@redhat.com> 2.8.43-1
- 1514020 - Unhandled internal exception when trying to cancel child scheduled
  event

* Wed Nov 29 2017 Gennadii Altukhov <grinrag@gmail.com> 2.8.42-1
- 1482501 - update docs for system.listSystemEvents API method

* Wed Nov 22 2017 Tomas Kasparek <tkasparek@redhat.com> 2.8.41-1
- Improve messaging for "Compare Packages"

* Mon Nov 20 2017 Gennadii Altukhov <grinrag@gmail.com> 2.8.40-1
- 1461705 - do not clear SSM during VirtualSystems loading.

* Tue Nov 14 2017 Eric Herget <eherget@redhat.com> 2.8.39-1
- Fix javadoc generation errors

* Thu Nov 09 2017 Gennadii Altukhov <grinrag@gmail.com> 2.8.38-1
- 1511347 - improve SQL query for selecting uncloned Errata.

* Wed Nov 08 2017 Jan Dobes 2.8.37-1
- there is no virtEntitlement required
- don't display info about guests on virtual host if it's not accessible (in
  different org)
- System_queries: virtual_servers query formatted for clarity
- Virtual Systems list: if a host is in a different Org, only list its name (no
  link)
- Virtual Systems list: show virtual hosts from different Orgs

* Wed Nov 08 2017 Jan Dobes 2.8.36-1
- Revert "1461705 - enable checkboxes for systems are in SSM"

* Tue Nov 07 2017 Jan Dobes 2.8.35-1
- 1510511 - update debuginfo unavailable message
- 1510511 - display known debugsource package

* Wed Nov 01 2017 Jan Dobes 2.8.34-1
- 1457226 - remove link to third party page

* Wed Nov 01 2017 Jan Dobes 2.8.33-1
- 1507491 - make sure distribution is updated in generated kickstart file

* Wed Nov 01 2017 Jiri Dostal <jdostal@redhat.com> 2.8.32-1
- 1471120 - Advanced search for systems with installed packages is not working
  correctly for java packages

* Fri Oct 27 2017 Jan Dobes <jdobes@redhat.com> 2.8.31-1
- reverting condition

* Thu Oct 26 2017 Jan Dobes <jdobes@redhat.com> 2.8.30-1
- 1492572 - display action without prerequisites first
- 1492572 - hide select box when it's disabled
- 1492572 - action is selectable if it's without prerequisites

* Tue Oct 17 2017 Tomas Kasparek <tkasparek@redhat.com> 2.8.29-1
- remove no longer needed imports
- use inline variables when possible
- return as last statement in void function is pointless
- continue doesn't make sense as last command in loop
- don't use ternary operator where it's not necessary
- .equals already returns boolean value
- simplify if (true) { return true; } else { return false; } expressions
- use .equals instead of ==
- get rid of empty if blocks
- fix javadoc comment with correct method signature
- call methods from ConfigDefaults to ensure default value is used instead of 0
- ConfigDefaults - simplify return statement
- ConfigDefaults - make publically not used attributes private
- Config - use foreach loop where it makes sense
- Config - make publically not used attributes private
- ClientCertificate - use foreach loop
- ClientCertificate - make not publically used methods/attributes private
- super() class exception is already thrown
- simplify if (true) { return true; } else { return false; } expressions
- return is not needed in void functions
- expression can be written without ternary operator

* Mon Oct 16 2017 Jan Dobes 2.8.28-1
- do not forcibly include @ Base pkg group into package list
- remove unused variable
- making snippets compatible with Python 3
- these packages are necessary on Fedora too
- fixing typo

* Mon Oct 16 2017 Tomas Kasparek <tkasparek@redhat.com> 2.8.27-1
- 1445254 - fix error message
- 1445254 - support removal of packages which are not in database via API
- bring LineLength max to 120 to be on par with max-line-length in pylint
- use correct argument name in javadoc

* Thu Oct 12 2017 Gennadii Altukhov <grinrag@gmail.com> 2.8.26-1
- 1460960 - set correct ListTagHelper.PARENT_URL attribute for ProxyClients
  page.

* Mon Oct 09 2017 Christian Lanig <clanig@suse.com>
- PR 577 - Harmonize presentation of patch information

* Fri Oct 06 2017 Tomas Kasparek <tkasparek@redhat.com> 2.8.24-1
- add help for new options

* Wed Oct 04 2017 Jiri Dostal <jdostal@redhat.com> 2.8.23-1
- 1477728 - Upgrade to Sat 5.8 caused url change in kickstarts, have to edit
  and republish by hand to correct url

* Wed Oct 04 2017 Gennadii Altukhov <grinrag@gmail.com> 2.8.22-1
- 1460960 - change ProxyClients page due to problem with passing acls.

* Mon Oct 02 2017 Grant Gainey 2.8.21-1
- 1481329 - Repoint references to Reference Guide to Getting Started - th
  Reference Guide is no longer updated

* Fri Sep 29 2017 Jiri Dostal <jdostal@redhat.com> 2.8.20-1
- Get rid of unused code
- Display message after deleting custom key

* Mon Sep 25 2017 Jan Dobes 2.8.19-1
- 1455791 - don't rename all profiles, it takes too much time

* Thu Sep 21 2017 Michael Mraka <michael.mraka@redhat.com> 2.8.18-1
- 1483503 - disable ibm java coredumps in tanukiwrapper

* Thu Sep 21 2017 Tomas Kasparek <tkasparek@redhat.com> 2.8.17-1
- 1493143 - keep errata in the original channel for
  channel.software.mergeErrata

* Fri Sep 15 2017 Tomas Kasparek <tkasparek@redhat.com> 2.8.16-1
- Initialize prefix property in build.xml for install-tomcat target

* Fri Sep 08 2017 Michael Mraka <michael.mraka@redhat.com> 2.8.15-1
- Disable YaST self update for new autoinstallation trees for SLE
- Added a script that performs post-processing on DocBook XML output.

* Thu Sep 07 2017 Grant Gainey 2.8.14-1
- 1469011 - Fix two typos in about.jsp language

* Wed Sep 06 2017 Jiri Dostal <jdostal@redhat.com> 2.8.13-1
- Show custom error message in the UI on exception
- Remove unused parameter
- Activate ErrorStatusFilter via dispatcher in case of error
- Drop messages from the session in case of error page

* Wed Sep 06 2017 Michael Mraka <michael.mraka@redhat.com> 2.8.12-1
- purged changelog entries for Spacewalk 2.0 and older

* Tue Sep 05 2017 Jiri Dostal <jdostal@redhat.com> 2.8.11-1
- SSM software refresh page: do not right-align button

* Tue Sep 05 2017 Tomas Kasparek <tkasparek@redhat.com> 2.8.10-1
- 1486190 - take organization into account when looking up for an erratum

* Tue Aug 29 2017 Grant Gainey 2.8.9-1
- 1466006 - Fix 'available EUS channels' for RHEL7 systems

* Fri Aug 25 2017 Tomas Kasparek <tkasparek@redhat.com> 2.8.8-1
- Fix typo hisotry -> history

* Thu Aug 24 2017 Tomas Kasparek <tkasparek@redhat.com> 2.8.7-1
- 1460208 - organization name allows XSS

* Thu Aug 24 2017 Tomas Kasparek <tkasparek@redhat.com> 2.8.6-1
- 1460208 - organization name allows XSS

* Wed Aug 23 2017 Grant Gainey 2.8.5-1
- Revert "1475067 - Fix SSM update-status icons"

* Wed Aug 23 2017 Tomas Kasparek <tkasparek@redhat.com> 2.8.4-1
- 1460208 - organization name allows XSS

* Mon Aug 21 2017 Tomas Kasparek <tkasparek@redhat.com> 2.8.3-1
- 1461816 - in case of less items than we're expecting start with no pagination
- remove debugging message

* Fri Aug 18 2017 Grant Gainey 2.8.2-1
- 1469011 - updating about.jsp to bear some resemblance to current reality

* Fri Aug 18 2017 Jan Dobes 2.8.1-1
- workaround struts 1.3.10 ExceptionHandler call of isCommited method - not
  implemented in old mockobjects lib (MockHttpServletResponse class)
- Bumping package versions for 2.8.

* Thu Aug 17 2017 Jiri Dostal <jdostal@redhat.com> 2.7.115-1
- 1458712 - "Update Organization" button placed that way it is not clear that
  it updates "Allow Organization Admin to manage Organization Configuration"
  setting as well

* Wed Aug 16 2017 Eric Herget <eherget@redhat.com> 2.7.114-1
- SW 2.7 Release prep - update copyright year (3rd pass)

* Tue Aug 15 2017 Grant Gainey 2.7.113-1
- 1461898 - Fix SelectableChannel for other users of channel_selector.jspf

* Tue Aug 15 2017 Jan Dobes 2.7.112-1
- KickstartDownloadActionTest is useless

* Mon Aug 14 2017 Jan Dobes 2.7.111-1
- use LinkedHashSet same as in get method and as on web UI counterpart, TreeSet
  evaluates all KickstartCommand instances as equal (because of compareTo
  method)
- fixing NoCobblerTokenException: We had an error trying to login.
- this test doesn't make much sense - it lists also null-org errata and it
  randomly passes/fails depending on synced content

* Fri Aug 11 2017 Jan Dobes 2.7.110-1
- assert is wrong - inverted TEST_CONFIG_BOOLEAN value is not saved when
  required fields are missing in form
- fixing various ClassNotFoundException in tests - add hamcrest to classpath
- update struts libs, they are now in /usr/share/java/struts/, add only tiles
  lib, others should be linked from tomcat lib dir
- ChannelFactory.listAllBaseChannels lists also null-org channels, fix test
- fix table name for set, hibernate is looking for
  'rhnaction_rhnactionconfigchannel' and 'rhnaction_rhnactionconfigfilename'
  tables in ConfigUploadActionTest and ConfigUploadMtimeActionTest

* Fri Aug 11 2017 Jiri Dostal <jdostal@redhat.com> 2.7.109-1
- 1471018 - Allow cancel event that was picked up from queue by WebUI

* Thu Aug 10 2017 Jan Dobes 2.7.108-1
- 'if not exists' is unsupported in PG 8.4, catch exception in Java code
  instead
- TEST_CONF_LOCATION path is still used in spacewalk-java-tests RPM, use it as
  fallback when any config file is not found locally

* Mon Aug 07 2017 Eric Herget <eherget@redhat.com> 2.7.107-1
- another pass to update copyright year

* Thu Aug 03 2017 Jan Dobes 2.7.106-1
- 1455791 - rename cobbler profile names containing org's name

* Thu Aug 03 2017 Tomas Kasparek <tkasparek@redhat.com> 2.7.105-1
- 1477508 - fix query for Oracle databases

* Mon Jul 31 2017 Eric Herget <eherget@redhat.com> 2.7.104-1
- bump java.apiversion
- update copyright year

* Fri Jul 28 2017 Grant Gainey 2.7.103-1
- 1475067 - Fix SSM update-status icons

* Fri Jul 28 2017 Jiri Dostal <jdostal@redhat.com> 2.7.102-1
- 1455887 - allow to fail Picked Up action as well

* Tue Jul 25 2017 Gennadii Altukhov <grinrag@gmail.com> 2.7.101-1
- 1461705 - enable checkboxes for systems are in SSM

* Thu Jul 20 2017 Grant Gainey 2.7.100-1
- 1461898 - fix pulldown for 'Manage Software Repositories' page  * Use call
  that returns correctly-sorted channel-hierarchy  * Fix JSP to stop using
  <optgroup> in ways that are bad for display  * Remove HQL listCustomChannels
  that doesn't do what we thought it did

* Thu Jul 20 2017 Jiri Dostal <jdostal@redhat.com> 2.7.99-1
- 1455887 - schedule.failSystemAction API overwrites system events history

* Thu Jul 20 2017 Jiri Dostal <jdostal@redhat.com> 2.7.98-1
- 1455880 - failSystemAction does not check system action id

* Tue Jul 18 2017 Eric Herget <eherget@redhat.com> 2.7.97-1
- PR 476 - Fix child nav items not being shown as active

* Tue Jul 18 2017 Grant Gainey 2.7.96-1
- 1458722 - Only make org-changes, if the org is allowed to be changed

* Mon Jul 17 2017 Jan Dobes 2.7.95-1
- Merging frontend L10N from Zanata

* Wed Jul 12 2017 Jiri Dostal <jdostal@redhat.com> 2.7.94-1
- 1320469 - "channel.software.mergePackages" does not create a repodata if a
  clone channel is created using the API

* Fri Jun 30 2017 Eric Herget <eherget@redhat.com> 2.7.93-1
- PR 500 - correcting email address in change log.  Not able/willing to change
  email addresses in individual commits, however.
- Duplicate Systems: correct language not to mention 'profiles' (bsc1035728)

* Tue Jun 27 2017 Marc Dahlhaus <ossdev@dahlhaus.it>
- Fix logging of errors to be at error level, not debug.  Also remove
  milliseconds from metadata stale check to match non-debian stale check
- PR 500 - fix copy and paste mistake
- PR 500 - use the already imported and used equalsIgnoreCase
- PR 500 - Add epoch information for deb packages

* Tue Jun 27 2017 Jiri Dostal <jdostal@redhat.com> 2.7.91-1
- 1460208 - organization name allows XSS
- Revert "1460208 - organization name allows XSS"

* Tue Jun 27 2017 Gennadii Altukhov <grinrag@gmail.com> 2.7.90-1
- 1460960 - show 'Proxy' tab only if a system is proxy

* Fri Jun 23 2017 Jiri Dostal <jdostal@redhat.com> 2.7.89-1
- 1460208 - organization name allows XSS

* Thu Jun 22 2017 Grant Gainey 2.7.88-1
- request repodata regeneration even if an erratum without new packages is
  published

* Mon Jun 19 2017 Gennadii Altukhov <grinrag@gmail.com> 2.7.87-1
- 1418746 - checkbox should be selected if proxy client is in a SSM

* Thu Jun 15 2017 Grant Gainey 2.7.86-1
- Increment 'earliest' date by a millisecond between chain actions

* Thu Jun 15 2017 Grant Gainey 2.7.85-1
- Add a link to action details in single errata schedule notification
- Add a link to system pending events in errata schedule notification for a
  single system

* Thu Jun 15 2017 Grant Gainey 2.7.84-1
- Fix sort directions when the sort column is changed
- Allow sorting on avisory name in errata lists
- Reformat relevant-errata-list.jspf

* Wed Jun 14 2017 Grant Gainey 2.7.83-1
- Checkstyle is a harsh mistress

* Tue Jun 13 2017 Grant Gainey 2.7.82-1
- Test create assertions only in the create test, refactor helper method so
  that it can be used in other tests
- Refactor: extract Tree operations tests to multiple classes, extract the
  common helper method to a base class

* Tue Jun 13 2017 Grant Gainey 2.7.81-1
- extend package testing methods for more control

* Tue Jun 13 2017 Grant Gainey 2.7.80-1
- Teach NavNodeTest that not-found-l10n strings are already escaped
- Teach NavTest to rely on different pages for its test
- Fix KickstartUrlHelperTest that has never been correct
- Teach SystemManagerTest correct way to say Integer to Hibernate
- Removed UserManagerTest's fragile dependency on ordering of rhntimezone table
- SystemHandlerTest relied on changing a readonly Hibernate entity - look it up
  instead
- ToolbarTagCloneTest relied on headers whose strings are no longer lowercase
- VirtualSystemsListActionTest relied on a page that has been renamed
- SessionSwapTest has always said 'DO NOT COMMIT THIS' - we should have
  listened...
- Teach JarFinderTest to not rely on packages that live in more than one jar
- Teach AdvDataSourceTest to work even if test-table already exists
- Update StrutsTestCase to version that supports Struts 1.3

* Fri Jun 09 2017 Michael Mraka <michael.mraka@redhat.com> 2.7.79-1
- fixed checkstyle errors on Fedora 26
- Remove more fedorahosted links

* Thu Jun 01 2017 Michael Calmer <mc@suse.de>
- PR 519 - make country, state/province and city searchable for system location

* Wed May 31 2017 Michael Mraka <michael.mraka@redhat.com> 2.7.77-1
- 1444047 - display alternative archs only from the same org
- Update system group details page

* Wed May 24 2017 Jan Dobes 2.7.76-1
- 1441219 - channel admin should be able to set org user restrictions for null-
  org channels
- 1441219 - fixing exploit - user permission is not checked
- 1446310 - remove not existing links

* Tue May 23 2017 Grant Gainey 2.7.75-1
- 1368438 - Teach ListPackagesAction and list.jsp about packageChannels

* Tue May 23 2017 Grant Gainey 2.7.74-1
- 1005783 - I18N the 'NOT MAPPED' string of ISS
- 1324737 - polish API description

* Tue May 23 2017 Michael Mraka <michael.mraka@redhat.com> 2.7.73-1
- java devel package is needed even in runtime (on RHEL6)

* Mon May 22 2017 Michael Mraka <michael.mraka@redhat.com> 2.7.72-1
- fixed java developer setup (mainly ivy config)
- slf4j-log4j12 is in slf4j's subpackage on Fedora 25

* Fri May 19 2017 Grant Gainey 2.7.71-1
- 1452080 - Escape failure-text of failed-actions

* Tue May 16 2017 Grant Gainey 2.7.70-1
- 1067601 - Rename org-specific channel-family when org-name changes

* Fri May 12 2017 Laurence Rochfort <laurence.rochfort@oracle.com>
- 1436634 - PR 527 - Used StringBuilder correctly without '+' operator.
- 1436634 - PR 527 - Fix KS Default Download Location appending URL verbatim.

* Wed May 10 2017 Jan Dobes 2.7.68-1
- 1414406. Fix schedulePackage{Install,Remove}ByNevra arguments description.

* Tue May 09 2017 Grant Gainey 2.7.67-1
- 1445868 - Handle attempting to create ISS Master/Slave with existing FQDN
  more gracefully
- 1440696 , fix updateRepoSsl description

* Mon May 08 2017 Can Bulut Bayburt <cbbayburt@suse.com>
- PR 472 - Add 'Latest' back to button labels to make clear the latest version
  will be copied - Eric Herget <eherget@redhat.com>
- PR 472 - Update 'view/modify file' action buttons text

* Mon May 08 2017 Grant Gainey 2.7.65-1
- 1381857 - Teach Postgres to correctly-unique-ify rhnConfigInfo rows

* Mon May 08 2017 Silvio Moioli <smoioli@suse.de>
- PR 485 - Leave System Set Manager page title as-is - Eric Herget <eherget@redhat.com>
- PR 485 - SSM Task Log: make title coherent with menu item
- PR 485 - ssm_status.xml: format XML
- PR 485 - SSM Task Log page: put default as first tab
- PR 485 - Rename SSM page titles for consistency (bsc#979623)

* Mon May 08 2017 Eric Herget <eherget@redhat.com> 2.7.66-1
- PR 476 - Change to support java version < 1.8
- PR 476 - SidenavRenderer: do not ouput empty class
- PR 476 - Use different symbols for collapsible sidebar items

* Fri May 05 2017 Grant Gainey 2.7.62-1
- 1448342 - Fix config-deploy success message

* Thu May 04 2017 Can Bulut Bayburt <cbbayburt@suse.com>
- PR 483 - Hides 'Save/Clear' buttons when no changes are present in action
  chain lists
- PR 483 - Fix plus/minus buttons in action chain list

* Thu May 04 2017 Gennadii Altukhov <galt@redhat.com> 2.7.60-1
- 1436746 - remove 'Add Selected to SSM' button, because now WebUI requires
  enabled JavaScript

* Wed May 03 2017 Michael Mraka <michael.mraka@redhat.com> 2.7.59-1
- recompile all packages with the same (latest) version of java
- point ivy to local jars installed from rpms
- fixed ant compile warning

* Wed May 03 2017 Jiri Dostal <jdostal@redhat.com> 2.7.58-1
- 1409537 Remove unused packages from KS > Rhel4

* Fri Apr 28 2017 Eric Herget <eherget@redhat.com> 2.7.57-1
- PR478 - Fix notification order for Create Organization page - Silvio Moioli <smoioli@suse.de>
- Remove unused imports.

* Thu Apr 27 2017 Grant Gainey 2.7.56-1
- 1445225 - Don't link a package if it doesn't have an id

* Thu Apr 27 2017 Grant Gainey 2.7.55-1
- 1445711 - Fix incorrect reference for id/name in JSP
- bz1441213. installation->removal in schedulePackageRemove,
  remove->removal(for consistency), nerva->nevra

* Tue Apr 25 2017 Michael Mraka <michael.mraka@redhat.com> 2.7.54-1
- use newer version of commons-digester on RHEL6
- newer version of commons-beanutils is needed on RHEL6
- some java packages has been built with java 1.8.0

* Mon Apr 24 2017 Michael Mraka <michael.mraka@redhat.com> 2.7.53-1
- fixing upgrade on Fedora 24
- no more special jar handling is needed
- simplify mchange-commons setup

* Fri Apr 21 2017 Jan Dobes 2.7.52-1
- 1414454 - adding test
- 1414454 - adding channel.listManageableChannels API and changing select to
  provide all expected fields for serializer

* Fri Apr 21 2017 Michael Mraka <michael.mraka@redhat.com> 2.7.51-1
- resolving dependencies during upgrade on RHEL6
- resolving file conflicts on RHEL6 installation
- obsolete jpackage remnants on RHEL7
- 1441213 - fix description of api call

* Tue Apr 11 2017 Jan Dobes 2.7.50-1
- 1441219 - channel admin role shouldn't allow user to work with null-org
  channels

* Tue Apr 11 2017 Michael Mraka <michael.mraka@redhat.com> 2.7.49-1
- use fedora (not jpackage) version of concurrent
- unify file ownership across subpackages

* Mon Apr 10 2017 Michael Mraka <michael.mraka@redhat.com> 2.7.48-1
- updated RHEL6 (Build)Requires according to new java packages

* Mon Apr 10 2017 Jan Dobes 2.7.47-1
- obsolete some more packages for successfull upgrade on rhel 7

* Thu Apr 06 2017 Jiri Dostal <jdostal@redhat.com> 2.7.46-1
- 1380311 - API client.channel.software.createRepo() in 5.8.0 allows "yum" repo
  type only, 5.7.0 used "YUM"

* Tue Apr 04 2017 Gennadii Altukhov <galt@redhat.com> 2.7.45-1
- 1436746 - reverted commit 64d3df3b783c96548d53f31601c0e8322c23d8bc

* Thu Mar 30 2017 Michael Mraka <michael.mraka@redhat.com> 2.7.44-1
- simplify rhn-search jar list

* Wed Mar 29 2017 Michael Mraka <michael.mraka@redhat.com> 2.7.43-1
- fix perrmissions on /usr/share/spacewalk/taskomatic/*.jar

* Tue Mar 28 2017 Michael Mraka <michael.mraka@redhat.com> 2.7.42-1
- run checkstyle on Fedora again
- fixed new checkstyle errors
- newer checkstyle requires commons-lang3
- use same requires on Fedora and RHEL7

* Mon Mar 27 2017 Gennadii Altukhov <galt@redhat.com> 2.7.41-1
- 1421115 - set number of bytes instead of length of java string for 'Content-
  Length' HTTP-header

* Thu Mar 16 2017 Gennadii Altukhov <galt@redhat.com> 2.7.37-1
- 1408167 - add link to proxy system details page

* Wed Mar 15 2017 Michael Mraka <michael.mraka@redhat.com> 2.7.36-1
- new cglib on Fedora 25 has different path

* Wed Mar 15 2017 Michael Mraka <michael.mraka@redhat.com> 2.7.35-1
- jmock-junit3 and jmock-legacy has been split into different packages

* Wed Mar 15 2017 Michael Mraka <michael.mraka@redhat.com> 2.7.34-1
- ProxyHandler: dead code removed
- struts-taglib is part of struts on Fedora / EPEL7
- hibernate on Fedora uses ehcache

* Mon Mar 13 2017 Michael Mraka <michael.mraka@redhat.com> 2.7.33-1
- we need quartz v1 for build
- use standard objectweb-asm and cglib on all platforms
- use standard javamail on Fedora
- merged Requires/BuildRequires into a single ifdef (cleanup)
- jaf is a part of standard openjdk for a long time

* Fri Mar 10 2017 Michael Mraka <michael.mraka@redhat.com> 2.7.32-1
- use standard apache-commons-fileupload on Fedora
- use standard apache-commons-el on Fedora
- use standard tomcat-taglibs-standard on Fedora

* Fri Mar 10 2017 Michael Mraka <michael.mraka@redhat.com> 2.7.31-1
- Migrate to jMock2

* Fri Mar 03 2017 Tomas Kasparek <tkasparek@redhat.com> 2.7.30-1
- Updated links to github in spec files
- Migrating Fedorahosted to GitHub
- Fix SSM reboot action success messages
- Fix checkbox icon align
- Get rid of remaining <noscript> elements as general noscript error is
  displayed for each page
- Display warning when JavaScript is disabled on all pages (bsc#987579)

* Wed Feb 22 2017 Ondrej Gajdusek <ogajduse@redhat.com> 2.7.29-1
- 1384093 - action now store its completion time

* Mon Feb 20 2017 Jan Dobes 2.7.28-1
- 1414459 - unschedule task only if exists

* Fri Feb 10 2017 Jan Dobes 2.7.27-1
- Fix JSP logic and readability
- Fix issue with checkboxes not being checked
- Fix broken merge (bsc#987864)

* Thu Feb 09 2017 Jan Dobes 2.7.26-1
- 1401497 - changing BaseRepoCommand to abstract class and some checkstyle
  fixes
- 1401497 - updating serializers
- 1401497 - updating repo create/edit API calls
- 1401497 - updating repo create/edit page
- 1401497 - update command to support multiple ssl sets per repository
- 1401497 - updating hibernate mapping

* Thu Feb 09 2017 Gennadii Altukhov <galt@redhat.com> 2.7.25-1
- 1418746 - add possibility to add systems to SSM from ProxyClients page

* Fri Feb 03 2017 Gennadii Altukhov <galt@redhat.com> 2.7.24-1
- 1408167 - escape XML in name of a system in Proxy list

* Fri Feb 03 2017 Gennadii Altukhov <galt@redhat.com> 2.7.23-1
- fixup
- fixup
- 1414421 - fix unhandled internal exception: null
- 1416810 - change the name of logfile
- fixing year

* Wed Jan 25 2017 Eric Herget <eherget@redhat.com> 2.7.22-1
- 1394299 - fix regression with virt system status display

* Wed Jan 25 2017 Jiri Dostal <jdostal@redhat.com> 2.7.21-1
- 1332805 - The problematic editing of kickstart profile - custom options

* Mon Jan 23 2017 Jan Dobes 2.7.20-1
- Use human-parseable dates for server notes (bsc#969564) (#863)

* Thu Jan 19 2017 Jiri Dostal <jdostal@redhat.com> 2.7.19-1
- 1324737 - [RFE] API call to get list of Systems Requiring Reboot

* Fri Jan 13 2017 Grant Gainey 2.7.18-1
- 1412555 - order all kickstart-tree-queries by label

* Thu Jan 12 2017 Gennadii Altukhov <galt@redhat.com> 2.7.17-1
- 1412177 - fix ISE when Kickstart File contains only newlines

* Wed Jan 11 2017 Gennadii Altukhov <galt@redhat.com> 2.7.16-1
- 1408167 - add links to systems in JSP

* Tue Jan 10 2017 Tomas Kasparek <tkasparek@redhat.com> 2.7.15-1
- update year in copyright

* Fri Jan 06 2017 Gennadii Altukhov <galt@redhat.com> 2.7.14-1
- 1410754 - fix Internal Server Error when kickstart file is empty
- re-implement createMonitoringScout API for backward compatibility

* Wed Dec 21 2016 Tomas Lestach <tlestach@redhat.com> 2.7.13-1
- bz1389349 change taskomatic uuid task to writemode vs callable

* Wed Dec 21 2016 Ondrej Gajdusek <ogajduse@redhat.com> 2.7.12-1
- edit method description
- fixing checkstyle - long line
- keep satellite.isMonitoringEnabled API for backward compatibility

* Tue Dec 20 2016 Ondrej Gajdusek <ogajduse@redhat.com> 2.7.11-1
- 1384093 - new API call failSystemAction

* Wed Dec 14 2016 Jiri Dostal <jdostal@redhat.com> 2.7.10-1
- Fix: remove double and useless check

* Wed Dec 07 2016 Eric Herget <eherget@redhat.com> 2.7.9-1
- 1402522 - Cancelling schedule action on Oracle fails when number of systems
  greater than 1000

* Wed Dec 07 2016 Jiri Dostal <jdostal@redhat.com> 2.7.8-1
- 1399841 - Remote command execution allows integers outside 32 bit range

* Fri Dec 02 2016 Jiri Dostal <jdostal@redhat.com> 2.7.7-1
- 1250572 - Text description missing for remote command by API and spacecmd

* Wed Nov 30 2016 Grant Gainey 2.7.6-1
- 1385099 - delete activation-keys using mode-query instead of hibernate

* Tue Nov 22 2016 Eric Herget <eherget@redhat.com> 2.7.5-1
- 1394299 - clean up system id inclusion in virt systems csv download

* Tue Nov 22 2016 Jiri Dostal <jdostal@redhat.com> 2.7.4-1
- Removing unused method. Last use removed by BZ 1388073
- 1388073 - unable to PXE provision: http://<fqdn>/rhn/kickstart/

* Mon Nov 21 2016 Gennadii Altukhov <galt@redhat.com> 2.7.3-1
- scheduleDetail.jsp: clarify button label

* Thu Nov 17 2016 Eric Herget <eherget@redhat.com> 2.7.2-1
- 1394299 - Add missing CSV labels to strings and add a space to separate xml
  attributes in listtag
- 1394299 - Remove the temporary old virt systems page
- 1394299 - Add CSV download to virt sys page that is now converted to new list
  tag
- 1394299 - Switch virt sys page to new list tag leaving old virt sys page
  temporarily
- 1394299 - Add support for postFilter processing of filtered data to support
  conversion to new list tag
- 1394299 - tidy up commit for work on Download CSV option on Virt Systems page

* Wed Nov 16 2016 Jan Dobes 2.7.1-1
- 1394245 - fill label and id on error page
- 1394245 - content type can change too, handle it
- 1394245 - set variable in case of errors
- Bumping package versions for 2.7.

* Mon Nov 14 2016 Gennadii Altukhov <galt@redhat.com> 2.6.48-1
- remove Solaris from strings
- don't test removed solaris architectures

* Tue Nov 08 2016 Gennadii Altukhov <galt@redhat.com> 2.6.47-1
- Bump API Version
- Merging frontend L10N from Zanata

* Fri Nov 04 2016 Grant Gainey 2.6.46-1
- 1385811 - log login/out and failures, update log4j defaults

* Thu Nov 03 2016 Tomas Lestach <tlestach@redhat.com> 2.6.45-1
- 1251252 - removing use of 'Satellite' in kickstart.* (API)doc

* Wed Oct 26 2016 Jan Dobes 2.6.44-1
- 1240597 - fixing null pointer exception when we call updateLogPaths()
  multiple times
- 1240597 - catch HibernateException on commit when touched data in database
  were modified during task execution by someone else

* Thu Oct 20 2016 Jan Dobes 2.6.43-1
- fixing hibernate mapping
- fixing occurences in code
- Ensure no stray config channels are listed for ranking (bsc#979630)

* Mon Oct 17 2016 Gennadii Altukhov <galt@redhat.com> 2.6.42-1
- fill KickstartData when select kickstart profile.
- add small fix for Kickstart profile update.

* Fri Oct 14 2016 Grant Gainey 2.6.41-1
- Updated specfile - RHN -> Spacewalk
- Checkstyle: remove redundant modifiers
- add missing string

* Wed Oct 05 2016 Eric Herget <eherget@redhat.com> 2.6.40-1
- 1377841 - return empty DataResult when querying with empty inClause and query
  has in clause substitution
- Revert "1380304 - API client.channel.software.createRepo() should not
  advertise it supports "uln""

* Mon Oct 03 2016 Eric Herget <eherget@redhat.com> 2.6.39-1
- 1377841 - csv download all items, not remainder of dividing total items by
  500

* Mon Oct 03 2016 Jiri Dostal <jdostal@redhat.com> 2.6.38-1
- 1380304 - API client.channel.software.createRepo() should not advertise it
  supports "uln"

* Fri Sep 30 2016 Eric Herget <eherget@redhat.com> 2.6.37-1
- 1365410 - remove updateinfo.xml.gz if last errata associated with channel is
  deleted

* Fri Sep 30 2016 Jiri Dostal <jdostal@redhat.com> 2.6.36-1
- 1380311 - API client.channel.software.createRepo() in 5.8.0 allows "yum" repo
  type only

* Tue Sep 27 2016 Jiri Dostal <jdostal@redhat.com> 2.6.35-1
- 1378879 - The API system.upgradeEntitlement does not work

* Mon Sep 26 2016 Jan Dobes 2.6.34-1
- support initiating RHEL kickstart with dnf-plugin-spacewalk installed

* Thu Sep 22 2016 Jan Dobes 2.6.33-1
- partially fixing reposync progress bar

* Tue Sep 20 2016 Eric Herget <eherget@redhat.com> 2.6.32-1
- 1377839 - fix a few tiny issues and update eclipse code formatter settings

* Tue Sep 20 2016 Jiri Dostal <jdostal@redhat.com> 2.6.31-1
- 1368490 - RFE: add 'Create new Repository' link on the channel repositories
  page

* Mon Sep 12 2016 Ondrej Gajdusek <ogajduse@redhat.com> 2.6.30-1
- Added completed column to audit CSV download

* Tue Sep 06 2016 Jiri Dostal <jdostal@redhat.com> 2.6.29-1
- 1356173 - kickstart.profile.set_advanced_options does not update kickstart
  file

* Fri Sep 02 2016 Grant Gainey 2.6.28-1
- Make heading match navigation: "Managed Systems"

* Fri Sep 02 2016 Grant Gainey 2.6.27-1
- Redirect user to a meaningful page after requesting details of non-existing
  Action Chain

* Mon Aug 29 2016 Ondrej Gajdusek <ogajduse@redhat.com> 2.6.26-1
- removed unwanted chars and lines from previous commit
- Changed from 'RHN' to 'Satellite' in API doc.
- Revert "1282838 - Fix extremely slow channel.software.syncErrata API"

* Wed Aug 10 2016 Jiri Dostal <jdostal@redhat.com> 2.6.25-1
- 1357824 - Kickstart advanced options accept required options without argument
- Kickstart AdvancedOptions ISE without URL

* Wed Aug 10 2016 Eric Herget <eherget@redhat.com> 2.6.24-1
- 1365530 - add system data to downloaded csv on Advanced Search page

* Thu Aug 04 2016 Grant Gainey 2.6.23-1
- 1351785 - getInputStream() reached from multiple places

* Wed Aug 03 2016 Jiri Dostal <jdostal@redhat.com> 2.6.22-1
- 1332805 - The problematic editing of kickstart profile

* Wed Aug 03 2016 Jiri Dostal <jdostal@redhat.com> 2.6.21-1
- 1332805 - The problematic editing of kickstart profile

* Wed Aug 03 2016 Jiri Dostal <jdostal@redhat.com> 2.6.20-1
- 1332805 - The problematic editing of kickstart profile

* Tue Aug 02 2016 Jan Dobes 2.6.19-1
- 1192879 - refresh list on click
- 1192879 - use radio box instead of checkbox
- Fixing typo "with the past year" > "within the past year""

* Wed Jul 27 2016 Jiri Dostal <jdostal@redhat.com> 2.6.18-1
- 1356173 - kickstart.profile.set_advanced_options does not update kickstart
  file

* Tue Jul 19 2016 Grant Gainey 2.6.17-1
- 1226329 - sense support for debian packages

* Tue Jul 19 2016 Jiri Dostal <jdostal@redhat.com> 2.6.16-1
- ISE kickstart AdvancedOptions with "url" field checked but not set

* Mon Jul 11 2016 Jiri Dostal <jdostal@redhat.com> 2.6.15-1
- 1324737 - API call to get list of Systems Requiring Reboot

* Thu Jul 07 2016 Gennadii Altukhov <galt@redhat.com> 2.6.14-1
- 1353210 - use Oracle and PostgreSQL compatible 'REGEXP_REPLACE' function
  instead of 'SUBSTRING'

* Tue Jul 05 2016 Grant Gainey 2.6.13-1
- 1351695 - Traceback: comparison method violates its general contract Cleanup
  of a few more suboptimal compare() methods

* Tue Jul 05 2016 Grant Gainey 2.6.12-1
- 1351695 - Fix SystemSearchHelper score-comparator This should fix the TimSort
  issue, in addition to fixing a variety of broken edge-case behavior in this
  comparator. Also adds a Junit for
  SystemSearchHelper.SearchResultScoreComparator

* Wed Jun 29 2016 Tomas Lestach <tlestach@redhat.com> 2.6.11-1
- 1124809 - fix system sorting by last checkin

* Tue Jun 21 2016 Gennadii Altukhov <galt@redhat.com> 2.6.10-1
- 1348522 - add sha512 support for password encryption in kickstart profile

* Tue Jun 21 2016 Jan Dobes 2.6.9-1
- fixing api documentation
- adding exception for invalid repo type
- rewriting code to use lookup by label only
- redundant statement
- need to have lookup by label method because of API

* Mon Jun 20 2016 Jiri Dostal <jdostal@redhat.com> 2.6.8-1
- 1332880 - Updating of network properties does not work without HW profile

* Fri Jun 17 2016 Jan Dobes 2.6.7-1
- make possible to select content type for repo

* Fri Jun 10 2016 Jan Dobes 2.6.6-1
- fix rhnContentSourceSsl -> rhnContentSsl in code

* Thu Jun 09 2016 Grant Gainey 2.6.5-1
- 1322710 - <c:out> is your friend

* Fri Jun 03 2016 Jiri Precechtel <jprecech@redhat.com> 2.6.4-1
- 1288818 - added API method actionchain.addErrataUpdate()

* Fri May 27 2016 Jan Dobes 2.6.3-1
- removing couple of execute permissions in spacewalk-java
- control taskomatic by systemd on rhel 7

* Fri May 27 2016 Jiri Precechtel <jprecech@redhat.com> 2.6.2-1
- 1116426 - "Delete Group" and "Work With Group" buttons are not be displayed
  on the Delete Group confirmation page now

* Fri May 27 2016 Jiri Precechtel <jprecech@redhat.com> 2.6.1-1
- 1304093 - remove migrated systems from SSM if they are selected
- Bumping package versions for 2.6.

* Thu May 26 2016 Tomas Kasparek <tkasparek@redhat.com> 2.5.99-1
- bumping java.apiversion for 2.5

* Thu May 26 2016 Tomas Kasparek <tkasparek@redhat.com> 2.5.98-1
- fix checkstyle

* Wed May 25 2016 Tomas Kasparek <tkasparek@redhat.com> 2.5.97-1
- call 'queue channel change' only once per channel change
- removing unused code
- updating copyright years
- Merging frontend L10N from Zanata

* Fri May 20 2016 Grant Gainey 2.5.96-1
- Don't modify request map when rendering alphabar, since it may fail depending
  on the implementation of ServletRequest

* Thu May 19 2016 Jiri Precechtel <jprecech@redhat.com> 2.5.95-1
- 1302323 - listVirtualGuests(): returned structures contain virtual system Id
  in "id" key now

* Wed May 18 2016 Grant Gainey 2.5.94-1
- 1291031 - Tweaks for the tree-structures on the Duplicate*.do pages

* Tue May 17 2016 Tomas Kasparek <tkasparek@redhat.com> 2.5.93-1
- don't rely on postgresql service

* Mon May 16 2016 Tomas Lestach <tlestach@redhat.com> 2.5.92-1
- 1330610 - fix repodata regeneration after errata removal

* Thu May 12 2016 Grant Gainey 2.5.91-1
- 1334296 - Limit filter-by to a slightly less-ridiculous number of characters

* Thu May 12 2016 Grant Gainey 2.5.90-1
- 1334308 - better error/oid/org handling

* Thu May 12 2016 Grant Gainey 2.5.89-1
- 1333443 - Added note to explain potential discrepancy between Total and num-
  clients

* Wed May 11 2016 Tomas Lestach <tlestach@redhat.com> 2.5.88-1
- 1335104 - fix user filtering on /rhn/groups/AdminList.do page
- Exit if there are exceptions on startup to let tanuki restart taskomatic
- Revert addition of tomcat as requirement for taskomatic systemd service.
- Remove pointless check for tomcat being up.
- log to the service wrapper so that we can see the messages during onStartUp()
- Under high load, the service wrapper may incorrectly interpret the inability
  to get a response in time from taskomatic and kill it (bsc#962253).

* Wed Apr 27 2016 Grant Gainey 2.5.87-1
- 1291031 - Remove OldTag junits (which weren't very useful to begin with)
- 1291031 - Refactor errata-mgt pages to use NewListTag  * Collapse actions to
  one each for List/Remove  * Rework JSPs for new tag  * Tweak nav.xml to match
  action-changes
- make checkstyle on Fedora22 happy

* Tue Apr 19 2016 Tomas Kasparek <tkasparek@redhat.com> 2.5.86-1
- TaskomaticApi refactoring: method code formatted
- TaskomaticApi refactoring: method code formatted
- RepoSyncTask refactoring: spacing and comments
- ChannelFactory.getChannelIds refactoring: never return null

* Mon Apr 18 2016 Jan Dobes 2.5.85-1
- 1192879 - support basic listing of source packages with API
- 1192879 - support remove source package with API

* Fri Apr 15 2016 Jan Dobes 2.5.84-1
- clean unused pages
- acl fixes
- update strings
- remove proxy.jsp, action and struts config
- add proxy version info to proxyclients page
- change details->proxy tab to point to proxyclients

* Wed Apr 13 2016 Jiri Precechtel <jprecech@redhat.com> 2.5.83-1
- Added switch to show Systems with Managed cfg files only

* Mon Apr 11 2016 Jan Dobes 2.5.82-1
- 1192879 - updating confirm page
- 1192879 - adding delete queries for database and filesystem
- 1192879 - adding queries for listing source package ids in set
- 1192879 - make possible to list source packages + other minor fixes on page
- 1192879 - adding checkbox for listing source packages
- 1192879 - adding queries for listing source packages
- 1192879 - cannot automatically delete source package as other packages may
  still use it

* Fri Apr 08 2016 Tomas Lestach <tlestach@redhat.com> 2.5.81-1
- Fix the string representation of PackageEvr

* Wed Apr 06 2016 Jiri Precechtel <jprecech@redhat.com> 2.5.80-1
- 1274484 - changed name of key in ConfigRevision structure + updated API doc +
  configchannel.py

* Tue Apr 05 2016 Jan Dobes 2.5.79-1
- improving apidoc appearance

* Fri Apr 01 2016 Gennadii Altukhov <galt@redhat.com> 2.5.78-1
- 1323126 - Fix getting MD5 for file
- fix scheduling an action chain
- Fix: 'Systems > Advanced Search' title and description consistency
- fix splitting kernel options

* Thu Mar 31 2016 Gennadii Altukhov <galt@redhat.com> 2.5.77-1
- 1322890 - Fix Content-Length in HTTP-header of response

* Wed Mar 30 2016 Grant Gainey 2.5.76-1
- 1320452 - Cleaning up some remaining Tag/Group XSS issues

* Wed Mar 30 2016 Jiri Precechtel <jprecech@redhat.com> 2.5.75-1
- 1158981 - Warning "Unservable packages" is not shown when such packages don't
  exist now

* Tue Mar 29 2016 Grant Gainey 2.5.74-1
- 1320444 - typo slipped past. Ugh.

* Tue Mar 29 2016 Grant Gainey 2.5.73-1
- 1320444 - Bad bean-message ids and navbar-vars can lead to XSS issues

* Tue Mar 29 2016 Grant Gainey 2.5.72-1
- 1313517 - AlphaBar had an 'interesting' XSS exploit available
- Whitespace fixes

* Mon Mar 28 2016 Grant Gainey 2.5.71-1
- 1291031 - Fix SelectAll in the presence of filtering

* Mon Mar 28 2016 Grant Gainey 2.5.70-1
- 1320452 - <c:out> is your friend

* Mon Mar 28 2016 Grant Gainey 2.5.69-1
- 1313515 - found/fixed another in BunchDetails. QE++

* Thu Mar 24 2016 Jiri Precechtel <jprecech@redhat.com> 2.5.68-1
- 1063839 - added comment to deleteCustomValues API method's "returns" section

* Thu Mar 24 2016 Gennadii Altukhov <galt@redhat.com> 2.5.67-1
- 1320236 - Change mechanism of selecting compatible systems

* Wed Mar 23 2016 Jan Dobes 2.5.66-1
- Fix: add a missing url mapping for kickstart/tree/EditVariables
- Whitespace fix

* Mon Mar 21 2016 Jan Dobes 2.5.65-1
- Make read-only entitlements show up aligned in the UI

* Sun Mar 20 2016 Jan Dobes 2.5.64-1
- Disable changing Managers for Vendor Channels

* Fri Mar 18 2016 Jan Dobes 2.5.63-1
- Fix case statements to correctly check for NULL

* Thu Mar 17 2016 Tomas Lestach <tlestach@redhat.com> 2.5.62-1
- remove redundant line
- add missing string

* Fri Mar 11 2016 Tomas Kasparek <tkasparek@redhat.com> 2.5.61-1
- add missing string (UUID cleanup description)

* Wed Mar 09 2016 Tomas Kasparek <tkasparek@redhat.com> 2.5.60-1
- move uuid cleanup logic into taskomatic

* Mon Mar 07 2016 Grant Gainey 2.5.59-1
- 1313515 - add unittest for id in hidden fields
- 1313515 - hidden taglib provide id field if given

* Fri Mar 04 2016 Grant Gainey 2.5.58-1
- 1313515 - adding fn:escapeXml to <bean:message arg="${}"/> issues in JSPF
- 1313515 - adding fn:escapeXml to a number of <bean:message arg="${}"/> issues
  in JSPs

* Tue Mar 01 2016 Grant Gainey 2.5.57-1
- 1313515 - value=<c:out may have worked for <input>, but not for rhn:hidden
- 1313515 - cobbler-variables.jspf has a 'special' use of <input type='hidden'>

* Tue Mar 01 2016 Grant Gainey 2.5.56-1
- 1313515 - <input...> is ok, <rhn:hidden > is not - close your tags!

* Tue Mar 01 2016 Grant Gainey 2.5.55-1
- 1313515 - checkstyle is a Harsh Mistress

* Tue Mar 01 2016 Grant Gainey 2.5.54-1
- 1313515 - action-chain CSS wants a dynamic attribute-name - revert to 'stock'
  <input type='hidden'
- 1313515 - we use 'id' in some of out hidden-inputs
- 1313515 - 'value' is (apparently) optional for some of our hidden-tag-use
- 1313515 - One more jspf to teach rhn:hidden
- 1313515 - Teach many JSPs to use rhn:hidden instead of <input type='hidden'>
- 1313515 - Add new rhn:hidden tag and its test
- 1313517 - Teach ListTagHelper to be less trusting of filter-values
- remove monitoring from the help text

* Fri Feb 19 2016 Grant Gainey 2.5.53-1
- Tweaked TZ-ordering - goes E-to-W starting with GMT. Also cleaned up the
  associated junit
- order is assertEquals(expected, actual)
- use generics
- Sort timezones: GMT first and then east to west
- UserManagerTest: use the proper assert methods in order to get useful
  information on failures
- add Chile to the list of timezones (bsc#959055)
- Add junit for 2f19c70e, clean up StringUtilTest.java * Doesn't need the
  extras of RhnBaseTestCase * Cleaned up generics-warnings
- Fix: prevent return null on merging path slices
- 1244512 - deprecating useless method

* Fri Feb 19 2016 Grant Gainey 2.5.52-1
- 1309892 - on cancel, only delete actions that haven't been picked up yet

* Fri Feb 19 2016 Jan Dobes 2.5.51-1
- Fix option names to correspond with rhn_server.conf

* Thu Feb 18 2016 Grant Gainey 2.5.50-1
- 1304863 - previous overzealous fix, 'fixed' one query too many

* Thu Feb 04 2016 Grant Gainey 2.5.49-1
- 1304863 - add scheduled-by to SSM action-history-list

* Thu Feb 04 2016 Grant Gainey 2.5.48-1
- 1122974 - ISE in case no system is selected

* Wed Feb 03 2016 Tomas Lestach <tlestach@redhat.com> 2.5.47-1
- for Channel.packageByFileName query prefer packages from the actual channel,
  sort the rest accoring to build_time

* Tue Feb 02 2016 Jiri Dostal <jdostal@redhat.com> 2.5.46-1
- 1250572 - Text description missing for remote command by API -> function
  scheduleLabelScriptRun()

* Fri Jan 29 2016 Gennadii Altukhov <galt@redhat.com> 2.5.45-1
- 1302996 Added/changed API-methods to work with package installation/removing
  using it's nevra
- 1302996 Added additional information to package metadata, returned by
  serializer

* Wed Jan 27 2016 Tomas Lestach <tlestach@redhat.com> 2.5.44-1
- additionaly sort results according to build_time, when searching for packages
  by filename
- 1287829 - reverting original changes

* Mon Jan 25 2016 Grant Gainey 2.5.43-1
- Make it compile against servlet API < 3.0
- Avoid the diamond operator
- Render nav menu by either request or page context
- Create RenderUtils as a helper for rendering menus

* Sun Jan 24 2016 Grant Gainey 2.5.42-1
- Fix: sort channel list by name

* Sun Jan 24 2016 Grant Gainey 2.5.41-1
- Remove unused import
- Share logic to setup unit tests
- Rewrite RhnJmockBaseTestCase to support setUp() as well

* Sun Jan 24 2016 Grant Gainey 2.5.40-1
- SystemHandler: fix JDK7 compatibility
- Entitlement refactory: remove unused isSatelliteEntitlement() method and fix
  BaseHandler.validateEntitlements() to check for isPermanent() instead
- SystemHandler: throw exception when permanent/nonSatellite entitlements are
  changed via API

* Sun Jan 24 2016 Grant Gainey 2.5.39-1
- Set HTTP status code for error pages
- Allow error pages to be requested via HTTP
- Add error pages to UNPROTECTED_URIS

* Sat Jan 23 2016 Grant Gainey 2.5.38-1
- MessageQueue/ActionExecutor: use generics

* Sat Jan 23 2016 Grant Gainey 2.5.37-1
- log error instead of printStackTrace()

* Tue Jan 19 2016 Gennadii Altukhov <galt@redhat.com> 2.5.36-1
- 1287246 - Added fixes to API methods

* Mon Jan 18 2016 Gennadii Altukhov <galt@redhat.com> 2.5.35-1
- 1287246 - Added new API methods to add new repository with SSL certificates
  or update existing one
- BugFix: fixed comparison with null pointer

* Thu Jan 07 2016 Jan Dobes 2.5.34-1
- Tomcat 8 requires different syntax of rhn.xml
- change dependency to match Tomcat 8 Servlet API 3.1

* Thu Jan 07 2016 Jan Dobes 2.5.33-1
- start to compile with Java 1.7 because Jasper in Tomcat 8 generates 1.5
  incompatible code
- disable checkstyle on Fedora 23 for now due to regression
- implement methods needed by Tomcat 8 Servlet API 3.1

* Wed Jan 06 2016 Grant Gainey 2.5.32-1
- 1296234 - Fix edge-case in kickstart-profile-gen-ordering and
  post_install_network_config
- we have new year

* Mon Jan 04 2016 Grant Gainey 2.5.31-1
- 1282474 - checkstyle fixes

* Mon Jan 04 2016 Grant Gainey 2.5.30-1
- 1282474 - Add hack to deal with RHEL7's differing redhat-release-protocol

* Fri Dec 18 2015 Tomas Lestach <tlestach@redhat.com> 2.5.29-1
- 1287829 - make sure we can find the child channel
- fix checkstyle issue

* Thu Dec 17 2015 Jan Dobes 2.5.28-1
- moving non_expirable_package_urls parameter to java
- moving download_url_lifetime parameter to java
- removing unused force_unentitlement configuration parameter

* Wed Dec 16 2015 Jan Dobes 2.5.27-1
- get the default organization before we create any

* Thu Dec 10 2015 Jan Dobes 2.5.26-1
- 1274282 - Teach CobblerSyncProfile that profiles might disappear in mid-run

* Wed Dec 09 2015 Jan Dobes 2.5.25-1
- moving smtp_server parameter to java
- making chat icon visible and better placed
- moving chat_enabled parameter to java
- moving actions_display_limit parameter to java
- moving base_domain and base_port parameters to java
- compile jspf files differently to avoid problems with Tomcat 8
- fix jar versions on fedora23

* Mon Dec 07 2015 Jan Dobes 2.5.24-1
- cleanup create user page since we don't create first user there anymore

* Mon Dec 07 2015 Jan Dobes 2.5.23-1
- better set logging user earlier
- removing entitlements info

* Mon Dec 07 2015 Jan Dobes 2.5.22-1
- adding setup for first organization
- fixing select with null
- redirecting jsp files to create first org instead of user

* Fri Dec 04 2015 Tomas Lestach <tlestach@redhat.com> 2.5.21-1
- 1287829 - make sure package from a right child channel is provided for
  kickstart

* Fri Dec 04 2015 Jan Dobes 2.5.20-1
- when installing insert default SSL crypto key with null org

* Thu Dec 03 2015 Jan Dobes 2.5.19-1
- fixing confusing name and making difference between create first user form
  and create normal user form
- restyle page for creating users
- remove RHEL 5 related things - we don't build on el5 anymore
- remove remnants of old Fedora/RHEL versions
- remove unused macro
- removing unused code

* Fri Nov 27 2015 Tomas Lestach <tlestach@redhat.com> 2.5.18-1
- BugFix: skip similar tasks only if task is 'single threaded'
- 1076490 - prefer the package from the given channel

* Thu Nov 26 2015 Jan Dobes 2.5.17-1
- removing link to removed page
- ActionChainHandler: javadoc fixes
- replace html:select with simple select to fix plain text printing

* Wed Nov 25 2015 Tomas Kasparek <tkasparek@redhat.com> 2.5.16-1
- BZ-1284101 Incorrect query parameters cause unique constraint violations when
  cloning errata

* Tue Nov 24 2015 Jan Dobes 2.5.15-1
- SystemEntitlementsSetupActionTest: stale comment removed
- java: remove unused imports
- drop usage of rhnOrgEntitlements and rhnOrgEntitlementsType tables
- drop OrgFactory.lookupEntitlementByLabel() and references
- drop getEntitlementEnterprise() and references
- drop getEntitlementVirtualization() and references
- drop use of org_entitlements() acl checks from jsps
- drop use of org_entitlements() acls from navigation
- java: fix entitlement-testing cases
- java: remove repoll parameter from
  rhn_entitlements.remove_server_entitlement()
- i18n: unused strings removed
- OrgHandler: remove unused constants
- SystemEntitlementsSetupAction: remove useless check
- ChannelFamilyFactoryTest: unused method removed
- ChannelFamilyFactoryTest: fix checkstyle issue
- LoginSetupActionTest: remove tests that are not relevant anymore
- OrgFactoryTest: drop test, does not make sense anymore
- SystemDetailsEditActionTest.testAddonEntitlemntsList: fix
- SystemEntitlementsSetupActionTest: fix
- SystemHandler: remove comment leftover
- ChannelFamilyFactoryTest: remove entitlement leftovers
- SystemManagerTest: remove test, it does not make sense in the end
- SystemGroupOvervirew: remove unused code
- ServerGroupTest: dead code removal
- SummaryPopulation Taskomatic task: assume all orgs always have enterprise
  entitlements
- SystemHandler.listGroups: visible system groups have no max members, simplify
  query
- EntitlementServerGroup: remove references to max_members from the class and
  test code
- i18n: unused strings removed
- EntitlementServerGroupSerializer: unused, removed
- i18n: unused strings removed
- EntitlementManager: remove dead code
- SystemManager: don't check entitlement counts when changing a system's
  entitlements
- SystemEntitlementsSubmitAction: remove dead code - available entitlement
  count is not shown anymore
- System Details page: don't show entitlement counts
- UpdateOrgSystemEntitlementsCommand: drop unused code
- OrgHandler: drop setSystemEntitlements API endpoint
- OrgHandler/OrgManager: dead code removed
- OrgHandler: drop listSystemEntitlements API endpoint
- OrgHandler: drop listSystemEntitlements API endpoint
- SystemEntitlementsDto: drop unused class
- EntitlementManager: dead code removed
- OrgHandler: drop listSystemEntitlements API endpoint
- SystemEntitlementsAction: page dropped
- SystemEntitlementDetailsAction: page dropped
- SystemEntitlementOrgsAction: page dropped
- OrgEntitlementDto: dead code removed
- OrgHandler: drop listSystemEntitlementsForOrg API endpoint
- OrgSystemSubscriptionsAction: page dropped
- EntitledServerGroup: unused code removed
- NotEnoughEntitlementsException: unused exception removed
- SystemHandler.upgradeEntitlement: remove entitlement count check
- SystemEntitlementsSetupAction: assume all entitlements are unlimited
- ConfigureCertificateCommand: unused, dropped
- CertificateConfig.do: page dropped
- editlangs.sh: generalize a bit for non-jsp files
- i18n: unused strings removed
- SatelliteCertificateExpiredException: unused, dropped
- SatelliteCertificate: unused, dropped
- SatelliteFactory: unused, dropped
- CertificateFactory: unused, dropped
- SatelliteHandler: getCertificateExpirationDate() dropped
- CertificateManager: unused, dropped
- sat-cert-check Taskomatic task dropped
- LoginExpiredTest: dropped
- LoginSetupAction, LoginAction: don't restrict access if the certificate is
  expired
- java: XMLRPC restricted whitelist dead code removal
- BaseHandler: don't restrict XMLRPC APIs if the certificate is expired
- java: restricted whitelist dead code removal
- AuthFilter: don't restrict page visits if the certificate is expired
- ActivationKeyHandlerTest: avoid Java 7 constructs
- i18n: Remove system.entitle.alreadyvirt
- i18n: Remove virtualization_host_platform
- i18n: Remove
  system_entitlement_details.access_grant_desc.virtualization_host_platform
- i18n: Remove sys_entitlements.virtualization_host_platform
- i18n: Remove system_entitlements.virtualization_host_platform.success
- i18n: Remove system_entitlements.virtualization_host_platform.removed.success
- i18n: Remove system_entitlements.virtualization_host_platform.notEnoughSlots
- i18n: Remove system_entitlements.virtualization_host_platform.noManagement
- i18n: Remove
  system_entitlements.virtualization_host_platform.noSolarisSupport
- java: remove references to rhnVirtSubLevel which is not used anymore
- java: delete class and methods not used anymore
- java: remove test code referencing rhnVirtSublevel
- SystemChannelsActionTest: remove commented out dead test
- SystemManager: unused import removed
- Removed dead localization key (virt_plat_tip)
- Remove Virtualization Platform from hibernate
- Remove Virtualization Platform from CommonConstants and tests
- Remove Virtualization Platform from some tests
- Remove Virtualization Platform checking when adding entitlement to an
  activation key, adjust the test
- Drop EntitlementManager.VIRTUALIZATION_PLATFORM ent and
  EntitlementManager.VIRTUALIZATION_PLATFORM_ENTITLED and their usages
- Remove Virtualization Platform test from EntitlementManagerTest
- Remove Virtualization Platform from Server and ServerTest
- api: Remove Virtualization Platform from SystemHandler, remove Virtualization
  Platform and Virtualization exclusivity check, adjust the test
- api(doc): Remove Virtualization Platform from ServerSerializer
- api: Remove Virtualization Platform from OrgHandlerTest
- api(doc): Remove Virtualization Platform from OrgHandler
- api: Remove Virtualization Platform from ActivationKeyHandlerTest
- api(doc): Remove Virtualization Platform from documentation of
  ActivationKeyHandler
- api: Remove checking for Virtualization Platform and Virtualization
  entitlements exclusivity from the API validation
- Remove Virtualization Platform from SystemManagerTest, cleaned up unused
  methods.
- Remove handling Virtualization Platform when entitling a server in
  SystemManager
- Remove unused methods from tests
- Remove checking for Virtualization Platform when checking and updating server
  entitlements in SystemDetailsEditAction
- Remove Virtualization Platform from Overview -> Subscription Management ->
  System Entitlements view
- Remove Virtualization Platform from Admin -> Organizations view
- translation strings: remove unused non-linux entitlement string
- java: remove update entitlement references from test code
- Org: remove unused fake update org entitlement
- SearchAction: don't check for update org entitlement
- EntitlementManager: remove references to update entitlements
- translation strings: remove unused references
- translation strings: remove reference to update entitlements
- SystemDetailsEditAction: don't show update entitlement counts
- SystemDetailsEditAction: don't filter update entitlements
- ServerConstants: remove unused method getServerGroupTypeUpdateEntitled
- System entitlements page: don't handle update entitlements
- SystemEntitlementsAction: don't check for update entitlements
- SystemHandler: update entitlement removed from documentation
- ServerSerializer: update entitlement removed from documentation
- java: more unused imports removed
- java: fix checkstyle warnings
- Task_queries: remove provisioning entitlement
- EnableListAction: don't show provisioning entitlement
- Unused translation strings removed
- navigation menus: remove rhn_provisioning ACL checks
- jsps: remove rhn_provisioning ACL checks
- struts-config.xml: removed all rhn_provisioning references
- PackageAclHandler: fix javadoc
- OrgFactory: remove unused method
- BaseHandler: remove unused method
- Drop provisioning entitlement code from Java test classes
- SystemDetailsEditAction: don't expect provisioning parameter
- ConfigList actions: don't require provisioning entitlement
- CustomValueSetAction: don't require provisioning for custom data setting
- SystemManager: don't require provisioning in rollback to tag
- ActivationKeyManager: don't handle special provisioning entitlement case
- ServerConstants: getServerGroupTypeProvisioningEntitled dropped
- ProvisioningEntitlement: dropped
- EntitlementManager: don't expect provisioning entitlement
- EnableConfigHelper: don't add provisioning entitlement
- ActionManager: don't require provisioning entitlement to run scripts
- SystemEntitlementsSubmitAction: don't expect provisioning entitlement in form
  data
- ProvisioningRemoteCommand: don't require provisioning for remote command
- BaseSystemPackagesConfirmAction: don't require provisioning for rollback
- KickstartScheduleCommand: avoid adding provisioning entitlement to activation
  key
- ActivationKeyDetailsAction: remove provisioning entitlement check
- SystemHandler: drop provisioning entitlement checks
- SystemHandler: drop provisioning entitlement from documentation
- OrgHandler: drop provisioning entitlement from documentation
- ActivationKeyHandler: drop provisioning entitlement checks
- ActivationKeyHandler: drop provisioning entitlement from documentation
- ServerSerializer: remove provisioning entitlement documentation
- Drop Activation Key checks on config file deployments on provisioning
  entitlement
- ActivationKeyAclHandler: drop
- Activation Key page: remove check on provisioning entitlement
- System Details page: don't show provisioning entitlement
- ProxyHandler: require enterprise entitlement instead of provisioning
- System Entitlement Counts page: removal of the provisioning entitlement
- Allow system tagging actions even without the provisioning entitlement in UI
- Allow power management actions even without the provisioning entitlement in
  UI
- Drop provisioning-related Python tests
- Unused translation strings removed: monitoring entitlement
- Remove references to rhn_config_macro from Java code
- Remove 'monitoring_entitled' from Python tests
- refactor: Rename monitoring package
- branding: remove unused css classes and their dead references
- java: ServerFactoryTest imports organized
- java: context references to removed page removed
- Unused translation removed
- Unused translation removed
- java: remove unused constant and import
- java: remove unused class SnapshotRollbackException
- java: context references to removed page removed
- Unused translation removed
- Unused translation removed
- java: remove HostAndGuestCountView and related methods
- Unused translation removed
- java: fixed context in StringResource
- Unused translation removed
- Unused translation removed
- Unused translation removed
- java: remove ChannelFamilySystem
- Unused translation removed
- java: remove ChannelFamilySystemGroup
- java python tests: remove tests for dropped API setSoftwareEntitlements
- java: remove example script which uses obsolete satellite.listEntitlements
  API
- java python tests: remove tests for dropped APIs
- java: remove MultiOrgEntitlementsDto
- Unused translation removed
- java: remove page from authentication service whitelist
- Unused translation removed
- java: remove SoftwareEntitlementDto
- Unused translation removed
- java: remove SoftwareEntitlement StringResources
- java: remove unused members from ChannelOverview
- java: remove OrgChannelFamily
- java: remove OrgChannelFamilySerializer
- java: remove ChannelOverviewSerializer
- java: remove is_fve from system_channel_subscriptions query
- VirtualInstanceFactory: imports organized
- java: remove maxMembers, currentMembers, maxFlex and currentFlex from
  PrivateChannelFamily
- java: removed unused package_search query files
- java: modify insert_family_perms - not set members explicitly
- java: remove unused methods listFlexGuests and runFlexGuestsQuery
- java: remove channel_entitlement and channel_entitlement_for_all_orgs queries
- SnapshotHandler: imports organized
- SatelliteHandlerTest: imports organized
- SatelliteHandler: imports organized
- SnapshotRollbackAction: imports organized
- java: remove handling for channel_family_no_subscriptions exception
- java: remove entitlements() and getEntitlement() from ChannelManager
- java: change ChannelFamily product URL
- java: remove ChannelFamilyTree page
- java XMLRPC: remove listEntitlements from SatelliteHandler
- remove current_members and available_members from rhnAvailableChannels view
- ChannelManagerTest: imports organized
- SsmManager: imports organized
- ChannelManager: imports organized
- ChildChannelDto: checkstyle fixes
- ChildChannelConfirmAction: checkstyle fixes
- java: remove SystemManager.isServerIdFveEligible()
- java: remove ChannelManager.isChannelFreeForSubscription()
- java: remove all getAvailableFveEntitlements() methods and
  ChannelEntitlementCounter
- java: remove getAvailableEntitlements() methods
- java: remove SsmManager.verifyChildEntitlements()
- java: remove SystemManager.canServerSubscribeToChannel()
- java: cleanup ChildChanneDto; remove available(Fve)Subscriptions and
  isFreeForGuest
- java XMLRPC: remove ChannelSoftwareHandler.availableEntitlements()
- java: remove OrgSoftwareEntitlementDto
- java: remove unused assign_software_entitlements query
- java: remove unused VirtualInstanceFactory.listEligibleFlexGuests() method
- java: remove unused UpdateOrgSoftwareEntitlementsCommand and test
- java: SystemHandler imports organized
- java: remove unused VirtualizationEntitlementsManager class and tests
- java: remove GuetsLimitedHosts StringResources
- java: remove GuestLimitedHosts page
- java: remove GuestUnlimitedHosts StringResources
- java: remove GuestUnlimitedHosts page
- java: update NavTest not to rely on removed page
- java: remove PhysicalHosts StringResources
- java: remove PhysicalHosts page
- java: remove unused methods VirtEntManager listFlexGuests,
  listEligibleFlexGuests
- java: remove unused convertToFlex method
- java XMLRPC: remove SystemHandler.listEligibleFlexGuests()
- java XMLRPC: remove SystemHandler.listFlexGuests()
- java XMLRPC: remove SystemHandler.convertToFlexEntitlement()
- java: remove softwareentitlements from StringResource
- java: remove SoftwareEntitlements from PxtAuth
- java: remove an unused SoftwareEntitlementSubscriptions StringResource
- java: remove SoftwareEntitlementSubscriptions from PxtAuth
- java: remove unused SystemManager.getEntitledSystems() method
- java: remove link to dropped software entitlemet page
- java: remove software Entitlements pages
- java: remove EntitledSystems StringResources
- java: remove EntitledSystems page
- java: remove EligibleFlexGuests StringResources
- java: remove EligibleFlexGuests page
- java: remove FlexGuest from StringResources
- java: remove FlexGuest page
- OrgHandlerTest: imports organized
- ChannelManager: imports organized
- OrgHandler: imports organized
- java: remove unused software entitlement backend methods
- java XMLRPC: remove SoftwareEntitlement functions
- java: remove OrgSoftwareSubscription StringResources
- java: remove OrgSoftwareSubscriptions page
- java: remove SoftwareEntitlements page
- java: remove SoftwareEntitlementDetails StringResources
- java: remove SoftwareEntitlementDetails page
- java: remove softwareEntitlementSubscriptions StringResources
- java: remove SoftwareEntitlementSubscriptions page
- Revert "added ability to filter out only synchronised channels when adding
  entitlements to org in multi org satellite"

* Thu Nov 19 2015 Jan Dobes 2.5.14-1
- BugFix: remove inconsistency and make more general the action description for
  package page title and tab-title in Schedule

* Thu Nov 19 2015 Jan Dobes 2.5.13-1
- better log than nothing
- Use non-immediate errata cache rebuilding on channel unsubscription

* Tue Nov 17 2015 Grant Gainey 2.5.12-1
- 1282855 - publishToChannel optimization
- 1282838 - Fix extremely slow channel.software.syncErrata API
- Fix typo and remove from whitelist

* Mon Nov 02 2015 Tomas Lestach <tlestach@redhat.com> 2.5.11-1
- removing unused code

* Fri Oct 30 2015 Tomas Kasparek <tkasparek@redhat.com> 2.5.10-1
- use xmlrpc_visible_to_user instead of visible_to_user query for searchByName

* Thu Oct 29 2015 Jiri Dostal <jdostal@redhat.com> 2.5.9-1
- added ability to filter out only synchronised channels when adding
  entitlements to org in multi org satellite

* Mon Oct 26 2015 Jan Dobes 2.5.8-1
- 1257281 - optimize queries

* Fri Oct 23 2015 Tomas Lestach <tlestach@redhat.com> 2.5.7-1
- 1154548 - allowing RHEL7 kickstart repositories

* Thu Oct 22 2015 Jan Dobes 2.5.6-1
- adding useful comment

* Wed Oct 21 2015 Jan Dobes 2.5.5-1
- support listing errata by last_modified date

* Thu Oct 15 2015 Tomas Lestach <tlestach@redhat.com> 2.5.4-1
- Make the betaMarker string accessors private
- rename ChannelProduct#beta to ChannelProduct#betaMarker

* Tue Oct 13 2015 Tomas Kasparek <tkasparek@redhat.com> 2.5.3-1
- extend session lifetime after API call
- removing @Override annotations for methods that aren't overriden

* Mon Oct 05 2015 Grant Gainey 2.5.2-1
- 608355 - change token-gen to use random UUID rather than a guessable salt

* Mon Oct 05 2015 Jan Dobes 2.5.1-1
- 1199214 - split only on first occurrence of '='
- Bumping package versions for 2.5.

* Thu Sep 24 2015 Jan Dobes 2.4.78-1
- Bumping copyright year.

* Thu Sep 24 2015 Jan Dobes 2.4.77-1
- support more frontend languages
- Merging updated frontend translations from Zanata.

* Mon Sep 21 2015 Grant Gainey 2.4.76-1
- 1253793 - Fix ks-snippets-view and catalin.out view under IE8

* Fri Sep 18 2015 Jan Dobes 2.4.75-1
- update api version

* Thu Sep 17 2015 Jan Dobes 2.4.74-1
- Make pagination attributes more consistent by putting them into enum
- Unify paging parameter values
- Remove unused pagination parameters checking

* Thu Sep 17 2015 Jan Dobes 2.4.73-1
- removing orphan_packages_for_channel query

* Wed Sep 16 2015 Grant Gainey 2.4.72-1
- 608355 - updated user-creation email template

* Wed Sep 16 2015 Grant Gainey 2.4.71-1
- 608355 - More checkstyle happiness
- 608355 - Fix some Junit
- 608355 - checkstyle
- 608355 - Refactor reset-pwd path to not log user in until pwd-chg accepted
- 608355 - Add min-password-length to user_attribute_sizes.jspf
- 608355 - Teach ResetPasswordFactory about errors
- 608355 - Make validatePassword into its own method in UserEditActionHelper
- 608355 - First draft, UI workflow
- 608355 - teach model about isExpired
- 608355 - ResetPassword domain-model/mode-queries/access/Junit

* Wed Sep 16 2015 Jan Dobes 2.4.70-1
- 1250351 - kickstartable trees should not be cacheable

* Mon Sep 14 2015 Jan Dobes 2.4.69-1
- removing old-styled icon from
  /rhn/systems/details/virtualization/ProvisionVirtualizationWizard
- show virtual machine status instead of name

* Thu Sep 10 2015 Jan Dobes 2.4.68-1
- render the right icon in system details header

* Wed Sep 09 2015 Jan Dobes 2.4.67-1
- displaying the content once is enough
- 1205818 - fixing NullPointerException

* Wed Sep 09 2015 Jiri Dostal <jdostal@redhat.com> 2.4.66-1
- 1181152 - WebUI -> Admin -> Users XSS

* Tue Sep 08 2015 Jan Dobes 2.4.65-1
- 1040871 - remove not existing system name reference

* Mon Sep 07 2015 Jan Dobes 2.4.64-1
- allow to use action chaining as SSM equivalent can

* Mon Sep 07 2015 Jan Dobes 2.4.63-1
- 1259445 - do not overwrite selected date and time

* Thu Sep 03 2015 Jan Dobes 2.4.62-1
- add missing string

* Thu Sep 03 2015 Jan Dobes 2.4.61-1
- 1252166 - removing duplicate setting
- 1252166 - fixing texts and links on system event page

* Wed Sep 02 2015 Jan Dobes 2.4.60-1
- removing redundant space

* Thu Aug 27 2015 Jan Dobes 2.4.59-1
- 1000415 - add icon for compliance status
- 1000415 - show diff icon in separate column
- 1000415 - change icon for empty diff
- making confirm page readable
- Organization users page: fix typo

* Wed Aug 26 2015 Jan Dobes 2.4.58-1
- correct message
- this is not a toolbar
- shift this menu to right
- vim version tags removed
- java unit tests: fixes after 1229427
- ChannelSoftwareHandler documentation: checksum is required now

* Thu Aug 20 2015 Jan Dobes 2.4.57-1
- 1229427 - support checksum change when cloning as in WebUI
- 1229427 - channels without checksum are no longer supported
- bump year in all languages

* Wed Aug 19 2015 Jan Dobes 2.4.56-1
- removing duplicate button
- bump year

* Wed Aug 19 2015 Jan Dobes 2.4.55-1
- 1250067 - unschedule actions only on single system

* Mon Aug 17 2015 Jan Dobes 2.4.54-1
- 1252166 - remove results of rescheduled remote script actions immediately

* Fri Aug 14 2015 Grant Gainey 2.4.53-1
- 1253793 - Fixing IE8 display issues  * Add respond.js/html5-shim for IE8  *
  Block editarea.js, which breaks respond.js under IE8, from    executing under
  IE8

* Fri Aug 14 2015 Tomas Lestach <tlestach@redhat.com> 2.4.52-1
- 1253495 - Improve configchannel.channelExists API efficiency

* Fri Aug 14 2015 Tomas Lestach <tlestach@redhat.com> 2.4.51-1
- 1228589 - need to query rhnOrgDistChannelMap that is per organization
- 1228589 - prevent NullPointerException when chaning base channels via SSM

* Wed Aug 12 2015 Jan Dobes 2.4.50-1
- 1252166 - simplify logic
- 1252166 - delete status of previous action run
- 1252166 - check if failed only this server action
- 1252166 - reschedule only relevant server action

* Tue Aug 11 2015 Jiri Dostal <jdostal@redhat.com> 2.4.49-1
- [RFE] 1167999 - Osa ping for API, check sendOsaPing/getOsaPing methods

* Fri Aug 07 2015 Tomas Kasparek <tkasparek@redhat.com> 2.4.48-1
- reremove unsused SetDecl
- don't cleanup set when adding packages to a channel

* Tue Aug 04 2015 Jiri Dostal <jdostal@redhat.com> 2.4.47-1
- 1241945 - Fixed - search field only allows 40 characters

* Tue Aug 04 2015 Jiri Dostal <jdostal@redhat.com> 2.4.46-1
- [RFE] 1097634 - Added option to schedule sync with latest packages

* Mon Aug 03 2015 Tomas Lestach <tlestach@redhat.com> 2.4.45-1
- 1219140 - skip errata clone events, where channel or erratum aren't available
  anymore (were deleted in the meantime)
- 1219140 - let errata.cloneAsync process the cloning process async

* Fri Jul 31 2015 Tomas Lestach <tlestach@redhat.com> 2.4.44-1
- 1179479 - add last boot and registration date to
  systemgroup.listSystemsMinimal API

* Fri Jul 31 2015 Tomas Lestach <tlestach@redhat.com> 2.4.43-1
- detect removed packages during repo generation
- sort the channels for rego generation task
- set the policy for blocked execution (concurrent settings)
- unmark channel in progress for failed repomd tasks
- mark ChannelRepodataWorker failed, when exception is thrown
- removing unused loadErrata() from ErrataQueueWorker
- modified will be set by the rhnRepoRegenQueue update trigger

* Fri Jul 24 2015 Jan Dobes 2.4.42-1
- adding link to reposync logs
- adding progress bar showing sync status
- disable sync button and show message if reposync is in progress
- Sort api list
- Remove test handler from API

* Fri Jul 24 2015 Tomas Kasparek <tkasparek@redhat.com> 2.4.41-1
- require cobbler20 - Spacewalk is not working with upstream cobbler anyway

* Wed Jul 22 2015 Jiri Dostal <jdostal@redhat.com> 2.4.40-1
- 1181152 - XSS when altering user details and going somewhere where you are
  choosing user         - Escaped tags in real names
- Make RhnServletListenerTest not extend RhnBaseTestCase

* Tue Jul 21 2015 Tomas Lestach <tlestach@redhat.com> 2.4.39-1
- introduce org.setErrataEmailNotifsForOrg and org.isErrataEmailNotifsForOrg
  API calls

* Mon Jul 20 2015 Tomas Lestach <tlestach@redhat.com> 2.4.38-1
- introduce org.setOrgConfigManagedByOrgAdmin and
  org.isOrgConfigManagedByOrgAdmin API calls

* Mon Jul 20 2015 Tomas Lestach <tlestach@redhat.com> 2.4.37-1
- update organization configuration description
- spacewalk/satellite admin may allow org admin to manage org configuration
- re-use same org config jsp code
- introduce errata_emails_enabled per org
- make the Organization Configuration pages available also to org amin
- Fix docs

* Wed Jul 15 2015 Jan Dobes 2.4.36-1
- prevent ISE if taskomatic is not running
- get files only for correct channel

* Tue Jul 14 2015 Tomas Kasparek <tkasparek@redhat.com> 2.4.35-1
- allow to change 1st organization name

* Mon Jul 13 2015 Jan Dobes 2.4.34-1
- properly close 'a' tag
- removing dead code
- do not try to translate certain messages several times

* Mon Jul 13 2015 Matej Kollar <mkollar@redhat.com> 2.4.33-1
- Grammar fix

* Fri Jul 10 2015 Tomas Lestach <tlestach@redhat.com> 2.4.32-1
- 1235955 - fix detection of systems requiring reboot

* Thu Jul 09 2015 Jiri Dostal <jdostal@redhat.com> 2.4.31-1
- Bug 1098804 - fixed broken link, labels

* Thu Jul 09 2015 Tomas Lestach <tlestach@redhat.com> 2.4.30-1
- log debug messages only if debug is enabled
- Fix queue size: consider possible remainders from last run
- Log message when finished errata cache for a server or channel
- Remove some duplicated empty lines
- Remove unused return value that was always null
- Remove unused parameter to TaskQueue.run()
- Log the current queue size before every job run (DEBUG)
- Fix log message when finished with server

* Fri Jul 03 2015 Jan Dobes 2.4.29-1
- removing dead code
- fixing system.listUngroupedSystems API

* Fri Jul 03 2015 Jan Dobes 2.4.28-1
- removing obsolete file
- configure ivy resolver

* Fri Jul 03 2015 Matej Kollar <mkollar@redhat.com> 2.4.27-1
- Unify profile creation/update with one submit button instead of two.
- Fix file input control alignment issue with form-control (bsc#873203)

* Mon Jun 29 2015 Jan Dobes 2.4.26-1
- checksum type None is no longer available
- Make arch x86_64 the default when creating new channels.
- Remove checksum type None. It prevents metadata generation.
- do not recreate the option tags, just change visibility
- New Channel: Fix setting the default architecture/checksum when selecting
  back Parent: None

* Fri Jun 26 2015 Tomas Kasparek <tkasparek@redhat.com> 2.4.25-1
- Avoid deadlock in CompareConfigFilesTask when a
  rhn_channel.update_needed_cache is in progress
- Server.listConfigDiffEnabledSystems: fix indentation
- Recommend cobbler20 with all packages requiring cobbler on Fedora 22

* Fri Jun 12 2015 Jan Dobes 2.4.24-1
- 1227700 - add missing country code
- 1227700 - removing invalid title
- TaskoXmlRpcHandler: dead code removed

* Tue Jun 09 2015 Tomas Kasparek <tkasparek@redhat.com> 2.4.23-1
- Fix adding roles: make sure that ORG admin is last
- Fix javadoc and remove some superfluous newlines
- Simplify getCandidates() to return a list of task objects
- Remove unused Date variable
- Do not remove tasks from DB during getCandidates() (bsc#932052)
- Verify forward path and query ignoring the order of parameters

* Fri May 29 2015 Jan Dobes 2.4.22-1
- Get rid of IE7 compatibility mode enforcement
- ErrataManager: fix stack update case
- fixing message
- removing unused import
- KickstartScheduleCommand: always use activation key data
- KickstartScheduleCommand: dead code removed

* Thu May 28 2015 Tomas Kasparek <tkasparek@redhat.com> 2.4.21-1
- remove redundant abstract modifier
- fix checkstyle issues on Fedora 22
- ErrataManagerTest: correct assertion message

* Fri May 22 2015 Tomas Lestach <tlestach@redhat.com> 2.4.20-1
- expect a Number instead of an Integer

* Fri May 22 2015 Jan Dobes 2.4.19-1
- 1201719 - wait for current transaction end
- SystemHandler cleanup
- fix checkstyle issue
- Extract utility method in HibernateFactory
- ErrataManagerTest: correct comment to agree with code

* Mon May 18 2015 Tomas Lestach <tlestach@redhat.com> 2.4.18-1
- enhance task creation logging
- removing @Override annotation for method that isn't overriden

* Mon May 18 2015 Tomas Kasparek <tkasparek@redhat.com> 2.4.17-1
- 1221224 - display schema upgrade required message on CreateFirstUser page

* Thu May 14 2015 Stephen Herr <sherr@redhat.com> 2.4.16-1
- Kickstart: install the latest available koan package, not first found

* Thu May 14 2015 Grant Gainey 2.4.15-1
- 1221739 - EXISTS is an Oracle keyword, don't use it casually

* Wed May 13 2015 Stephen Herr <sherr@redhat.com> 2.4.14-1
- Change Activation Key Child Channels from multiple select to checkboxes

* Tue May 12 2015 Stephen Herr <sherr@redhat.com> 2.4.13-1
- hasPreflag(): improve documentation about which rpm flags are evaluated
- fix generating pre-equires (pre="1" in metadata)

* Thu May 07 2015 Jan Dobes <jdobes@redhat.com> 2.4.12-1
- make checkstyle compatible with newer versions and enable on fedora

* Wed May 06 2015 Tomas Lestach <tlestach@redhat.com> 2.4.11-1
- 1218705 - allow read-only user to call find* APIs

* Thu Apr 30 2015 Stephen Herr <sherr@redhat.com> 2.4.10-1
- 1215271 - Scheduling remote command for large system sets is slow

* Wed Apr 29 2015 Stephen Herr <sherr@redhat.com> 2.4.9-1
- 1215671 - move auto-errata updates into separate taskomatic task
- 1215671 - Magic strings should only be defined in one place
- ErrataCacheDriverTest: make condition robust to pre-existing Tasks

* Fri Apr 24 2015 Stephen Herr <sherr@redhat.com> 2.4.8-1
- 1207816 - You should be able to clone channels shared from other orgs

* Wed Apr 22 2015 Stephen Herr <sherr@redhat.com> 2.4.7-1
- 1214437 - improve system overview list performance

* Tue Apr 21 2015 Stephen Herr <sherr@redhat.com> 2.4.6-1
- 1214034 - Implement a "default" kickstart script name for edit link

* Wed Apr 15 2015 Jan Dobes 2.4.5-1
- 1096263 - force taskomatic to use UTF-8

* Wed Apr 15 2015 Jan Dobes 2.4.4-1
- fixing alphabar and pagination rendering on some pages
- 1202233 - include missing taglib

* Thu Apr 02 2015 Jan Dobes 2.4.3-1
- remove query errata_list_in_set as it is not used anymore
- use another method as lookupErrataListFromSet does not exist anymore
- change method to get selected errata relevant to system set

* Thu Apr 02 2015 Stephen Herr <sherr@redhat.com> 2.4.2-1
- 1204246 - re-deleting the commit lines after commit 0a54057de3 re-added them

* Wed Apr 01 2015 Jan Dobes 2.4.1-1
- 1205328 - do not ignore errata with same package version
- allow only Red Hat, Inc. and SUSE LLC in the checkstyle preferences
- Copyright texts updated to SUSE LLC
- to create .project file for eclipse, 'ant make-eclipse-project' should be run
- Bumping package versions for 2.4.

* Fri Mar 27 2015 Grant Gainey 2.3.178-1
- Copyrights 2015, redux

* Fri Mar 27 2015 Tomas Lestach <tlestach@redhat.com> 2.3.177-1
- change evr parsing for repodata primary.xml dependencies
- expand checkstyle copyright regexp
- Add a test for getCandidates() in ErrataCacheDriver
- Fix parameter names for "insert_into_task_queue"
- Create only one errata cache worker per server
- Add type parameters throughout getCandidates()

* Thu Mar 26 2015 Jan Dobes 2.3.176-1
- 1200162 - reduce number of system lookups
- 1188954 - also get errata scheduling out of cycle to make stackUpdates sense
- 1188954 - schedule only one errata action for each errata

* Wed Mar 25 2015 Grant Gainey 2.3.175-1
- Updating copyright info for 2015

* Wed Mar 25 2015 Tomas Lestach <tlestach@redhat.com> 2.3.174-1
- 1205108 - extend getHistoryDetails() method by the User argument and unify
  this interface

* Tue Mar 24 2015 Tomas Lestach <tlestach@redhat.com> 2.3.173-1
- set kickstart timezone according to the user locale, who creates it

* Mon Mar 23 2015 Grant Gainey 2.3.172-1
- 1204246 - close auto errata update timing hole
- Forward to "raw mode" edit page in case of uploaded profiles
- checkstyle fixes
- Fix: kickstart wizard step 2 and 3 => removed unnecessary BR and empty DIV
  from both files.
- Fix: step 3 kickstart wizard => added the missing class form-horizontal in
  the form tag. removed the class list-group from a div since its a class for
  Ul tags. added the form-control class to the inputs.
- Fix: Step 2 kickstart wizard => removed the class list-group from a div (this
  class is only for UL). Properly formated the html of the radio buttons with
  their labels and classes. Changed the disposition of the labels to make it
  more clear that its 1 property with 2 different options, since before it
  looked like 2 different properties.
- FIX: error from last 2 commits where the icons were included in a wrong place
  inside the buttons of the wizard
- Fix: Step 3: Create Kickstart Profile => the panel didnt have a panel-body
  and that is now fixed. The group lists were inside a UL (without list inside)
  and it was replaced for a div. The buttons to submit or go back were inserted
  into the panel-footer
- Fix: Step 2: Create Kickstart Profile => the panel didnt have a panel-body
  and that is now fixed. The group lists were inside a UL (without list inside)
  and it was replaced for a div. The buttons to submit or go back were inserted
  into the panel-footer
- Fix: Step 1: Create Kickstart Profile => the buttons sending the form are
  included inside the panel-footer in order to follow the 3 steps process,
  where in the following steps there will be a Prev button as well
- address tag: fix extra p and testcase to latest changes
- form inserted into panel and button moved to the buttom of the form to make
  it more obvious it is the button that submits the whole form and not just one
  input
- Fix button style on locale settings
- wrap information in panel and show with alert class
- hr to separate the form and the table
- message inserted inside an alert.
- buton changed to primary
- duplicated title removed
- sw entitlements page: hr tag addded to separate the pagination and the tips
- row with no margin
- xcddf search: radio and checkbox inputs formated with bootstrap
- popular channels page: elements vertically aligned
- button position fix
- user preferences: use the new input with inline class
- address tag: removed unnecessary p tag
- user details page: fix column sizes and panel title
- fix column sizes in the edit address form
- button class changed from primary to default
- col size, labels, checkboxes and radio buttons fixed
- buttons fix

* Thu Mar 19 2015 Grant Gainey 2.3.171-1
- Update api version
- Updated copyright year missed in 2013
- Updating copyright info for 2015

* Thu Mar 19 2015 Tomas Lestach <tlestach@redhat.com> 2.3.170-1
- pass reposync params as List
- adding java .project to git

* Wed Mar 18 2015 Grant Gainey 2.3.169-1
- Cleanup of L10N files

* Wed Mar 18 2015 Grant Gainey 2.3.168-1
- zanata doesn't like < or >, even in context-tags
- Zanata doesn't like empty ids

* Tue Mar 17 2015 Tomas Kasparek <tkasparek@redhat.com> 2.3.167-1
- properly set taskomatic wrapper.java.classpath.4 option
- fix Documentation link

* Mon Mar 16 2015 Tomas Lestach <tlestach@redhat.com> 2.3.166-1
- fixing typo: sync-kickstars -> sync-kickstart
- we do not need jfreechart anymore

* Thu Mar 12 2015 Tomas Lestach <tlestach@redhat.com> 2.3.165-1
- removing unused rhn_web.conf options
- simplify getDefaultDownloadLocation() method

* Thu Mar 12 2015 Tomas Lestach <tlestach@redhat.com> 2.3.164-1
- java-map-hibernate-table.pl should not be part of RHN::DB::Package

* Wed Mar 11 2015 Jan Dobes 2.3.163-1
- fixing weird path

* Mon Mar 09 2015 Tomas Lestach <tlestach@redhat.com> 2.3.162-1
- use /help/index.do for Documentaton
- removing spacewalk-sniglets as they are not needed any more

* Fri Mar 06 2015 Tomas Lestach <tlestach@redhat.com> 2.3.161-1
- 1086354 - update properly necessary cobbler fields when changing ks tree
- host as parameter of KickstartableTree.getDefaultDownloadLocation() isn't
  used
- DataSourceParserTest: generalize so that both Postgres 8 and 9 drivers work

* Thu Mar 05 2015 Grant Gainey 2.3.160-1
- 1196329 - IE11/WinServer2008/CompatMode fix

* Thu Mar 05 2015 Jan Dobes 2.3.159-1
- fix old branding icon
- remove unused Perl code
- Remove a couple of directory references in nav xml to perl directories

* Tue Mar 03 2015 Tomas Lestach <tlestach@redhat.com> 2.3.158-1
- we use /rhn/help/index.do instead of /help/about.pxt

* Tue Mar 03 2015 Tomas Kasparek <tkasparek@redhat.com> 2.3.157-1
- create globallySubscribeable default value
- adapt 404.jsp
- do not decorate java error pages
- removing html taglib from error jsp pages as it isn't used
- make the error pages accessible from apache
- removing nosuchpkg.jsp as it's not referenced any more

* Tue Mar 03 2015 Tomas Kasparek <tkasparek@redhat.com> 2.3.156-1
- 1128989 - allow users to set taskomatic mail preferences - change query of
  user emails
- 1128989 - allow users to set taskomatic mail preferences - allow setting of
  tasko_notify flag
- 1128989 - allow users to set taskomatic mail preferences - updated User clasS

* Mon Mar 02 2015 Stephen Herr <sherr@redhat.com> 2.3.155-1
- Finish porting SSM Group pages to java
- Moving SSM Group Create to its own jsp to fix changing nav contexts when form
  doesn't validate
- Port SSM Group Create page to java TODO: port ssm group landing /
  confirmation page, update links
- Add back in SSM Groups tab that was accidentally deleted in 93b7d1a9

* Fri Feb 27 2015 Tomas Lestach <tlestach@redhat.com> 2.3.154-1
- removing system_list/out_of_date.pxt as it isn't referenced anymore
- removing system_list/visible_to_user.pxt as it isn't referenced anymore

* Fri Feb 27 2015 Tomas Lestach <tlestach@redhat.com> 2.3.153-1
- rewriting raw_script_output.txt to java
- Refresh errata cache asynchronously when subscribing server to channel

* Thu Feb 26 2015 Tomas Lestach <tlestach@redhat.com> 2.3.152-1
- Catch NumberFormatException and send error to the client instead

* Wed Feb 25 2015 Tomas Lestach <tlestach@redhat.com> 2.3.151-1
- removing system details edit.pxt as it was ported to java

* Tue Feb 24 2015 Grant Gainey 2.3.150-1
- Make checkstyle happy

* Tue Feb 24 2015 Grant Gainey 2.3.149-1
- CloneErrataActionTest: missing query added
- RhnSetDeclTest: use a decl with correct cleanup operation
- UserExternalHandlerTest: monitoring entitlement was removed, update counters
- ActivationKeyHandlerTest: virtualization host entitlement was removed, update
  counters
- ServerTest: don't count monitoring entitlement any more
- CloneErrataActionTest: adapt to new behavior in ChannelRepodataDriver, remove
  stale code
- ErrataHandler.create: restore backwards-compatible method signature and fix
  tests
- Server Hibernate mapping: don't use {S.*} notation as it will generate
  incorrect SQL with joined-subclass
- ServerFactoryTest: create a 32-byte secret to play nice with
  ClientCertificate
- PxtAuthenticationServiceTest: adjust expectations to updated code
- KickstartPartitionActionTest: expect warning message as well
- UserImpl: keep local collection in sync (fixes RoleTest failure)
- KickstartDataTest: do not fail by using correct constant
- KickstartBuilderTest: update to post-SHA256 code
- Fedora KS install type is 'fedora18' now, adapt code accordingly
- sitenav.xml: use full sign in URL to make NavTest happy
- UserTest: use SHA1 instead of MD5
- UserTest: save Role before use, a non-null id is required
- UserEditSetupActionTest: number of roles has diminished by one with removal
  of monitoring
- AccessTest: ftr_kickstart should be present in provisioning entitled servers
- ChannelFactoryTest: channel labels always need to be lower case
- TestFactoryWrapperTest: use a different query, table does not exist anymore

* Tue Feb 24 2015 Tomas Lestach <tlestach@redhat.com> 2.3.148-1
- removing unused iso download jsp

* Tue Feb 24 2015 Tomas Kasparek <tkasparek@redhat.com> 2.3.147-1
- fix malformed @@PRODUCT_NAME@@ macro

* Mon Feb 23 2015 Stephen Herr <sherr@redhat.com> 2.3.146-1
- 1191071 - fix java acls for ProxyClients.do

* Mon Feb 23 2015 Tomas Kasparek <tkasparek@redhat.com> 2.3.145-1
- update translation strings

* Fri Feb 20 2015 Tomas Lestach <tlestach@redhat.com> 2.3.144-1
- enable 'Remove Errata' button on the
  /rhn/channels/manage/errata/ListRemove.do page
- fix ISE on /rhn/channels/manage/errata/ListRemove.do page

* Thu Feb 19 2015 Grant Gainey 2.3.143-1
- 1194418 - API call channel.software.clone does not work as expected for child
  channels.

* Wed Feb 18 2015 Stephen Herr <sherr@redhat.com> 2.3.142-1
- 1191071 - Fix Connection.do and Proxy.do acls after perl-> java migration

* Wed Feb 18 2015 Tomas Lestach <tlestach@redhat.com> 2.3.141-1
- issue a warning in case sortAttribute is invalid

* Mon Feb 16 2015 Tomas Lestach <tlestach@redhat.com> 2.3.140-1
- log AJP_REMOTE_USER_GROUP 'iterator' instead of AJP_REMOTE_USER_GROUPS
  attribute

* Thu Feb 05 2015 Stephen Herr <sherr@redhat.com> 2.3.139-1
- 1173731 - ErrataQueue shouldn't fail if server is subscribed to other org's
  channel
- New fast java errata clones need to enqueue notifications for taskomaitc
  Without it things like auto-errata-updates never get scheduled
- 1174652 - Don't dereference things that might be null, in SQL

* Wed Feb 04 2015 Tomas Lestach <tlestach@redhat.com> 2.3.138-1
- linking real files works much better
- Documentation changes - fix name and refer to RFC.
- Package_queries.xml system_available_packages: one more whitespace fix
- Package_queries.xml system_available_packages: use comprehensible subquery
  names
- Package_queries.xml system_available_packages: use JOIN for join conditions,
  WHERE for others
- Package_queries.xml system_available_packages: normalize AS use
- Package_queries.xml system_available_packages: fix indentation and spacing
- Package_queries.xml system_available_packages: fix case

* Fri Jan 30 2015 Stephen Herr <sherr@redhat.com> 2.3.137-1
- 1173260 - avoid deadlock if you call mergePackages after mergeErrata
- Make first letter uppercase as in rest of the UI
- This is how button is called now

* Wed Jan 28 2015 Tomas Lestach <tlestach@redhat.com> 2.3.136-1
- fix wrong spec condition

* Wed Jan 28 2015 Tomas Lestach <tlestach@redhat.com> 2.3.135-1
- 1186355 - fixing typo
- create missing jar symlinks (mainly for taskomatic)
- let taskomatic link log4j-1.jar on fc21
- Setting ts=4 is wrong

* Wed Jan 28 2015 Tomas Lestach <tlestach@redhat.com> 2.3.134-1
- fix mchange-commons issue on fc21

* Tue Jan 27 2015 Tomas Lestach <tlestach@redhat.com> 2.3.133-1
- fedora21 packages install the jars to custom directories
- unify fedora specific files
- fedora21 uses only the log4j-1 compatibility package

* Mon Jan 26 2015 Stephen Herr <sherr@redhat.com> 2.3.132-1
- 1180581 - make config file upload on FileDetails work

* Mon Jan 26 2015 Tomas Lestach <tlestach@redhat.com> 2.3.131-1
- remove nonlinux (solaris) entitlement
- prevent NPE on activationkeys/Edit.do page
- removing @Override annotations for methods that aren't overriden

* Fri Jan 23 2015 Stephen Herr <sherr@redhat.com> 2.3.130-1
- Fix "Select All" buttons display on rhn:list, make consistent with new
  rl:list
- Fix missing submit parameter for "Select All"
- Sort filelist in configfile.compare event history alphabetically
- add getSSMPowerSettingsUpdateCommand() to keep the values on empty form data
- fix setting powermanagement values
- Add missing dash to docbook apidoc macro
- Update the example scripts section for docbook output
- Update the title page for docbook output
- Fix xmlrpc.doc for the "system" namespace
- Fix grammar and typos in API code example descriptions
- Set cobbler hostname variable when calling system.createSystemRecord
- parseDistUrl needs to return null if it can't parse the url
- Fix NPE on GET /rhn/common/DownloadFile.do
- Avoid NumberFormatException in case of invalid URL
- Lookup kickstart tree only when org is found
- Avoid ArrayIndexOutOfBoundsException with invalid URLs

* Fri Jan 23 2015 Tomas Lestach <tlestach@redhat.com> 2.3.129-1
- link log4j-1.jar if available (for fc12)
- removing duplicate Summary and Group
- 1179765 - directories and symlinks cannot be binary

* Wed Jan 21 2015 Stephen Herr <sherr@redhat.com> 2.3.128-1
- Port Errata Clone page from perl -> java Make nav link to java channel clone
  and errata clone pages Also make various clone errata jsps share common list

* Wed Jan 21 2015 Stephen Herr <sherr@redhat.com> 2.3.127-1
- fixing error '...requires that an attribute name is preceded by whitespace'

* Wed Jan 21 2015 Tomas Lestach <tlestach@redhat.com> 2.3.126-1
- fixing checkstyle issue

* Tue Jan 20 2015 Stephen Herr <sherr@redhat.com> 2.3.125-1
- Fix ISE when cloning a channel that is not globally subscribable
- Fix ISE if creating a channel that is not globally subscribable

* Mon Jan 19 2015 Grant Gainey 2.3.124-1
- 1156299, CVE-2014-7811 - Fixed reported XSS issues  *
  /rhn/systems/details/Overview.do?sid= , Description  *
  /rhn/groups/GroupDetail.do?sgid= , Name, Description  *
  /rhn/users/UserList.do, /rhn/users/DisabledList.do - first/last name  *
  /rhn/systems/details/history/Event.do?sid= , SCAP param/action

* Fri Jan 16 2015 Grant Gainey 2.3.123-1
- bnc#901927: Remove custom file size calculation
- Need to wrap the InputStream in order to support mark/reset so the binary
  upload won't crash anymore

* Fri Jan 16 2015 Tomas Lestach <tlestach@redhat.com> 2.3.122-1
- Remove "Select All" button from system currency report

* Fri Jan 16 2015 Matej Kollar <mkollar@redhat.com> 2.3.121-1
- Remove "Add Selected to SSM" from SSM system overview page
- Remove "Add Selected to SSM" from system overview page

* Thu Jan 15 2015 Tomas Lestach <tlestach@redhat.com> 2.3.120-1
- 1158806 - fix menu structure for
  /rhn/systems/details/history/snapshots/TagCreate.do page
- 1158806 - fix menu structure for /rhn/systems/details/history/Event.do page

* Wed Jan 14 2015 Stephen Herr <sherr@redhat.com> 2.3.119-1
- checkstyle fixes

* Wed Jan 14 2015 Stephen Herr <sherr@redhat.com> 2.3.118-1
- migrate clone channel page from perl -> java
- Use Hibernate-friendly equals() and hashCode() in Org

* Mon Jan 12 2015 Matej Kollar <mkollar@redhat.com> 2.3.117-1
- Getting rid of trailing spaces in translations
- Getting rid of trailing spaces in XML
- Getting rid of Tabs and trailing spaces in Python
- Getting rid of trailing spaces in Perl
- Getting rid of Tabs in Java JSPF
- Getting rid of Tabs in Java JSP
- Getting rid of Tabs and trailing spaces in LICENSE, COPYING, and README files
- allow Copyright 2015
- clean up some type safety warnings
- Whitespace fixes

* Tue Dec 23 2014 Stephen Herr <sherr@redhat.com> 2.3.116-1
- checkstyle fix
- Clean up some static references to pxt pages in nav tests
- port errata_channel_intersection.pxt to java

* Mon Dec 22 2014 Stephen Herr <sherr@redhat.com> 2.3.115-1
- Checkstyle fix and translation with old url update

* Mon Dec 22 2014 Stephen Herr <sherr@redhat.com> 2.3.114-1
- Port Channel Subscriber pages to java
- minor style fix for virt-guest advanced options kickstart page
- Port of the advanced kickstart options to TB3.
- ErrataManager.applyErrata: raise exception even when there is no relevant
  errata
- Improve applyErrata algorithm to apply only relevant erratas. Testcase
  included.
- hasKeyword and containsKeyword are the same, but one crashes on null
- 1176435 - make displaying package actions with multiple packages faster

* Fri Dec 19 2014 Stephen Herr <sherr@redhat.com> 2.3.113-1
- migrate sdc Reactivation page to java
- migrate sdc clients through proxy page to java
- migrate sdc Proxy page to java

* Thu Dec 18 2014 Stephen Herr <sherr@redhat.com> 2.3.112-1
- don't add sync-probe taskomatic task, but handle upgrades that have it

* Wed Dec 17 2014 Stephen Herr <sherr@redhat.com> 2.3.111-1
- Adding copyright statements where they were missing

* Wed Dec 17 2014 Stephen Herr <sherr@redhat.com> 2.3.110-1
- fix checkstyle problems
- Migrate sdc Connection page to java
- remove old references to perl pages in ssm.xml that no longer exist
- and one more reference
- migrate SSM Misc System Preferences Confirm page to java
- Revert "updating the test sitenav.xml with more recent content" I should make
  sure this doesn't break test first
- updating the test sitenav.xml with more recent content
- migrate SSM Rollback page to java
- Migrate SSM Tag Systems page to java
- use c:out instead of bare references to avoid potential xss problems
- removing references to perl restart pages that no longer exist
- Migrating SSM Custom Value pages to java
- a few more old pxt references to clean up
- random cleanups, mostly getting rid of references to pxt pages
- migrate about help page to java
- updating old references to pxt pages from StringResources
- make config column be correct for Installed Systems and Target Systems pages
- Fix checkstyle errors
- port package details Target Systems pages to java
- fixing a couple of hard-to-track-down xml errors
- Migrating 'systems with installed package' page to java
- Port package 'new versions' page to java
- Package maps are only a solaris feature, remove
- Porting package file list page to java
- Removing solaris support from spacewalk-java
- drop monitoring code and monitoring schema
- plus one more reference
- A more complete removal of monitoring from spacewalk-java
- take a giant ax to monitoring in spacewalk-java. work in progress

* Tue Dec 16 2014 Tomas Lestach <tlestach@redhat.com> 2.3.109-1
- 1174627 - make sure columns are named according to the dto attributes
- Revert "don't show packages tab if activation key hasn't provisioning
  entitlement"

* Fri Dec 12 2014 Stephen Herr <sherr@redhat.com> 2.3.108-1
- 1168328 - fix failures due to uninitialized log it
- style java.custom_header, java.custom_footer, java.login_banner,
  java.legal_note parameters

* Fri Dec 12 2014 Tomas Lestach <tlestach@redhat.com> 2.3.107-1
- remove empty trans-unit elements

* Wed Dec 10 2014 Tomas Lestach <tlestach@redhat.com> 2.3.106-1
- 1069155 - let system set manager csv contain add-on entitlements
- extra space

* Tue Dec 09 2014 Tomas Lestach <tlestach@redhat.com> 2.3.105-1
- 1170704 - allow filtering RHEL7 errata
- add some missing strings

* Mon Dec 08 2014 Tomas Lestach <tlestach@redhat.com> 2.3.104-1
- 1151931 - fix broken xml

* Mon Dec 08 2014 Jan Dobes 2.3.103-1
- slightly improve hideable menu

* Mon Dec 08 2014 Tomas Lestach <tlestach@redhat.com> 2.3.102-1
- 1169278 - fix typo: Occurence -> Occurrence
- 1169345 - returning back removed file preservation related messages
- 1151931 - returning back removed config related messages

* Fri Dec 05 2014 Stephen Herr <sherr@redhat.com> 2.3.101-1
- Fixing merge problem in test

* Fri Dec 05 2014 Stephen Herr <sherr@redhat.com> 2.3.100-1
- Explain snapshot/rollback behavior better (bsc#808947)
- Fix documentation search
- New API call to list kickstartable tree channels + test
- Don't commit when XMLRPCExceptions are thrown
- XmlRpcServletTest: ensure a new Hibernate session is used in each test

* Fri Dec 05 2014 Tomas Lestach <tlestach@redhat.com> 2.3.99-1
- 1169741 - allow removing Cobbler System Profile on  the power management page
- 1169752 - allow also blank power management settings
- 1169741 - add csrf check for the power management page
- Made text more clear for package profile sync

* Thu Dec 04 2014 Jan Dobes 2.3.98-1
- style /rhn/systems/details/kickstart/SessionStatus page

* Tue Dec 02 2014 Tomas Lestach <tlestach@redhat.com> 2.3.97-1
- remove WebList as it isn't referenced any more
- remove SelectableWebList as it isn't referenced any more
- remove WebRhnSet as it isn't referenced any more
- remove WebSessionSet as it isn't referenced any more
- adapt ListRemoveGroupsAction to the rewritten groups.jspf
- adapt groups.jspf to the rewritten AddGroupsAction
- rewrite AddGroupsAction
- 1169480 - No ISE on provisioning page when no base channel

* Mon Dec 01 2014 Jan Dobes 2.3.96-1
- too big space
- there is no need to block enter key
- Cobbler variables page ported to Bootstrap

* Fri Nov 28 2014 Tomas Lestach <tlestach@redhat.com> 2.3.95-1
- fix hibernate.NonUniqueObjectException on errata cloning
- Download CSV button does not export all columns ("Base Channel" missing)
  (bnc#896238)
- Fix install type detection on SUSE systems

* Thu Nov 27 2014 Jan Dobes 2.3.94-1
- style /rhn/channels/manage/errata/ConfirmErrataAdd page

* Thu Nov 27 2014 Tomas Lestach <tlestach@redhat.com> 2.3.93-1
- paginate before elaboration
- remove duplicated line

* Wed Nov 26 2014 Stephen Herr <sherr@redhat.com> 2.3.92-1
- 1168328 - Make the base channel ssm action asynchronous
- 1168292 - Commit after each system deletion to avoid deadlocks

* Tue Nov 25 2014 Tomas Lestach <tlestach@redhat.com> 2.3.91-1
- 1081124 - let system advanced search return common package nvrea
- remove @Override annotation

* Tue Nov 25 2014 Tomas Lestach <tlestach@redhat.com> 2.3.90-1
- 1167753 - apidoc generator does not know #array("something")
- 1009396 - fix js injection on /rhn/systems/Search.do page

* Mon Nov 24 2014 Stephen Herr <sherr@redhat.com> 2.3.89-1
- 920603 - fixing javascript errors
- 1162862 - Config file url should update when you create new revision

* Mon Nov 24 2014 Tomas Lestach <tlestach@redhat.com> 2.3.88-1
- prevent ISE, when firstname a/o lastname weren't passed from IPA server

* Fri Nov 21 2014 Jan Dobes 2.3.87-1
- fix button alignment
- impove style of Software Crash pages

* Thu Nov 20 2014 Tomas Lestach <tlestach@redhat.com> 2.3.86-1
- 1001018 - xml escape scripting language on
  /rhn/kickstart/KickstartScriptDelete.do page

* Thu Nov 20 2014 Tomas Lestach <tlestach@redhat.com> 2.3.85-1
- 1001018 - xml escape script language on /rhn/kickstart/Scripts.do page

* Wed Nov 19 2014 Jan Dobes 2.3.84-1
- do not show expanded menu on small screens on default
- remove redundant navbar-collapse-1 class
- hide items on smaller screens

* Wed Nov 19 2014 Tomas Lestach <tlestach@redhat.com> 2.3.83-1
- 1024090 - user does not need to be a channel admin to manage a channel
- Channel package compare will fail if checking two unrelated channels when ch1
  or ch2 is NULL.

* Fri Nov 14 2014 Tomas Lestach <tlestach@redhat.com> 2.3.82-1
- 801965 - checkstuyle fix

* Fri Nov 14 2014 Tomas Lestach <tlestach@redhat.com> 2.3.81-1
- 801965 - config admin role required for the kickstart.profile.*Repositories
  API calls
- 801965 - introduce kickstart.profile.getAvailableRepositories API
- 801965 - rename kickstart.profile.getAvailableRepositories to
  kickstart.profile.getRepositories
- 801965 - we cannot return 'null' in API
- 801965 - remove redundant code

* Thu Nov 13 2014 Grant Gainey 2.3.80-1
- 1093669 - Fixed typo in column-names

* Thu Nov 13 2014 Stephen Herr <sherr@redhat.com> 2.3.79-1
- 796434 - refreshing should not clone activation key again
- 1156337 - use conf channel label instead of name
- 1136491 - listActivationKeys should return empty list if no keys visible
- 1037974 - make API listing system events by type work
- cannot select code from disabled textarea in Firefox, use readonly editor

* Wed Nov 12 2014 Stephen Herr <sherr@redhat.com> 2.3.78-1
- 1151183 - clean up remnants of prototype.js, convert to jQuery
- Fix tests broken by fix to 1134879, PackageName objects should be saved
  explicitly

* Wed Nov 12 2014 Grant Gainey 2.3.77-1
- 1152984 - Fix entitled_systems.jsp num-per-page ISE

* Tue Nov 11 2014 Stephen Herr <sherr@redhat.com> 2.3.76-1
- 1162862 - we should consider if text <> binary has changed for config files
- 1162840 - all API methods should be able to find shared channels
- ActionChainSaveActionTest: missing override annotation added
- ActionChainHelperTest fix: use correct chain ordering
- SsmErrataAction: correct logger usage
- CreateChannelCommand imports organized
- CreateChannelCommand imports organized

* Tue Nov 11 2014 Tomas Lestach <tlestach@redhat.com> 2.3.75-1
- remove @Override annotation from method that isn't overriden
- remove unnecessarily nested 'else' statement
- remove unnecessarily nested 'else' statement
- remove unnecessarily nested 'else' statement
- 1153010 - move verifyOrgExists method to BaseHandler as it is being called
  from more handlers
- Fix ActionChainSaveActionTest after Action Chains creator patch
- 1065998 - adapt the page to adding/cloning errata
- fix alignment and apply style class on /rhn/users/CreateUser page

* Mon Nov 10 2014 Grant Gainey 2.3.74-1
- 116206 - Removed remaining (?) support for context-sensitive-help
- Commit 877f3308 should fix tasko OOM problems, so setting max mem to 1GB
  and increaseing repodata workers back to 2
- 1158750 - minor UI text updates

* Fri Nov 07 2014 Tomas Lestach <tlestach@redhat.com> 2.3.73-1
- 1134879 - we do not want to use cascade for evr and name attributes of
  PackageActionDetails

* Thu Nov 06 2014 Jan Dobes 2.3.72-1
- Fix pxt page link to point to the ported version of that page
- style /rhn/kickstart/KickstartScript(Create|Edit) page
- change position of tip
- remove closing button and change class of box

* Tue Nov 04 2014 Grant Gainey 2.3.71-1
- 1159070 - Fix GPG_URL_REGEX

* Fri Oct 31 2014 Grant Gainey 2.3.70-1
- 1158639 - checkstyle fixes

* Fri Oct 31 2014 Grant Gainey 2.3.69-1
- 1158639 - AccessChains belong to their creator, only

* Fri Oct 31 2014 Tomas Lestach <tlestach@redhat.com> 2.3.68-1
- 1009396 - fix javascript injection on the /rhn/groups/ProbesList.do page
- 1009396 - fix javascript injection on the
  /rhn/monitoring/config/ProbeSuiteSystems.do page
- 1156456 - fix Portuguese message.channeldeleted translation

* Thu Oct 30 2014 Stephen Herr <sherr@redhat.com> 2.3.67-1
- 1159053 - Fix two XSS flaws in Kickstart Snippets and List Attributes
- uppercase the toolbar stuff

* Thu Oct 30 2014 Tomas Lestach <tlestach@redhat.com> 2.3.66-1
- let the links open in a new window/tab
- 1003565 - extend packages.getPackage API documentation
- Test fixes after rewording
- fix typo in api doc
- add csv export for /rhn/errata/manage/PublishedErrata.do
- add csv output for /rhn/systems/details/packages/profiles/CompareSystems.do
- minor updates to strings / wording

* Fri Oct 24 2014 Tomas Lestach <tlestach@redhat.com> 2.3.65-1
- do not allow to cancel the kickstart once completed
- 796434 - [RFE] Add clone action to activation keys

* Thu Oct 23 2014 Jan Dobes 2.3.64-1
- remove invalid div
- Style tweak to fix /rhn/configuration/channel/ChannelSystems
- Correct style-issue due to empty old-list-tag in /rhn/configuration/Overview
- Correct style-issue due to empty old-list-tag in
  /rhn/configuration/file/LocalConfigFileList
- Correct style-issue due to empty old-list-tag in
  /rhn/configuration/GlobalConfigFileList
- style /rhn/configuration/file/DeleteFile
- style /rhn/configuration/file/DeleteRevision

* Mon Oct 20 2014 Stephen Herr <sherr@redhat.com> 2.3.63-1
- 1151005 - add package id to query results so webui can generate link
- 1024118 - Remove bogus help-url/rhn-help/helpUrl links from all pages
- do not re-init the exception cause with the same

* Fri Oct 17 2014 Stephen Herr <sherr@redhat.com> 2.3.62-1
- 1154175 - Show ppc64le profiles to ppc systems
- fix spelling error

* Fri Oct 17 2014 Jan Dobes 2.3.61-1
- another list items count and selected items count texts style
- improve style of navigation sub menu
- separate list items count and selected items count texts
- use fontawesome icon instead of image

* Thu Oct 16 2014 Stephen Herr <sherr@redhat.com> 2.3.60-1
- 1153793 - set default kernel and initrd locations for ppc64le distros
- 1153789 - prevent infinite loop when scheduling kickstart

* Thu Oct 16 2014 Tomas Lestach <tlestach@redhat.com> 2.3.59-1
- 1153651 - actually a File.separator should work better
- 1153651 - slash needed when building paths

* Thu Oct 16 2014 Tomas Lestach <tlestach@redhat.com> 2.3.58-1
- accept lowercase gpg channel information
- let javascript do the uppercase of gpg fields for the user
- 1008677 - fix system.schedulePackageInstall APIdoc

* Tue Oct 14 2014 Jan Dobes 2.3.57-1
- style /rhn/kickstart/SystemDetailsEdit page
- remove header of always empty section

* Tue Oct 14 2014 Tomas Lestach <tlestach@redhat.com> 2.3.56-1
- fix javascript injection on /rhn/systems/details/kickstart/ScheduleWizard.do
  page
- 1150980 - add read_only and errata_notification to user.getDetails APIdoc
- 1013672 - add id to errata.getDetails APIdoc
- fixing javascript injection on /rhn/kickstart/KickstartOverview.do page
- close forgotten div in lists

* Mon Oct 13 2014 Stephen Herr <sherr@redhat.com> 2.3.55-1
- 1132398 - fix debian repo generation and unused code cleanup
- 1150980 - extend user.getDetails API

* Fri Oct 10 2014 Tomas Lestach <tlestach@redhat.com> 2.3.54-1
- fixing javascript injection on
  /rhn/systems/details/configuration/addfiles/ImportFileConfirm.do page
- fixing javascript injection on /rhn/errata/details/SystemsAffected.do page
- 1020414 - Removed bogus label-limit from SDC Remote Cmd pg

* Thu Oct 09 2014 Jan Dobes 2.3.53-1
- improve look of /rhn/channels/manage/repos/RepoDelete page

* Wed Oct 08 2014 Jan Dobes 2.3.52-1
- style /rhn/systems/details/configuration/Overview page
- remove redundant symbol

* Wed Oct 08 2014 Michael Mraka <michael.mraka@redhat.com> 2.3.51-1
- 1150275 - fixed pt_BR translation
- style /rhn/systems/ssm/provisioning/RemoteCommand page
- 'Erratum' is singular, 'Errata' is plural, 'Erratas' is nothing

* Mon Oct 06 2014 Grant Gainey 2.3.50-1
- 1148836 - DOn't schedule a remote-cmd if the system can't execute it
- fix used icon
- add some space under button
- fix button indentation

* Fri Oct 03 2014 Jan Dobes 2.3.49-1
- style lot of buttons
- making Channel.equals(SelectableChannel) symmetric
- broken checkbox layout in /rhn/channels/manage/Sync.do?cid=xxx

* Wed Oct 01 2014 Jan Dobes 2.3.48-1
- 1136492 - check if user can see activation key

* Wed Oct 01 2014 Jan Dobes 2.3.47-1
- 1093045 - schedule configuration actions asynchronously
- fixed missing boostrap design
- missing bootstrap class

* Mon Sep 29 2014 Stephen Herr <sherr@redhat.com> 2.3.46-1
- 481001 - throw sensible error to user if multiple channels containing rhncfg

* Fri Sep 26 2014 Stephen Herr <sherr@redhat.com> 2.3.45-1
- 1084522 - make parsing repo filters more robust

* Fri Sep 26 2014 Tomas Lestach <tlestach@redhat.com> 2.3.44-1
- return empty string instead of null, when a required completion_time of a
  rhnServerAction isn't set
- set a completion time, when marking an actin as failed

* Fri Sep 26 2014 Tomas Kasparek <tkasparek@redhat.com> 2.3.43-1
- checkstyle fix
- patternfly: css files order fixed because of spacewalk specific icons
- patternfly: fixing footer position
- Integrating patternfly for more awesomeness...
- packageNamesByCapabilityAndChannel: dead code removed
- packageNamesByCapability: dead code removed

* Thu Sep 25 2014 Tomas Lestach <tlestach@redhat.com> 2.3.42-1
- allow selecting users on the /rhn/users/DisabledList.do page
- 1145478 - enhance Org.numOfOrgAdmins sql-query
- 1145478 - change readOnly hbm type to yes_no
- 1145478 - behave differently when the user was a readonly one before the
  change
- 1145186 - fix api.getApiCallList not to return 'struct' as the 1st parameter

* Wed Sep 24 2014 Tomas Lestach <tlestach@redhat.com> 2.3.41-1
- do not offer errata to add to the channel that are already in there
- Use IconTag

* Mon Sep 22 2014 Stephen Herr <sherr@redhat.com> 2.3.40-1
- 1028308 - suppress ks-tree-copy warning in ks-rhn-post.log

* Thu Sep 18 2014 Stephen Herr <sherr@redhat.com> 2.3.39-1
- 990998 - package details page should not list channels we can't see
- 698241 - suppress unnecessary warnings in ks snippet
- 1133634 - fix file descriptor leak in system.crash.getCrashFile

* Wed Sep 17 2014 Stephen Herr <sherr@redhat.com> 2.3.38-1
- 1138708, 1142110 - make child channel architecture check universal
- fix typo
- specify usage of java.config_file_edit_size option
- 1142133 - throw LookupException instead of NoSuchCrashException

* Mon Sep 15 2014 Stephen Herr <sherr@redhat.com> 2.3.37-1
- 1126305 - add more documentation to Power Management page
- 1126297 - power management - make system identifier clearable

* Fri Sep 12 2014 Tomas Lestach <tlestach@redhat.com> 2.3.36-1
- do not offer the channel itself within the channel list to add packages from
- do not offer channel itself among the channel list to clone errata from
- 1065998 - do not clone custom errata when merging

* Fri Sep 12 2014 Michael Mraka <michael.mraka@redhat.com> 2.3.35-1
- 1057638 - check, whether referenced kickstart profice and crypto keys are
  available

* Fri Sep 12 2014 Tomas Lestach <tlestach@redhat.com> 2.3.34-1
- display error messages in red
- 1126303 - catch cobbler exception 'Invalid characters found in input'

* Thu Sep 11 2014 Stephen Herr <sherr@redhat.com> 2.3.33-1
- 1140859 - html-encode tomcat log to prevent cross-site scripting
- 959567 - use sha256 checksums for config files instead of md5
- 1140180 - re-set number of config file diffs correctly
- remove unused variable assignement
- remove unnecessary casts

* Fri Sep 05 2014 Stephen Herr <sherr@redhat.com> 2.3.32-1
- Checkstyle fixes

* Fri Sep 05 2014 Michael Mraka <michael.mraka@redhat.com> 2.3.31-1
- 1138326 - improved ja translation of help menu

* Thu Sep 04 2014 Stephen Herr <sherr@redhat.com> 2.3.30-1
- 1138451 - add aarch64 provisioning support

* Tue Sep 02 2014 Stephen Herr <sherr@redhat.com> 2.3.29-1
- 1136526 - Fix installabe package list in system details

* Tue Sep 02 2014 Jan Dobes 2.3.28-1
- 1120847 - improving 'All Custom Channels' queries

* Fri Aug 29 2014 Michael Mraka <michael.mraka@redhat.com> 2.3.27-1
- 1119447 - show package link if package is in database

* Fri Aug 29 2014 Michael Mraka <michael.mraka@redhat.com> 2.3.26-1
- 1128825 - AKey package names separated by spaces.

* Thu Aug 28 2014 Stephen Herr <sherr@redhat.com> 2.3.25-1
- 1135073, 1132398 - repomd generation memory increases with channel size

* Wed Aug 27 2014 Tomas Lestach <tlestach@redhat.com> 2.3.24-1
- remove jasper2 validateXml attribute as it's causing troubles
- improve spacing between UI elements
- 1063808 - Custom info empty value added (java/api)

* Mon Aug 25 2014 Jan Dobes 2.3.23-1
- 1127730 - check if action chain with same name already exists

* Fri Aug 22 2014 Stephen Herr <sherr@redhat.com> 2.3.22-1
- Fix SELinux denials in fedora

* Wed Aug 20 2014 Michael Mraka <michael.mraka@redhat.com> 2.3.21-1
- struts-taglib is no more needed
- use tomcat 7 on RHEL7

* Tue Aug 19 2014 Michael Mraka <michael.mraka@redhat.com> 2.3.20-1
- added missing PPC64LE localization string
- Don't swallow exceptions (try...finally should be considered harmful)

* Mon Aug 18 2014 Tomas Lestach <tlestach@redhat.com> 2.3.19-1
- introduce system.transitionDataForSystem API
- expression of type SystemsPerChannelDto is already an instance of type
  SystemsPerChannelDto
- Eclipse code formatter settings: use checkstyle compatible spacing for array
  initializers

* Fri Aug 08 2014 Jan Dobes 2.3.18-1
- 1127750 - ISE when activation key has no description.

* Wed Aug 06 2014 Tomas Kasparek <tkasparek@redhat.com> 2.3.17-1
- remove wrong @Override annotations
- remove unused import
- remove unused import
- remove unused import
- move unnecessarily nested else clause
- move unnecessarily nested else clause
- move unnecessarily nested else clause
- move unnecessarily nested else clause
- move unnecessarily nested else clause
- move unnecessarily nested else clause
- move unnecessarily nested else clause
- move unnecessarily nested else clause
- remove unnecessary casts
- introduce system.unentile API call
- unify and move validation of client certificate to BaseHandler

* Fri Aug 01 2014 Michael Mraka <michael.mraka@redhat.com> 2.3.16-1
- make lineIterator() prototype unambiguous

* Fri Aug 01 2014 Michael Mraka <michael.mraka@redhat.com> 2.3.15-1
- add Korea to the list of timezones

* Fri Aug 01 2014 Michael Mraka <michael.mraka@redhat.com> 2.3.14-1
- Use text mode and set editor to read only
- Add test for getTailOfFile()
- Read and display only a limited number of logfile lines

* Wed Jul 30 2014 Stephen Herr <sherr@redhat.com> 2.3.13-1
- 1066432 - auto errata updates have to wait for errataCache to finish

* Tue Jul 29 2014 Jan Dobes 2.3.12-1
- update linking and delete old page
- create /software/packages/Dependencies page in Java
- refactor packages code
- add queries for weak package dependencies to Java

* Thu Jul 24 2014 Jan Dobes 2.3.11-1
- fix NullPointerException

* Wed Jul 23 2014 Tomas Lestach <tlestach@redhat.com> 2.3.10-1
- fixing java.lang.NullPointerException

* Wed Jul 23 2014 Tomas Lestach <tlestach@redhat.com> 2.3.9-1
- escape external group names on /admin/multiorg/ExtAuthRoleMapping.do and
  /users/ExtAuthSgMapping.do pages

* Tue Jul 22 2014 Stephen Herr <sherr@redhat.com> 2.3.8-1
- fix junit test by setting a password in test ks profile
- 1121659 - ssm config actions should show details for specific system in
  history

* Tue Jul 22 2014 Tomas Kasparek <tkasparek@redhat.com> 2.3.7-1
- better initialization of array

* Mon Jul 21 2014 Stephen Herr <sherr@redhat.com> 2.3.6-1
- fixing junit tests after cd0a7132d6fe8a1b24f6078bd079e9757db1f2bc

* Fri Jul 18 2014 Stephen Herr <sherr@redhat.com> 2.3.5-1
- 1121215 - ISE comparing config files in SSM
- 1121245 - history events should show script results for this system only
- 1121252 - config revision not found when following history link

* Thu Jul 17 2014 Stephen Herr <sherr@redhat.com> 2.3.4-1
- 1120814 - fix broken links to old perl events page
- api for setting/getting kickstart virtualization profiles

* Tue Jul 15 2014 Stephen Herr <sherr@redhat.com> 2.3.3-1
- 1114044 - checkstyle fix

* Tue Jul 15 2014 Stephen Herr <sherr@redhat.com> 2.3.2-1
- 1114044 - fix to support custom kickstart distributions

* Tue Jul 15 2014 Tomas Kasparek <tkasparek@redhat.com> 2.3.1-1
- API for deployment of certain config file to all system from its config
  channel
- add api for setting OS repositories in kickstart profiles
- allow setting errata mailer preferences via API
- Bumping package versions for 2.3.

* Fri Jul 11 2014 Milan Zazrivec <mzazrivec@redhat.com> 2.2.120-1
- bump api version
- fix copyright years
- Fix ISE when tag name is left empty

* Thu Jul 10 2014 Milan Zazrivec <mzazrivec@redhat.com> 2.2.119-1
- make channel family consumtion columns sortable
- add schedulePackageInstall api for array of servers

* Thu Jul 10 2014 Tomas Kasparek <tkasparek@redhat.com> 2.2.118-1
- add api for setting kickstart/software properties
- fix api call paramater in api documentation

* Mon Jul 07 2014 Michael Mraka <michael.mraka@redhat.com> 2.2.117-1
- call rhn-config-satellite.pl only if anything has changed

* Fri Jul 04 2014 Milan Zazrivec <mzazrivec@redhat.com> 2.2.116-1
- SET is a Oracle reserved word
- TokenPackageFactoryTest: avoid NPE on incomplete existing packages

* Tue Jul 01 2014 Stephen Herr <sherr@redhat.com> 2.2.115-1
- 1109276 - checkstyle fix

* Tue Jul 01 2014 Stephen Herr <sherr@redhat.com> 2.2.114-1
- 1109276 - Fix Distro syncing in CobblerSyncTask, force one sync to fix arch
- don't show packages tab if activation key hasn't provisioning entitlement
- fix column header for package profile difference
- add csv export for package profile comparison
- handle NestedNullException while creating csv
- allow users to set size of config files to be editable in webUI

* Mon Jun 30 2014 Milan Zazrivec <mzazrivec@redhat.com> 2.2.113-1
- add missing string resource
- don't use obsolete hibernate namespace

* Fri Jun 27 2014 Stephen Herr <sherr@redhat.com> 2.2.112-1
- Some final polish on power management feature.
- Power Management: indentation corrected
- Power Management: use rhn:toolbar

* Fri Jun 27 2014 Milan Zazrivec <mzazrivec@redhat.com> 2.2.111-1
- checkstyle fix

* Fri Jun 27 2014 Milan Zazrivec <mzazrivec@redhat.com> 2.2.110-1
- don't offer read-only flag in the initial user creation page

* Fri Jun 27 2014 Tomas Lestach <tlestach@redhat.com> 2.2.109-1
- package (apache-)commons-validator.jar
- on fc19 we shall link apache-commons-validator instead of commons-validator

* Thu Jun 26 2014 Stephen Herr <sherr@redhat.com> 2.2.108-1
- Fixing missing headers

* Thu Jun 26 2014 Stephen Herr <sherr@redhat.com> 2.2.107-1
- Fixing merge problem and checkstyle for power management merge

* Thu Jun 26 2014 Stephen Herr <sherr@redhat.com> 2.2.106-1
- Guest Provisioning was broken because of refactoring
- Update to build on newer source
- $ tags removed as suggested by mkollar
- SSM power management operation page test
- SSM power management operation page added
- SSM power management configuration page test
- SSM power management configuration page added
- rhnSsmOperationServer: note column tests
- rhnSsmOperationServer: note column added
- ServerTestUtils: add a server group parameter to createTestSystem
- Single-system power management page tests
- Single-system power management page added
- Configuration options added
- SystemRecord: power status support tests
- SystemRecord: power status support added
- CobblerPowerCommand tests
- CobblerPowerCommand added
- CobblerPowerSettingsUpdateCommand tests
- CobblerPowerSettingsUpdateCommand added
- Refactoring: make getCobblerSystemRecordName() callable from other classes
- Do not assume a Cobbler system record always has a profile attached
- Cobbler image support tests
- Cobbler image support added
- SystemRecord: power management support tests
- SystemRecord: power management support added
- make requires sorted
- moved common requires before conditional ones
- reduced number of if-else-endif blocks
- return also org_name in user.getDetails api

* Wed Jun 25 2014 Michael Mraka <michael.mraka@redhat.com> 2.2.105-1
- fixed apache-commons-* vs. jakarta-commons-* conflicts
- return whether staging content is enabled for org in org.getDetails api
- add csv report for relevant erratas in system groups

* Wed Jun 25 2014 Michael Mraka <michael.mraka@redhat.com> 2.2.104-1
- fixed apache vs. jakarta  -commons-{codec,lang} conflict

* Tue Jun 24 2014 Stephen Herr <sherr@redhat.com> 2.2.103-1
- 1109276 - checkstyle fix

* Tue Jun 24 2014 Stephen Herr <sherr@redhat.com> 2.2.102-1
- 1112633 - Prevent CobblerSync from failing from removed ks trees
- 1109276 - Correctly set cobbler arch

* Tue Jun 24 2014 Tomas Kasparek <tkasparek@redhat.com> 2.2.101-1
- correctly retrieve user name for logging purposes
- fix channel link
- check for read_only flag when checking for active (Sat|Org)Admins
- better logging of post process exceptions
- ErrataHandlerTest: avoid accidental end-of-string chars in test strings

* Mon Jun 23 2014 Milan Zazrivec <mzazrivec@redhat.com> 2.2.100-1
- don't render a link for non-existent base channel

* Mon Jun 23 2014 Michael Mraka <michael.mraka@redhat.com> 2.2.99-1
- use javapackages-tools instead of jpackage-utils on RHEL7

* Mon Jun 23 2014 Milan Zazrivec <mzazrivec@redhat.com> 2.2.98-1
- removed unused import

* Fri Jun 20 2014 Milan Zazrivec <mzazrivec@redhat.com> 2.2.97-1
- ensure an Iterator<String> is passed instead of an Iterator<Object>

* Fri Jun 20 2014 Milan Zazrivec <mzazrivec@redhat.com> 2.2.96-1
- syntax fix

* Thu Jun 19 2014 Milan Zazrivec <mzazrivec@redhat.com> 2.2.95-1
- explicitly convert errata keywords to String
- allow filtering of events based on event type for listSystemEvents api
- specify 'None' repository checksum type usage
- style add/remove system to system group buttons
- add white space after 'in'
- style publish button

* Tue Jun 17 2014 Tomas Kasparek <tkasparek@redhat.com> 2.2.94-1
- 1012643 - display count of errata in channel not packages with errata
- disable last org/sat admin become read-only
- add csv report to errata pages
- fix dead links
- 803040 - API for snapshot rollback
- hibernate mapping for snapshots associated to a snapshot tag
- don't execute sessionKey -> User translation for AuthHandler
- simplify expression a bit
- fix typo in class name

* Fri Jun 13 2014 Michael Mraka <michael.mraka@redhat.com> 2.2.93-1
- checkstyle fix

* Fri Jun 13 2014 Michael Mraka <michael.mraka@redhat.com> 2.2.92-1
- We are testing CryptoKeyDeleteAction here
- CryptoKeyDelete needs the "contents_edit" parameter now

* Fri Jun 13 2014 Michael Mraka <michael.mraka@redhat.com> 2.2.91-1
- compare_packages_to_snapshot: performance fix
- compare_packages_to_snapshot: avoid failure on NULL evr on Oracle
- start using User as parameter instead of sessionKey in ScheduleHandler
- OrgHandler: unused private methods removed
- 1011935 - add missing localization string
- 1012643 - display errata count in channels/All.do
- 1063342 - create error message if passwords doesn't match

* Wed Jun 11 2014 Tomas Kasparek <tkasparek@redhat.com> 2.2.90-1
- 1086256 - style submit buttons
- page for viewing channels repo is associated to
- API for setting read-only user flag
- allow read-only user flag to be set in webUI
- remove unused class
- using User as parameter in API instead of sessionKey
- authenticate user before invoking API methods
- check method name in order to distinguish read only api calls
- disable read-only users to log in
- allow user to be created as read only
- hibernate mapping for read only user
- checkstyle fix
- Fix datepicker time at xx:xx PM pre-filled with xx:xx AM inducing user to
  enter the wrong time. (bnc#880936)
- SystemRemoteCommandAction: avoid exception swallowing[1]
- 574974 - RFE: Add option of pasting key into textarea
- remove dead variable
- make array initialized from constants static final
- remove redundant .LongValue() call on Long object
- finalize variables which should be final
- use serialVersionUID
- remove unused method
- use StringBuilder instead of StringBuffer for local variables
- remove link to the dead page
- Fix human dates now() staying unmodified (bnc#880081)

* Thu Jun 05 2014 Stephen Herr <sherr@redhat.com> 2.2.89-1
- 594455 - group by db fix for elaborator
- apidoc fix: remove extraneous #array from function prototypes

* Thu Jun 05 2014 Stephen Herr <sherr@redhat.com> 2.2.88-1
- 594455 - Fix db grouping error

* Wed Jun 04 2014 Stephen Herr <sherr@redhat.com> 2.2.87-1
- Hibernate does not like overloaded setters

* Tue Jun 03 2014 Milan Zazrivec <mzazrivec@redhat.com> 2.2.86-1
- lookupByIds(): fix handling of a minimal case
- System Event History page: fix link to pending events on Oracle databases

* Mon Jun 02 2014 Stephen Herr <sherr@redhat.com> 2.2.85-1
- 1103822 - Provide faster systemgroup.listSystemsMinimal
- Escape package name to prevent from script injection
- Allow for null evr and archs on event history detail

* Mon Jun 02 2014 Michael Mraka <michael.mraka@redhat.com> 2.2.84-1
- rewrite rollback_by_tag_conf.pxt to java RollbackToTag.do

* Fri May 30 2014 Stephen Herr <sherr@redhat.com> 2.2.83-1
- A few hundred more warning fixes

* Fri May 30 2014 Milan Zazrivec <mzazrivec@redhat.com> 2.2.82-1
- Remove assert statements from setUp() method
- Fix and improve unit tests involving kickstartable channels
- New query to determine kickstartable channels
- create named query for snapshotTag lookup by name
- CloneErrataAction: spacing fix
- provide information about unservable packages to Rollback.do page
- rewrite unservable_packages.pxt page to java

* Thu May 29 2014 Stephen Herr <sherr@redhat.com> 2.2.81-1
- 1102831 - make BaseEvent null-safe
- 1102831 - fix 'can't read the_log_id' errors in async events

* Thu May 29 2014 Michael Mraka <michael.mraka@redhat.com> 2.2.80-1
- checkstyle fixes

* Thu May 29 2014 Michael Mraka <michael.mraka@redhat.com> 2.2.79-1
- add_snapshot_tag.pxt has been replaced by SnapshotTagCreate.do
- fixed links to new java pages
- ChannelManager.ownedChannelsTree test added
- ActionChainHandlerTest fixes
- Fix refreshing of Autoinstallable Tree forms (bnc#874144)
- BaseTreeEditOperation: avoid NPE in unexpected exception handling
- Delete system: button styled
- System/Software/Packages/Non Compliant: button styled
- System/Software/Packages/Profiles: button styled
- System/Software/Packages/Upgrade: button styled
- System/Software/Packages/List: button styled
- System/Software/Packages/Install: button styled
- Missing translation string added (bnc#877547)

* Tue May 27 2014 Stephen Herr <sherr@redhat.com> 2.2.78-1
- Can't infer class is Long because there's no zero argument constructor

* Tue May 27 2014 Michael Mraka <michael.mraka@redhat.com> 2.2.77-1
- rewrite system snapshot to java: Rollback.do
- call removeServerFromGroup() with ids not objects

* Fri May 23 2014 Stephen Herr <sherr@redhat.com> 2.2.76-1
- Checkstyle fixes
- Disable caching of Locale between page loads; might have changed
- fix test: we ow pass the Date object to the JSP so it can be null   - test
  that is the same as the user attribute
- userdetails.jsp also uses EditUserSetupAction, so handle also the null case
- even if most of it is Javascript, add simple unit test to FormatDateTag HTML
  output
- lastLoggedIn is a String, not a Date, and can be null
- make use of humanize dates for package lists
- make use of humanize dates for system lists
- humanize dates for user pages. created in 'calendar' mode and last login in
  'time ago' mode
- show the system overview with human dates

* Fri May 23 2014 Milan Zazrivec <mzazrivec@redhat.com> 2.2.75-1
- format the date in ISO format using javax.xml.bind.DatatypeConverter
- 1044527 - EL7 Vhost warning about missing VT chann
- use proxy host for kickstarting virtual guest if available
- new system snapshot pages in java

* Thu May 22 2014 Stephen Herr <sherr@redhat.com> 2.2.74-1
- fix JSP variable names
- SQL query fix
- refactor snapshot details code a bit
- rewrite Snapshots - Config Channels page to Java

* Thu May 22 2014 Milan Zazrivec <mzazrivec@redhat.com> 2.2.73-1
- system groups & snapshots page: converted from pxt to java
- fix the date format (month vs minutes)

* Wed May 21 2014 Stephen Herr <sherr@redhat.com> 2.2.72-1
- A couple of mode queries didn't quite fit into ChannelTreeNode objects.
- 1099938 - add spacewalk-report for systems with extra packages
- 1099938 - improve performance of Systems with Extra Packages query
- remove redundant formvars
- queries to compare snapshot to system packages / config channels
- move code for snapshot name generation to more appropriate place

* Wed May 21 2014 Tomas Kasparek <tkasparek@redhat.com> 2.2.71-1
- insert ss_id parameter into navigation links if needed
- checkstyle fix
- queries to compare snapshot to system groups/channels
- Event history: format script text and output correctly
- Fix indentation
- Fix exception in tomcat logs due to missing server object
- SystemHandlerTest: check edit date correctly
- Hibernate Package definition: fix table name

* Wed May 21 2014 Milan Zazrivec <mzazrivec@redhat.com> 2.2.70-1
- More schedule action unification
- 1098800 - link to event to be cancelled is broken
- KickstartSession.markFailed: use correct parameter order

* Tue May 20 2014 Milan Zazrivec <mzazrivec@redhat.com> 2.2.69-1
- Systems in a channel family: converted from pxt to java
- 1098805 - event cancel confirm botton label.

* Tue May 20 2014 Tomas Kasparek <tkasparek@redhat.com> 2.2.68-1
- navigation links to new pages (Tags.do)
- rewrite snapshots/rollback.pxt?sid=${sid}&ss_id=${ss_id} page to java
- rewrite snapshot tag deletion to java
- rewrite system_tags.pxt?sid=${sid} page to java
- introduce snapshot tag filter
- rewrite add_system_tag.pxt?sid=${sid} page to java
- rewrite add_system_tag.pxt?sid=${sid} page to java
- strings for snapshot tags pages rewrite

* Mon May 19 2014 Stephen Herr <sherr@redhat.com> 2.2.67-1
- Squashing a thousand more type warnings by doing param maps correctly
- Squash a few hundred type safety warnings
- 1098316 - don't let code diverge; everyone should use new method
- add request scope to the remote command via SSM action
- 1098313 - cleanup unused method
- changed autoinstallation -> kickstart
- testListPackagesFromChannel: update after changes to
  SystemManager.packagesFromChannel
- apidoc: reflect changes in createChain() return type
- Action Chaining API: remove superfluous annotation
- Action Chaining API: fail if trying to add multiple chains with the same
  label
- Fix: Action Chain XML-RPC API doc
- Bugfix: API crashes, if label is null.
- checkstyle: line length should be <= 92 characters
- fix configchannel.createOrUpdatePath API issue that stored new revision
  contents as null characters
- autoinstallation -> kickstart
- Added kickstart syntax rules box to advanced edit page
- Added warning message about kickstart syntax rules

* Fri May 16 2014 Michael Mraka <michael.mraka@redhat.com> 2.2.66-1
- Fix javadoc. 1-11 makes no sense, and the old picker did 1-12 for am/pm time.
- Fix bug converting pm times to am when using locales in 24 hour format.
- If value parameter expression is null, evaluate the page. Fixes a crash when
  using the tag inside rhn:list and ${current} is not yet set.
- Do not force the timezone name with daylight=false. (eg. showing EST for EDT)
- Set milliseconds to 0 before comparing dates (bnc#814292)
- Added a test for CloneErrataAction
- Trigger repo metadata generation after cloning patches (bnc#814292)

* Thu May 15 2014 Stephen Herr <sherr@redhat.com> 2.2.65-1
- 1098316 - ssm child channel subscription page was slow
- 1098313 - SDC was unnecessarily slow if the system had many guests

* Thu May 15 2014 Michael Mraka <michael.mraka@redhat.com> 2.2.64-1
- deduplicate rhn_server.remove_action() calls
- typo fix

* Wed May 14 2014 Stephen Herr <sherr@redhat.com> 2.2.63-1
- 1075127 - continue to use md5 for rhel 5 and lower kickstarts
- Form names are only available as name attributes now, not ids.
- 1075161 - set autopart options correctly
- Typo fix

* Mon May 12 2014 Stephen Herr <sherr@redhat.com> 2.2.62-1
- 1075127 - Kickstart profiles use sha-256 everywhere you can set root pw

* Fri May 09 2014 Stephen Herr <sherr@redhat.com> 2.2.61-1
- Checkstyle Fix
- 594455 - checkstyle fix

* Fri May 09 2014 Stephen Herr <sherr@redhat.com> 2.2.60-1
- 594455 - SSM package upgrades should apply correctly across diverse system
  sets
- remove semicolon in query
- use the request object and not the pagecontext directly to store whether we
  already included javascript
- 1082694 - The "Delete Key" link should not appear if there is no key to
  delete

* Tue May 06 2014 Stephen Herr <sherr@redhat.com> 2.2.59-1
- 1074083 - API package search should not require a provider

* Tue May 06 2014 Tomas Kasparek <tkasparek@redhat.com> 2.2.58-1
- rewrite pending events page from perl to java

* Mon May 05 2014 Stephen Herr <sherr@redhat.com> 2.2.57-1
- 1094364 - add default arch heuristic for kickstart package installs

* Mon May 05 2014 Tomas Kasparek <tkasparek@redhat.com> 2.2.56-1
- use getInt instead of getInteger so we can read default value
- Action Chain: for every action, create its own ScriptActionDetails
  (bnc#870207)
- fixed broken links introduced by 178ee339
- CryptoKeyCreateActionTest: fix after 35b0296
- MigrationManagerTest: Oracle could still fail in some cases, fix in more
  comprehensive way
- add localization string
- add localization string
- RebootActionClenup: documentation fix

* Mon Apr 28 2014 Tomas Lestach <tlestach@redhat.com> 2.2.55-1
- MigrationManagerTest: add explicit flushing before assertions (needed by
  Oracle, not needed in production code)
- scheduleCertificateUpdate: update api doc

* Fri Apr 25 2014 Michael Mraka <michael.mraka@redhat.com> 2.2.54-1
- correctly display certificate update action in webui
- Replace editarea with ACE (http://ace.c9.io/) editor.

* Thu Apr 24 2014 Stephen Herr <sherr@redhat.com> 2.2.53-1
- 973848 - ISE in case no file specified when crating key.
- 973848 - Check if the key is not empty file when editing.
- 1090989 - Uneditable field is marked as required.
- fix typo
- MigrationManagerTest: fix Hibernate problem that prevented the test to run
  correctly
- MigrationManagerTest: remove unnecessary set up code
- SystemManager refactoring: move query in it's own method and remove
  duplication
- Enable DWR exception stack trace logging by default

* Wed Apr 23 2014 Stephen Herr <sherr@redhat.com> 2.2.52-1
- 1084522 - [RFE] filters per repository on WebUI
- checkstyle fixes, documentation updates, making method names consistant
- xmlrpc spec includes bool values, any library should be able to handle them
- fix unclosed javadoc tags
- Fixed typo
- - split method that fix the order gaps - implement a helper method to remove
  and fix the ordering of an entry   from a chain - use that method in the
  handler - tests
- Fixed Javadoc and XML-RPC doc
- Adjusting tests for the refactoring of the XML-RPC API
- Refactoring of XML-RPC API handler
- Added translations for the Action Chain XML-RPC API exception
- Added exception type for Action Chain XML-RPC API
- Fixes during review
- Removed timeout limitation for the script schedule
- Removed unused code, made for 'convenience' methods
- Checkstyle, missing javadoc tags, unused imports.
- Added tests for Action Chain rename XML-RPC API, adjusted tests for config
  deployment API call
- Added Action Chain rename XML-RPC API, unified config deployment API call
- Added missing javadoc
- Renamed 'name' to 'label'
- Added tests for configuration deployment XML-RPC API of the Action Chain
- Added configuration deployment XML-RPC API for the Action Chain call
- Change tests for referring to the Action Chain entries by ID
- Referring to the Action Chain entries by ID
- Added more tests for XML-RPC API calls
- Added exceptions, minor refactoring
- Added XML-RPC API for scheduling the Action Chain for exec
- Added missing method javadoc
- Added tests for chain removal XML-RPC API calls with the authorization
- Added security for chain removal XML-RPC API calls
- Adjusted tests for Action Chain handler throwin exceptions
- Change Action Chain handler to throw exceptions on failures
- Reviewed test assertions and added more tests to the XML-RPC API Action
  Chains
- Removed 'convenient' methods
- Removed unused imports
- Throw an exception if server is not found
- Rename action chain 'name' to 'label' in tests
- Added a test for creating Action Chain method XML-RPC API call.
- Checkstyle fixes
- Added XML-RPC API call to explicitly create an Action Chain
- Removed previously introduced cleanup paradigm as Action Chain explicitly
  created. Removed validation check in favor of exceptions.
- Rename action chain 'name' to 'label'
- Various unit test fixes
- Added more tests for the Action Chain XML-RPC API
- Refactored cleanup for Action Chain XML-RPC handler
- Add resolve packages by ID to ActionChain XML-RPC handler
- Added more tests
- Minor bugfixes to the Action Chain XML-RPC handler
- Added tests for the standard XML-RPC API for the Action Chaining.
- Adding missing cleanup action on failed input
- Added XML-RPC API unit tests: chain list, chain actions
- Removed accidentally added external files
- Added package installation and removal tests for the XML-RPC ActionChain API
- Query should return same column names
- Bugfix: pkg keys missing underscore
- Added two tests of XML-RPC API for Action Chaining
- Code refactoring, improved documentation
- Changed namespace name for ActionChain RPC API
- Added Remote command script API to Action Chaining XML-RPC API
- Documentation fixes
- Checkstyle fixes
- Added more APIs taking IDs
- Adapt to changed APIs in ActionChainManager
- Added System reboot, added more API by ID
- Added package install by ID
- API is now accepts real server attributes - IP and name
- XML-RPC API: Action Chain initial implementation
- Added Action Chain listing and Action details API
- Added single system update/install/remove/verify pkg by name
- ActionChainHandler: XML-RPC API for Action Chaining

* Tue Apr 22 2014 Michael Mraka <michael.mraka@redhat.com> 2.2.51-1
- rewrite system snapshot to java: fixed nav menu hiding
- rewrite system snapshot to java: Packages.do
- rewrite system event page from perl to java

* Thu Apr 17 2014 Stephen Herr <sherr@redhat.com> 2.2.50-1
- More API methods for IPA integration

* Wed Apr 16 2014 Michael Mraka <michael.mraka@redhat.com> 2.2.49-1
- rewrite system snapshot to java: implement nav menu hiding
- rewrite system snapshot to java: Index.do
- Fixing junit tests for external user management APIs

* Mon Apr 14 2014 Stephen Herr <sherr@redhat.com> 2.2.48-1
- Adding new API methods for external user management

* Mon Apr 14 2014 Michael Mraka <michael.mraka@redhat.com> 2.2.47-1
- limit actions displayed on schedule/*actions pages
- 1086256 - Submit buttons are incorrectly labelled.
- 1084703 - Removing repo filters ISE.

* Fri Apr 11 2014 Milan Zazrivec <mzazrivec@redhat.com> 2.2.46-1
- 1086161 - PM page incorrectly labelled buttons.

* Fri Apr 11 2014 Michael Mraka <michael.mraka@redhat.com> 2.2.45-1
- dwr.xml file reformatted
- Refactoring: utility method makeAjaxCallback renamed
- DWR rendering infrastructure: allow throwing custom exceptions

* Fri Apr 11 2014 Milan Zazrivec <mzazrivec@redhat.com> 2.2.44-1
- Add support to ConfigureSatelliteCommand to remove keys

* Fri Apr 11 2014 Michael Mraka <michael.mraka@redhat.com> 2.2.43-1
- rewrite channel compare pages to java

* Thu Apr 10 2014 Milan Zazrivec <mzazrivec@redhat.com> 2.2.42-1
- New API: system.scheduleCertificateUpdate()

* Wed Apr 09 2014 Stephen Herr <sherr@redhat.com> 2.2.41-1
- 1051160 - correctly set cobbler distro os_version

* Tue Apr 08 2014 Milan Zazrivec <mzazrivec@redhat.com> 2.2.40-1
- remote command webui: don't scrub the script body

* Mon Apr 07 2014 Stephen Herr <sherr@redhat.com> 2.2.39-1
- fixes 2 action chain strings for consistency
- SSM Action Chain configuration Deploy: missing strings added
- Action Chain: bootstrap form groups fixed

* Fri Apr 04 2014 Michael Mraka <michael.mraka@redhat.com> 2.2.38-1
- converted tabs to spaces
- rewrite listPackagesFromChannel logic into database select

* Fri Apr 04 2014 Michael Mraka <michael.mraka@redhat.com> 2.2.37-1
- 903068 - checkstyle fixes

* Fri Apr 04 2014 Michael Mraka <michael.mraka@redhat.com> 2.2.36-1
- 903068 - fixed debian repo generation

* Thu Apr 03 2014 Jan Dobes 2.2.35-1
- 1083975 - fix logrotate insecure permission
- Eclipse Checkstyle settings updated
- Eclipse cleanup preferences file added
- Eclipse code templates: remove old version tag
- Eclipse code templates: move file header to comments
- Eclipse code templates: update to current version
- Eclipse formatter: allow assignment line wrapping
- Eclipse formatter: update maximum line length
- Eclipse RHN formatter settings: update to current version
- 1076864 - [RFE] params for sw-repo-sync UI/API.

* Wed Apr 02 2014 Milan Zazrivec <mzazrivec@redhat.com> 2.2.34-1
- explicitly initialize MessageDigest object instance

* Wed Apr 02 2014 Milan Zazrivec <mzazrivec@redhat.com> 2.2.33-1
- add missing bracket

* Wed Apr 02 2014 Milan Zazrivec <mzazrivec@redhat.com> 2.2.32-1
- Ability to validate SHA-256 client certificate

* Mon Mar 31 2014 Stephen Herr <sherr@redhat.com> 2.2.31-1
- checkstyle fixes
- checkstyle fixes
- fixed typo in action chain jsp and js
- Action Chaining: list page columns changed as suggested
- ActionChainManager: refactorings and Javadoc cleanup
- SSM remote command: use proper user messages
- SSM remote command: allow queuing to Action Chains
- SSM reboot: allow queuing to Action Chains
- SSM configuration file deploy: allow queuing to Action Chains
- SSM errata apply: use proper user message
- SSM errata apply: allow queuing to Action Chains
- SSM package verify: allow queuing to Action Chains
- SSM package actions: allow queuing to Action Chains
- Remove functionality to add remote command before a package action in SSM, it
  is superseded by Action Chains
- Action Chain Edit page tests
- Action Chain Edit page added
- Action Chain List page added
- Reboot: use proper user messages
- Reboot: allow queuing to Action Chains
- Deploy Configuration: use proper user message
- Deploy Configuration: allow queuing to Action Chains
- Remote Command: use proper user message
- Remote Command: allow queuing to Action Chains
- Errata actions: use proper user message
- Errata actions: allow queuing to Action Chains
- Remove functionality to add remote command before a package action, it is
  superseded by Action Chains
- Single system package actions: use proper user message
- Single system package actions: allow queuing to Action Chains
- Controller helper tests added
- Controller helper class added
- ORM class tests added
- ORM classes for new tables added
- Front-end code for action chain creation/selection added
- ActionFormatter: utility methods tests
- ActionFormatter: add utility methods
- Refactoring: use a fragment for scheduling options on supported operations
- Implement task to invalidate reboot actions
- SSM Configuration Deploy: missing strings added

* Fri Mar 28 2014 Stephen Herr <sherr@redhat.com> 2.2.30-1
- 1082020 - taskomatic heap size of 1G is not sufficient for large channels
- Redirect instead of forwarding to overview page after a reboot

* Fri Mar 28 2014 Michael Mraka <michael.mraka@redhat.com> 2.2.29-1
- Fail if rhnPackage.path is NULL
- Use rhnPackage.path as rhnErrataFile.filename like Perl does
- Base channel update: no-op if new channel equals old one
- ChannelManager.findCompatibleChildren: propose cloned children as compatible
- ChannelManager.findCompatibleChildren: propose children correctly if old and
  new are equal
- length of rhnServer.secret has been extended to 64
- Check the SHA-256 password first, MD-5 second.

* Tue Mar 25 2014 Stephen Herr <sherr@redhat.com> 2.2.28-1
- 1075127 - another checkstyle fix

* Tue Mar 25 2014 Stephen Herr <sherr@redhat.com> 2.2.27-1
- 1075127 - checkstyle fix

* Tue Mar 25 2014 Stephen Herr <sherr@redhat.com> 2.2.26-1
- 1075127 - use sha256 for kickstart password instead of md5. Also for fips.
- 1075161 - use default lvm partitioning for RHEL 7 kickstarts

* Tue Mar 25 2014 Michael Mraka <michael.mraka@redhat.com> 2.2.25-1
- fixing broken tomcat detection in build-webapp.xml

* Fri Mar 21 2014 Stephen Herr <sherr@redhat.com> 2.2.24-1
- Rewrite code for bootstrap usage
- Rewrite code for bootstrap usage
- 1074083 - small performance improvement
- 1074083 - package.search API returns only one match per package name

* Fri Mar 21 2014 Tomas Lestach <tlestach@redhat.com> 2.2.23-1
- allow deleting temporary org admins
- delete all the temporary roles across the whole satellite
- assign the server group permissions acroding to the mappings
- add form validation
- rename UserExtGroup.hbm.xml to ExtGroup.hbm.xml
-  introduce /rhn/users/ExtAuthSgDelete.do page
- introduce /rhn/users/ExtAuthSgDetails.do page
- introduce the External Group to Roles Mapping page

* Thu Mar 20 2014 Stephen Herr <sherr@redhat.com> 2.2.22-1
- Updating ant task definitions to work better on new OS's:
- fix finding of the right API method to call

* Tue Mar 18 2014 Milan Zazrivec <mzazrivec@redhat.com> 2.2.21-1
- SHA-256 to be used for creating session key

* Mon Mar 17 2014 Milan Zazrivec <mzazrivec@redhat.com> 2.2.20-1
- User passwords will be encrypted with SHA-256

* Fri Mar 14 2014 Stephen Herr <sherr@redhat.com> 2.2.19-1
- Merge pull request #9 from dyordano/1071657
- 1071657 - Adding Custom Errata offers RH Erratas.

* Fri Mar 14 2014 Michael Mraka <michael.mraka@redhat.com> 2.2.18-1
- make the task list responsive and do not use the image bullet
- FileDetails.do style and responsiveness.
- fix menu highlight

* Thu Mar 13 2014 Tomas Lestach <tlestach@redhat.com> 2.2.17-1
- create user default system group for the user
- introduce new /users/SystemGroupConfig.do page
- adapt class and mapping for createDefaultSg attribute
- introduce abstract class ExtGroup
- introduce OrgUserExtGroup and hibernate mapping

* Wed Mar 12 2014 Milan Zazrivec <mzazrivec@redhat.com> 2.2.16-1
- new utility class to create SHA-256 encrypted user passwords
- one defaultsort per list must be enough for everybody

* Tue Mar 11 2014 Tomas Lestach <tlestach@redhat.com> 2.2.15-1
- 1064403 - fix filtering on the /rhn/channels/Managers.do page
- tidy (re-format) the hardware.jsp
- 1074540 - put the </div>s on the right place
- fix javadoc: remove extraneous function parameter description
- comment polish & removal

* Mon Mar 10 2014 Milan Zazrivec <mzazrivec@redhat.com> 2.2.14-1
- java: extend length of web_contact.password to 110

* Fri Mar 07 2014 Stephen Herr <sherr@redhat.com> 2.2.13-1
- 1073652 - channel.software.syncErrata clones too many packages

* Fri Mar 07 2014 Michael Mraka <michael.mraka@redhat.com> 2.2.12-1
- 1021558 - if buildTime is null don't parse it
- fix element nesting
- add Create First User page title to string resources
- update title of create first user page

* Thu Mar 06 2014 Michael Mraka <michael.mraka@redhat.com> 2.2.11-1
- moved duplicated code to function
- removed old / simplified fedora requirements
- include both jboss-logging.jar and jboss-loggingjboss-logging.jar
- java pages do not use on-click and node-id attributes

* Wed Mar 05 2014 Jan Dobes 2.2.10-1
- hide search form together with other UI changes
- RecurringDatePicker sets HOUR_OF_DAY, however DatePicker design is kind of
  broken and it internally uses HOUR or HOUR_OF_DAY depending of the isLatin()
  flag. This does not make much sense as in Calendar itself HOUR, HOUR_OF_DAY
  and AM_PM are all interconnected.

* Tue Mar 04 2014 Michael Mraka <michael.mraka@redhat.com> 2.2.9-1
- make taskomatic and rhn-search configuration overrideable via rhn.conf

* Mon Mar 03 2014 Stephen Herr <sherr@redhat.com> 2.2.8-1
- 1072073 - ChannelSerializer should display arch label too
- Compare objects using equals
- Add overrides
- Compare objects with equals
- Add overrides
- Make code more strightforward

* Mon Mar 03 2014 Tomas Kasparek <tkasparek@redhat.com> 2.2.7-1
- cryptokeydeleteconfirm.jsp port
- kickstartablesystems.jsp, fix layout
- unneeded offset and button alignment with columns
- typo in class, unneeded offset, button was aligned with columns (use text-
  right)
- fixing checkstyle
- Use String.equals instead of ==, this works only because we are lucky to get
  the constants as input.
- Revamp the recurring picker fragment to use the datepicker time component.
  For this the RecurringDatePicker bean now is composed of DatePicker beans to
  reuse functionality. With some Javascript, the repeat-task-picker disables
  the cron frequencies that are not being used.
- - if the datepicker date is disabled, disable the date part of the widget. -
  always generate the hidden fields. StrutsDelegate::readDatePicker will
  reset _all_ your date to now() if any field is missing.
- allow to disable date selection in addition to time
- syncrepos: format the page
- use buttons instead of inputs
- syncrepos: remove line break
- make the setup of the date picker more declarative using data- attributes in
  order to be able to share this setup with other parts of the code that will
  need a slightly different picker like the recurrent selector. It also saves
  us from outputing one <script> tag in the jsp tag implementation.

* Sat Mar 01 2014 Tomas Lestach <tlestach@redhat.com> 2.2.6-1
- replace tabs with spaces

* Fri Feb 28 2014 Stephen Herr <sherr@redhat.com> 2.2.5-1
- 1071482 - Add errata type selection to ssm page
- Check for deprecation annotation vs. javadoc consistency
- Removing trailing whitespace
- Added @Deprecation annotations

* Fri Feb 28 2014 Tomas Lestach <tlestach@redhat.com> 2.2.4-1
- delete outdated repo-sync schedules
- filter out channels that are not assigned to a server

* Wed Feb 26 2014 Jan Dobes 2.2.3-1
- 1068815 - update API documentation
- 1068815 - deal with deleted users
- Commit  04d9dccaedf8aa2998125e93969262ab73e58126 makes the form look broken.

* Tue Feb 25 2014 Tomas Lestach <tlestach@redhat.com> 2.2.2-1
- initialize temporaryRoles within CreateUserCommand
- remove unnecessarily nested else statement

* Tue Feb 25 2014 Tomas Lestach <tlestach@redhat.com> 2.2.1-1
- store the bounce_url back in the login page form
- rename label
- introduce Login401
- introduce keep_roles option
- list temporary roles on WebUI
- rework checkOrgAdmin to checkPermanentOrgAdmin
- rename addRole and removeRole to addPermanentRole and removePermanentRole
- start using temporary roles
- introduce UserGroupMembers class and mapping
- do not update user details if empty
- Bumping package versions for 2.2.

* Sat Feb 22 2014 Grant Gainey 2.1.163-1
- Remove unused import

* Sat Feb 22 2014 Grant Gainey 2.1.162-1
- We rmvd DESIRED_PASS/CONFIRM params from UserEditSetupAction - rmv from
  expected in test
- Testing createFirstUser() now looks to be forbidden
- verifyForward() and redirects-w/params do not like each other
- Tweaking some tag Junits to work
- Make checkstyle happy

* Thu Feb 20 2014 Jan Dobes 2.1.161-1
- fixing ISE in create repo form

* Thu Feb 20 2014 Tomas Kasparek <tkasparek@redhat.com> 2.1.160-1
- Styling unstyled submit buttons.
- styling buttons. LocalizedSubmitTag can't access styleClass attribute. It is
  set as private in the parent class.

* Thu Feb 20 2014 Matej Kollar <mkollar@redhat.com> 2.1.159-1
- fix checkstyle

* Thu Feb 20 2014 Michael Mraka <michael.mraka@redhat.com> 2.1.158-1
- improved performance of system.listLatestUpgradeablePackages and
  UpgradableList.do

* Thu Feb 20 2014 Matej Kollar <mkollar@redhat.com> 2.1.157-1
- Use enhanced for loop
- Use generics
- Privatization of getLoggedInUser

* Wed Feb 19 2014 Matej Kollar <mkollar@redhat.com> 2.1.156-1
- 1009396 - escaping system name for
  /rhn/monitoring/config/ProbeSuiteSystemsEdit.do
- 1009396 - escaping system name for
  /rhn/systems/ssm/provisioning/RemoteCommand.do

* Tue Feb 18 2014 Matej Kollar <mkollar@redhat.com> 2.1.155-1
- correct grammar
- Fixing unclosed hr
- Fixing unclosed br
- Fixing unclosed meta
- Simple attempt to find problematic things in jsps
- don't add &amp; twice to the parameters of the url

* Mon Feb 17 2014 Matej Kollar <mkollar@redhat.com> 2.1.154-1
- 1064573 - make sidenav html valid

* Mon Feb 17 2014 Matej Kollar <mkollar@redhat.com> 2.1.153-1
- Remove unused context store
- Use .toHashCode
- removing unnecessary overriding attribute
- removing unnecessary overriding attribute
- removing unnecessary overriding attribute
- removing unnecessary overriding attribute
- removing unnecessary overriding attribute
- remove unnecessary cast
- remove unnecessary cast
- remove unnecessary else statement
- remove unnecessary else statement

* Fri Feb 14 2014 Stephen Herr <sherr@redhat.com> 2.1.152-1
- 1065483 - SSM package upgrades should not install packages if not an upgrade
- Proper TB3 column class

* Fri Feb 14 2014 Michael Mraka <michael.mraka@redhat.com> 2.1.151-1
- fixed errors in date/time format conversions
- Introduce a date-time picker.
- Make the HtmlTag HTML5 compliant
- Added tool to manipulate localization files (format, del, sed).
- remove unused localization string
- Schedule action unification
- Separate datepicker and its label

* Wed Feb 12 2014 Stephen Herr <sherr@redhat.com> 2.1.150-1
- 1061425 - make package search faster
- Non-existent icon
- Forgotten internationalization...

* Wed Feb 12 2014 Tomas Kasparek <tkasparek@redhat.com> 2.1.149-1
- fix spanish translation for selected systems (string does not take a
  parameter anymore)
- Revert "fix spanish translation for selected systems (string does not take a
  parameter anymore)"
- Add missing GMT+3 timezone as Saudi Arabia
- style CreateUser page so it resembles old look
- /rhn/systems/details/configuration/addfiles/CreateFile.do?sid=... too much
  space between radios due to wrong usage of form-group.
- use help-block for help text in form
- /rhn/systems/ssm/MigrateSystems.do popup menu (aka select) after 'Target
  Orgenization' is not styled
- Unstyled elements in /rhn/errata/manage/AddPackages.do?eid=...
- panel inside a panel in rhn/configuration/Overview.do, just give a title to
  the list, which is already a panel.
- /rhn/admin/config/MonitoringConfig.do help texts ((e.g. 'redhat.com' for
  myemail@…)) should be bellow input bars (see
  /rhn/activationkeys/Edit.do?tid=1 how it should look like)
- fix unclosed that broke the top pagination selected count for example
  /rhn/systems/DuplicateIPList.do
- fix spanish translation for selected systems (string does not take a
  parameter anymore)

* Tue Feb 11 2014 Grant Gainey <ggainey@redhat.com> 2.1.148-1
- 1063915, CVE-2013-4415 - Fix XSS flaws in Spacewalk-search
- 1063915, CVE-2013-4415 - Fix XSS in new-list-tag by escaping _LABEL_SELECTED
- 1063915, CVE-2013-1871, Fix XSS in edit-address JSPs
- 1063915, CVE-2013-1869, close header-injection hole
- 1063915, CVE-2010-2236, Cleanse backticks from monitoring-probes where
  appropriate
- 1063915, CVE-2013-1869, Only follow internal return_urls
- 1063915, CVE-2012-6149, Fix XSS in notes.jsp
- Fix an ISE that could happen after clearing cookies (elaborator not bound)
- Removed duplicate colons
- Unified space before slash in void tags
- Datepicker UI unification: Errata pages
- use normal checkbox

* Mon Feb 10 2014 Tomas Kasparek <tkasparek@redhat.com> 2.1.147-1
- style ProbeEdit page
- updating susestudio-java-client to 1.4
- remove <meta name="page-decorator" content="none" />
- remove html formatting in other languages
- remove html formatting from StringResources
- fix checkstyle

* Thu Feb 06 2014 Michael Mraka <michael.mraka@redhat.com> 2.1.146-1
- patch to handle systems registered with the --nohardware flag
- Patch code to build against susestudio-java-client version 0.1.4
- render <thead> and <tr> in UnpagedListDisplayTag

* Wed Feb 05 2014 Michael Mraka <michael.mraka@redhat.com> 2.1.145-1
- page layout fixes
- Generalized code so it can be used both with and without selectable column
- Generification of Listable

* Tue Feb 04 2014 Stephen Herr <sherr@redhat.com> 2.1.144-1
- 1061425 - Improve package search performance
- 1061425 - query performance improvement for package search
- Fixed typo
- Use prepared confirm page
- Add confirmation page to ssm/ListPatches
- Needed elaborable return of ErrataManager.lookupErrataListFromSet
- Whitespace fix
- Remove unnecessary code after extraction
- Extracted "list systems in ssm related to errata" into separate action
- Change misleading variable name
- Extract actual handling of action into separate method
- Use some idioms to improve code readability
- Replace explicit iterator with enhanced for

* Tue Feb 04 2014 Michael Mraka <michael.mraka@redhat.com> 2.1.143-1
- restored Monitoring Scout label
- removed unnecessary spacing and restored left side labels
- unify probe detail page look

* Tue Feb 04 2014 Michael Mraka <michael.mraka@redhat.com> 2.1.142-1
- swapping struts tag with input html to allow the use of the placeholder
- perform password validation within the java class
- removing obsolete code related to PLACEHOLDER_PASSWORD

* Mon Feb 03 2014 Tomas Lestach <tlestach@redhat.com> 2.1.141-1
- enable creating externally authenticated users in organization according to
  REMOTE_USER_ORGUNIT
- do not close last row of tables with two </tr> tags
- make search work when search form is submitted by enter
- make ExpansionDecorator work again
- new icon for item edit

* Fri Jan 31 2014 Tomas Lestach <tlestach@redhat.com> 2.1.140-1
- allow deleting disabled users
- return default string even if input string is null
- move shared methods to loginhelper
- introduce LoginHelper
- add externally authenticated user roles according to the external group to
  roles mapping
- externally authenticated user does not have to be in the default org
- add external group delete page
- add external group edit page
- add external group to role mapping list page

* Fri Jan 31 2014 Michael Mraka <michael.mraka@redhat.com> 2.1.139-1
- add special class to help links
- use consistent set of icons for system status

* Fri Jan 31 2014 Michael Mraka <michael.mraka@redhat.com> 2.1.138-1
- reuse IconTag for help links, item search and pagination icons
- re-style kickstart creation wizard, 1st form

* Thu Jan 30 2014 Stephen Herr <sherr@redhat.com> 2.1.137-1
- 1059910 - create api for channel errata syncing, have clone-by-date call it
- fix style on kickstart profile creation wizard + use rhn:toolbar
- use rhn:toolbar for page headers
- update copyright year in page footer in java
- Removing unaesthetic spaces around dots in IPv4 address
- Small code cleanup

* Thu Jan 30 2014 Matej Kollar <mkollar@redhat.com> 2.1.136-1
- Fixed ssm reboot scheduling.
- Sometimes we don't want "add to ssm" option...
- add message about system lock/unlock into ssm index
- use icon for locked system
- 1009396 - escape system name for ssm lock/unlock page
- add defaultsort for extra packages page
- add defaultSort for packages list/remove
- add defaultSort to package list

* Tue Jan 28 2014 Stephen Herr <sherr@redhat.com> 2.1.135-1
- 1058761 - Update RHEL 7 VM memory requirements to 1024 MB
- rendering the password strength meter

* Tue Jan 28 2014 Jan Dobes 2.1.134-1
- remove old message
- Datepicker UI unification: Systems/Software/Packages/List-Remove
- Datepicker UI unification: SSM/Configuration/Enable
- Datepicker UI unification: SSM/Packages/Upgrade
- Datepicker UI unification: SSM/Packages/Verify
- Datepicker UI unification: SSM/Packages/Install
- Datepicker UI unification: SSM/Packages/Remove
- add javadoc comment
- removing @Override annotation from method that isn't overriden
- remove unnecessary cast

* Mon Jan 27 2014 Matej Kollar <mkollar@redhat.com> 2.1.133-1
- Unstyled Systems/Software/Channels
- Fixed unstyled form for XCCDF scaner on SSM and single system
- Fixed scattered form for Systems/Conf/AddFiles/CreateFile
- Fixed unstyled form: Systems/Software/Pkgs/Profiles/CreateNewProfile
- give search button an id
- Make sure that all form fields are correctly aligned
- Panels added in the html of ipranges.jspf
- re-organized the HTML to display the in-range inputs correctly

* Mon Jan 27 2014 Michael Mraka <michael.mraka@redhat.com> 2.1.132-1
- Implement rhn:formatDate that uses moment.js on the client side. It supports
  also most of fmt:formatDate options.

* Mon Jan 27 2014 Tomas Lestach <tlestach@redhat.com> 2.1.131-1
- renumber taskomatic classpath entries

* Mon Jan 27 2014 Tomas Lestach <tlestach@redhat.com> 2.1.130-1
- enhance taskomatic link path to link hibernate-commons-annotations.jar on
  fc20

* Fri Jan 24 2014 Jan Dobes 2.1.129-1
- porting system group monitoring probes page to java

* Fri Jan 24 2014 Simon Lukasik <slukasik@redhat.com> 2.1.128-1
- 1057294 - Wrap choise by <c:choose>
- fix exceptions when user is deleted

* Thu Jan 23 2014 Milan Zazrivec <mzazrivec@redhat.com> 2.1.127-1
- javadoc fix

* Wed Jan 22 2014 Milan Zazrivec <mzazrivec@redhat.com> 2.1.126-1
- Removed an unused line that broke compilation

* Wed Jan 22 2014 Michael Mraka <michael.mraka@redhat.com> 2.1.125-1
- checkstyle fix

* Wed Jan 22 2014 Milan Zazrivec <mzazrivec@redhat.com> 2.1.124-1
- 1053591 - fix deadlock when cloning using spacewalk-clone-by-date

* Wed Jan 22 2014 Michael Mraka <michael.mraka@redhat.com> 2.1.123-1
- Bugfix: ISE when cobbler components are missing (not installed)
- port reboot_confirm.pxt from perl to java
- SUSE Studio API will stop working via unencrypted HTTP
- Inconsistency in build vs. eclipse checkstyle.

* Wed Jan 22 2014 Tomas Lestach <tlestach@redhat.com> 2.1.122-1
- let taskomatic link commons-io
- fix CVE URL in updateinfo references
- 1009396 - escape system name for SystemRemoteCommand page

* Fri Jan 17 2014 Michael Mraka <michael.mraka@redhat.com> 2.1.121-1
- increase column length for CVE ids

* Fri Jan 17 2014 Tomas Lestach <tlestach@redhat.com> 2.1.120-1
- fix checkstyle

* Thu Jan 16 2014 Michael Mraka <michael.mraka@redhat.com> 2.1.119-1
- checkstyle fixes
- avoid reassigning parameters in StringUtil

* Thu Jan 16 2014 Michael Mraka <michael.mraka@redhat.com> 2.1.118-1
- %%attr() mode not applicaple to symlink
- fixed conflict with apache-commons-validator
- resolve conflict between {apache,jakarta}-commons-cli on Fedora 20

* Thu Jan 16 2014 Tomas Lestach <tlestach@redhat.com> 2.1.117-1
- remove unused method
- create external authentication page
- removed unused import

* Wed Jan 15 2014 Michael Mraka <michael.mraka@redhat.com> 2.1.116-1
- removed unused methods
- selectable doesn't work properly with ListRhnSetHelper
- select all / unselect all should not submit changes

* Wed Jan 15 2014 Michael Mraka <michael.mraka@redhat.com> 2.1.115-1
- reuse BaseListAction for AdminListAction
- fixed added/removed keys logic
- select all / unselect all should not submit changes

* Tue Jan 14 2014 Matej Kollar <mkollar@redhat.com> 2.1.114-1
- bump java API version
- update LICENSE, allow Copyright (c) to start in 2013
- removing @Override annotation from method that isn't overriden
- KickstartDetailsEdit.do formatting broken since dac19190
- Updating the copyright years info
- fix LoginSetupActionTest
- add missing strings + clean old one

* Fri Jan 10 2014 Tomas Lestach <tlestach@redhat.com> 2.1.113-1
- fix PxtAuthenticationServiceTest
- Protected field in final class makes no sense
- Avoiding instantiating Boolean objects
- Eliminate unused private fields

* Fri Jan 10 2014 Tomas Lestach <tlestach@redhat.com> 2.1.112-1
- 1013712 - return server action message within schedule.listInProgressSystems
  and schedule.listCompletedSystems API calls
- fix linking of hibernate-commons-annotations
- ant-nodpes is buildrequired on rhels
- differentiate between apache- and jakarta- buildrequires on fedora and rhel
- buildrequire mvn(ant-contrib:ant-contrib) on fc20
- build/require javapackages-tools on fc20

* Fri Jan 10 2014 Michael Mraka <michael.mraka@redhat.com> 2.1.111-1
- 1051230 - fixed icon name
- String.indexOf(char) is faster than String.indexOf(String).
- fix RequestContextTest.testGetLoggedInUser unit test
- fix LoginActionTest.testPerformValidUsername unit test
- Rewrite groups/systems_affected_by_errata.pxt to java

* Tue Jan 07 2014 Michael Mraka <michael.mraka@redhat.com> 2.1.110-1
- .project file was not accidentally committed
- there's not ant-nodeps on fc20

* Mon Jan 06 2014 Tomas Lestach <tlestach@redhat.com> 2.1.109-1
- 1048090 - Revert "add package ID to array returned by system.listPackages API
  call"

* Fri Jan 03 2014 Tomas Lestach <tlestach@redhat.com> 2.1.108-1
- store url_bounce and request_method to session and re-use common login parts
- support logins using Kerberos ticket
- 1044547 - adding newlines as needed

* Mon Dec 23 2013 Milan Zazrivec <mzazrivec@redhat.com> 2.1.107-1
- Remove extraneous character from query
- Fix action type
- fix icon name
- Use new rhn:icon internationalization/localization
- Perform localization inside rhn:icon tag

* Thu Dec 19 2013 Michael Mraka <michael.mraka@redhat.com> 2.1.106-1
- updated references to new java WorkWithGroup page
- work_with_group.pxt rewritten to java
- change order of system ok/warn/crit in legends
- rewrite system event history page to java
- give icons title in rhn:toolbar tag

* Wed Dec 18 2013 Stephen Herr <sherr@redhat.com> 2.1.105-1
- 1044547 - kickstarts to RHEL 7 don't work because of missing rpms

* Wed Dec 18 2013 Stephen Herr <sherr@redhat.com> 2.1.104-1
- 1039193 - fix checkstyle

* Wed Dec 18 2013 Stephen Herr <sherr@redhat.com> 2.1.103-1
- 1039193 - fixing null pointer exception
- fix package according to the fs path
- fix CSVTag so it uses IconTag
- fix ListDisplayTag so it uses IconTag
- removing dead code, exception is thrown within lookupAndBindServerGroup
- removing dead code, exception is thrown within lookupAndBindServerGroup

* Tue Dec 17 2013 Tomas Kasparek <tkasparek@redhat.com> 2.1.102-1
- delete ConfigSystemTag as these things are easily handled in jsp
- Local variables need not to be synchronized

* Tue Dec 17 2013 Michael Mraka <michael.mraka@redhat.com> 2.1.101-1
- updated links to system group delete page
- converted system group > delete page from pxt to java
- bootstrap tuning: fixed icons
- rework logic of ConfigFileTag so it uses icons instead of gifs and cool stuff
- fixing references to SSM errata page

* Mon Dec 16 2013 Michael Mraka <michael.mraka@redhat.com> 2.1.100-1
- more icon fixes
- Rewrite of errata_list.pxt to Java
- call ssm check on system - software crashes, notes, migrate and hardware pages
- bootstrap fixes

* Fri Dec 13 2013 Michael Mraka <michael.mraka@redhat.com> 2.1.99-1
- replaced icons with icon tag
- simplify logic in cfg:channel tag

* Thu Dec 12 2013 Michael Mraka <michael.mraka@redhat.com> 2.1.98-1
- replaced icons with icon tag
- system group edit properties - linking + cleanup
- alter system group create page to do editing
- use rhn:toolbar tag instead of creating html inside .jsp + unify icons
- fix icons on config file details page
- icon for file download
- unify configuration management icons

* Wed Dec 11 2013 Tomas Kasparek <tkasparek@redhat.com> 2.1.97-1
- use new icon aliases in more places

* Wed Dec 11 2013 Michael Mraka <michael.mraka@redhat.com> 2.1.96-1
- allow channel administrator to view Channel > Managers page

* Wed Dec 11 2013 Milan Zazrivec <mzazrivec@redhat.com> 2.1.95-1
- 1040540 - have package search return all matching results
- use rhn:toolbar in 'Show Tomcat Logs' page

* Wed Dec 11 2013 Tomas Kasparek <tkasparek@redhat.com> 2.1.94-1
- use new icon aliases in rhn:toolbar tag
- adding new icon definitions
- adding rhn taglib as it's needed by rhn:icon
- use rhn:icon tag for creating icons in rhn:toolbar

* Tue Dec 10 2013 Stephen Herr <sherr@redhat.com> 2.1.93-1
- 1039193 - Increase default ram to 768 for RHEL 7

* Tue Dec 10 2013 Tomas Kasparek <tkasparek@redhat.com> 2.1.92-1
- bootstrap tuning: use new icon tag
- use static code for icons map in IconTag + typo and documentation fix
- System Group / Admins - updated links and removed old page
- ported System Group / Admins to java
- bootstrap tuning: icon tag for simpler icon inserting

* Mon Dec 09 2013 Jan Dobes 2.1.91-1
- system group details - linking + cleanup
- converting system group details page to java
- LoginExpiredTest fixed
- VirtualizationEntitlementTestCase: dead code removed
- LoginExpiredSatTestCase: rename to respect test convention
- removed trailing whitespaces from jsp{,f} sources

* Wed Dec 04 2013 Michael Mraka <michael.mraka@redhat.com> 2.1.90-1
- bootstrap tuning

* Wed Dec 04 2013 Michael Mraka <michael.mraka@redhat.com> 2.1.89-1
- bootstrap tuning

* Tue Dec 03 2013 Michael Mraka <michael.mraka@redhat.com> 2.1.88-1
- bootstrap tuning
- Optionally show a legal note on login/relogin

* Tue Dec 03 2013 Michael Mraka <michael.mraka@redhat.com> 2.1.87-1
- bootstrap tuning
- enable setting nobase and ignoremissing for
  kickstart.profile.setAdvancedOptions API

* Tue Dec 03 2013 Michael Mraka <michael.mraka@redhat.com> 2.1.86-1
- bootstrap tuning
- Add a missing translation string: system.entitle.guestcantvirt

* Fri Nov 29 2013 Tomas Lestach <tlestach@redhat.com> 2.1.85-1
- 1034851 - fix SSM child channel membership changes

* Fri Nov 29 2013 Michael Mraka <michael.mraka@redhat.com> 2.1.84-1
- Allow UTF-8 in config file
- Reformat so less unnecessary whitespace gets to output

* Fri Nov 29 2013 Michael Mraka <michael.mraka@redhat.com> 2.1.83-1
- 1035429 - make package search of a specific architecture faster
- HTML 5 does allow "_new" as a valid target

* Thu Nov 28 2013 Tomas Lestach <tlestach@redhat.com> 2.1.82-1
- 1010205 - fix displaying of reposync log on WebUI
- bootstrap tuning: make non-link text in header more visible
- bootstrap tuning - add value parameter to make certain list actions work
- bootstrap tuning - use same icon for 'no updates' as in legend and other
  places

* Wed Nov 27 2013 Tomas Kasparek <tkasparek@redhat.com> 2.1.81-1
- bootstrap tuning - organization in head is not a link
- bootstrap tuning - use bootstrap style for "locked" icon
- bootstrap tuning - color icons in SystemList like mentioned in legend

* Thu Nov 21 2013 Jan Dobes 2.1.80-1
- 1009875 - changing order of operations
- 1021923 - allow deletion link on
  /rhn/systems/provisioning/preservation/PreservationListEdit.do
- replace UTF-8 space with normal space

* Tue Nov 19 2013 Tomas Lestach <tlestach@redhat.com> 2.1.79-1
- 1001018 - escape kickstart script name on
  /rhn/kickstart/KickstartScriptDelete.do page

* Tue Nov 19 2013 Tomas Lestach <tlestach@redhat.com> 2.1.78-1
- 1001018 - escape kickstart script name on /rhn/kickstart/Scripts.do page
- 1020497 - one /kickstart/Scripts action path is enough

* Tue Nov 19 2013 Tomas Lestach <tlestach@redhat.com> 2.1.77-1
-  replace Red Hat Satellite with @@PRODUCT_NAME@@
- 1021934 - do not save duplicate filenames
- 1030546 - throw an exception in case there are no systems or errata specified
- 1030546 - throw an exception in case there are no packages to remove
- 1030546 - throw an exception in case there are no packages to install
- 1030628 - fix ISE, when sorting according to the 'Registered by' column

* Mon Nov 18 2013 Tomas Lestach <tlestach@redhat.com> 2.1.76-1
- replace 'Channel Managemet Guide' docs with 'User Guide' and 'Getting Started
  Guide'

* Fri Nov 15 2013 Tomas Kasparek <tkasparek@redhat.com> 2.1.75-1
- polishing changelog

* Fri Nov 15 2013 Matej Kollar <mkollar@redhat.com> 2.1.74-1
- Fix ISE when deleting a non persistent custom info value
- Replaced deprecated Priority.WARN with suggested Level.WARN
- Removing deprecated and unused classes
- Removing use of now deprecated CharacterMap
- Explicitly marking as deprecated

* Thu Nov 14 2013 Tomas Kasparek <tkasparek@redhat.com> 2.1.73-1
- Bootstrap 3.0 changes, brand new WebUI look

* Tue Nov 12 2013 Tomas Lestach <tlestach@redhat.com> 2.1.72-1
- CVE-2013-4480 - restrict user creation to org_admin only
- CVE-2013-4480 - restrict first user creation with need_first_user acl

* Tue Nov 12 2013 Tomas Lestach <tlestach@redhat.com> 2.1.71-1
- 1029066 - enhance Package.listOrphans query
- TestFactoryWrapperTest: avoid adding TestImpl.hbm.xml twice
- RhnServletListener: do not break subsequent testcases

* Mon Nov 11 2013 Tomas Lestach <tlestach@redhat.com> 2.1.70-1
- fix $Serializer macro expansion in API doc

* Mon Nov 11 2013 Michael Mraka <michael.mraka@redhat.com> 2.1.69-1
- reuse rhnServerNeededCache for errataqueue_find_autoupdate_servers
- reuse rhnServerNeededCache content for ErrataMailer
- removed redundant insertNeededPackageCache()
- Prevent [available] deprecation message
- 1021552 - point to channel architecture listing API in
  channel.software.create APIs

* Thu Nov 07 2013 Michael Mraka <michael.mraka@redhat.com> 2.1.68-1
- 1027050 - optimized system_config_files_with_diffs eleborator for PostgreSQL
- 1027454 - fix ISE, when renaming channel to channel name already in use

* Wed Nov 06 2013 Tomas Lestach <tlestach@redhat.com> 2.1.67-1
- ConfigTest: do not rely on hardcoded paths, preexisting files
- Use kickstart icon on the snippets page

* Wed Nov 06 2013 Michael Mraka <michael.mraka@redhat.com> 2.1.66-1
- 1024395 - modified query to work better with PostgreSQL 8.4 optimizer
- Reorder snippet tabs
- Broken link in SSM index fixed
- 1025626 - Prevent NPE with system.getDetails() API call for virtual systems
  with no virtualization type

* Mon Nov 04 2013 Tomas Lestach <tlestach@redhat.com> 2.1.65-1
- 1023482 - spped up /rhn/channels/manage/errata/AddRedHatErrata.do page
- Fix navigation for the default snippets page
- removing unnecessary casts

* Mon Nov 04 2013 Michael Mraka <michael.mraka@redhat.com> 2.1.64-1
- 1022279 - modified query to work better with PostgreSQL 8.4 optimizer
- 1022279 - added hints for PostgreSQL 8.4 optimizer

* Thu Oct 31 2013 Matej Kollar <mkollar@redhat.com> 2.1.63-1
- 1020952 - Single db root cert + option name change
- Checkstyle fix, follow JSL for method modifiers
- 1007521 - synchronize repo entries creation

* Thu Oct 24 2013 Tomas Lestach <tlestach@redhat.com> 2.1.62-1
- 1011856 - detect max lengths at repo creation
- 1020952 - SSL for Postgresql: Java (WebUI, Tascomatic)
- Removed redundant code from SchedulerKernel
- Removed redundant code from ConnectionManager
- Put JDBC connect string creation into ConfigDefaults
- Removed unchecked conversion
- 1013672 - let errata.getDetails API return errata id

* Thu Oct 24 2013 Jan Dobes 2.1.61-1
- 1015747 - resources
- 1015747 - page handling
- 1015747 - new jsp page + nav stuff

* Wed Oct 23 2013 Michael Mraka <michael.mraka@redhat.com> 2.1.60-1
- added messages for SystemRemoteCommandAction.java
- reformated xliff file using xmllint
- using @@PRODUCT_NAME@@ instead of Spacewalk
- api doc fix

* Tue Oct 22 2013 Michael Mraka <michael.mraka@redhat.com> 2.1.59-1
- add support for enhances rpm weak dependency (java) (bnc#846436)

* Fri Oct 18 2013 Stephen Herr <sherr@redhat.com> 2.1.58-1
- 1020497 - fixing a bug and adding a unit test for ordering kickstarts
- Cobbler tests: added missing return
- Update ScriptSetupActionTest for new attribute name

* Thu Oct 17 2013 Stephen Herr <sherr@redhat.com> 2.1.57-1
- 1020497 - re-applying fix from 122418187 that got missed in the merge in
  c821c7ee2

* Thu Oct 17 2013 Stephen Herr <sherr@redhat.com> 2.1.56-1
- 1020497 - provide a way to order kickstart scripts

* Thu Oct 17 2013 Tomas Lestach <tlestach@redhat.com> 2.1.55-1
- 676828 - distinguish bash interpreter in ks non-chroot post scripts

* Mon Oct 14 2013 Michael Mraka <michael.mraka@redhat.com> 2.1.54-1
- cleaning up old svn Ids

* Mon Oct 07 2013 Michael Mraka <michael.mraka@redhat.com> 2.1.53-1
- 1012951 - Revert "removing unused string with trans-id 'file_lists.added'"
- 1012951 - Revert "removing unused string with trans-id 'file_lists.removed'"
- 1006127 - Make Search button translatable
- 1006182 - Make ISS Master and Slave tabs less confusing

* Wed Oct 02 2013 Michael Mraka <michael.mraka@redhat.com> 2.1.52-1
- 1002590 - unified way how we call rhn-search cleanindex
- Serializers for Taskomatic: log serialization errors
- Added an Ivy dependency needed for tests

* Tue Oct 01 2013 Grant Gainey <ggainey@redhat.com> 2.1.51-1
- Refactoring that lets us log serialization errors * Added
  RhnXmlRpcCustomSerializer base class * Refactored all Serializers to extend
  from RhnXmlRpcCustomSerializer * Refactored SerializerFactory to be
  less...clever

* Mon Sep 30 2013 Michael Mraka <michael.mraka@redhat.com> 2.1.50-1
- removed trailing whitespaces

* Mon Sep 30 2013 Michael Mraka <michael.mraka@redhat.com> 2.1.49-1
- UserManagerTest: fix new timezone ordering
- Orphaned class PushDispatcher removed
- DataSourceParserTest: fix Oracle case-depentent tests
- UserFactory: fix time zone ordering
- 1012660 - somehow I missed one

* Thu Sep 26 2013 Stephen Herr <sherr@redhat.com> 2.1.48-1
- 1012660 - move links for Channel Management Guide to correct places
- Add exception stack trace logging in Taskomatic

* Mon Sep 23 2013 Tomas Lestach <tlestach@redhat.com> 2.1.47-1
- fixing checkstyle

* Mon Sep 23 2013 Tomas Lestach <tlestach@redhat.com> 2.1.46-1
- 711373 - provide ftp link only for RHEL5 packages

* Thu Sep 19 2013 Simon Lukasik <slukasik@redhat.com> 2.1.45-1
- 1009652 - Render empty SCAP results correctly
- Fixing spelling mistakes
- 1009396 -  escaping server name for software crashes with identical UUID

* Wed Sep 18 2013 Tomas Lestach <tlestach@redhat.com> 2.1.44-1
- updated UI strings pulled from zanata
- 1007998 - fix activation key selection
- 1009019 - mentioning entitlement labels in apidoc
- 820225 - remove and recount entitlements before we remove guest associations
- 910739 - fix systemgroup.scheduleApplyErrataToActive API doc

* Tue Sep 17 2013 Michael Mraka <michael.mraka@redhat.com> 2.1.43-1
- Grammar error occurred
- 1008687 - Fixing unlocalized strings in Manage Software Channels tab
- 1006630 - Making "Update" button translated
- 1008649 - Fixing unlocalized words
- 1008631 - fixing untranslatable strings

* Mon Sep 16 2013 Tomas Lestach <tlestach@redhat.com> 2.1.42-1
- Workaround bug in MockHttpServletRequest - asking for a param that doesn't
  exist shouldn't assert()
- VirtualGuestsActionTest: do not rely ontranslation messages
- ProvisionVirtualizationWizardActionTest:preconditions
- SystemEntitlementsSetupActionTest: do not assume Org has virtualization
  entitlement
- Add support for uploaded files in mockedrequests, fix
  CryptoKeyCreateActionTest
- OrgSoftwareSubscriptionsActionTest: always create test channel families
- MethodsSetupActionTest: do not assume that method command exists
- KickstartScriptActionTest: missingparameters added
- junit tests: some logging cleanups
- Make taskomatic maxmemory configurable in rhn.conf
- TestUtils: use the same temporaryfilename for the same file
- junit tests: do not rely on Cobbler
- VirtualGuestsActionTest: do not rely on query string parameter ordering
- OrgHandlerTest: don't depend on a channel family with free entitlement slots
- ActivationKeyHandlerTest: expect correct exceptions
- AuthFilterTest: mocked request object updated
- MasterHandlerTest: handlegetDefaultMaster exceptions
- DownloadActionTest: do not assume file tobe downloaded exists
- Frontend monitoring tests: ensure aMonitoring Scout exists
- RequestContext.buildPageLink: forceparameter ordering
- 580995 - typo fix + clarify meaning
- Cleaning up more Junits

* Tue Sep 10 2013 Tomas Kasparek <tkasparek@redhat.com> 2.1.41-1
- 580995 - updating api doc

* Tue Sep 10 2013 Michael Mraka <michael.mraka@redhat.com> 2.1.40-1
- updated UI strings pulled from zanata
- 1006157 - translate submit button
- 1005771 - fixed macro name
- 1005771 - improved build time check for @@PRODUCT_NAME@@ macro

* Tue Sep 10 2013 Tomas Kasparek <tkasparek@redhat.com> 2.1.39-1
- Teach XmlRpcServletTest about setting up for logging
- Remove unnecessary commit from ProfileManagerTest
- VirtualizationEntitlementsManagerTest fixes
- rhn.manager tests: do not assume an Orgadmin exists
- Remove QuartzTest
- UserManagerTest: don't rely on hardcodeddefault time zone
- ConfigureSatelliteCommandTest: do not rely on HashMap key ordering
- MonitoringManagerTest: missingsuper.setUp() call added
- UpdateErrataCacheCommand: log an error when orgId is incorrect
- AdvDataSourceTest: do not rely on testexecution order
- ChannelTest: do not assume a proxy channel family exists
- More JUnit cleanup
- Missed a file for preceding patch
- Fix more tests to not rely on data already being in the DB when executed
- Always call super.setUp()
- If countServersInQueue() is passed a null-org, don't blow up please
- Remove empty tests, and disable test that takes ~8min alone but ~120ms
  running directly
- At Junit setUp(), if there's a xaction error, try rolling back previous
  xaction and retrying
- Fix bugs in a few junits
- Avoid a possible issue on concurrent updates to an RhnSet

* Fri Sep 06 2013 Tomas Lestach <tlestach@redhat.com> 2.1.38-1
- 973848 - store a key only if a file to upload is specified
- 973848 - file upload isn't required on /rhn/keys/CryptoKeyEdit.do page
- 973848 - correct an error message
- 973848 - define "type" string
- 973848 - fix error messaging for GPG nad SSL key creation/edit
- fix channel.software.setDetails APIdoc
- fix channel.software.listErrata APIdoc

* Fri Sep 06 2013 Michael Mraka <michael.mraka@redhat.com> 2.1.37-1
- updated UI strings
- 1003896 - setup the form even in case of validation failure
- 998951 - fix configchannel.getEncodedFileRevision API doc

* Wed Sep 04 2013 Grant Gainey <ggainey@redhat.com> 2.1.36-1
- 1004547 - fixed API doc for some ISS calls
- 1003565 - packages.getPackage returns a binary object, not a base64 encoded
  package
- making OrgChannelFamily serializable

* Tue Sep 03 2013 Jan Dobes 2.1.35-1
- 976136 - unsubsribe from all channels before migration
- Unnecessary fully qualified names.
- 1001922 - set correct menu for reboot_confirm.pxt
- fix Remote Command page acl
- display 'Remote Command' menu item only if the system has the
  ftr_remote_command capability
- Broken null check

* Mon Sep 02 2013 Tomas Lestach <tlestach@redhat.com> 2.1.34-1
- 822289 - do not offer compatible child channel if not unique (when changing
  base channel)

* Mon Sep 02 2013 Tomas Kasparek <tkasparek@redhat.com> 2.1.33-1
- common.db.datasource tests: get database username from configuration file
- 906315 - Links in API documentation
- 1002912 - fix Systems Subscribed column on the
  /rhn/channels/software/Entitlements.do page
- fix checkstyle issue
- 1002590 - fix advice how to regenerate search index

* Fri Aug 30 2013 Tomas Lestach <tlestach@redhat.com> 2.1.32-1
- 1002316 - Cloning API generates ISE if no summary

* Thu Aug 29 2013 Tomas Lestach <tlestach@redhat.com> 2.1.31-1
- 855845 - escaping server name for ssm package verify
- 855845 - escaping server name for ssm package upgrade
- 855845 - escaping server name for ssm package removal
- 855845 - escaping server name for ssm package list
- 855845 - escaping server name for
  /rhn/systems/details/packages/profiles/ShowProfiles.do
- 1001826 - fix the API error msg
- Using Map instead of HashMap where possible

* Thu Aug 29 2013 Tomas Lestach <tlestach@redhat.com> 2.1.30-1
- 1002183 - allow trusted orgs to list out subscribed systems to shared
  channels
- 1002308 - Cloning a channel via API fails
- UserFactoryTest: avoid failure if there are no users

* Wed Aug 28 2013 Tomas Lestach <tlestach@redhat.com> 2.1.29-1
- add additional check for cases, when pam is disabled
- Fix javascript "Uncaught TypeError"
- 1001826 - fixing the java code as well
- 1001551 - fix kickstart repositories selection
- 998944 - fix package removal via ssm
- removing @Override annotation from methods that aren't overriden
- removing @Override annotation from method that isn't overriden
- remove unnecessary cast

* Fri Aug 23 2013 Tomas Lestach <tlestach@redhat.com> 2.1.28-1
- 989275 - fix ISE when changing base channel with korean locale prefs
- 993047 - adding missing space after dot in translation strings
- 993047 - throw correct exception if activation key already exists

* Fri Aug 23 2013 Tomas Kasparek <tkasparek@redhat.com> 2.1.27-1
- Perl to JSP port: Single system Remote Command

* Fri Aug 23 2013 Tomas Kasparek <tkasparek@redhat.com> 2.1.26-1
- removing redundant call
- Perl to JSP port: SSM/Errata
- 999948 - fix broken equals method

* Thu Aug 22 2013 Tomas Kasparek <tkasparek@redhat.com> 2.1.25-1
- removing @Override annotation from method that isn't overriden
- SSM/Misc/Reboot: Standard system list, optimized action
- Allow Hibernate to distinguish packages with identical name,
- 998961 - do not touch the DB after a hibernate exception but correctly close
  the session

* Wed Aug 21 2013 Tomas Kasparek <tkasparek@redhat.com> 2.1.24-1
- updating links to new java page
- removing @Override annotation from method that isn't overriden
- fix checkstyle, C style for loop and ISE with no base channel
- Perl to JSP port: SSM/Misc/Reboot
- add arch to package listings on /rhn/errata/manage/AddPackages.do page
- fix checkstyle
- Avoid testing callMethod on multiple qualifying methods

* Tue Aug 20 2013 Tomas Lestach <tlestach@redhat.com> 2.1.23-1
- Allow users to change the CSV separator

* Tue Aug 20 2013 Tomas Kasparek <tkasparek@redhat.com> 2.1.22-1
- simplify activation key management
- provide a link to real run remote command page in ssm

* Tue Aug 20 2013 Tomas Kasparek <tkasparek@redhat.com> 2.1.21-1
- link to java page instead of perl one
- removing obsolete method and some trailing whitespaces
- Perl to JSP port: SSM/Provisioning/RemoteCommand
- Consintency {less,more}\ than semantics.
- Fix ABRT API documentation
- 998052 - evaluation of localizing strings in jsp works in an another way
- 997868 - fix sync.master.addToMaster APIdoc inconsistency

* Mon Aug 19 2013 Tomas Lestach <tlestach@redhat.com> 2.1.20-1
- 711373 - navigate to missing debuginfo package
- 997809 - make unavailable packages non-clickable
- 713684 - fix localization of jsp parameters
- 996924 - Throw an appropriate error if kickstart script name is too long
- Revert "Make callMethod() and invokeStaticMethod() deterministic when
  multiple methods qualify for calling"
- do not limit channel packages by signature in WebUI
- do not print name twice for unlocked systems

* Thu Aug 15 2013 Tomas Kasparek <tkasparek@redhat.com> 2.1.19-1
- fix legend and image title on new ssm lock/unlock page
- Ported from Perl to JPS locking and unlocking page, combining to one.
- Accept SUSE copyright.
- LocalizationServiceTest: run on JDKs without fix for bug 6609737

* Wed Aug 14 2013 Tomas Kasparek <tkasparek@redhat.com> 2.1.18-1
- Make callMethod() and invokeStaticMethod() deterministic when multiple
  methods qualify for calling

* Wed Aug 14 2013 Dimitar Yordanov <dyordano@redhat.com> 2.1.17-1
- Add API call listPhysicalSystems

* Mon Aug 12 2013 Tomas Kasparek <tkasparek@redhat.com> 2.1.16-1
- serializable classes should contain serializable fields

* Thu Aug 08 2013 Tomas Kasparek <tkasparek@redhat.com> 2.1.15-1
- adding java.io.Seriazible to monitoring.Command class

* Wed Aug 07 2013 Tomas Lestach <tlestach@redhat.com> 2.1.14-1
- 993249 - fix org.org.listSystemEntitlements API doc
- fix typo
- removing unnecessarily nested else clause
- removing unnecessary cast

* Tue Aug 06 2013 Tomas Lestach <tlestach@redhat.com> 2.1.13-1
- Fix HTML not being escaped in package information
- 982354 - Show Scan's ID (xid) on scan's details page.
- Refactor: Use static-final instead of magic constant.
- 982354 - enable easy comparison between various SCAP scans.

* Mon Aug 05 2013 Grant Gainey <ggainey@redhat.com> 2.1.12-1
- 993419 - L10N fix, 'RHN Tools' isn't a product-name

* Mon Aug 05 2013 Simon Lukasik <slukasik@redhat.com> 2.1.11-1
- Trim line longer than 92 characters.

* Mon Aug 05 2013 Simon Lukasik <slukasik@redhat.com> 2.1.10-1
- Introduce API: org.setPolicyForScapResultDeletion()
- Introduce API: org.setPolicyForScapFileUpload()
- Introduce API: org.getPolicyForScapResultDeletion()
- Introduce API: org.getPolicyForScapFileUpload()
- Introduce API: system.scap.deleteXccdfScan()
- Export the 'deletable' property of TestResult through API.
- Branding clean-up of proxy stuff in java dir

* Wed Jul 31 2013 Simon Lukasik <slukasik@redhat.com> 2.1.9-1
- Refactor common columns to a fragment file.
- Handle non-existent files properly.
- Remove commented-out code, commited by accident.
- Do not delete content of the directory which you cannot list
- Make sure to not iterate through null.
- Reconcile the set of scans with existing scans after deletion
- Allow deletion of a single scan from its details page
- Use the red tint if none has been deleted.
- Allow XccdfTestResult objects to be deleted.
- Deletion of multiple XCCDF Scans.
- Allow for scans at the System's scans listing page to be selected
- Prepare model for deletion of a SCAP Result
- Indent organization configuration dialog to clarify semantics of checkboxes.
- Allow for scap_retention_period to be set through webui.
- Close table cell more properly.
- Correct typo in documentation.

* Mon Jul 29 2013 Stephen Herr <sherr@redhat.com> 2.1.8-1
- 989630 - Allow user to hackisly add their own keys during the kickstart

* Thu Jul 25 2013 Grant Gainey <ggainey@redhat.com> 2.1.7-1
- 987977 - Fix there-can-be-solaris issue and make Upgrade behave like
  everything else

* Wed Jul 24 2013 Grant Gainey <ggainey@redhat.com> 2.1.6-1
- Make checkstyle happy
- 987977 - Fix chaining of pkg-scheduling in SSM

* Tue Jul 23 2013 Dimitar Yordanov <dyordano@redhat.com> 2.1.5-1
- new api call updateRepoLabel(key, label, new_label

* Mon Jul 22 2013 Tomas Lestach <tlestach@redhat.com> 2.1.4-1
- 986527 - removing extra semicolon

* Mon Jul 22 2013 Jan Dobes 2.1.3-1
- prevent ISE when UUID and host ID is null
- ISS: Return LookupException to getDefaultMaster() if there isn't one

* Fri Jul 19 2013 Stephen Herr <sherr@redhat.com> 2.1.2-1
- 986335 - explicitly require libxml2 for kickstarts to avoid error
- 986299 - use empty_message_key instead of empty_message

* Thu Jul 18 2013 Grant Gainey 2.1.1-1
- JUnit fixes
- Bumping package versions for 2.1.<|MERGE_RESOLUTION|>--- conflicted
+++ resolved
@@ -27,11 +27,7 @@
 Summary: Java web application files for Spacewalk
 Group: Applications/Internet
 License: GPLv2
-<<<<<<< HEAD
-Version: 2.8.72.1
-=======
 Version: 2.8.75
->>>>>>> 4e836af7
 Release: 1%{?dist}
 URL:       https://github.com/spacewalkproject/spacewalk
 Source0:   https://github.com/spacewalkproject/spacewalk/archive/%{name}-%{version}.tar.gz
@@ -100,7 +96,6 @@
 BuildRequires: velocity
 %else
 Requires: cobbler20
-<<<<<<< HEAD
 Requires: java >= 1:1.7.0
 Requires: java-devel >= 1:1.7.0
 Requires: jpam
@@ -111,17 +106,8 @@
 BuildRequires: oscache
 
 %endif # 0%{?suse_version}
-Requires: dwr >= 3
 Requires: jakarta-commons-el
 Requires: jakarta-commons-fileupload
-=======
-Requires: dwr >= 3.0.2
-Requires: hibernate3 >= 3.6.10
-Requires: hibernate3-c3p0 >= 3.6.10
-Requires: hibernate3-ehcache >= 3.6.10
-Requires: java-headless >= 1:1.8.0
-Requires: javamail
->>>>>>> 4e836af7
 Requires: jcommon
 Requires: jdom
 Requires: jta
