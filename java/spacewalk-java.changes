<<<<<<< HEAD
- Prevent Package List Refresh actions to stay pending forever (bsc#1157034)
=======
- Fix minion id when applying engine-events state (bsc#1158181)
- Prevent ISE and warn disable deletion of a Content Lifecycle channel in use (bsc#1158012)
- Remove unnecessary WARN log entries from Kubernetes integration
>>>>>>> feb7cffa

-------------------------------------------------------------------
Wed Nov 27 17:01:33 CET 2019 - jgonzalez@suse.com

- version 4.1.1-1
- Change form order and change project creation message (bsc#1145744)
- show version depending on the product
- Fix loading proper activation key details on SPA enabled (bsc#1157141)
- Add 'license' entry to the kiwi image inspection test data
- Enable aarch64 builds
- Add self monitoring to Admin Monitoring UI (bsc#1143638)
- Use apache proxy of websockify (bsc#1155455)
- Split a query to the database for more reliability in case certain pages are visited and many systems are registered
- Fix WebUI invalidation time by using the package build time instead
  of the WebUI version (bsc#1154868)
- Add information message in Tasks bunch detail page if task gets interrupted before start
- Create a single action when adding erratas to an action chain via the API (bsc#1148457)
- Add check for url input when creating/editing repositories
- Fqdns are coming from salt network module instead of fqdns grain (bsc#1134860)
- Consider timeout value in salt remote script (bsc#1153181)
- rename SUSE Products to just Products in UI
- Fix: regression with Ubuntu version compare (bsc#1150113)
- Add formula metadata to form data response
- ignore kickstarttrees for child channels and prevent
  appstream repos sync to cobbler
- Check if metadata refresh is needed before adding new channels (bsc#1153613)
- Fix: match `image_id` with newer k8s (bsc#1149741)
- Handle refreshing hardware of VM with changed UUID (bsc#1135380)
- Bump version to 4.1.0 (bsc#1154940)
- fix problems with Package Hub repos having multiple rpms with same NEVRA
  but different checksums (bsc#1146683)
- Add check/message for project not found (bsc#1145755)
- Fix sorting issues on content filter list page (bsc#1145591)
- Fix combinatorial explosion when generating migrations (bsc#1151888)
- Change the default value of taskomatic maxmemory to 4GB
- Silence cache strategy Hibernate warning
- Return result in compatible type to what defined in database procedure (bsc#1150729)
- Allow channels names to start with numbers
- Fix: handle special deb package names (bsc#1150113)
- Remove extra spaces in dependencies fields in Debian repo Packages file (bsc#1145551)
- Improve performance for 'Manage Software Channels' view (bsc#1151399)
- Allow monitoring for managed systems running Ubuntu 18.04 and RedHat 6/7
- use value from systemd unit file if not set in /etc/rhn/rhn.conf
- implement "keyword" filter for Content Lifecycle Management
- Add support for Azure, Amazon EC2, and Google Compute Engine as Virtual Host Manager.
- Import additional fields for Deb packages
- enable Kiwi NG on SLE15
- allow ssl connections from Tomcat to Postgres (bsc#1149210)
- use default in case taskomatic.java.maxmemory is unset
- fix parsing of /etc/rhn/rhn.conf for taskomatic.java.maxmemory (bsc#1151097)
- replace requires susemanager with uyuni-base server for group(susemanager)
- Add page to show virtual storage pools and volumes of a system
- Migrate login to Spark
- Use 'SCC organization credentials' instead of 'SCC credentials' in error message (bsc#1149425)
- implement "regular expression" Filter for Content Lifecycle Management
  matching package names, patch name, patch synopsis and package names in patches
- implement provisioning for salt clients
- New Single Page Application engine for the UI. It can be enabled with the config 'web.spa.enable' set to true
- Check that a channel doesn't have clones before deleting it (bsc#1138454)
- Fix: initialize the hibernate transaction when merging errata via XMLRPC API (bsc#1145584)
- Fix documentation of contentmanagement handler (bsc#1145753)
- Add new API endpoint to list available Filter Criteria
- improve API documentation of Filter Criteria
- implement "patch contains package" Filter for Content Lifecycle Management
- implement Filter Patch "by type" Content Lifecycle Management
- Improve websocket authentication to prevent errors in logs (bsc#1138454)
- Implement filtering errata by synopsis in Content Lifecycle Management
- Normalize date formats for actions, notifications and clm (bsc#1142774)
- Implement ALLOW filters in Content Lifecycle Management
- move /usr/share/rhn/config-defaults to uyuni-base-common
- implement "by date" Filter for Content Lifecycle Management
- Require uyuni-base-common for /etc/rhn
- Support partly patched CVEs in CVE audit (bsc#1137229)
- UI render without error if salt-formulas system folders are unreachable (bsc#1142309)
- Add susemanager as prerequired for spacewalk-java
- Cloning Errata from a specific channel should not take packages
  from other channels (bsc#1142764)
- Hide channels managed by Content Lifecycle projects from available sources (bsc#1137965)
- add caret sorting for rpm versioning
- improve performance for retrieving the user permissions on channels (bsc#1140644)

-------------------------------------------------------------------
Wed Jul 31 17:34:30 CEST 2019 - jgonzalez@suse.com

- version 4.0.20-1
- fix permissions of cobbler owned directories
- Prerequire salt package to avoid not existing user issues
- Remove duplicate information message when changing system properties (bsc#1111371)
- Align selection column in software channel managers (bsc#1122559)
- API Documentation: mention the shebang in the system.scheduleScriptRun doc strings (bsc#1138655)
- Enable product detection for plain rhel systems (bsc#1136301)
- For orphan contentsources, look also in susesccrepositoryauth to make sure they are not being referenced(bsc#1138275)
- Fallback to logged-in-user org and then vendor errata when looking up erratum on cloning (bsc#1137308)
- Add new validation to avoid creating content lifecycle projects starting with a number (bsc#1139493)
- Improve performance of 'Systems requiring reboot' page (fate#327780)
- Allow virtualization tab for foreign systems (bsc#1116869)
- Keep querystring on ListTag parent_url for actions that have the cid param (bsc#1134677)
- Allow forcing off or resetting VMs
- Fix profiles package scheduling when epoch is null (bsc#1137144)
- Explicitly mention in API docs that to preserve LF/CR, user needs to encode the data(bsc#1135442)
- Switch menu links and adjust title icons
- Add XML-RPC API calls to manage server monitoring
- Allow adding monitoring entitlement to openSUSE Leap 15.x
- Add support for Salt Formulas to be used with standalone Salt
- Fix channel sync status logic in products page (bsc#1131721)
- Report Monitoring products to subscription-matcher
- Update help URLs in the UI
- Fix SSM package upgrade list item selection (bsc#1133421)
- Support system groups with the prometheus-exporters-formula and monitoring entitlements
- Let softwarechannel_errata_sync fallback on vendor errata (bsc#1132914)
- Don't convert localhost repositories URL in mirror case (bsc#1135957)
- Add state EDITED to filters in the Content Lifecycle Environments
- Add built time date to the Content Lifecycle Environments
- Update ServerArch on each ImageDeployedEvent (bsc#1134621)
- Remove the 'Returning' clause from the query as oracle doesn't support it (bsc#1135166)
- Display warning if product catalog refresh is already in progress (bsc#1132234)
- Fix apidoc return order on mergePackages
- Explicitly mention country code in the advanced search (bsc#1131892)

-------------------------------------------------------------------
Wed May 22 14:29:42 CEST 2019 - jgonzalez@suse.com

- version 4.0.19-1
- Fix handling of the last Salt event queue (bsc#1135896)

-------------------------------------------------------------------
Wed May 15 17:05:45 CEST 2019 - jgonzalez@suse.com

- version 4.0.18-1
- use new names in code for client tool packages which were renamed (bsc#1134876)

-------------------------------------------------------------------
Wed May 15 17:00:13 CEST 2019 - jgonzalez@suse.com

- version 4.0.17-1
- List added JARs into specfile
- Add stax and stax2 to the ant JARs

-------------------------------------------------------------------
Wed May 15 15:11:15 CEST 2019 - jgonzalez@suse.com

- version 4.0.16-1
- SPEC cleanup
- Process salt events of a single minion on the same thread
- Add Single Sign On (SSO) via SAMLv2 protocol
- Hide disabled activation keys in form drop-downs (bsc#1101706)
- Implement Errata filtering based on advisory name in Content Lifecycle Management
- UI to enable / disable server monitoring
- Add monitoring entitlement
- Log remote commands executed via Salt -> Remote Commands UI to
  file /var/log/rhn/rhn_salt_remote_commands.log
- Saving cobbler autoinstall templates with a leading slash.
- Implement NEVR(A) filtering in Content Lifecycle Management
- Adjust product tree tag according to the base OS
- Add a link to the highstate page after formula was saved
- Fix deleting server when minion_formulas.json is empty (bsc#1122230)
- Handle the different retcodes that are being returned when salt module is not available (bsc#1131704)
- Improve salt events processing performance (bsc#1125097)
- Prevent Actions that were actually completed to be displayed as "in progress" forever(bsc#1131780)
- Disable Salt presence ping for synchronous calls
- Add unit tests for base channel assignments when registering RES minions
- Enable batching mode for salt synchronous calls
- Do not implicitly set parent channel when cloning (bsc#1130492)
- Do not report Provisioning installed product to subscription matcher (bsc#1128838)
- Show minion id in System Details GUI and API
- Fix base channel selection for Ubuntu systems (bsc#1132579)
- Fix retrieval of build time for .deb repositories (bsc#1131721)
- Fix product package conflicts with SLES for SAP systems (bsc#1130551)
- Take into account only synced products when scheduling SP migration from the API (bsc#1131929)

-------------------------------------------------------------------
Fri Apr 26 09:57:29 CEST 2019 - jgonzalez@suse.com

- version 4.0.15-1
- Enable Salt presence ping for synchronous calls (bsc#1133264)

-------------------------------------------------------------------
Thu Apr 25 17:59:56 CEST 2019 - jgonzalez@suse.com

- version 4.0.14-1
- Fix offline use of SUSE Manager (bsc#1133420)

-------------------------------------------------------------------
Mon Apr 22 12:11:55 CEST 2019 - jgonzalez@suse.com

- version 4.0.13-1
- Add Content Lifecycle Management icon
- Remove the obsolete help dispatcher servlet which was used to translate the documentation URLs
- Implement packages filtering on Content Project build
- Implement Content Filters operations and expose them in XMLRPC
- Disable ActionChainCleanup if database is Postgres
- Track and expose build status of Content Environment
- Enable SLES11 OS Image Build Host
- Add support for Salt batch execution mode
- fix NPE on remote commands when no targets match (bsc1123375)
- change release notes URL
- provide Proxy release notes as well
- Add a Taskomatic job to perform minion check-in regularly, drop use of Salt's Mine (bsc#1122837)
- Change the return type of the Cobbler method last_modified_time to Double
- Populate Content Environment on inserting it in a Project
- Add makefile and pylint configuration
- allow access to susemanager tools channels without res subscription (bsc#1127542)

-------------------------------------------------------------------
Fri Mar 29 10:31:49 CET 2019 - jgonzalez@suse.com

- version 4.0.12-1
- Adapt Cobbler power management functionality to use new power_system API call (bsc#1128919)
- fix doc generation for content management API
- Add support for SLES 15 live patches in CVE audit
- Implement Content Project promote function
- Implement Content Project build function
- Add Content Project Sources CRUD operations and expose them via XMLRPC
- Add Content Project and Content Environment CRUD operations and expose them via XMLRPC
- Add Content Project CRUD operations and expose them via XMLRPC
- Fix parsing of deb package version string on download (bsc#1130040)
- Generate solv file when repository metadata is created
- Fix errata_details to return details correctly (bsc#1128228)
- prevent an error when onboarding a RES 6 minion (bsc#1124794)

-------------------------------------------------------------------
Mon Mar 25 16:43:10 CET 2019 - jgonzalez@suse.com

- version 4.0.11-1
- don't modify kickstart child channel list
- change cobblers template directory
- Remove tanukiwrapper from taskomatic
- Add error message on sync refresh when there are no scc credentials
- rename cobbler keyword ksmeta to autoinstall_meta which changed with cobbler 3
- minion-action-cleanup Taskomatic task: do not clean actions younger than one hour
- Add support for custom username when bootstrapping with Salt-SSH
- Archive orphan actions when a system is deleted and make them visible in the UI (bsc#1118213)
- Cobbler version have been updated to >= 3.0
- Removed cobbler's 'update' method call which is now invalid(bsc#1128917)
- support ubuntu products and debian architectures in mgr-sync
- adapt check for available repositories to debian style repositories
- Add virtual machine display page
- Change default image download protocol from tftp to ftp
- Fix apidoc issues
- Read and update running kernel release value at each startup of minion (bsc#1122381)
- Schedule full package refresh only once per action chain if needed(bsc#1126518)
- Check and schedule package refresh in response to events independently of what originates them (bsc#1126099)

-------------------------------------------------------------------
Wed Mar 06 11:15:31 CET 2019 - jgonzalez@suse.com

- version 4.0.10-1
- Remove obsolete /rhn/help directory

-------------------------------------------------------------------
Tue Mar 05 18:20:00 CET 2019 - jgonzalez@suse.com

- version 4.0.9-1
- Update navigation links for the documentation pages

-------------------------------------------------------------------
Sat Mar 02 00:10:43 CET 2019 - jgonzalez@suse.com

- version 4.0.8-1
- Generate InRelease file for Debian/Ubuntu repos when metadata signing is enabled
- Add support for Ubuntu minions (FATE#324534, FATE#326848, FATE#326811)
- Fix/enhance Debian/Ubuntu repository generation
- Implement HTTP token authentication for Ubuntu clients

-------------------------------------------------------------------
Wed Feb 27 13:01:45 CET 2019 - jgonzalez@suse.com

- version 4.0.7-1
- Expose necessary Java modules on JDK 9+
- Add configuration option to limit the number of changelog entries added
  to the repository metadata (FATE#325676)
- Fix a problem when cloning public child channels with a private base channel (bsc#1124639)
- set max length for xccdf rule identifier to 255 to prevent internal server error (bsc#1125492)
- add configurable option to auto deploy new tokens (bsc#1123019)
- support products with multiple base channels
- fix ordering of base channels to prevent synchronization errors
  (bsc#1123902)
- prevent crash of mgr-sync refresh when channel label could not be found (bsc#1125451)
- Keep assigned channels on traditional to minion migration (bsc#1122836)
- Add UI to create virtual machine for salt minions
- Fix "Add Selected to SSM" on System Groups -> systems page (bsc#1121856)

-------------------------------------------------------------------
Fri Feb 08 17:38:56 CET 2019 - jgonzalez@suse.com

- version 4.0.6-1
- Fix exception when removing failed salt events from database

-------------------------------------------------------------------
Thu Jan 31 09:41:46 CET 2019 - jgonzalez@suse.com

- version 4.0.5-1
- Improve memory usage when generating repo matadata for channels having
  a large number of packages (bsc#1115776)
- Merge unlimited virtualization lifecycle products with the single variant (bsc#1114059)
- show beta products if a beta subscription is available (bsc#1123189)
- fix synchronizing Expanded Support Channel with missing architecture
  (bsc#1122565)
- Explicitly require JDK11
- Update spec file to no longer install tomcat context file in cache directory (bsc#1111308)
- Fix for duplicate key violation when cloning erratas that have no packages associated (bsc#1111686)
- Improve performance for granting and revoking permissions to user for groups (bsc#1111810)

-------------------------------------------------------------------
Wed Jan 16 12:23:15 CET 2019 - jgonzalez@suse.com

- version 4.0.4-1
- Remove the reference of channel from revision before deleting it (bsc#1107850)
- Add sp migration dry runs to the daily status report (bsc#1083094)
- Fix permissions check on formula list api call (bsc#1106626)
- Prevent failing KickstartCommand when customPosition is null (bsc#1112121)
- Improve return value and errors thrown for system.createEmptyProfile XMLRPC endpoint
- Reset channel assignments when base channel changes on registration (bsc#1118917)
- Removed 'Manage Channels' shortcut for vendor channels (bsc#1115978)
- Allow bootstrapping minions with a pending minion key being present (bsc#1119727)
- Fix cloning channels when managing the same errata for both vendor and private orgs (bsc#1111686)
- Hide 'unknown virtual host manager' when virtual host manager of all hosts is known (bsc#1119320)
- Add REST API to retrieve VM definition
- Nav and section scroll independently
- Listen to salt libvirt events to update VMs state
- avoid a NullPointerException error in Taskomatic (bsc#1119271)
- XMLRPC API: Include init.sls in channel file list (bsc#1111191)
- Disable notification types with 'java.notifications_type_disabled' in rhn.conf (bsc#1111910)
- Fix the config channels assignment via SSM (bsc#1117759)
- Introduce Loggerhead-module.js to store logs from the frontend
- change SCC sync backend to adapt quicker to SCC changes and improve
  speed of syncing metadata and checking for channel dependencies (bsc#1089121)
- read OEM Orderitems from DB instead of create always new items (bsc#1098826)
- fix mgr-sync refresh when subscription was removed (bsc#1105720)
- install product packages during bootstrapping minions (bsc#1104680)
- remove Oracle support

-------------------------------------------------------------------
Mon Dec 17 14:37:54 CET 2018 - jgonzalez@suse.com

- version 4.0.3-1
- Change Requires to allow installing with both Tomcat 8 (SLE-12SP3) and 9 (SLE12-SP4)
- Automatically schedule an Action to refresh minion repos after deletion of an assigned channel (bsc#1115029)
- Performance improvements in channel management functionalities (bsc#1114877)
- Hide already applied errata and channel entries from the output list in
  audit.listSystemsByPatchStatus (bsc#1111963)
- Handle with an error message if state file fails to render (bsc#1110757)
- use a Salt engine to process return results (bsc#1099988)
- Add check for yast autoinstall profiles when setting kickstartTree (bsc#1114115)
- Fix handling of CVEs including multiple patches in CVE audit (bsc#1111963)
- When changing basechannel the compatible old childchannels are now selected by default. (bsc#1110772)
- fix scheduling jobs to prevent forever pending events (bsc#1114991)
- Performance improvements for group listings and detail page (bsc#1111810)
- fix wrong counts of systems currency reports when a system belongs to more than one group (bsc#1114362)
- Add check if ssh-file permissions are correct (bsc#1114181)
- When removing cobbler system record, lookup by mac address as well if lookup by id fails(bsc#1110361)
- increase maximum number of threads and open files for taskomatic (bsc#1111966)
- Changed Strings for MenuTree Items to remove redundancy (bsc#1019847)
- Automatic cleanup of notification messages after a configurable lifetime
- Fix 'image deployed' event data parsing (bsc#1110316)
- Handle 'image deployed' salt event by executing post-deployment procedures
- Allow listing empty system profiles via XMLRPC
- Different methods have been refactored in tomcat/taskomatic for better performance(bsc#1106430)
- Do not try cleanup when deleting empty system profiles (bsc#1111247)
- ActivationKey base and child channel in a reactjs component
- Sync changes from Spacewalk
- 1640999 - Fix status icons
- 1640999 - Show correct name of the channel provididing rhncfg* packages
- 1624837 - Suppress warning if AppStream addon is enabled
- 1624837 - Enable appstream by default
- 1624837 - Add appstream ks corresponding to given baseos ks

-------------------------------------------------------------------
Fri Oct 26 10:29:32 CEST 2018 - jgonzalez@suse.com

- version 4.0.2-1
- Reschedule taskomatic jobs if task threads limit reached (bsc#1096511)
- Require openJDK in all cases, as IBM JDK will not be available at SLE15
- Add missing jar dependency 'xalan-j2-serializer'
- Modify acls: hide 'System details -> Groups and Formulas' tab for non-minions with bootstrap entitlement
- fix typo in messages (bsc#1111249)
- Cleanup formula data and assignment when migrating formulas or when removing system
- Remove restrictions on SUSE Manager Channel subscriptions (bsc#1105724)
- Pair a new starting minion with empty profile based on its HW address (MAC)
- Allow creating empty minion profiles via XMLRPC, allow assigning and editing formula for them
- Added shortcut for editing Software Channel
- Rewrite virtual guests list page in reactjs
- Fix NullPointerException when refreshing deleted software channel (bsc#1094992)
- Subscribe saltbooted minion to software channels, respect activation key in final registration steps
- Fix script is deleted too early (bsc#1105807)
- Remove special characters from HW type string
- Optimize execution of actions in minions (bsc#1099857)
- Make Kiwi OS Image building enabled by default
- Increase Java API version
- check valid postgresql database version
- Change Saltboot grain trigger from "initrd" to "saltboot_initrd"
- add last_boot to listSystems() API call
- Changed localization strings for file summaries (bsc#1090676)
- Added menu item entries for creating/deleting file preservation lists (bsc#1034030)
- Fix displayed number of systems requiring reboot in Tasks pane (bsc#1106875)
- Added link from virtualization tab to Scheduled > Pending Actions (bsc#1037389)
- Better error handling when a websocket connection is aborted (bsc#1080474)
- Remove the reference of channel from revision before deleting it(bsc#1107850)
- Enable auto patch updates for salt clients
- Fix ACLs for system details settings
- Method to Unsubscribe channel from system(bsc#1104120)
- Fix 'Compare Config Files' task hanging (bsc#1103218)
- Fix: delete old custom OS images pillar before generation (bsc#1105107)
- Fix an error in the system software channels UI due to SUSE product channels missing a
  corresponding synced channel (bsc#1105886)
- XMLRPC API for state channels
- add logic for RedHat modules
- fix deletion of Taskomatic schedules via the GUI (bsc#1095569)
- Generate OS image pillars via Java
- Logic constraint: results must be ordered and grouped by systemId first (bsc#1101033)
- Fix retrieving salt-ssh pub key for proxy setup when key already exists
  (bsc#1105062)
- Store activation key in the Kiwi built image
- Do not wrap output if stderr is not present (bsc#1105074)
- Store image size in image pillar as integer value
- Reschedule Taskomatic jobs when the taskomatic.<job_type>.parallel_threads
  limit is reached (bsc#1105574)
- Implement the 2-phase registration of saltbooted minions (SUMA for Retail)
- Avoid an NPE on expired tokens (bsc#1104503)
- Generate systemid certificate on suse/systemid/generate event (FATE#323069)
- Fix system group overview patch status (bsc#1102478)

-------------------------------------------------------------------
Fri Aug 10 15:21:41 CEST 2018 - jgonzalez@suse.com

- version 4.0.1-1
- Allow salt systems to be registered as proxies (FATE#323069)
- Fix behavior when canceling actions (bsc#1098993)
- add DNS name to cobbler network interface (FATE#326501, bsc#1104020)
- speedup listing systems of a group (bsc#1102009)
- Add python3 xmlrpc api example to docs.
- Bump version to 4.0.0 (bsc#1104034)
- Fix copyright for the package specfile (bsc#1103696)
- Add Salt actions for virtual guests
- Disallow '.' in config channel names (bsc#1100731)
- Feat: add OS Image building with Kiwi FATE#322959 FATE#323057 FATE#323056
- Apply State Result - use different color for applied changes
- Fix checking for salt pkg upgrade when generating action chain sls
- Add queue=true to state.apply calls generated in action chain sls files
- Fix missing acl to toggle notifications in user prefs in salt clients (bsc#1100131)
- Fix race condition when applying patches to systems (bsc#1097250)
- Fix: errata id should be unique (bsc#1089662)
- improve cve-server-channels Taskomatic task's performance (bsc#1094524)
- fix union and intersection button in grouplist (bsc#1100570)
- Feature: show ordered and formated output of state apply results
- fix defining a schedule for repo-sync (bsc#1100793)
- Drop removed network interfaces on hardware profile update (bsc#1099781)
- Feature: implement test-mode for highstate UI
- Feature: implement optional signing repository metadata
- Valid optional channel must be added before reposync starts (bsc#1099583)
- XML-RPC API call system.scheduleChangeChannels() fails when no children are given (bsc#1098815)
- Fix tabs and links in the SSM "Misc" section (bsc#1098388)
- Handle binary files appropriately (bsc#1096264)
- Increase the default number of Quartz worker threads (bsc#1096511)
- Ignore inactive containers in Kubernetes clusters
- explicitly require IBM java for SLES < SLE15 (bsc#1099454)
- Do not break backward compatibility on package installation/removal (bsc#1096514)
- Fix minion software profile to allow multiple installed versions for the
  same package name (bsc#1089526)
- fix cleaning up tasks when starting up taskomatic (bsc#1095210)
- Fix truncated result message of server actions (bsc#1039043)
- Add missing result fields for errata query (bsc#1097615)
- Show chain of proxies correctly (bsc#1084128)
- improve gatherer-matcher Taskomatic task's performance (bsc#1094524)
- Check if directory /srv/susemanager/salt/actionchains exists before deleting minion
  action chain files
- fix hardware refresh with multiple IPs on a network interface (bsc#1041134)
- Fix NPE in image pages when showing containers with non-SUSE distros
  (bsc#1097676)
- Do not log when received 'docker://' prefix from Kubernetes clusters
- Add new 'upgrade_satellite_refresh_custom_sls_files' task to refresh
  custom SLS files generated for minions (bsc#1094543)
- improve branding for Uyuni
- Mark all proceeding actions in action-chain failed after an action failed(bsc#1096510)
- Fix: limit naming of action chain (bsc#1086335)
- Do not create new product if product_id exists, update it instead (bsc#1096714)
- specify old udev name as alternative when parsing hw results
- fix detection of a xen virtualization host (bsc#1096056)
- Disallow colons in image labels (bsc#1092940)
- Fix registration of RHEL clients when multiple release packages are installed
  (bsc#1076931)
- Disable support for Oracle on openSUSE (bsc#1095804)
- Fix removing action chain sls files after execution (bsc#1096016)

-------------------------------------------------------------------
Tue Jun 05 10:09:30 CEST 2018 - jgonzalez@suse.com

- version 2.8.78.7-1
- make mass-canceling of Actions faster (bsc#1095211)
- Fix logic in jsp so enabling config systems page shows right icon for error (bsc#1082988)
- Fix: show only directly connected systems for Proxy (bsc#1094986)
- generate pillar after changeing gpg_check flag (bsc#1079605)
- enable all TLS version for HTTPS connections (bsc#1094530)
- allow multi selection/deletion of notification messages
- change text on pending actions on the system page (bsc#1086176)
- Schedule only one action when changing channel assignment for a group of servers on SSM
- honor user timezone setting for system overview dates (bsc#1085516)
- Initial branding change for Uyuni (bsc#1094497)
- Fix NPE in software profile sync when building update query (bsc#1094240)
- added 404 handling inside the Spark framework (bsc#1029726)

-------------------------------------------------------------------
Wed May 23 09:01:39 CEST 2018 - jgonzalez@suse.com

- version 2.8.78.6-1
- Add Action Chain support for Salt clients using the ssh-push connection method.
- add API functions to specify system cleanup type when deleting a
  system (bsc#1094190)
- change default cleanup type for XMLRPC API to NO_CLEANUP
  (bsc#1094190)

-------------------------------------------------------------------
Wed May 16 17:41:11 CEST 2018 - jgonzalez@suse.com

- version 2.8.78.5-1
- Uniform the notification message when scheduling HW refresh (bsc#1082796)
- Improved API for formulas to be saved through API for system/group.
- add SLES12 SP2 LTSS family (bsc#1092194)
- fix token cleanup task crashing (bsc#1090585)
- HW refresh fails on SLE15 Salt client (bsc#1090221)
- reorder styles import
- prevent NPE when no image build history details are available (bsc#1092161)
- only show the most relevant (least effort) solutions (bsc#1087071)
- Show channel label when listing config channels (bsc#1083278)
- fix equals to display channels with same name but different label
  (bsc#1083278)
- Avoid init.sls files with no revision on Config State Channels (bsc#1091855)

-------------------------------------------------------------------
Mon May 07 15:23:43 CEST 2018 - jgonzalez@suse.com

- version 2.8.78.4-1
- Update codebase for salt-netapi-client 0.14.0
- Render configuration files with UTF-8 (bsc#1088667)
- Update google-gson to version 2.8.2 (bsc#1091091)
- fix updating Subscription cache (bsc#1075466)

-------------------------------------------------------------------
Wed Apr 25 12:03:28 CEST 2018 - jgonzalez@suse.com

- version 2.8.78.3-1
- fix taskomatic deadlock in failure case (bsc#1085471)
- fix NPE in websocket session configurator (bsc#1080474)

-------------------------------------------------------------------
Mon Apr 23 09:12:55 CEST 2018 - jgonzalez@suse.com

- version 2.8.78.2-1
- Sync with upstream (bsc#1083294)
- 1567157 - remove 'www' part from cve.mitre.org domain name
- 1564065 - Fix relevant_to_server_group query performance
- 1544350 - Add possibility to manage errata severity via API/WebUI
- add support for autoinstallation of SLE15 (bsc#1090205)
- update sles_register cobbler snippets to work with SLE15 (bsc#1090205)
- Wait until minion is back to set RebootAction as COMPLETED (bsc#1089401)
- Handle Salt upgrade inside an Action Chain via patch installation.
- Change the endpoint for the mandatory channels retrieval to work with IDs instead of labels
- Remove SUSE Studio based image deployments
- add support for Prometheus monitoring
- Add option to schedule the software channels change in
  software -> channels -> channel -> target systems (bsc#1088246)
- Removed unused/broken option for sys details page (bsc#1082268)
- Log debug message if required cloned children do not exist when finding Service Pack migration alternatives
- fix constraint violation errors when onboarding (bsc#1089468)
- Update Spark to version 2.7.2 (bsc#1089101)
- Properly invalidate channel access tokens when changing to the same channels (bsc#1085660)
- Fix in SSM channls UI, if all systems in SSM do not have a base channel the corresponding
  child channels are not displayed on the subsequent page
- Apply Salt states in queue mode when executing Action Chains.
- Fix config channel assignment when registering with an activation key (bsc#1084134)
- Prevent stripping curly braces when creating config states (bsc#1085500)
- Fix index out of bound exception when os-release query returns multiple
  package names for RHEL/CentOS (bsc#1076931)
- More specific message for empty custom system info

-------------------------------------------------------------------
Wed Apr 04 12:12:28 CEST 2018 - jgonzalez@suse.com

- version 2.8.75.3-1
- Bugfix: assign correct channel on bootstrap (bsc#1087842)
- Prevent JSON parsing error when 'mgractionchains' module is not deployed.

-------------------------------------------------------------------
Thu Mar 29 01:24:22 CEST 2018 - jgonzalez@suse.com

- version 2.8.75.2-1
- SLE15 support: recommended/required flag for products and channels
- add more missing help links (bsc#1085852)

-------------------------------------------------------------------
Mon Mar 26 08:54:04 CEST 2018 - jgonzalez@suse.com

- version 2.8.75.1-1
- Sync with upstream (bsc#1083294)
- 1542556 - Prevent deletion of last SW admin if disabled
- 1544350 - Add possibility to manage errata severity via API/WebUI
- Add Action Chain support for Salt clients.
- Uniform channel assignment for Salt (bsc#1077265)
- fix race condition during enabling channel tokens (bsc#1085436)
- Ensure transaction execution order when updating FQDNs for minions (bsc#1078427)
- Harmonize display of custom system information (bsc#979073)
- add ref help links (bsc#1079535)
- fix presence ping (bsc#1080353)
- Fix "Most critical systems" list on "Home Overview" view (bsc#1081757)

-------------------------------------------------------------------
Mon Mar 05 08:50:01 CET 2018 - jgonzalez@suse.com

- version 2.8.72.1-1
- 1187053 - package search do not search through ppc64le packages by default
- support SLE15 product family
- rewrite products page into reactjs
- Users who can view system should be able to delete it (bsc#1079652)
- Set hostname before hardware refresh as well (bsc#1077760)
- Separate Salt calls based on config revisions and server grouping(bsc#1074854)
- remove clean section from spec (bsc#1083294)
- Added function to update software channel.
- Fix NPE when retrieving OES repo (bsc#1082328)
- Subscribe to config channels when registering Salt systems with activation keys (bsc#1080807)
- add rhn.conf salt_check_download_tokens parameter to disable token checking (bsc#1082119)

-------------------------------------------------------------------
Wed Feb 28 09:37:21 CET 2018 - jgonzalez@suse.com

- version 2.8.69.1-1
- Refresh pillar data when executing the subscribe channels action for ssh-push minions (bsc#1080349)
- Disable taskomatic crash dumps when using openJDK.
- Move locale preferences to user preferences menu.
- Fix home page link for "Register systems" (bsc#1065708)
- Remove previous activation keys on every (re-)activation (bsc#1031081)
- Handle stderr from "virtual-host-gatherer" to avoid hanging (bsc#1067010)
- Unify methods to send email on a single API
- Fix broken 'Add' links in system's config channel overview page (bsc#1079865)
- Remove SUSE Manager repositories when deleting salt minions (bsc#1079847)
- Fix issues in text for config management.
- fix title of reference guide help entry (bsc#1079769)
- 1541955 - Clone of an erratum doesn't have original erratum's severity
- 1481329 - Lost an <rhn-tab-directory> tab in previous commit for this BZ
- 1020318 - Fix refactored to take more, multiple, errors into account
- 1020318 - Check description for max-len when updating

-------------------------------------------------------------------
Mon Feb 05 12:48:29 CET 2018 - jgonzalez@suse.com

- version 2.8.59.3-1
- Allow scheduling the change of software channels as an action.
  The previous channels remain accessible to the registered system
  until the action is executed.

-------------------------------------------------------------------
Fri Feb 02 12:36:31 CET 2018 - jgonzalez@suse.com

- version 2.8.59.2-1
- refresh pillar data on formular change (bsc#1028285)
- Hide macro delimiters for config files in state channels
- Show full Salt paths in config file details page
- Remove previous activation keys when migrating to salt (bsc#1031081)
- Imporve webui for comparing files (bsc#1076201)
- For minion, no option to modfiy config file but just view
- Uniform date formatting in System Details view (bsc#1045289)
- Remove previous activation keys when migrating to salt (bsc#1031081)
- Import content of custom states from filesystem to database on startup, backup old state files
- Change the directory of the (normal) configuration channels from mgr_cfg_org_N to manager_org_N
- Handle gpg_check correctly (bsc#1076578)
- Replace custom states with configuration channels
- Hide ownership/permission fields from create/upload config file forms for state channels (bsc#1072153)
- Hide files from state channels from deploy/compare file lists (bsc#1072160)
- Disable and hide deploy files tab for state config channels (bsc#1072157)
- Allow ordering config channels in state revision
- Disallow creating 'normal' config channels when a 'state' channel with the
  same name and org already exists and vice versa.
- UI has been updated to manage state channels
- support multiple FQDNs per system (bsc#1063419)
- Uniform the notification message when rebooting a system (bsc#1036302)
- avoid use of the potentially-slow rhnServerNeededPackageCache view

-------------------------------------------------------------------
Wed Jan 17 12:05:06 CET 2018 - jgonzalez@suse.com

- version 2.8.56.1-1
- Speed up scheduling of package updates through the SSM (bsc#1076034)
- Fix encoding/decoding of url_bounce with more parameters (bsc#1075408)
- Removing unused mockobjects and strutstest jars
- Adjust commons-pool dependency for SLES15
- Remove jakarta-common-dbcp dependency, not required by quartz anymore
- Remove enforcement of IBM JDK
- Update to Quartz 2.3.0 (bsc#1049431)
- After dry-run, sync channels back with the server (bsc#1071468)
- fix message about package profile sync (bsc#1073739)
- On registration, assign server to the organization of the creator when activation key is empty (bsc#1016377)
- Fix logging issues when saving autoyast profiles (bsc#1073474)
- Add VM state as info gathered from VMware (bsc#1063759)
- improve performance of token checking, when RPMs or metadata are downloaded from minions (bsc#1061273)
- Allow selecting unnamed context in kubeconfig (bsc#1073482)
- Fix action names and date formatting in system event history (bsc#1073713)
- Fix incorrect 'os-release' report after SP migration (bsc#1071553)
- fix failed package installation when in RES 32 and 64 bit packages are
  installed together (bsc#1071314)
- Add user preferences in order to change items-per-page (bsc#1055296)
- Order salt formulas alphabetically. (bsc#1022077)
- Improved error message (bsc#1064258)
- Display messages about wrong input more end-user friendly. (bsc#1015956)
- Add api calls for content staging
- fix content refresh when product keys change (bsc#1069943)
- Allow 'Package List Refresh' when package arch has changed (bsc#1065259)
- New API call for scheduling highstate application
- Adding initial version of web ui notifications
- Show the time on the event history page in the users preferred timezone

-------------------------------------------------------------------
Tue Nov 28 12:48:16 CET 2017 - jgonzalez@suse.com

- version 2.7.46.8-1
- Implemented assignment of configuration channels to Salt systems via Salt states
- Added file structure under Salt root for configuration management
- Enabled configuration management UI for Salt systems
- Remove SUSE Manager specific configuration from Salt ssh minion when deleting system from SUSE Manager (bsc#1048326)
- Support Open Enterprise Server 2018 (bsc#1060182)
- Enable autofocus for login field
- Do not remove virtual instances for registered systems (bsc#1063759)
- Process right configfile on 'scheduleFileComparisons' API calls (bsc#1066663)
- Fix reported UUIDs for guests instances within a virtual host (bsc#1063759)
- Generate Order Items for OEM subscriptions (bsc#1045141)
- fix alignment of systemtype counts text (bsc#1057084)
- Enable 'Power Management' features on Salt minions.
- Fix editing of vhm config params (bsc#1063185)
- Skip the server if no channel can be guessed (bsc#1040420)
- Added a method to check if OS on machine supports containerization or not(bsc#1052728)
- 'Cancel Autoinstallation' link has been changed to look like button to make it more visible (bsc#1035955)
- Make systems in system group list selectable by the group admins (bsc#1021432)
- Hide non-relevant typed systems in SystemCurrency (bsc#1019097)
- Start registration for accepted minions only on the minion start event,
  not automatically on any event (bsc#1054044)
- Exclude salt systems from the list of target systems for traditional
  configuration stack installation
- Keep the the GPG Check value if validation fails (bsc#1061548)
- Extract Proxy version from installed product (bsc#1055467)
- Provide another create method(with additional parameter Gpgcheck) to create software channel through XML RPC(bsc#1060691).
- Improve duplicate hostname and transaction handling in minion registration
- Added 'Machine Id' information as part of details in System namespace for XMLRPC API(bsc#1054902)
- Modified the displayed message after updation of activation key (bsc#1060389)
- Display GUI message after successfully deleting custom key (bsc#1048295)
- fix links on schedule pages (bsc#1059201)
- Harmonize presentation of patch information (bsc#1032065)
- Display a feedback message when user deletes configuration channel(bsc#1048355)
- Fix duplicate machine id in event history on minion restart (bsc#1059388)
- Show link in message when rescheduling actions (bsc#1032122)
- Prevent ISE when distribution does not exist (bsc#1059524)
- do not store registration-keys during autoinstallation (bsc#1057599)
- enable package profile comparisons on minions
- Disallow entering multiple identical mirror credentials (bsc#971785)
- ensure correct ordering of patches (bsc#1059801)
- fix cloning Kickstart Profiles with Custom Options (bsc#1061576)
- checkin the foreign host if a s390 minion finished a job (bsc#971916)
- increase max length of hardware address to 32 byte (bsc#989991)
- Set the creator user for minions correctly in case it is known (bsc#1058862)
- Fix minor UI issues on overview page (bsc#1063590)
- Hide invisible first level menu items (bsc#1063822)
- Fail gracefully when GPG files are requested (bsc#1065676)
- fix unscheduling actions for traditional systems (bsc#1065216)
- add logging messages for SP migration (bsc#1066819, bsc#1066404)
- Improve messaging for "Compare Packages" (bsc#1065844)
- when searching for not installed products exclude release packages
  which are provided by others (bsc#1067509)
- rhnServerNetwork refactoring (bsc#1063419)
- Add Adelaide timezone to selectable timezones (bsc#1063891)

-------------------------------------------------------------------
Thu Sep 14 11:32:37 CEST 2017 - mc@suse.de

- version 2.7.46.7-1
- Adapt Salt runner and wheel calls to the new
  error handling introduced in salt-netapi-client-0.12.0
- change log level and event history for duplicate machine id  (bsc#1041489)
- Trim spaces around the target expression in the Salt remote
  command page (bsc#1056678)
- check entitlement usage based on grains when onboarding a
  minion (bsc#1043880)
- fixes ise error with invalid custom key id (bsc#1048294)
- Image runtime UI
- Redesign VHM pages on ReactJS
- Add VHM type Kubernetes
- Kubernetes runner and image matching implementation
- XMLRPC method for importing images
- Extra return data fields for content management XMLRPC methods
- Add back "Add Selected to SSM" buttons to Group pages (bsc#1047702)
- fix a ConstraintViolationException when refreshing hardware with
  changed network interfaces or IP addresses
- Add message about channel changes on salt managed systems to
  UI and API docs (bsc#1048845)
- show Child Channels tab in SSM again if a salt minion is in the set
- improve performance of package installation and patch application
- Visualization UI look&feel improvements

-------------------------------------------------------------------
Wed Aug 30 16:00:28 CEST 2017 - mc@suse.de

- version 2.7.46.6-1
- Import image UI
- Update images list and overview pages for external images
- Add syntax highlighting for state catalog
- Delete and create new ServerNetAddress if it already exists on
  HW refresh (bsc#1054225)
- organization name allows XSS
- check if base product exists to prevent NPE
- Fix enter key submit on ListTag filter input (bsc#1048762)
- Create VirtpollerData object with JSON content instead null
  (bsc#1049170)
- Fix unsetting of image build host when a related action is deleted
- Prevent malformed XML if 'arch' is set to NULL (bsc#1045575)
- Resolve comps.xml file for repositories (bsc#1048528)
- Fix: address review issues
- Install update stack erratas as a package list (bsc#1049139)
- Feat: allow deletion for server subset (bsc#1051452)

-------------------------------------------------------------------
Tue Aug 08 11:46:36 CEST 2017 - fkobzik@suse.de

- version 2.7.46.5-1
- Fix: don't add default channel if AK is not valid (bsc#1047656)
- Add 'Enable GPG check' function for channels
- No legend icon for Activity Ocurring. (bsc#1051719)
- Implement API call for bootstrapping systems
- Fix product ids reported for SUSE Manager Server to the subscription matcher
- Fix adding products when assigning channels (bsc#1049664)
- Set default memory size for SLES 12 installations to 1024MB (bsc#1047707)
- BugFix: enable remote-command for Salt clients in SSM (bsc#1050385)
- Add missing help icons/links (bsc#1049425)
- Fixed invalid help links (bsc#1049425)
- Fix: wrong openscap xid (bsc#1030898)
- Organization name allows XSS CVE-2017-7538 (bsc#1048968)
- Fixes overlapping text narrow window (bsc#1009118)
- Adapt to the salt-netapi-client update (v0.12.0)
- Fixes alignment on the orgdetails (bsc#1017513)
- Fix text for activation key buttons (bsc#1042975)
- Add a dynamic counter of the remaining textarea length
- Bugfix: set, check and cut textarea maxlength (bsc#1043430)
- MinionActionExecutor: raise skip timeout (bsc#1046865)
- Update channels.xml with OpenStack Cloud Continuous Delivery 6 (bsc#1039458)
- Do not create VirtualInstance duplicates for the same 'uuid'
- Add taskomatic task to cleanup duplicated uuids for same system id
- Handle possible wrong UUIDs on SLE11 minions (bsc#1046218)
- Removed duplicate overview menu item (bsc#1045981)
- Enable act-key name empty on creation (bsc#1032350)
- Fix NPE when there's not udev results (bsc#1042552)
- Alphabar: change title to 'Select first character' (bsc1042199)
- Duplicate Systems: correct language not to mention 'profiles' (bsc1035728)
- Fix list filters to work with URL special characters (bsc#1042846)
- Use getActive() instead of isActive() for JavaBeans compliance (bsc#1043143)
- Fix: hide non-org event details (bsc#1039579)

-------------------------------------------------------------------
Mon Jun 19 16:36:09 CEST 2017 - mc@suse.de

- version 2.7.46.4-1
- adapt to taglibs 1.2.5 (bsc#1044804)

-------------------------------------------------------------------
Mon Jun 12 09:07:20 CEST 2017 - mc@suse.de

- version 2.7.46.3-1
- set flush mode to commit for updatePackage
- Validate content management urls (bsc#1033808)
- remove repositories which are not assigned to a channel and not
  accessible anymore (bsc#1043131)
- spacecmd report_outofdatesystems: avoid one XMLRPC call per system
  (bsc1015882)
- Fallback to first network interface if no primary ips provided
  (bsc#1038677)
- Fix reactjs unique keys generation and remove duplicated menu element
- Correctly set action status to failed when an unexpected exception
  occurs (bsc#1013606)
- Fix action-buttons style for proper action and position
- rollback transaction in error case
- use hibernate for lookup first before falling back to mode query
- SSM Actions: Showing UI error notification if Taskomatic is down
  (bsc#1032952)
- display alternative archs only from the same org
- Bugfix: Traditional SSH Push to Minion migration (bsc#1040394)
- fix parsing oscap xml result for minions, not every Rule has an
  XCCDF ID Tag (bsc#1041812)
- Do not show action-buttons if list is empty
- Bugfix: submit action buttons have to stay inside the form (bsc#1042197)
- properly encode scap file download url params
- Fix navigation menu for state catalog
- Prevents ISE if base channels data is not up-to-date on SSM. (bsc#1040420)
- new patch install should schedule a package profile update (bsc#1039571)
- prevent multiple registrations (bsc#1040352)
- remove not working hibernate cache config variable
- put ehcache config to classpath of taskomatic
- silence ehcache warning complaining about using default values in
  taskomatic
- move ehcache.xml to classpath
- silence ehcache warnings complaining about using default values
- schedule a package list update after a Service Pack Migration
  (bsc#1017703)
- remove test.ping hack in distribution upgrade
- Fix displaying of States tab in System Group details page

-------------------------------------------------------------------
Mon May 29 17:06:01 CEST 2017 - mc@suse.de

- version 2.7.46.2-1
- Alphabar becomes a dropdown list
- Move the alphabar into the panel-heading table
- Do not use AddToSSM button if systems are selectable via checkbox
- Use a better icon for IIS
- Allow toggle left menu visibility for any screen-width
- Add select boxes and 'Delete' button to image, store, profile list pages
- show bootstrap minion link only if user has org_admin role
- show permission denied instead of internal server err (bsc#1036335)
- channel admin should be able to set org user restrictions for null-org channels
- user permission checked
- Teach ListPackagesAction and list.jsp about packageChannels
- CachedStatement: reuse the Connection object for batch updates
- batch ssm package upgrades if not action chain (bsc#1039030)
- Allow processing of zypper beacon events in parallel
- Allow processing of minion start events in parallel
- Allow multiple registrations in parallel
- use fallback now time as is without user preferences (bsc#1034465)
- Fix HTML in External Authentication page
- reorganize menu
- Bring back 'Add to SSM' link to System overview page for Salt systems
- Add Highstate page to SSM and system groups
- Add support for multiple servers in the highstate preview page
- Fix race condition for preview websocket messages in remote commands page
- Enable pkgset beacon for all Suse OS distributions (bsc#1032286)
- add info about base products to json input for subscription-matcher
- add product class info to the json input for the subscription-matcher (bsc#1031716)
- Add inspect status and reinspect button to image overview page
- change mgrsshtunnel user home to /var/lib/spacewalk
- Make schedule notification links consistent for actions for a single system (bsc#1039286)
- Teach Postgres to correctly-unique-ify rhnConfigInfo rows
- lookup functions should return every minion only one time
- change contact method for bootstrap script and ssh-push (bsc#1020852)
- Fix 'Join selected groups' button in Activation Key dialog (bsc#1037912)
- Ensure proper authentication for content management (bsc#1036320)
- Hide the "Crashes" column (bsc#1033811)
- Fix: hide lock for Salt servers (bsc#1032380)
- Fix action buttons to top for Pending actions delete confirm page, in SSM patch confirm page,
  Packages list pages and Actions list pages
- parse old and new return structure of spmigration return event

-------------------------------------------------------------------
Wed May 03 16:58:35 CEST 2017 - michele.bologna@suse.com

- version 2.7.46.1-1
- parse result of SP migration Dry Run correctly (bsc#1034837)
- Apply 'action button fixed on scroll' behavior to pages (bsc#1012978)
- prevent possible null pointer exception when installed products could not be
  found (bsc#1034837)
- Allow dot character '.' for activation key (bsc#1035633)
- fix ISE when no status selection was made (bsc#1033213)
- Download empty CSV report when CVE identifier could not be found
  (bsc#1033212)
- Add 'add to ssm' checkboxes to CVE audit list (bsc#1032016)
- Fix missing IPs in Overview tab (bsc#1031453)
- fix scheduling VM deployment in future (bsc#1034289)
- handle empty set to not produce invalid sql (bsc#1033497)
- fix SSM group pagination (bsc#1012784)
- Fix ReactJS DateTime input for phantomjs (bsc#1030075)
- make sure minion keys can only be seen/managed by appropriate
  user(bsc#1025908)
- Set action status to 'failed' on uncaught exceptions (bsc#1013606)
- create PooledExecutor with pre-filled queue (bsc#1030716)
  aborted by the client (bsc#1031826)

-------------------------------------------------------------------
Mon Apr 03 14:57:25 CEST 2017 - mc@suse.de

- version 2.7.44.1-1
- add error handing and fix rebuild button
- Feat: divide & distribute salt actions randomly
- add a configuration parameter to set the time staging begins
- init. support for split-schedule in pre-download window
- add staging window duration
- patch application pre-download
- pre-download packages scheduled for install
- api call to actionchain (bsc#1011964)
- new cve audit ui for server/images
- Fix adding of new InstalledProduct entries on image inspect
- delete also image channels before generating them new
- CVE Audit for images - xmlrpc interface
- implement CVEAudit for images
- simplify rhn-search jar list
- set number of bytes instead of length of java string for 'Content-
  Length' HTTP-header

-------------------------------------------------------------------
Fri Mar 31 12:35:55 CEST 2017 - mc@suse.de

- version 2.7.40.1-1
- Fix arch for default channels lookup (bsc#1025275)
- Add new menu item and routing for Visualization > System Grouping
- Backend: expose installed product name to the ui
- Bugfix: use unique id for possible Host and Guest system duplicate
- Avoid blocking synchronous calls if some minions are unreachable
- Fix mainframesysinfo module to use /proc/sysinfo on SLES11 (bsc#1025758)
- Add Hibernate cascade option from ImageProfile to ProfileCustomDataValue
- apply SessionFilter also for error pages (bsc#1028062)
- Fix confirmation button color for system group delete page (bsc#1025236)
- create scap files dir beforehand (bsc#1029755)
- check if inspect image return a result (bsc#1030683)
- add storeLabel to ImageInfoSerializer
- add buildStatus to ImageOverviewSerializer
- make country, state/province and city searchable for system location
  (bsc#1020659)
- Show errors returned from cmd.run
- Change log level to DEBUG for 'Broken pipe' error in remote commands page
  (bsc#1029668)
- fix NPE when building image profiles without activation keys
- fix removing images and profiles with custom values
- Migrate content management forms to use ReactJS Input components
- Fix LocalDateTimeISOAdapter to parse date string with timezone
- Fix NPE when building with no activation key in the profile
- Fix ace-editor source path
- Fix: restore pkgset beacon functionality (bsc#1030434)
- Move the footer at the end of the aside column
- Move the legendbox to the header bar as a popup
- UI menu: direct link on menu element, plus/minus icon toggles submenu instead
- Fix: handle Hibernate transactions correctly (bsc#1030026)
- Feat: execute actions within 10 minutes in the past
- Handle TaskomaticApiExceptions
- Turn TaskomaticApiException to a checked exception
- Schedule minion Actions in Quartz
- make salt aware of rescheduled actions (bsc#1027852)
- add number of installed packages to ImageOverview
- parse result of docker inspect
- Add date time input for scheduling the image build
- Add 'Rebuild' button to image details page
- Implement XMLRPC API for Image Stores, Image Profiles and Images
- Add custom data values to image profile and images
- Don't allow scheduling scap scan if openscap pkg missing from minion
- add link to proxy system details page
- Show entitlements sorted in the system details overview page (bsc#1029260)
- Fix broken help link for taskstatus (bsc#1017422)
- Fix merge channels patches (bsc#1025000)
- show proxy path in bootstrap UI
- catch and display all bootstrap errs
- check if proxy hostname is FQDN in UI
- add proxy_pub_key to ssh bootstrap pillar
- cleanup and method to get proxy pub key by calling runner
- methods for gen ssh key and get pub key from proxy
- java backend for salt ssh-push through proxy

-------------------------------------------------------------------
Wed Mar 08 19:04:20 CET 2017 - mc@suse.de

- version 2.7.30.2-1
- set modified date for credentials
- use a small fixed pool so we don't overwhelm the salt-api with salt-ssh
  executions
- synchronize sendMessage on session, checkstyle fixes
- fix remote cmd ui js err and timed out msg

-------------------------------------------------------------------
Tue Mar 07 15:44:51 CET 2017 - mc@suse.de

- version 2.7.30.1-1
- Load ace-editor js library from a different place (bsc#1021897)
- use a bounded thread pool for salt-ssh async calls
- use consistent spelling in UI (bsc#1028306)
- remote cmd UI changes for salt-ssh minions
- add support for SUSE Manager Proxy 3.1
- openscap action scheduling and handling for salt minions
- rewording distchannelmap text (bsc#1017772)
- add support for salt ssh minions to remote cmd UI
- Visualization: show Proxy and Virtual Host Manager hierarchy
- Add patches and packages pages for images
- parse installed products on images
- add pillar data only for used image stores
- add image info schema and mapping
- Remove 'email' field from image profile form
- Add a notification for when Container Build Host type is applied
- Add build schedule notification on image build page
- Updated links to github in spec files
- do not push changed channels directly out to the minions
- do not schedule product installation, but add product packages to server
  state
- provide a user to the event if possible
- Set the creator of a server
- search and install missing product packages when channel assignment changes
- Display warning when JavaScript is disabled on all pages (bsc#987579)
- Remove warning on ssm page (bsc#1025981)
- Add missing dirs to the menu tree (bsc#1023413)
- Remove legacy audit logging Java code
- AuthFilter: update cookie expiry date at end of HTTP request (bsc#1025775)
- MinionActionCleanup: only call list_jobs once per action id (bsc#1025291)
- Feat: enable Salt by default on bootstrap via UI
- Fix: uniform bootstrap.sh (bsc#1000762)
- Feat: supply SSH passphrase when adding identity
- fix NPE when no SUSE Product was found for an installed product
- keep organization after migrating a system to salt (bsc#1026301)
- action now store its completion time
- Avoid deadlock with spacewalk-repo-sync (bsc#1022530)
- Changed tab text for Formulas tab to Formula Catalog (bsc#1022076)
- Add missing library to taskomatic classpath (bsc#1024066)
- Fix spacecmd cannot be executed by RO user (bsc#1015790)
- send timeout if no minions available in remote cmd ui
- show only allowed minions in remote cmd ui (bsc#1024496)
- Fix broken merge (bsc#987864)
- add possibility to add systems to SSM from ProxyClients page
- Reject tokens not assigned to minions (bsc#1019965)
- Invalidate tokens when deleting system
- make remote commands UI async

-------------------------------------------------------------------
Tue Feb 07 15:24:57 CET 2017 - michele.bologna@suse.com

- version 2.7.24.1-1
- Apply addon system types from activation key during registration
  (bsc#1020180)
- Apply highstate as the last step of a registration in case an activation key
  was provided (bsc#1020232)
- Create tmp directory in spec file (bsc#1019672)
- Add severity to updateinfo (bsc#1012365)
- Store temporary roster in configured location (bsc#1019672)
- hide migration targets without valid subscriptions (bsc#1019893)
- fix SP migration when the SUSE Manager Tools product is installed
  (bcs#1014498)
- Use human-parseable dates for server notes (bsc#969564) (#863)
- Fix timezone handling for rpm installtime (bsc#1017078)
- Validate activation key values (bsc#1015967)
- Pass user-preferred localtime to the highstate UI (bsc#1020027)
- Send ChannelsChangedEventMessage in SSM (bsc#1019451)
- Add "Content Management" feature

-------------------------------------------------------------------
Wed Jan 11 16:03:04 CET 2017 - michele.bologna@suse.com

- version 2.7.14.1-1
- Version 2.7.14.1

-------------------------------------------------------------------
Fri Dec 16 16:35:50 CET 2016 - michele.bologna@suse.com

- version 2.5.59.11-1
- Add support for live patching
- Initial support for executing actions in taskomatic
- Hide kernel patches in CVE Audit results when live patching is used
	(FATE#319519)
- Show kernel live patching info in 'system details overview' (FATE#319519)
- Escape act key names in bootstrap UI (bsc#1015967)
- Add tunneling to salt-ssh support
- Fix server checks to allow minions to perform a distupgrade (bsc#1013945)
- Change default sort to ascending for pending actions list
- Add reboot/restart type icon to relevant patch column in upgradable package
  lists
- Add system.getKernelLivePatch API method
- Update kernel version and other system info during package refresh
  (bsc#1013551)
- Fix ISE when sorting system notes list (bsc#979053)
- Fix checkbox icon align (bsc#966888)
- fix fromdir for 3rd party server (bsc#998696)
- Display warning when JavaScript is disabled on all pages (bsc#987579)
- Rename SSM page titles for consistency (bsc#979623)
- hide action chain schedule for salt systems also in SSM (bsc#1005008)
- send ActionScheduled message for all saved actions (bsc#1005008)
- Fix plus/minus buttons in action chain list (bsc#1011344)
- Fix misleading message on system reboot schedule in SSM (bsc#1011817)
- Utilize HostPortValidator to validate bootstrap host (bsc#1011317)
- Increment 'earliest' date by a millisecond between chain actions (bsc#973226)
- Use human-parseable dates for server notes (bsc#969564) (#863)
- Respect order of validation constraints in XSD files (bsc#959573)
- Remove useless self-link on login page (bsc#963545) (#872)
- Use different symbols for collapsible sidebar items (bsc#967880) (#870)
- Fix SSM reboot action success messages (bsc#968935)
- Allow sorting on avisory name in errata lists (bsc#989703)
- Update 'view/modify file' action buttons text (bsc#1009102)
- Handle salt ssh sdterr message (bsc#1005927)
- scheduleDetail.jsp: clarify button label (bsc#1010664)
- Bugfix: Prevent salt-master ERROR messages if formulas files are missing
  (bsc#1009004)
- Hide RHN disconnection option (bsc#1010049) (#850)
- Reword general config page text (bsc#1009982)
- check and fix also the assigned repository while updating the channels
  (bsc#1007490)
- match url including query param seperator to have a definitive end of the
  path component (bsc#1007490)
- Only show minions with sids available as links (bsc#1007261, bsc#970460)
- Delete previous Salt key on register event (bsc#1006119)
- Repository progress: decode another possible log info (bsc#972492)
- add oes extensions to base products bsc#1008480
- Create "script.run" capability if it is not found (bsc#1008759)
- Avoid misleading expected check-in message (bsc#1009006)

-------------------------------------------------------------------
Mon Nov 07 11:43:42 CET 2016 - michele.bologna@suse.com

- version 2.5.59.10-1
- CVE Audit: tolerate null products (bsc#1004717)
- If proxy is not found via FQDN, look it up via simple name (bsc#1006982)
- Change rhnServerPath hibernate mapping to fix ISE for server behing proxy
  (bsc#1004725)
- fix autoyast upgrade mode (bsc#1006786)
  chain (bsc#1000184)
- Open repo sync log in a new window (bsc#1007459)
- Always use queue=true when calling state.apply (bsc#1004743)
- Add a link to system pending events in patch schedule notification for a
  single system (bsc#971342)
- Sort proxy clients list by name (bsc#998348)
- Make exception class more generic and code fixup (bsc#1003449)
- Raise UnsupportedOnSaltException performing listChannels (bsc#1003449)
- New exception type to indicate unsupported operation (bsc#1003449)
- Refactor to remove action canceling duplicate code (bsc#1004745)
- arch_type of a SUSEProduct can be null (bsc#1001738 bsc#1001784 bsc#1001923
  bsc#1002678)
- Ensure no stray config channels are listed for ranking (bsc#979630)
- PinnedSubscriptionHandler: documentation comment typo (bsc#994848)
- Refactor unschedule minion actions to fix NPE (bsc#1004745)
- Enable SPMigration UI for minions
- Send an email to admin when salt event bus is down
- Separate API endpoint for SSH system registration
- Require salt-netapi-client 0.9.0
- Initial handling of job return events for dist upgrades

-------------------------------------------------------------------
Thu Oct 06 16:08:09 CEST 2016 - mc@suse.de

- version 2.5.59.9-1
- Hide all formula tabs as long as there are no formulas installed
- Support formulas in SUSE Manager
- SPMigration UI: list not synced channels in the tooltip
- SPMigration: add multi-target-selection step in front of the wizard
- Sync product extensions
- Handle JsonException when sls with error (bsc#987835)
- Many fixes for onboarding minions
- Handle hardware refresh like any other action
- clone Severity from an errata (bsc#1000666)
- Do not check for password type on autoyast files (bsc#999304)
- handle minion down and job not found when canceling jobs on minions
 (bsc#993304,bsc#994623)
- clear hibernate session after entity type change to fix
  NonUniqueObjectException (bsc#997243)
- Remove previous client capabilities on traditional->minion
  reactivation (bsc#997243)
- Enables pkgset beacon to work in RHEL systems
- support Open Enterprise Server 11 SP3 (bsc#988303)
- Fix broken merge (bsc#987864)
- use raw package install for non zypper systems
- Redirect user to a meaningful page after requesting details of non-existing Action Chain (bsc#973198)
- Setup Salt Minion before packages are taken
- Support Salt on RedHat like systems
- fix race condition during auto errata update (bsc#969790)
- API requests should not be redirected to login
- introduce Spark router conventions
- Add server endpoint for TaskoTop web UI page
- Change EmptyString warning to debug log level to not spam the logs (bsc#989498)
- BugFix: use user preferences parameters as default page size (bsc#980678)
- Add proxy detection during registration and pillar generation
- Adding default channel for minion (bsc#986019)
- Fix NoClassDefFoundError (bsc#988196)
- call cobbler sync in profile edit only if requested (bsc#991440)
- No explicite cobbler sync needed (bsc#991440)
- call all sync_* functions at minion start event
- add beacon configuration for pkgset (bsc#971372)

-------------------------------------------------------------------
Mon Jul 18 14:28:06 CEST 2016 - jrenner@suse.com

- version 2.5.59.8-1
- Initial version of the bootstrapping UI
- Integrate bootstrapping with System Overview
- support SP Migration for OES 2015 to 2015 SP1
- Fix for minion w/ multiple interfaces (bsc#985707)
- Fix HW Refresh duplicate insert (bsc#971622, bsc#983347)
- no addon entitlements allowed for Foreign and Bootstrap systems (bsc#983826)
- disable checkboxes for foreign and bootstrap systems in system types page
  (bsc#983826)
- Tell linuxrc that self_update is an user option so that it'll pass it to
  autoyast but doesn't process it further and add this to the tests
- Disable YaST self update for new autoinstallation trees for SLE
- remove misleading links from action chain page (bsc#983297)

-------------------------------------------------------------------
Fri Jun 17 18:10:20 CEST 2016 - mc@suse.de

- version 2.5.59.7-1
- support OES 2015 (bsc#934560)
- align reboot behavior of salt and tranditional clients (bsc#975534)
- update to latest salt netapi library
- Report the state of virtual guests from virtual host manager as
  'unknown'(bsc#983344)
- add taskomatic job to clean up minion actions
- replace ZypperEvent with default beacon event
- move uuid cleanup logic into taskomatic
- enable oracle support again (FATE#320213)
- Enable minions to be worked with SSM only on available features
- Use the IP address when doing ssh push via proxy (bsc#940927)
- Don't allow URLs that only differ on the authorization token (bsc#976184, bsc#982347)
- Fix typo in Systems column (bsc#983916)
- Salt hw reg: ignore virtual scsi devices (bsc#962588)

-------------------------------------------------------------------
Tue May 24 16:33:00 CEST 2016 - kwalter@suse.com

- version 2.5.59.6-1
- fix NoSuchFileException at setup time when there are no orgs yet
-  add details to history event
- only require lifecycle entitlements for systems with a SUSE base
  product, adjust test
- mgr-sync: use bulk channel reposync
- enhance list of channel families for SUSE Manager Server
- reactivate traditional server as minion on registration
- TaskomaticApi: schedule bulk reposyncs in bulk
- show machine_id in the system->hardware tab
- change missing machine_id UI warning message
- Make message handling thread pool size configurable
- Support for concurrent handling of checkin events
- add variable to make cobbler sync optional
- Add Virtualization Groups to the input JSON data for the matcher
- Backward synchronization for cobbler kernel options during CobblerSyncTask
- support for multithreaded message handling
- BugFix: redirect migration with no Org to the first step (bsc#969529)
- Trigger errata cache job on changed channel assignments
- Under high load, the service wrapper may incorrectly interpret the inability
  to get a response in time from taskomatic and kill it (bsc#962253).
- make cobbler commands work from taskomatik
- Don't modify request map when rendering alphabar, since it may fail depending
  on the implementation of ServletRequest (bsc#978253)
- require refresh channels before pkg states (bsc#975424)
- Manager-3.0: Reschedule failed actions (bsc#971622)
- Exit if there are exceptions on startup to let tanuki restart taskomatic
- BugFix: keep trace of the parent channel selected during 'Create Channel'
  (bsc#967865)
- remote commands: filter minions by permissions and not just by org
  (bsc#978050)
- ProductSyncManager: when scheduling reposyncs, use bulk mode through
  TaskomaticApi (bsc961002)
- call cobbler sync after cobbler command is finished (bsc#966890)
- use pillar and static states to install/remove packages (bsc#975424)
- Faster event processing.
- Determine the action status more correctly
- fix error msg if /srv/susemanager/salt/custom does not exist (bsc#978182)
- Recreate upgrade paths on every refresh (bsc#978166)
- prevent non org-admin user accept/reject/delete a minion (bsc#979686)
- regenerate salt files (bsc#974302)
- log permissions problems on channel access while SP migration (bsc#970223)
- support SLE-POS 11 SP3 as addon for SLES 11 SP4 (bsc#976194)
- delete salt key when system is deleted (bsc#971606)
- Improve the output of remote command actions
- No package list refresh after channel assignment change
- Force a package list refresh after the onboarding
- More "info" level logging about action executors
- Log out the duration of package profile updates
- Execute package profile update as a state.apply (bsc#973365)
- Adjust autoinst file error detecting heuristics to the newer format
  (bsc#974119)
- Use queue=true for all calls to state.apply (bsc#980556)
- make postgresql a weak systemd dependency
- filter osad from the activation key extra packages (bsc#975135)
- Ensure SCC data files are saved on disk as tomcat/root with 644 permissions
- Bugfix: add management product ids to servers without products
- Double the backslashes when reading the config files from java (bsc#958923)
- fix setting cpu flags on hw refresh (bsc#975354)

-------------------------------------------------------------------
Tue Apr 12 17:18:44 CEST 2016 - mc@suse.de

- version 2.5.59.5-1
- trim cpu values and skip dmi for ppc64 (bsc#974792)
- delete pillar data on remove server (bsc#974853)
- use minion_id in pillar data file name (bsc#974853)

-------------------------------------------------------------------
Wed Apr 06 08:30:19 CEST 2016 - mc@suse.de

- version 2.5.59.4-1
- use custom.group_[id] only when applying custom_org (bsc#973452)
- AuthFilter: don't redirect to HTML pages for JSON endpoints, send 401 instead
- subscription-matcher: add timestamp to input.json
- apply only group_<ID>.sls (bsc#973452)
- fix sls regeneration on custom state delete (bsc#973666)
- rename pillar group_id to group_ids
- Don't set a limit on the Salt API response time (bsc#972766)
- When generating repo metadata for a cloned channel, recursively fetch
  keywords from the original channel (bsc#970901)
- fix API documentation
- Fix getting MD5 for file
- Fix Content-Length in HTTP-header of response
- Cleaning up some remaining Tag/Group XSS issues
- Warning "Unservable packages" is not shown when such packages don't
  exist now
- Bad bean-message ids and navbar-vars can lead to XSS issues
- AlphaBar had an 'interesting' XSS exploit available
- Fix SelectAll in the presence of filtering
- found/fixed another in BunchDetails. QE++
- Change mechanism of selecting compatible systems
- Fix generating blank repositories because hitting salt file list cache
  (bsc#971004)
- fix kernel options splitting (bsc#973413)
- schedule minion hw refresh on api call (bsc#972305)
- fix ping minion before hw refresh (bsc#972305)
- check ftr_hardware_refresh when showing 'Refresh Hardware' button
  (bsc#972305)
- rename and use method to check salt or management entitlement (bsc#972305)
- refactor getting hardware and network information (bsc#972305)
- handle no response for installed products (bsc#971906)
- return Optional for single minion api calls (bsc#971906)
- catch smbios call errors and log warn (bsc#970497)
- Require Tomcat and Postgresql running before Taskomatic start
- list custom states from db instead of disk (bsc#972166)
- fix SLE12 patch style detection in case of cloned patches (bsc#972972)
- execute each hardware mapper in its own transaction (bsc#972163)
- Use test.ping instead of presence to detect reachable minions (bsc#972665,
  bsc#971194)
- BugFix: 'Systems > Advanced Search' title and description consistency
  (bsc#966737)
- BugFix: correct behavior with visibility conditions of sub-tabs in
  Systems/Misc page (bsc#962563)
- Trigger registration if minion is not present (bsc#971725)
- Do not sync minions on tomcat startup (bsc#971725)
- better logging for SP Migration feature (bsc#970223)
- Workaround Spark bug https://github.com/perwendel/spark/issues/490
  (bnc#972158)
- add present check to immediate schedule execution (bsc#971194)
- fix installing patches via salt (bsc#971093)
- Remove all code related to SSE based UI events (bsc#969303)
- Do not handle beacon events anymore (bsc#969303)
- Fix problem on concurrent SCC subscription refresh
- disable local repositories on registration (bnc#971788)

-------------------------------------------------------------------
Mon Mar 21 17:43:40 CET 2016 - mc@suse.de

- version 2.5.59.3-1
- BugFix: add missing url mapping (bsc#961565)
- Do not load susemanager-events.js (bsc#969303)
- fix unique index error on update custom state , refactor and add unit test
- regenerate custom state assignments on rename and delete (bsc#971206)
- query to find state revisions where a custom state is used (bsc#971206)
- check if custom state is being renamed (bsc#971206)
- fix scheduling an action chain (bsc#971495)
- replaced if with optional (bnc#971466)
- do not dump Salt err msg to Yaml (bnc#971466)
- fix icon in groups and systems -> salt page
- Support package removals in the same way as installs/updates
- Allow package actions to be scheduled on minions via the API
- Fix PackageEvr.toString() to write correct format
- Refine the system details navigation tabs
- Add support for package updates on Salt minions (bsc#971364)
- Use LocalDateTime for apply state and use user timezone setting
- update tests for HAE-GEO on SLES 4 SAP (bsc#970425)
- Disable changing Managers for Vendor Channels (bsc#957171)
- BugFix: enlarged field too small in form-control creating org (bsc#959595)
- BugFix: remove hover behavior on button inside href (bsc#967892)
- Use the 64 bit arch names
- Fix case statements to correctly check for NULL (bsc#971128)
- BugFix: header organization name behavior like text instead of link
  (bsc#967882)
- minion onboarding: generate pillar after generating repo files
- refresh pillar before applying states at onboarding time
- regenerate package states on migration (bsc#970322)
- Point Documentation link in the header to SUSE webpage (bsc#967875)
- capitalize link (bsc#970016)
- Bring back the button from SUSE Manager 2.1 (bsc#969578)
- Fix user locale prefs cannot be saved (bsc#969578)
- Create new server state revision on migration (bnc#970322)
- Verify that entitlements are *not* removed
- Do not remove entitlements when a server is migrated (bsc#958707)
- show proxy tab only if the system is a proxy (bsc#969118)
- DownloadController: Test that the right headers are set
- return an object so that Spark does not continue the filter chain
  (bnc#963148)

-------------------------------------------------------------------
Wed Mar 09 12:37:25 CET 2016 - mc@suse.de

- version 2.5.59.2-1
- use the same ehcache as the old ehcache-failsafe

-------------------------------------------------------------------
Wed Mar 09 11:18:37 CET 2016 - mc@suse.de

- version 2.5.59.1-1
- Add Custom State UI for Organizations and Groups
- set hibernate.cache.provider_configuration_file_resource_path to load a
  custom ehcache.xml instead of ehcache-failsafe.xml from the ehcache jar
- create server pillar on add/remove from group and on minion registration
- add unit tests for SLE-Live-Patching12 (bsc#924298)
- check header for csrf token
- Simplify assignment of salt entitlement during registration
- Make read-only entitlements show up aligned in the UI
- Make base entitlements permanent
- hidden taglib provide id field if given (bsc#969868)
- escape message texts and hidden fields (CVE-2016-2104)
- refactor salt minion onboarding ui showing the fingerprint
- Allow to apply the highstate from the UI
- fix kernel and initrd pathes for creating autoinstallation (bsc#966622)

-------------------------------------------------------------------
Tue Mar  8 15:09:31 UTC 2016 - dmacvicar@suse.de

- set hibernate.cache.provider_configuration_file_resource_path
  to load a custom ehcache.xml instead of ehcache-failsafe.xml
  from the ehcache jar

-------------------------------------------------------------------
Wed Mar 02 12:18:58 CET 2016 - mc@suse.de

- version 2.5.57.1-1
- fix multiple xss vulnerabilities (CVE-2016-2104)
- remove monitoring from the help text (bsc#963962)
- Add support for minions in different timezones
- on cancel, only delete actions that haven't been picked up yet
- Do not use the PICKED UP status for actions scheduled on minions
- Create a new "Salt" tab on the top level
- Unit tests for SLE-RT12-SP1 (bsc#952381) and SUSE-OpenStack-Cloud-6
  (bsc#964033)
- fallback to "virtio26" as generic os version
- Sort timezones: GMT first and then east to west
- add Chile to the list of timezones (bsc#959055)
- Reference and apply states from state catalog for single minions
- Subscription Matching Pin feature
- PinnedSubscription XMLRPC API - list, create & delete operations
- Fix crash in minion virtualization detection
- Enable reboot actions and remote commands for minions
- Add support for 'state.apply' actions
- Convert UnmatchedSystem to UnmatchedProduct report
- Improved minion registration process and fixed scheduling of actions
- refactor javascript components as separated and reusable components of React

-------------------------------------------------------------------
Wed Feb 10 08:38:05 CET 2016 - mc@suse.de

- version 2.5.49.1-1
- Update spec file to require renamed salt-netapi-client
- adjust to new netapi call syntax
- Move suse manager custom salt functions into a custom namespace
- remove RES4 from expected products
- test support for SUSE-Enterprise-Storage 2.1 (bsc#963784), SLE12-SP1-SAP
  (bsc#959548) and SLES11-SP3-LTSS-Updates (bsc#965652)
- Filter null quantity subscriptions
- Store the matcher run result to the DB
- add scheduled-by to SSM action-history-list
- fix ISE in case no system is selected
- for Channel.packageByFileName query prefer packages from the actual channel,
  sort the rest accoring to build_time
- Text description missing for remote command by API -> function
  scheduleLabelScriptRun()
- Added/changed API-methods to work with package installation/removing
  using it's nevra
- Added additional information to package metadata, returned by
  serializer

-------------------------------------------------------------------
Tue Jan 26 14:21:31 CET 2016 - mc@suse.de

- version 2.5.43.1-1
- Fix the SCCOrderItem null quantity issue by dropping the 'not null'
  constraint
- Rename package state for version from EQUAL to ANY
- add latest state support to ui and generator
- Generate package sls files on registration
- Do not refresh the SCC data while the taskomatic job does the same
  (bsc#962323)
- Make it compile against servlet API < 3.0
- Render nav menu by either request or page context
- java: rename saltstack to salt
- Add the free flag to SUSEProduct, set it from the SCC data, pass it to the
  matcher JSON
- SubscriptionMatchProcessor: performance fix
- Simplify downloading of the matcher CSVs
- Include only subscriptions with a positive total quantity in the UI data
- Subscription Matcher UI: show Taskomatic status properly
- Subscription Matching: implement UI to show matching results
- Fix timezone sorting after adding Chile (Pacific/Ester)
- SystemHandler: throw exception when permanent/nonSatellite entitlements are
  changed via API
- handle salt schedule correctly and align with SUSE Manager actions
- disable action chaining API for salt minions
- Introduce a "States" tab for minions
- fix typo in SQL statement (bsc#959987, bsc#960855)
- implement checkin timestamp update on salt job return
- use 2048MB as default for taskomatic max java memory
- Send data with mod_xsendfile
- change help url references to new manuals
- improve getting hardware and network data from minions
- Support host key algorithms other than ssh-rsa
- Fix ssh push via proxy using sudo (bsc#961521)
- fix page style when not authenticated (bsc#962573)
- add Chile to the list of timezones (bsc#959055)
- add Salt and Foreign Entitled Systems count to types page
- Disable changing Base System Type in SUSE Manager
- deploy certificate on minion registration
- Added new API methods to add new repository with SSL certificates
  or update existing one
- catch and log any exceptions in the hardware mappers (bsc#960039)
- handle IPv4 or IPv6 info missing from network.interfaces response

-------------------------------------------------------------------
Sat Jan 16 11:20:57 CET 2016 - mc@suse.de

- version 2.5.34.1-1
- Align About page to SUSE Manager
- In case the installer is zypp add all patches into one errata action
  (bsc#960997)
- improve setting Hardware data for minions (cpu, devices, network, etc.)
- create virtual hosts for s390x minions
- Implement scheduling of patches for salt minions
- Report SUMA server system itself with its products to the subscription
  matcher
- Update copyright headers to 2016 for all new files
- Adjust action status on salt jobs that we scheduled
- Unhide the "Events" tab for minion systems
- Use public channel families for SUSE channels (bsc#958708)
- Set the rhn session-cookie-path global
- Explicitly ask Tomcat to compile .jsp files (bsc#954417)
- Additional fixes for bsc#956613 (decoding [] is broken for list-key-name)
- fix kickstart with multiple packages having same NEVRA (bsc#959987,
  bsc#960855)
- get the default organization before we create any
- Revert "List global available CryptoKeys"
- Port client python HW handling to server side java
- change dependency to match Tomcat 8 Servlet API 3.1
- Fix edge-case in kickstart-profile-gen-ordering and
  post_install_network_config
- Add hack to deal with RHEL7's differing redhat-release-protocol
- make sure we can find the child channel
- moving non_expirable_package_urls parameter to java
- moving download_url_lifetime parameter to java
- removing unused force_unentitlement configuration parameter

-------------------------------------------------------------------
Tue Jan 05 15:59:05 CET 2016 - mc@suse.de

- version 2.5.26.2-1
- Fix list-key-name (decoding of [] is broken in commons-beanutils.jar > 1.7)
  (bsc#956613)
- Ignore cookies from SCC (bsc#959585)
- SP migration: use correct CSS path (bsc#956613)
- Add/Refactor equals() and hashCode() for Credentials and CredentialsType
- Fix hibernate exception when refreshing subscriptions
- Delete also subscriptions with null credentials on refresh
- Make available packages search case insensitive
- Add subscriptions and orders data files
- Package release cannot be NULL. Use "0" if none is provided by salt
  (bsc#960035)
- set a generated jid to the tokens
- Minion crashes on reg if getting DMI fails (bsc#959670)
- Add "Manage Package States" to the packages index page
- Enable the "Software Channels" tab for all salt clients
- return empty map if no dmi records
- Fix markup after merge error
- Fill General and DMI hw info on minion reg
- fix internal Server Error for Schedule > Completed Actions (bsc#956002)

-------------------------------------------------------------------
Wed Dec 16 12:35:08 CET 2015 - mc@suse.de

- version 2.5.26.1-1
- ServerFactory: don't return multiple Server objects if they have
  joint tables
- Render nav menu by either request or page context
- Add support for setting package state REMOVED and INSTALLED
- Add Salt SLS generator for the packages
- Fix the link to the online help
- implement managing package sate of a minion
- implement taskomatic task for running subscription matcher
- add caching tables for subscriptions and order items
- Create json string as input for the subscription-matcher
- installedProducts attribute was renamed to installedProductSet (bsc#959043)
- Set the correct status code for error pages
- fix calling error pages without session
- List global available CryptoKeys
- schedule mgr-sync refresh after first user gots created.
- 1274282 - Teach CobblerSyncProfile that profiles might disappear in mid-run
- refactor setting ditro kernel params (bsc#944241)
- compile jspf files differently to avoid problems with Tomcat 8
- adding setup for first organization
- create first org togther with the first user
- during installion insert default SSL crypto key with null org
- restyle page for creating users
- remove RHEL 5 related things - we don't build on el5 anymore
- BugFix: skip similar tasks only if task is 'single threaded'
- 1076490 - prefer the package from the given channel
- removing link to removed page

-------------------------------------------------------------------
Thu Dec 10 17:58:59 CET 2015 - mc@suse.de

- version 2.5.16.2-1
- fix state apply not passing the module names
- Cascade all operations to the package states
- change installed product registration to use new hibernate mapping
  and enable ui
- Simplify channel token key derivation
- do not encrypt tokens, only sign them
- use hibernate to insert a installed product
- refactor listPossibleSuseBaseChannelsForServer() using hibernate queries
- Use hibernat mapping to create the SUSEProductSet
- Get matching SUSEProduct out of the InstalledProduct if available
- create SUSEProducts before starting the test
- Set installed according to grains to get access to suse channels
- Automatically apply channels state after repo file creation
- Hibernate mapping for installed products
- Mapping and classes for PackageState

-------------------------------------------------------------------
Mon Nov 30 11:40:06 CET 2015 - mc@suse.de

- version 2.5.16.1-1
- BugFix: check mirror credentials required fields (bsc#955970)
- use new version of httpclient
- implement UI for managing Virtual Host managers
- add params parameter to scheduleSingleSatBunch()
- BugFix: sort channel list by name (bsc#955204)
- Consider old products only if no patch available (bsc#954983)
- (bsc#953129) remove message proxy.header, update context sourcefile
- (bsc#953129) remove proxy.jsp, action and struts config
- Router: use list instead of index
- BugFix: remove inconsistency and make more general the action description for
  package page title and tab-title in Schedule
- better log than nothing
- introduce conventions about router, templates and urls
- Use non-immediate errata cache rebuilding on channel unsubscription
  (bsc#949158)
- Bug fix: remove 'Locale Preferences' link from header (bsc#955252)
- (bsc#953129) add proxy version info to proxyclients page
- (bsc#953129) change details->proxy to point to proxyclients page as it was in
  Suma2.1
- Add support for timing out on an ssh connection
- Ensure subdirectories are present when writing repo files
- publishToChannel optimization
- Fix extremely slow channel.software.syncErrata API
- BugFix: remove inconsistency and make more general the action description for
  package page title and tab-title in Schedule (bsc#935375)
- Linked pages are not always opening in separate window (bsc#939358)
- login screen of SUMA3 still has reference to Oracle (bsc#954740)
- Add classes for managing .repo files
- Enable channel ui for salt minions
- implement token verification
- use the new algorithm based on package names to determine patch
  applicable/inapplicable (bnc#948964)
- Fix LTSS channels by looking at individual packages (bnc#944729)
- Remove url decoding since values are already decoded at this point bsc#951549
- Store only an integer value for cpu MHz in DB
- Virtual Systems list: show virtual hosts from different Orgs
- Call virtual-host-gatherer with configured HTTP proxy values
- BugFix: skip similar tasks only if task is 'single threaded' (bsc#953271)
- New ui for the login page and relogin
- Add accept/reject all button and show number of pending /rejected minions
- Send event to salt when minion is registered
- optimize queries
- allowing RHEL7 kickstart repositories
- support listing errata by last_modified date

-------------------------------------------------------------------
Thu Oct 22 16:36:21 CEST 2015 - mc@suse.de

- version 2.5.2.3-1
- List VirtualHostGatherer modules via XMLRPC API
- Added and delete Virtual Host Manager (VHM) entities via XMLRPC API
- Taskomatic job for running virtual-host-gatherer
- fix incomplete enabling of config actions via snippet (bsc#949528)
- deactivate all non spacewalk plugin services and repos via snippet
  (bsc#949554)
- add SUSE Enterprise Storage 2 (bsc#949285)
- do not hide human readable entitlement names
- require pxe-default-image in the spacewalk main package
- Rename javascript file to susemanager-events.js
- Open the event stream on every page
- Setup SSE event source on the system overview page
- add snippet to wait for NetworkManager (bsc#937802)

-------------------------------------------------------------------
Wed Oct 14 09:54:14 CEST 2015 - mc@suse.de

- version 2.5.2.2-1
- build without checkstyle
- Support for SLE12 SP1 product family (bsc#949726)
- implement remote command interface with target glob

-------------------------------------------------------------------
Wed Oct 07 14:41:35 CEST 2015 - mc@suse.de

- version 2.5.2.1-1
- drop monitoring
- port all perl web pages to java
- replace upstream subscription counting with new subscription
  matching (FATE#311619)
- integrate SaltStack for configuration management (FATE#312447)
- support password-recovery-tokens
- remove Solaris support
- allow to specify read-only users

-------------------------------------------------------------------
Sun Sep 27 14:44:59 CEST 2015 - mc@suse.de

- version 2.1.165.19-1
- support ssh-push with sudo
- Fix CVE Audit for LTSS channels by looking at individual
  packages (bnc#944729)
- use same regexp for channel name as in CreateChannelCommand (bsc#946248)
- prevent mojor version service pack updates from 11 to 12
- display a warning if the update stack is not up-to-date
- Add NoRouteToHost handling with better output
- fix output of client events (bsc#935377)
- fix pagination buttons (bsc#935387)
- deprecate synchronizeUpgradePaths() XMLRPC
- provide SCC product to updateUpradePaths for SLE12 migration data
- parse predecessor_ids from json
- Organization users page: fix typo (bnc#943283)
- Do not return a OES repository with null credentials (bsc#937030)
- Fix queue size: consider possible remainders from last run
- Log message when finished errata cache for a server or channel
- Log the current queue size before every job run (DEBUG)
- Fix link back to the associated channel(bsc#931519)

-------------------------------------------------------------------
Mon Sep 02 16:00:35 CEST 2015 - mseidl@suse.de

- Prevent creating channels with reserved names (bsc#939349) / (fate#319308)

-------------------------------------------------------------------
Mon Jun 22 16:00:35 CEST 2015 - jrenner@suse.de

- version 2.1.165.18-1
- Avoid deadlock in CompareConfigFilesTask when a
  rhn_channel.update_needed_cache is in progress (bsc#932845)
- add missing country code
- Restore the default checksum and architecture when the parent channel is set
  to None
- Drop all product/channel relations before populating (bsc#932052)
- Replace keyword iterator to fix writing support information (bsc#933675)
- TaskoXmlRpcHandler: dead code removed
- products.json updated from latest SCC version
- Deserialize BLOBs correctly across databases
- Revert "Java Eula database classes moved to Hibernate, fixes BLOB issue"
  (bsc#930686)
- Do not remove tasks from the database during getCandidates() (bsc#932052)
- force taskomatic to use UTF-8 (bsc#932652)

-------------------------------------------------------------------
Fri May 29 10:35:46 CEST 2015 - mc@suse.de

- version 2.1.165.17-1
- wait for current transaction end
- EXISTS is an Oracle keyword, don't use it casually
- Scheduling remote command for large system sets is slow
- move auto-errata updates into separate taskomatic task
- improve system overview list performance
- Implement a "default" kickstart script name for edit link
- do not ignore errata with same package version
- reduce number of system lookups
- Get rid of IE7 compatibility mode enforcement
- Unify profile creation/update with one submit button instead of two
- Fix file input control alignment issue with form-control (bsc#873203)
- Update specfile to compile with Java 7
- add SLE11-Public-Cloud-Module (bsc#914606)
- Change Activation Key Child Channels from select to checkboxes (bsc#859645)
- Fix NPEx when updating distribution and missing cobbler entry (bsc#919722)
- Provide channels and upgrade paths for SLE11 SP4 products (FATE#318261)
- Fix broken icon in rhn/help/ForgotCredentials.do (bsc#915122)
- Allow setting the contact method for systems via API (FATE#314858)
- Make system.getDetails() return the contact method
- Add support for setting contact_method on activation keys (FATE#314858)
- implement tilde compare in java code
- Return PATCHED if at least one patch is installed (bsc#926146)
- SatCluster: strip ipv6 zone id from vip6 attribute

-------------------------------------------------------------------
Mon May 11 10:30:28 CEST 2015 - mc@suse.de

- version 2.1.165.16.1-1
- fix XML RPC API External Entities file disclosure
  CVE-2014-8162 (bsc#922525)

-------------------------------------------------------------------
Wed Apr 08 11:20:10 CEST 2015 - mc@suse.de

- version 2.1.165.16-1
- HttpClientAdapter: fall-back to Basic auth from NTLM when both
  are supported (bsc#926319)

-------------------------------------------------------------------
Tue Mar 31 14:57:06 CEST 2015 - mc@suse.de

- version 2.1.165.15-1
- Copyright texts updated to SUSE LLC
- add SLE12-SAP product (bsc#922744)
- SCCRepository: Only NOT NULL database columns can be mapped to primitive
  types in Hibernate (bsc#922313)
- change evr parsing for repodata primary.xml dependencies
- Create only one errata cache worker per server (bsc#918994)
- findKickstartPackageToInstall: in case multiple packages are available, pick
  the most recent (bsc#924118)
- update properly necessary cobbler fields when changing ks tree
- close auto errata update timing hole
- fixing typo: sync-kickstars -> sync-kickstart
- IE11/WinServer2008/CompatMode fix
- Missing refactored SQL query for system available packages (bsc#913400)
- fixing weird path to action chain page (bsc#921720)
- fix subscription check in case of an unset start date (bsc#918220)
- Avoid high CPU loads with SSH push (bsc#920687)
- Refresh errata cache asynchronously when subscribing server to channel
- ErrataQueue shouldn't fail if server is subscribed to other org's
  channel
- Documentation changes - fix name and refer to RFC.
- avoid deadlock if you call mergePackages after mergeErrata
- Fix malformed repo metadata (bsc#920400)
- update sles_register snippets to fix trusting the CA certificate on SLE12
- hasPreflag(): improve documentation about which rpm flags are evaluated
- fix generating pre-equires (pre="1" in metadata)
- fix typo in Web UI (bsc#918151)
- Revert fixing of versions, those should be regarded as historically correct
  rather than inconsistent (bsc#910509)
- Catch NumberFormatException and send error to the client (bsc#916177)
- Do not generate solv files

-------------------------------------------------------------------
Tue Feb 03 12:10:48 CET 2015 - mc@suse.de

- version 2.1.165.14-1
- Fix style of kickstart wizard
- Fix style of Create Kickstart Profile
- Make mgr-sync fail in case of IO errors while sending
  HEAD requests to OES
- Do not swallow exceptions, rethrow ContentSyncException instead
- make config file upload on FileDetails work
- prevent NPE on activationkeys/Edit.do page
- directories and symlinks cannot be binary
- fix menu structure
- Getting rid of Tabs and trailing spaces
- make sure columns are named according to the dto attributes
- fix failures due to uninitialized log it
- Fix auditlog config yaml syntax (bnc#913221)
- Show Proxy tab if system is a proxy even when assigned to cloned
  channels (bsc#913939)
- consider no_proxy setting
- fixed uncaught error which prevent correct error handling
  (bnc#858971)
- fix NPE by setting max_members to 0 instead of NULL (bsc#912035)
- Use Hibernate-friendly equals() and hashCode() in Org
- CVE-2014-7811: fix more XSS bugs (bsc#902915)
- set bootstrap entitlements to INFINITE in all organizations
- Fix basic authentication for HTTP proxies (bsc#912057)
- SCCRepository: save SCC ID in the database as well
- SCCRepository: save to database with proper sequence
- Accept repos with same SCC ID and different URLs (bsc#911808)
- Avoid mgr-sync-refresh failure because clear_log_id was not called
  (bnc#911166)
- New API call: system.scheduleDistUpgrade()
- New API call: system.scheduleSPMigration() (FATE#314785, FATE#314340)

-------------------------------------------------------------------
Wed Jan 14 14:43:29 CET 2015 - mc@suse.de

- fix XSS in system-group (CVE-2014-7812) (bsc#912886)

-------------------------------------------------------------------
Thu Dec 18 13:39:37 CET 2014 - mc@suse.de

- version 2.1.165.13-1
- fix style of a lot of pages
- Fix extra (eg.Select All) buttons display on rhn:list and
  make it consistent with new rl:list (bnc#909724)
- Fix List tag missing submit parameter for "Select All" and others
  (bnc#909724)
- Sort filelist in configfile.compare event history alphabetically
  (bsc#910243)
- fix setting powermanagement values
- let system set manager csv contain add-on entitlements
- allow filtering RHEL7 errata
- add some missing strings
- allow removing Cobbler System Profile on  the power management page
- add csrf check for the power management page
- No ISE on provisioning page when no base channel
- Make the base channel ssm action asynchronous
- Commit after each system deletion to avoid deadlocks
- Allow paranthesis in input form descriptions
- Allow paranthesis in system group description (bsc#903064)
- Provide new API documentation in PDF format (bsc#896029)
- Update the example scripts section (bsc#896029)
- Fix grammar and typos in API code example descriptions
- Fix xmlrpc.doc for sync.content namespace (bsc#896029)
- Raise proper exception when Taskomatic is not running
- Fixed wording issues on package lock page (bsc#880022)
- made text more clear for package profile sync (bsc#884350)

-------------------------------------------------------------------
Mon Dec 08 13:33:20 CET 2014 - jrenner@suse.de

- version 2.1.165.12-1
- fix adding OES11 channels (bsc#908786)

-------------------------------------------------------------------
Thu Dec 04 16:35:53 CET 2014 - mc@suse.de

- version 2.1.165.11-1
- throw channel name exception if name is already used (bnc#901675)
- Don't commit when XMLRPCExceptions are thrown (bsc#908320)
- Remove "Select All" button from system currency report (bsc#653265)
- Fix documentation search (bsc#875452)
- add API listAutoinstallableChannels() (bsc#887879)
- Avoid ArrayIndexOutOfBoundsException with invalid URLs (bsc#892711)
- Avoid NumberFormatException in case of invalid URL (bsc#892711)
- Lookup kickstart tree only when org is found (bsc#892711)
- Fix NPE on GET /rhn/common/DownloadFile.do (bsc#892711)
- Hide empty select boxes
- Always place tips close to the inputs
- Provisioning options page: full-width textboxes
- Port of the advanced provisioning option page to Bootstrap (bnc#862408)
- New installations should use SCC as default customer center
- bnc#907337: mgr-sync refresh sets wrong permissions on JSON files
- fix link to macro documentation (bsc#895961)
- Forward to "raw mode" page in case this is an uploaded profile (bsc#904841)
- Enlarge big text area to use more available screen space (bnc#867836)
- add User Guide to online help pages
- fix links to monitoring documentation (bsc#906887)
- check memory settings for virtual SUSE systems
- fix install type detection (bsc#875231)
- point "Register Clients" link to "Client Configuration Guide" (bsc#880026)
- change order of installer type - prefer SUSE Linux (bsc#860299)
- fix ISE when clicking system currency (bnc#905530)
- Set cobbler hostname variable when calling system.createSystemRecord
  (bnc#904699)
- fix wrong install=http://nullnull line when calling system.createSystemRecord
  (bnc#904699)
- apidoc generator does not know #array("something")
- impove style of Software Crash pages
- fix js injection on /rhn/systems/Search.do page
- fixing javascript errors
- Config file url should update when you create new revision
- xml escape some pages
- user does not need to be a channel admin to manage a channel
- listActivationKeys should return empty list if no keys visible
- cannot select code from disabled textarea in Firefox, use readonly editor
- Fix entitled_systems.jsp num-per-page ISE
- we should consider if text <> binary has changed for config files
- all API methods should be able to find shared channels
- adapt the page to adding/cloning errata
- Explain snapshot/rollback behavior better (bsc#808947)
- fix patch syncing - prevent hibernate.NonUniqueObjectException and rollback
  (bsc#903880)
- Remove "Add Selected to SSM" from system overview page (bsc#901776)
- fix CVE audit in case of multiversion package installed and patch in multi
  channels (bsc#903723)
- Update channel family membership when channel is updated (bsc#901193)
- SCCWebClient: log SCC data files as received to files
- bnc#901927: Add log warning if uploaded file size > 1MB
- fix channel package compare (bsc#904690)
- fix automatic configuration file deployment via snippet (bsc#898426)
- Avoid NPE when using 'from-dir', regression introduced with SCC caching
- Add support for SLE12 and refactor kernel and initrd default paths finders.
- Fix wizard mirror credentials side help to point to SCC
- make the SCC migration/refresh dialog show steps
- Show alert message about disabling cron jobs
- Schedule sync of all vendor channels in MgrSyncRefresh job
- Add client hostname or IP to log messages (bsc#904732)
- hide email field for mirror credentials when on SCC
- we do not want to use cascade for evr and name attributes of
  PackageActionDetails
- AccessChains belong to their creator, only
- add csv export for /rhn/errata/manage/PublishedErrata.do
- add csv output for /rhn/systems/details/packages/profiles/CompareSystems.do

-------------------------------------------------------------------
Thu Nov 27 11:01:49 UTC 2014 - jrenner@suse.com

- Fixed copying text from kickstart snippets (bsc#880087)

-------------------------------------------------------------------
Wed Nov 12 11:12:53 CET 2014 - mc@suse.de

- version 2.1.165.10-1
- Sync correct repos (bnc#904959)

-------------------------------------------------------------------
Fri Nov 07 13:28:54 CET 2014 - mc@suse.de

- version 2.1.165.9-1
- No refresh if this server is an ISS slave
- Refresh is needed only if we are migrated to use SCC yet
- Integrate the refresh dialog with the setup wizard products page
- Implement new "mgr-sync-refresh" taskomatic job
- Introduce caching of repositories read from SCC
- Fix pxt page link to point to the ported version of that page (bsc#903720)
- Fix Null Pointer Exception: bare-metal systems do not have a base channel
- Only show the SMT warning if we are using from-mirror or from-dir
- add progress and reload page after finish
- do not allow to cancel the kickstart once completed
- minor UI improvements
- Show ppc64le profiles to ppc systems
- fix system.schedulePackageInstall APIdoc
- fix javascript injections
- add id to errata.getDetails APIdoc
- Removed bogus label-limit from SDC Remote Cmd pg
- Don't schedule a remote-cmd if the system can't execute it
- check if user can see activation key
- schedule configuration actions asynchronously
- initial SCC integration

-------------------------------------------------------------------
Mon Oct 27 15:20:08 CET 2014 - mc@suse.de

- fix various XSS issues CVE-2014-3654 (bsc#902182)
  CVE-2014-3654-cobbler.patch
  CVE-2014-3654-sort-attributes.patch

-------------------------------------------------------------------
Thu Oct 16 10:09:54 UTC 2014 - smoioli@suse.com

- correctly apply patches to multiple systems in SSM (bsc#898242)

-------------------------------------------------------------------
Tue Oct 14 15:01:36 CEST 2014 - mc@suse.de

- version 2.1.165.8-1
- make parsing repo filters more robust
- package details page should not list channels we can't see
- fix file descriptor leak in system.crash.getCrashFile
- specify usage of java.config_file_edit_size option
- add more documentation to Power Management page
- power management - make system identifier clearable
- do not clone custom errata when merging
- check, whether referenced kickstart profile and crypto keys are
  available
- display error messages in red
- re-set number of config file diffs correctly
- improving 'All Custom Channels' queries
- move Mirror Credentials from config file into DB
- ping SCC for testing proxy status if SCC is enabled
- Implement the API methods to work with mirror credentials
- fix CVE Audit when some packages of a patch are already installed
  (bnc#899266)
- broken checkbox layout in /rhn/channels/manage/Sync.do?cid=xxx
- Download CSV button does not export all columns ("Base Channel" missing)
  (bnc#896238)
- support SCC API v4
- support token auth with updates.suse.com
- Official repo host is now updates.suse.com (after channels.xml change)
- support list/add channels and products with SCC

-------------------------------------------------------------------
Fri Sep 12 15:21:22 CEST 2014 - mc@suse.de

- version 2.1.165.7-1
- SCC client for managing products and channels
- fix XSS flaws - CVE-2014-3595 (bnc#896012)
- implement SLE12 style of update tag handling while generating updateinfo
- show package link if package is in database
- Custom info empty value added (java/api)
- check if action chain with same name already exists
- remove duplicate Summary and Group entries
- ISE when activation key has no description.
- create /software/packages/Dependencies page in Java
- add queries for weak package dependencies to Java
- auto errata updates have to wait for errataCache to finish
- fix NullPointerException
- ssm config actions should show details for specific system in
  history
- ISE comparing config files in SSM
- history events should show script results for this system only
- config revision not found when following history link
- fix broken links to old perl events page
- fix to support custom kickstart distributions
- call rhn-config-satellite.pl only if anything has changed
- add Korea to the list of timezones
- pre-require tomcat package for spacewalk-java-config
- Fix ISE when tag name is left empty
- Guest Provisioning was broken because of refactoring
- Read and display only a limited number of logfile lines (bnc#883009)

-------------------------------------------------------------------
Wed Sep 10 14:55:30 CEST 2014 - mc@suse.de

- fix XSS flaws - CVE-2014-3595 (bnc#896012)
- fix package upgrade via SSM (bnc#889721)

-------------------------------------------------------------------
Wed Jul  2 15:24:34 CEST 2014 - mantel@suse.de

- fix logrotate for /var/log/rhn/rhn_web_api.log (bnc#884081)

-------------------------------------------------------------------
Tue Jun 17 11:48:24 CEST 2014 - jrenner@suse.de

- version 2.1.165.6-1
- Fixed wrong bug number

-------------------------------------------------------------------
Tue Jun 17 10:47:03 CEST 2014 - jrenner@suse.de

- version 2.1.165.5-1
- New page added for viewing channels a repo is associated to
- Allow pasting of keys into textarea
- Provide a faster systemgroup.listSystemsMinimal API method
- Disable caching of Locale between page loads
- Add spacewalk-report for systems with extra packages
- Improve performance of Systems with Extra Packages query
- System Event History page: fix link to pending events on Oracle databases
- Fix human dates now() staying unmodified (bnc#880081)
- Escape package name to prevent from script injection
- Allow for null evr and archs on event history detail (bnc#880327)
- Disable form autocompletion in some places (bnc#879998)
- System Snapshots pages ported from perl to java
- Add errata type selection to SSM page
- Fix datepicker time at xx:xx PM pre-filled with xx:xx AM (bnc#881522)

-------------------------------------------------------------------
Tue May 27 17:15:17 CEST 2014 - mc@suse.de

- version 2.1.165.4-1
- Fix refreshing of Autoinstallable Tree forms (bnc#874144)
- BaseTreeEditOperation: avoid NPE in unexpected exception handling
- Delete system: button styled
- System/Software/Packages/Non Compliant: button styled
- System/Software/Packages/Profiles: button styled
- System/Software/Packages/Upgrade: button styled
- System/Software/Packages/List: button styled
- System/Software/Packages/Install: button styled
- Missing translation string added (bnc#877547)

-------------------------------------------------------------------
Thu May 22 14:34:43 CEST 2014 - mc@suse.de

- version 2.1.165.3-1
- fix numbering of java libs for taskomatic daemon
- Hibernate Package definition: fix table name
- Fix exception in tomcat logs due to missing server object
- Event history: format script text and output correctly
- More schedule action unification
- You can't "Add this address". Change text to "Fill in"
- Make sure we don't end with java 6 after an upgrade
- No more checking for anaconda package to detect kickstartable channels
- New query to find kickstartable channels
- even if most of it is Javascript, add simple unit test to FormatDateTag HTML
  output
- add request scope to the remote command via SSM action
- apidoc: reflect changes in createChain() return type
- fix configchannel.createOrUpdatePath API issue that stored new revision
  contents as null characters
- ssm child channel subscription page was slow
- SDC was unnecessarily slow if the system had many guests
- deduplicate rhn_server.remove_action() calls
- fix help urls
- make use of humanize dates for package lists
- make use of humanize dates for system lists
- humanize dates for user pages. created in 'calendar' mode and last login in
  'time ago' mode
- show the system overview with human dates

-------------------------------------------------------------------
Fri May 16 13:05:49 CEST 2014 - mc@suse.de

- version 2.1.165.2-1
- fix help urls
- Bare metal system list: CSV export bugfix
- adapt to the changes in spacewalk css to bring the readable warning alters
  into the upstream code, that is also affected by this.
- Bare-metal systems list: add relevant information (bnc#861307)
- Fix parameter comment (kickstartable -> autoinstallable)
- Prevent from concurrent modification (refix bnc#808278)
- Kickstartable channels should contain the anaconda package (bnc#808278)
- Form names are only available as name attributes now, not ids.
- set autopart options correctly
- SSM package upgrades should apply correctly across diverse system sets
- The "Delete Key" link should not appear if there is no key to delete
- API package search should not require a provider
- rewrite pending events page from perl to java
- add default arch heuristic for kickstart package installs
- Reuse --add-product-by-ident for triggering product re-sync
- help: remove dead link to Quick Start guide
- Rename suseEulas table to suseEula.
- Java Eula database classes moved to Hibernate, fixes BLOB issue
- Bugfix: use Oracle BLOBs correctly in Java
- Remove Red Hat-specific Kickstart Tree functionality
- Style and rephrase the SP migration message alerts
- Set milliseconds to 0 before comparing dates (bnc#814292)
- Trigger repo metadata generation after cloning patches (bnc#814292)
- Replace editarea with ACE (http://ace.c9.io/) editor.
- dont show link if there are no details to show
- UI: show EULAs inside of package details page
- taskomatic: add SUSE's EULAs to repository metadata
- Java: added class to handle SUSE's EULAs
- Disable FreeIPA integration
- Don't pass version and release to lookup_evr to get the evr_id to join with
  the evr table to get version and release. Use them in the first place.
- use the request object and not the pagecontext directly to store whether we
  already included javascript
- Last sync date: use human format
- Bugfix: avoid NPE
- Documentation fixes

-------------------------------------------------------------------
Tue May 06 15:43:49 CEST 2014 - mc@suse.de

- version 2.1.165.1-1
- Added kickstart syntax rules box to advanced edit page
- Added warning message about kickstart syntax rules
- Fix bug converting pm times to am when using locales in 24 hour format.
- Do not force the timezone name with daylight=false. (eg. showing EST for EDT)
- Action Chain: for every action, create its own ScriptActionDetails
  (bnc#870207)
- Uneditable field is marked as required.
- filters per repository on WebUI
- xmlrpc spec includes bool values, any library should be able to handle them
- Fix link pointing to setup wizard from the popup
- fix opening of channel list modal
- KickstartSession: avoid infinite loops
- Avoid Cobbler error on KVM provisioning (bnc#870893)
- rewrite system snapshot to java: fixed nav menu hiding
- rewrite system snapshot to java: Packages.do
- rewrite system snapshot to java: Index.do
- rewrite system event page from perl to java
- Action Chaining API: fail if trying to add multiple chains with the same
  label
- Installer Generation "fedora" is breed redhat but do not result in a valid
  cobbler os_version
- correctly set cobbler distro os_version
- Enable DWR exception stack trace logging by default
- Check for failed repo sync jobs in taskomatic
- rewrite system snapshot to java: implement nav menu hiding
- limit actions displayed on schedule/*actions pages
- Submit buttons are incorrectly labelled.
- Removing repo filters ISE.
- rewrite channel compare to java:
- Implement Setup Wizard Product sync page
- remote command webui: don't scrub the script body
- params for sw-repo-sync UI/API.
- taskomatic heap size of 1G is not sufficient for large channels
- Setup Wizard: added documentation link
- Package Locking: added documentation link
- Power Management: added documentation links
- updated doc references to actual location
- fixed helpUrl
- Fixed Javadoc and XML-RPC doc
- Removed timeout limitation for the script schedule
- Added XML-RPC API for scheduling the Action Chain
- Add a warning note about doing a Dry Run (bnc#851091)
- Style the SP migration page
- port SP Migration Setup page to bootstrap and jquery
- Action Chain: bootstrap form groups fixed

-------------------------------------------------------------------
Thu Mar 27 14:59:39 CET 2014 - fcastelli@suse.com

- version 2.1.165-1
- NCCClient: URL location bug fixed
- NCCClient: fix behavior with 302's
- NCCClient: swap Apache HTTPClient with java.net's HttpUrlConnection
- Added missing translation
- Package lock: do not show pending packages as selected
- Package lock: do not allow selection of pending packages
- Package lock: changed java code to handle multiple lock events
- Cache proxy verification status in the session
- Make the Setup Wizard visible at first run
- invalidate subscriptions cache when storing proxy settings
- split the js files again as the onready callbacks conflict with the available
  dwr methods
- change the order so that the responsive tag is defined
- move the renderers to its own package
- style
- remove the custom .js for proxy settings, move everything to the main one
- cleanup unused modal, label capitalization and placeholder strings
- use DTOs and a converter instead of maps
- Setup Wizard Proxy settings: make the DTO comparable and with non-null fields
- Use the product class as name when name is not found
- Moved to NCCClient
- Ping method added to NCCClient to test proxy settings
- Proxy support: fix a bug when nothing is specified
- Proxy support: fix a bug when only the hostname is specified
- Placeholder updated to include port number
- Proxy support for NCC credential checking added
- Remove superfluous links on mirror credentials page
- HTTP Proxy description provided
- Create a separate set of icons for the setup wizard
- Mirror Credentials Front-End: first attempt
- HTTP proxy front-end
- List subscriptions with understandable names and their start/end dates
- Implement the "make primary" functionality
- Download subscriptions only when status unknown or on force refresh
- Cache subscriptions and validation status in the session object
- Fine tuning appearance of the mirror credentials page
- Rework findMirrorCredentials(): check for null and do not log passwords
- Move the setup wizard to the top of Admin tab
- Introduce MAX_REDIRECTS
- Allow bare-metal system name editing (bnc#867832)
- Redirect instead of forwarding to overview page after a reboot (bnc#868662)
- ActionChainHelperTest fix: use correct chain ordering
- use default lvm partitioning for RHEL 7 kickstarts
- package.search API returns only one match per package name
- fix finding of the right API method to call
- Adding Custom Errata offers RH Erratas.
- ChannelManager.findCompatibleChildren: propose cloned children as compatible (bnc#866045)
- ChannelManager.findCompatibleChildren: propose children correctly if old and new are equal (bnc#866045)
- bnc#862043: fail if rhnPackage.path is NULL
- bnc#862043: use rhnPackage.path as rhnErrataFile.filename like Perl does
- fix filtering on the /rhn/channels/Managers.do page
- channel.software.syncErrata clones too many packages
- Bare-metal icon fixes
- delete outdated repo-sync schedules (bnc#865141)
- Fixed merging problem (bnc#859665)
- deal with deleted users
- RecurringDatePicker sets HOUR_OF_DAY, however DatePicker design is kind of
  broken and it internally uses HOUR or HOUR_OF_DAY depending of the isLatin()
  flag. This does not make much sense as in Calendar itself HOUR, HOUR_OF_DAY
  and AM_PM are all interconnected.
- Do not restart taskomatic with every deployment
- Exclude el-api.jar since it causes HTTP Status 500
- Revamp the recurring picker fragment to use the datepicker time component.
  For this the RecurringDatePicker bean now is composed of DatePicker beans to
  reuse functionality. With some Javascript, the repeat-task-picker disables
  the cron frequencies that are not being used.
- allow to disable date selection in addition to time
- syncrepos: format the page
- make the setup of the date picker more declarative using data- attributes in
  order to be able to share this setup with other parts of the code that will
  need a slightly different picker like the recurrent selector. It also saves
  us from outputing one <script> tag in the jsp tag implementation.
- Use hostname or address in log messages instead of system.name
- New config option for using the hostname to connect via ssh push
- CreateUserActionTest fixed after upstream changes
- Fix channel deletion unit tests
- Automatic commit of package [spacewalk-java] release [2.1.164-1].
- filter out channels that are not assigned to a server
- Improve error handling when deleting a channel (bnc#865141)

-------------------------------------------------------------------
Thu Feb 27 15:31:17 CET 2014 - fcastelli@suse.com

- version 2.1.163.1-1
- fix reboot required (bnc#865161)
- Avoid double translation, rhn:icon will localize the text
- Remove unused import
- We rmvd DESIRED_PASS/CONFIRM params from UserEditSetupAction - rmv from
  expected in test
- Testing createFirstUser() now looks to be forbidden
- verifyForward() and redirects-w/params do not like each other
- Tweaking some tag Junits to work

-------------------------------------------------------------------
Fri Feb 21 15:37:40 CET 2014 - fcastelli@suse.com

- version 2.1.161.1-1
- Action Chaining: use the same sort order for all systems in an SSM package
  update
- Action Chaining: list page columns changed as suggested by upstream
- fixing ISE in create repo form
- Styling unstyled submit buttons.
- improved performance of system.listLatestUpgradeablePackages and
  UpgradableList.do
- Action Chaining: bootstrap classes tuned
- Use enhanced for loop
- For clones extend search for update tag to original channels (bnc#864028)
- escaping system name for /rhn/monitoring/config/ProbeSuiteSystemsEdit.do
- Transfer the origin's update tag to any cloned channels (bnc#864028)
- escaping system name for /rhn/systems/ssm/provisioning/RemoteCommand.do
- Simple attempt to find problematic things in jsps
- don't add &amp; twice to the parameters of the url
- Action Chaining: audit log configuration added
- Action Chaining: avoid errors on double save
- Action Chaining: proper logging added
- add schedulePackageUpgrades() method
- SSM package upgrades should not install packages if not an upgrade
- fixed errors in date/time format conversions
- put all javascript into one tag
- simplify datepicker layout and unify look of date/time part
- simplified getJavascriptPickerDayIndex()
- extend renderOpenTag() to be able to render self closing tags
- make the time format also localized
- close the date picker after click
- Use the start of the week day from the locale
- Introduce a date-time picker.
- Make the HtmlTag HTML5 compliant, by knowing that void elements can't be
  closed. The BaseTag remains agnostic.
- Added tool to manipulate localization files (format, del, sed).

-------------------------------------------------------------------
Thu Feb 13 15:32:20 CET 2014 - mc@suse.de

- version 2.1.150.1-1
- remove unused localization string
- Schedule action unification
- Separate datepicker and its label
- make package search faster
- Create and manage action chains for single systems and SSM
  * remote command
  * reboot
  * configuration file deploy
  * patch action
  * package actions
- style pages
- CVE-2013-4415 - Fix XSS flaws in Spacewalk-search
- CVE-2013-4415 - Fix XSS in new-list-tag by escaping _LABEL_SELECTED
- CVE-2013-1871, Fix XSS in edit-address JSPs
- CVE-2013-1869, close header-injection hole
- CVE-2010-2236, Cleanse backticks from monitoring-probes where
  appropriate
- CVE-2013-1869, Only follow internal return_urls
- CVE-2012-6149, Fix XSS in notes.jsp
- Fix cloned channels not available for SP migration (bnc#852582)
- Fix an ISE that could happen after clearing cookies (elaborator not bound)
- Fix GMT+3 timezone missing (bnc#862406)
- New Bare-metal icon added
- javascript not needed anymore

-------------------------------------------------------------------
Fri Feb 07 13:01:47 CET 2014 - mc@suse.de

- version 2.1.146.1-1
- patch to handle systems registered with the --nohardware flag
- fixing layout of various pages
- Generification of Listable
- Improve package search performance
- Add confirmation page to ssm/ListPatches
- Extracted "list systems in ssm related to errata" into separate action
- allow deleting disabled users
- add external group pages
- create external authentication pages
- create api for channel errata syncing, have clone-by-date call it
- Fixed ssm reboot scheduling.
- Update RHEL 7 VM memory requirements to 1024 MB
- Datepicker UI unification
- fix deadlock when cloning using spacewalk-clone-by-date
- fix ISE when cobbler components are missing (not installed)
- port reboot_confirm.pxt from perl to java
- SUSE Studio endpoint stops working via unencrypted HTTP (bnc#859762)
- fix CVE URL in updateinfo references (bnc#859637)
- CVE-2010-2236, Cleanse backticks from monitoring-probes where
  appropriate
- CVE-2012-6149, Fix XSS in notes.jsp
- CVE-2013-1869, Only follow internal return_urls
- CVE-2013-1871, Fix XSS in edit-address JSPs
- increase column length for CVE ids.
  Required for new CVE ID syntax

-------------------------------------------------------------------
Mon Jan 13 09:54:49 CET 2014 - mc@suse.de

- version 2.1.113.1-1
- Bugfix: duplicated packages in SQL quary error caused unpredictable results
- require susemanager-frontend-libs for SUSE only
- add new reboot action handling for ssh-push (FATE#312591)
- Implement task to invalidate reboot actions (FATE#312591)
- Make the packages require the frontend-libs
- return server action message within schedule.listInProgressSystems
  and schedule.listCompletedSystems API calls
- fixed icon name
- do not override existing ant property
- Rewrite groups/systems_affected_by_errata.pxt to java
- Added locking/unlocking status display on request (FATE#312359)
- Added locking action scheduling (FATE#312359)
- Added LockPackageAction for the "Package Lock" feature (FATE#312359)
- store url_bounce and request_method to session and re-use common login parts
- support logins using Kerberos ticket
- Use new rhn:icon internationalization/localization
- Perform localization inside rhn:icon tag
- Expect 'autoinstallation' instead of 'kickstart'
- updated references to new java WorkWithGroup page
- work_with_group.pxt rewritten to java
- change order of system ok/warn/crit in legends
- rewrite system event history page to java
- give icons title in rhn:toolbar tag
- kickstarts to RHEL 7 don't work because of missing rpms
- Fix the java package of DeleteGroupAction class

-------------------------------------------------------------------
Wed Dec 18 13:55:00 CET 2013 - mc@suse.de

- version 2.1.102.1-1
- bootstrap tuning: fixed icons
- Make sure that all form fields are correctly aligned
- implement pwstrength meter
- removing dead code, exception is thrown within lookupAndBindServerGroup
- Fix NPE when uploading kickstart profile with virt type none
- delete ConfigSystemTag as these things are easily handled in jsp
- Local variables need not to be synchronized
- updated links to system group delete page
- converted system group > delete page from pxt to java
- prefer objectweb-asm again to compile correctly if both are installed.
- fixing references to SSM errata page
- Rewrite of errata_list.pxt to Java
- call ssm check on system - software crashes page
- call ssm check on system notes page
- call ssm check on system migrate page
- call ssm check on system hardware page
- Fix display of notifications checkboxes on system properties page
- Id added to the Language div in the section Create New User
- Refactor the List tag to get rid of the complicated state handled by bools,
  keeping only the commands as state.
- channel/manage/delete.jsp: disabled attribute fixed
- List pagination buttons: restore hover text
- adapt the testcase and fix a issue catched by the testcase
- There is no reason for address to be a jumbotron - Use the markup like
  documented at http://getbootstrap.com/css/#type-addresses
- makes the system details page to be shown in two columns, with boxes at both
  sides instead of each of them taking the full width.
- Fix display of notifications checkboxes on system properties page
- remove obsolete unit test as tag was rewritten
- simplify logic in cfg:channel tag
- Re-add the server contact method on various pages
- Fix cve audit header icon after upstream changes
- Remove unnecessary reference to tooltip.js + the file itself
- system group edit properties - linking + cleanup
- alter system group create page to do editing
- allow channel administrator to view Channel > Managers page
- 1040540 - have package search return all matching results
- use rhn:icon tag for creating icons in rhn:toolbar
- 1039193 - Increase default ram to 768 for RHEL 7
- Move cve audit popover content into a translation file
- System Group / Admins - updated links and removed old page
- ported System Group / Admins to java
- Move javascript code from jsp file to document.ready handler
- Reference susemanager-cve-audit.js from the jsp file
- channel/manage/delete.jsp: disabled attribute fixed
- system group details - linking + cleanup
- converting system group details page to java
- button submit set back to normal size. We dont use Large size for buttons
- Bare-metal systems: disabled button style fixed
- Disabled buttons' style fixed
- CVE UI was updated and improved. It now has a popover that shows a link to
  http://cve.mitre.org/ and explains that a user can also paste the entire CVE
  as found on the site
- Fix Edit Autoinstallable Distribution page
- LoginExpiredTest fixed
- Merge the upstream details page with Manager and the bootstrap entitlement
  conditionals, product list, etc.

-------------------------------------------------------------------
Mon Dec 09 17:08:30 CET 2013 - mc@suse.de

- version 2.1.90.1-1
- new style added based on twitter bootstrap
- support power management (FATE#315029)
- support bare-metal registration (FATE#312329)
- switch to 2.1

-------------------------------------------------------------------
Thu Nov 28 16:18:08 CET 2013 - mc@suse.de

- version 1.7.54.29-1
- Fix jsp file to actually show the result list
- Automatically set the focus using formFocus()
- Add a tooltip for the CVE-ID
- Use a string constant to populate select with years
- Extract the separator from the prefix string constant
- Remove the maxlength attribute to allow n digit identifiers
- enhance Package.listOrphans query
- optimized system_config_files_with_diffs eleborator for PostgreSQL
- fix ISE, when renaming channel to channel name already in use
- synchronize repo entries creation
- Fix ISE when deleting a non persistent custom info value
- Separate CVE audit inputs for year and ID (bnc#846356)
- always set lastModifiedBy for custom infos
- Reorder snippet tabs
- Use the kickstart icon for the snippets page
- Add help URL (bnc#848225)
- Fix navigation for the default snippets page
- Replace 'kickstart' with 'autoinstallation' (bnc#848225)
- add support for enhances rpm weak dependency (java) (bnc#846436)

-------------------------------------------------------------------
Wed Nov  6 11:07:37 CET 2013 - mc@suse.de

- Forbid un-authenticated creation of SUSE Manager Administrative
  accounts CVE-2013-4480 (bnc#848639)

-------------------------------------------------------------------
Mon Nov  4 10:09:39 CET 2013 - mc@suse.de

- Deny creating of multiple first admin users.
  CVE-2013-4480 (bnc#848639)

-------------------------------------------------------------------
Fri Sep 27 10:04:28 CEST 2013 - mc@suse.de

- version 1.7.54.28-1
- Use server arch instead of relying on a base channel (bnc#841054)
- Filter out product base channels with invalid arch (bnc#841054)
- CVEAuditManager: do not fail with unsynced channels
- Log exception stack traces in Taskomatic
- CVEAuditManager: Fetch ChannelArch instead of ServerArch
- Do not assume a migrated base channel exists (bnc#841240)
- fix Systems Subscribed column on the Entitlements page
- Add missing keyword 'AS' in dist upgrade queries (bnc#840899)
- Make taskomatic max memory configurable via rhn.conf (bnc#810787)
- Clean up SSH push jobs in case of taskomatic restart (bnc#838188)
- Remember systems we are currently talking to via SSH push (bnc#838188)
- Add necessary transaction handling to fix job status (bnc#838188)
- Show the system name in the log message warning
- RhnSet concurrency fix reformulated at upstream's request
- Fix javascript "Uncaught TypeError" (bnc#836692)
- Avoid a possible issue on concurrent updates to an RhnSet

-------------------------------------------------------------------
Fri Aug 23 11:25:20 CEST 2013 - mc@suse.de

- version 1.7.54.27-1
- CVE Audit testsuite bugfixes to run on Oracle
- Fix link to the documentation
- Bugfix: avoid ClassCastException from Long to Integer in Oracle

-------------------------------------------------------------------
Wed Aug 21 16:03:35 CEST 2013 - mc@suse.de

- version 1.7.54.26-1
- Fix link to the documentation
- fix CVE Audit query to run with oracle DB
- Bugfix: allow Hibernate to distinguish packages with identical name, arch and
  evr (bnc#833643)
- Do not show link to the admin page to non-admins
- CobblerSystemCreateCommand: do not fail if distro breed is null
- Make CSV separator configurable, java (FATE#312907)
- CVE Audit java (FATE#312907)
- explicitly require libxml2 for kickstarts to avoid error
- escaping system name on multiple pages
- API call setChildChannels should produce snapshot
- changing of base channel via API should produce snapshot
- we need unentitle channels before we delete them
- add newline after writing kickstart_start var
- marking label not required
- fixing wrong escaping of utf-8 strings
- Fix HTML not being escaped in package information (bnc#833238)
- Fix a NPE when a system virtual instance does not have a corresponding info
  object (bnc#829966)
- fix metadata if capability version starts with a colon
- Generate pre flag into the metadata (bnc#826734)
- fix reinstall of products by writing correct epoch in products.xml
  (bnc#826734)
- set archive value for installed package size (bnc#825673)
- IBM Java core dumps should all go to /var/crash (bnc#824775)
- Fix entitlement addition NPE (bnc#824581)

-------------------------------------------------------------------
Wed Jun 12 16:45:02 CEST 2013 - mc@suse.de

- version 1.7.54.25-1
- Fix SP migration ClassCastException (bnc#820985)
- Fix lookup for the SSH push default schedule (bnc#823366)
- escaping system name in web pages
- Fix UI text about kickstart (bnc#822385)
- sort parent channel pop-up menu by channel name
- add list elaborator into session for CSV export
- fix invalid SQL statement for finding ssh-push candidates (bnc#821868)
- Subscribe only to selected config channels via SSM (bnc#821786)
- Fix cobbler information file system paths (bnc#820980)
- too big value in system custom info should not cause ISE
- do not offer a symlink, if the user does not have acl for the target
- added showing systems counts on cancel scheduled actions page
- add some missing UI strings
- fix system.listSystemEvents on PG
- display 'Updates' column on group system list pages
- fix 'Configs' column on system groups related pages
- Upstream-specific check on channel name removed (bnc#701082)
- Refactor bugfix (bnc#814292)
- Set milliseconds to 0 before comparing dates (bnc#814292)
- Trigger repo metadata generation after cloning patches (bnc#814292)
- Add missing string *.actions.scheduled (bnc#813756)
- fix paths for kernel and initrd on DVD on s390x (bnc#814263)

-------------------------------------------------------------------
Fri Apr 05 14:27:23 CEST 2013 - mc@suse.de

- version 1.7.54.24-1
- Disable Virtualization -> Provisioning when contact method is invalid
- Fix "Can't do inplace edit" error message during registration (bnc#812046)
- Make duplicate-hostname search case-insensitive
- use the server timezone as the default for the first user
- Provisioning is not supported with contact method 'ssh-push-tunnel'
- Do not create kickstart files for SUSE Distributions (bnc#808278)
- fixed API doc for system.listLatestUpgradablePackages and
  system.listLatestInstallablePackages API calls
- SSH Server Push (java) (FATE#312909)
- generate metadata always if not explicitly rejected (bnc#804445)
- completed kickstarts still show up on 'currently kickstarting' list
- return whole log in case more bytes are requested than the current file size
- RhnJavaJob: Do not ignore the exit code for external programs.
- Do not silence catched exceptions. Debugging can be hard.
- list also channel packages not associated with already cloned errata
- fix WebUI's errata sync
- Only package build times should be converted to GMT (bnc#794651)
- Fix ISE when doing SP migration of SLE 11 SP1 SMT (bnc#802144)

-------------------------------------------------------------------
Fri Feb 08 10:58:19 CET 2013 - mc@suse.de

- version 1.7.54.23-1
- Fix branding of api example scripts (bnc#801758)
- Add countries BQ, CW, SX.
- rebrand help text for mail domain
- fix the 'Replace Existing Subscriptions' SSM config channel option
- prevent NPE when package description might be null
- add virtualization guest info to the ServerSerializer
- added email field to user list csv
- correct olson name for Australia Western timezone
- support for Australia EST/EDT timezones
- Remove restrictions on proxy channel subscriptions (bnc#794848)
- Make images of type 'kvm' show up on the UI (bnc#797057)
- Resolve FQDN of hostname taken from the request (bnc#791905)
- order rpms by build_time to fix kickstart via proxy
- add missing strings for configuration management (bnc#796391)
- Use proxy host for kickstarting virtual guest if available
- Try to determine localhost's FQDN (bnc#791905)
- check for zypp-plugin-spacewalk if testing autoinstall
  capability(bnc#795308)
- copy GPG information from the original channel within
  channel.software.clone API, when the user omits it
- deleting an org should remove cobbler profiles too
- preserve product name when cloning channels using API

-------------------------------------------------------------------
Tue Nov 27 17:22:29 CET 2012 - mc@suse.de

- version 1.7.54.22-1
- Implement new API call system.listAllInstallablePackages
- Fix ArrayIndexOutOfBoundsException in case of a missing base channel

-------------------------------------------------------------------
Thu Nov 22 15:43:51 CET 2012 - jrenner@suse.de

- version 1.7.54.21-1
- Fix query for API call system.listLatestInstallablePackages (bnc#781655)
- new sles_register_script snippet with autoyast script elements (bnc#780269)
- Fix errors with unrequired field 'Prefix' (bnc#783646)
- prevent NPE, when accessing probe suite systems with no system associated
- do not allow creating kickstart profiles that differ from existing ones
  just by case
- enhancing kickstart file sync with cobbler
- prevent Page Request Error when at pagination
- Check hostnames for special characters and whitespace (bnc#787178)
- Basic normalization for SUSE Studio base URL (bnc#786159)
- Workaround for Studio API returning incomplete URLs (bnc#786159)
- enhance errata.setDetails - add issue_date and update_date (bnc#789238)
- Fix quartz trigger initialization repeat count (bnc#788026)
- SP migration web UI (FATE#312431, FATE#312312)
- Remove markup from kickstart.jsp.error.template_generation (bnc#787879)
- fix system.listLatestUpgradablePackages API to list upgradable packages
  from server channels only
- Kickstarting RHEL systems with RES (expanded support) repos fails
  (bnc#786367)
- return type date for yumrepo_last_sync even if the channel was never synced
  (bnc#781643, bnc#781652)

-------------------------------------------------------------------
Mon Oct 01 09:43:24 CEST 2012 - mc@suse.de

- version 1.7.54.20-1
- use elaborator for foreign_packages_get_noncompliant_systems
- fix reboot needed on postgresql by using
  allServerKeywordSinceReboot view

-------------------------------------------------------------------
Fri Sep 28 15:49:09 CEST 2012 - mc@suse.de

- version 1.7.54.19-1
- Do not show asterisk on software channels page
- Fix NPE during proxy activation in case proxyChan is a base channel
- Unsubscribe channels only if we are configured to automatically
  re-subscribe
- Validate proxy format on general config page (bnc#777462)
- make system_overview fast using elaborators
- remove SystemHealthIconDecorator and appropriate query
- remember probe state when paginate
- fixing NumberFormatException
- rewrite query for system.listLatestUpgradablePackages API
- validate session key for system.getSystemCurrencyMultipliers API
- allow complex kickstart variables containing severel '='
- display a reasonable error message on the permission error page
- display error messages only once on admin/config/GeneralConfig.do
  page
- Proxy should be specified as host:port (bnc#777462)
- Set owner/group of config-defaults dir consistently (bnc#776377)
- let errata.listPackages API return also packages associated with
  unpublished errata
- display an information message about no systems being selected for
  SSM
- fix ISE on rhn/channel/ssm/ChildSubscriptions.do page
- make IE use IE7 compatability mode for pages with editarea
- fix icons on SSM provisioning page and system list page
- validate virt guest parameters also for API input
- removed MAC Address from kickstart profile listing
- Don't let virtual kickstarts screw up the host's cobbler id
- Hide the checkbox 'Disconnected SUSE Manager' (bnc#776596)
- Fix missing CVEs in patches listing with Oracle 11 (bnc#776321)
- The Update button should be disabled if the text area is empty
  (bnc#753584)

-------------------------------------------------------------------
Tue Aug 14 11:32:26 CEST 2012 - mc@suse.de

- version 1.7.54.18-1
- fix system list in not nonCompliantMode

-------------------------------------------------------------------
Tue Aug 07 16:43:24 CEST 2012 - mc@suse.de

- version 1.7.54.17-1
- enable sorting of errata list according to synopsis on the
  rhn/channels/manage/errata/ListRemove.do page
- fix errata sort on the rhn/channels/manage/errata/ListRemove.do page
  (bnc#774194)
- detect oracle TIMESTAMPTZ objects and convert them correctly to timestamp

-------------------------------------------------------------------
Thu Aug 02 18:20:01 CEST 2012 - mc@suse.de

- version 1.7.54.16-1
- removed EOL certificate check (bnc#759552)
- Construct GMT millisecond value if DB does not store timezone (bnc#773767)
- do not commit already committed transaction
- log a message when repo sync task is triggered
- fix recommended cobbler command
- dissociate deleted crypto key from its kickstart profiles
- do not start repo sync of a channel with no associated repositories
- allow user and group name starting also with [0-9]_
- do not cache snapshot tags within the lookup method
- Remove XCCDF Legend from places where it is not necessary.
- prevent NPE
- sort groups by default
- add ruby API sample script
- limit action name to fit into the appropriate DB column
- close session when its connection signalled a connection error
- quick file list query now also returns files saved to system's
  'local' config 'channel'

-------------------------------------------------------------------
Tue Jul 17 13:01:17 CEST 2012 - ug@suse.de

- version 1.7.54.15-1
- Fix when Oracle crashes with ORA-00911 error, which is a complete misleading
  to a simple semicolon in the query.

-------------------------------------------------------------------
Mon Jul 16 15:30:34 CEST 2012 - ug@suse.de

- version 1.7.54.14-1
- Finished non-compliant systems overview feature.
- COALESCE instead of NVL keyword for pgsql compatibility
- work around for if hibernate loads a clonedchannel as its own
  original
- Allow user to set MAC Address when provisioning a virtual guest
- Oracle does not supports 'AS' keyword in SQL.
- Return list of non-compliant systems (where packages are foreign)
- Added queries for finding non-compliant systems. At this moment queries are
  unused orphans.
- add API doc for channel.software.listErrata update_date attribute
- remove "date" from the channel.software.listErrata API doc
- adding conflicts for quartz >= 2.0
- ignore also 127.0.0.2 IP addresses (bnc#768771)
- Merge branch 'Manager' of github.com:SUSE/spacewalk into Manager
- Wrong information on proxy configuration (bnc#697517)
- Do not automatically subscribe to virt channels (bnc#768856)
- requre quartz version lower than 2.0
- Each dataset must have a different name.
- Add CSV downloader for several pages
- Correcting two ISE on postgresql: NVRE not found

-------------------------------------------------------------------
Wed Jul 11 17:06:59 CEST 2012 - ug@suse.de

- kernel options in the web UI are not added to the xen distri
  (bnc#764679)

-------------------------------------------------------------------
Mon Jun 25 10:25:08 CEST 2012 - mc@suse.de

- version 1.7.54.13-1
- handle spoiled browsers separatelly
- enable filtering by synopsis for all the errata tabs

-------------------------------------------------------------------
Thu Jun 21 11:22:15 CEST 2012 - jrenner@suse.de

- version 1.7.54.12-1
- update API documentation
- do not create multiple default ks sessions
- system.config.listFiles could take > 8 minutes if there were lots of
  revisions on lots of config files
- don't sync virt bridge nic w/ cobbler
- correctly report kernel not being found at distro creation
- fix fileprovides during repodata generation
- Improve SCAP search: Return list of xccdf:TestResults-s
- Improve SCAP search: searching by scan's result and scan date
- Add a link for easy scan reschedule.

-------------------------------------------------------------------
Thu May 31 10:45:20 CEST 2012 - mc@suse.de

- version 1.7.54.11-1
- omit accessible parameter
- modified java stack to use new user_role_check_debug()
- Fail gracefully on empty list of systems
- OpenSCAP integration -- A simple search page.
- add an extra entitlement check before the key creation
- Enhancements pt_BR localization at webUI
- Return to Images.do instead of VirtualGuestList.do
- store also config revision changed_by_id
- API *must* check for compatible channels in system.setBaseChannel()
- check cloned channels if no keywords are found for this channel
- fix ISE on copy file to central config channel
- Fix incorrect text fields.
- rewrite revision creation by config file update
- Don't show empty table, if there is not ident assigned.
- Extend input cell for 20 characters.
- prevent system.config.createOrUpdatePath causing deadlock
- add generator for susedata.xml.gz metadata

-------------------------------------------------------------------
Mon May 14 10:45:56 CEST 2012 - mc@suse.de

- version 1.7.54.10-1
- remove Override annotations for non overriden methods
- remove rests of OrgQuota usage
- remove OrgQuota hibernate mapping
- remove OrgQuota java class
- fix delete distribution link
- rewrite channel.listSoftwareChannels API
- rewrite KickstartFactory.lookupAccessibleTreesByOrg
- if koan is requesting anything from /cobbller_api replace hostname
  of server with hostname of first proxy in chain
- support for cobbler v2.2
- Use <c:out> for action names to prevent XSS (bnc#761165)
- Escape image name to allow quotes and prevent XSS (bnc#761165)
- fix NetworkDtoSerializer API doc
- prevent storing empty string for errata refersTo
- prevent storing empty string for errata errataFrom
- prevent storing empty string for errata notes
- Split OpenSCAP and AuditReviewing up
- Fix submit form with broken bonding info
- redirect to errata/manage/PublishedErrata.do page after deleting a
  published erratum
- debranding for virtualization (bnc#761153)

-------------------------------------------------------------------
Wed May 09 13:43:16 CEST 2012 - mc@suse.de

- version 1.7.54.9-1
- Completely remove the image type from deployment action details
- Fix NPE when one of (version|release|arch) is null (bnc#761161)
- synonym rhnUser does not exist anymore - use web_contact instead
- Refactor jsp files and make bridge device optional
- Normalize image types by creating new table suseImageType
- Normalize credentials types by creating new table suseCredentialsType
- remember pre-filled form attributes in case of form validation error
- marking Script Name as required filed on the KickstartScriptEdit
  page
- make newly introduced rhn tag functions available
- When kickstarting a system there is an option that allows you to
  create or re-create a network bond.
- fix listSharedChannels to only show this org's channels
- fix my_channel_tree query
- fix channel.listRedHatChannels shows custom channels

-------------------------------------------------------------------
Thu May 03 17:40:33 CEST 2012 - mc@suse.de

- version 1.7.54.8-1
- make spacewalk-java exclusive arch x86_64
- checkstyle fixes

-------------------------------------------------------------------
Wed May 02 14:24:18 CEST 2012 - mc@suse.de

- version 1.7.54.7-1
- Remove a code which duplicates ensureAvailableToUser() method.
- API: list results for XCCDF scan.
- fixed the Brazilian time zone
- Do not divide by zero. It prints a question mark.
- API: Show OpenSCAP XCCDF Details.
- proper use of xml entities in documentation

-------------------------------------------------------------------
Fri Apr 27 16:23:41 CEST 2012 - mc@suse.de

- version 1.7.54.6-1
- API: List Xccdf Scans for given machine.
- use arch label in distchannel.setDefaultMap API as stated in the API doc
- add missing acl to SSM
- add missing links about Solaris Patches to SSM

-------------------------------------------------------------------
Thu Apr 26 11:39:19 CEST 2012 - mc@suse.de

- version 1.7.54.5-1
- fixed error in redhat_register snippet
- Ensure that given system has OpenSCAP capability.
- Ensure that given systems is available to user.
- Repack and throw MissingEntitlementException when occurs.
- API: SCAP scan schedule for multiple systems
- Put the reboot notification at the end. Make it not mutually exclusive with
  other notifications.
- fix login page layout (bnc#739530)
- Hide the 'Schedule' tab for systems without management ent.
- force repo regeneration, when removing package
- OpenSCAP integration -- schedule new scan in SSM
- do not list ks session related activation keys
- prevent sending XML invalid chars in system.getScriptResults API
- do not check CSRF token for login pages
- fix errata clone name generation
- fix message about kickstart package - we have spacewalk-koan
- When displaying errata available for adding to channel, make sure a
  clone is not already in the channel.

-------------------------------------------------------------------
Thu Apr 19 15:17:34 CEST 2012 - jrenner@suse.de

- version 1.7.54.4-1
- Roll back ojdbc5 -> ojdbc14 for compatibility with upstream
- Removed double-dash from WebUI copyright notice.
- fix PackageEvr handling
- increase taskomatic memory
- Show systems that need reboot because of an errata.
- Remove the 'Require' on java-devel since it shouldn't be required
- fix the ErrataHandler.clone method
- make system snapshot when changing server entitlements using API
- do not scrub search_string
- making errata.clone api not requires cloned channels

-------------------------------------------------------------------
Tue Apr 17 16:18:10 CEST 2012 - jrenner@suse.de

- Fix broken link to organization page (bnc#757041)

-------------------------------------------------------------------
Fri Apr 13 15:40:37 CEST 2012 - mc@suse.de

- version 1.7.54.3-1
- replace \r\n with \n for CustomDataValues
- Activation Key does not have to have a base channel to add Child
  Channels
- OpenSCAP: view latest results of whole infrastructure
- Reduce languages available in editarea to only common / useful ones.
- improved performance of repomd generation
- do not show the Schedule Deploy Action and Schedule System
  Comparison links in the left pane -- the right pane has them with correct
  ACLs.
- Make automatically-scheduled tasks visible on Failed and Archived
  tabs

-------------------------------------------------------------------
Fri Mar 30 15:03:14 CEST 2012 - mc@suse.de

- version 1.7.54.2-1
- New web page -- details of the xccdf:rule-result
- Fixing ISE on selecting None yum checksum type for channel
- Auto-import the RHEL RPM GPG key for systems we have kickstarted
- Fix checkstyle errors
- Fix testcases
- rename Filter.isRecurring to Filter.isRecurringBool
- fix text for Brazil timezone
- If our channel is a clone of a clone we need to find the channel
  that contains the patch we are cloning
- fixin cobbler version issue
- fix parameter type
- Make Virtualization tab of system profile independent of
  Virtualization (Platform) entitlements
- The org_id colum is numeric, do not cast parameter to string.
- reload config revision from DB before returning it
- Config file diffs result in Out Of Memory for large files
- fix for configchannel.deployAllSystems
- Taught SSM to look at flex as well as regular entitlements when
  trying to add child channels
- Show legend on details page; suggesting what to search for
- Polish api documentation for system.scap APIs.
- OpenSCAP integration
- fix ISE on rhn/admin/multiorg/OrgSoftwareSubscriptions.do page
- update createOrUpradePath api documentation
- Removing rule to help system overview listing happen faster,
  improving performance of api queries
- Fixing sorting by date without replying on the inapplicable
  listdisplay-new.jspf
- fix binary file uploads
- Making a default selection of no Proxy when kickstarting a server
- Added new XMLRPC API method to allow people to change the kickstart
  preserve ks.cfg option
- Fixed incorrect sorting of archived action timestamp
- throw appropriate error if deleting nonexistant kickstart key
- remove DB values from monitoring scout configuration
- save kickstart data after modifying ks profile child channels

-------------------------------------------------------------------
Mon Mar 26 16:56:47 CEST 2012 - jrenner@suse.de

- Show legal note in the footer of all login pages

-------------------------------------------------------------------
Thu Mar 22 16:22:05 CET 2012 - mc@suse.de

- rotate logfiles as user www (bnc#681984) CVE-2011-1550

-------------------------------------------------------------------
Wed Mar 21 18:04:19 CET 2012 - mc@suse.de

- version 1.7.54.1-1
- Bumping package version

-------------------------------------------------------------------
Thu Mar 15 16:25:25 CET 2012 - jrenner@suse.de

- Add support for studio image deployments

-------------------------------------------------------------------
Wed Mar  7 16:05:19 UTC 2012 - dmacvicar@suse.de

- All Patches -> All Types (bnc#732538)
- Remove the page errata/Overview.do as it is a duplicate
  of errata/RelevantErrata.do
  Together with the change of wording described above it makes
  the Patches menu more intuitive and clear.
  See
  https://www.redhat.com/archives/spacewalk-devel/2012-March/thread.html#00002

-------------------------------------------------------------------
Tue Mar  6 17:21:44 CET 2012 - jrenner@suse.de

- Fix naming of cloned patches to not remove the first 3 chars

-------------------------------------------------------------------
Wed Feb  1 11:22:37 CET 2012 - ug@suse.de

- backported better installation server detection code
  from master

-------------------------------------------------------------------
Thu Jan  5 11:57:28 CET 2012 - jrenner@suse.de

- Remove option 'interface language' when creating users

-------------------------------------------------------------------
Mon Jan  2 14:09:15 CET 2012 - jrenner@suse.de

- Add missing URL to auditlog configuration (bnc#737649)

-------------------------------------------------------------------
Thu Dec 22 14:59:55 CET 2011 - mantel@suse.de

- rename Novell to SUSE (#708333)

-------------------------------------------------------------------
Mon Dec 19 15:37:27 CET 2011 - mc@suse.de

- generate products.xml for channel metadata (bnc#644678)

-------------------------------------------------------------------
Thu Dec 15 12:11:27 UTC 2011 - mc@suse.de

- generate solv files for channels

-------------------------------------------------------------------
Wed Dec  7 11:07:07 CET 2011 - ug@suse.de

- fixed autoinstall branding for snippets

-------------------------------------------------------------------
Thu Dec  1 13:41:19 CET 2011 - ug@suse.de

- fix display of XML snippets in the web ui
  (bnc#731304)

-------------------------------------------------------------------
Wed Nov 16 10:00:08 CET 2011 - jrenner@suse.de

- Fix ISE when deleting software channel (bnc#728894)

-------------------------------------------------------------------
Tue Nov 15 13:55:46 CET 2011 - jrenner@suse.de

- Remove markup from error message (bnc#730408)

-------------------------------------------------------------------
Mon Nov 14 14:12:15 CET 2011 - ug@suse.de

- use --force in the kickstart register snippet

-------------------------------------------------------------------
Fri Nov 11 16:00:56 CET 2011 - jrenner@suse.de

- Fix rename Kickstart -> Autoinstallation (bnc#727517)

-------------------------------------------------------------------
Fri Nov 11 10:43:13 CET 2011 - jrenner@suse.de

- Remove markup in error message from all translation files

-------------------------------------------------------------------
Tue Nov  8 14:59:00 CET 2011 - ug@suse.de

- rename kickstart/autoyast files on harddisk too when the
  profile gets a new label (bnc#706122)

-------------------------------------------------------------------
Tue Nov  8 14:17:11 CET 2011 - jrenner@suse.de

- Implement audit logging for webui and frontend API (fate#312607)

-------------------------------------------------------------------
Tue Nov  8 08:52:23 CET 2011 - mantel@suse.de

- rename "kickstart" to "Autoinstallation" (bnc#727517)

-------------------------------------------------------------------
Tue Oct 25 17:45:27 CEST 2011 - mc@suse.de

- fix currency report if all patches are installed (bnc#726543)

-------------------------------------------------------------------
Mon Oct 17 13:13:21 CEST 2011 - jrenner@suse.de

- CVE-2011-1594: Unintended Proxy/Open Redirects (bnc#644082)
- CVE-2011-2919: XSS on SystemGroupList.do page (bnc#719133)
- CVE-2011-2920: XSS flaw(s) in filter handling (bnc#719136)
- CVE-2011-2927: XSS flaw in channels search (bnc#719127)

-------------------------------------------------------------------
Thu Oct 13 15:44:27 CEST 2011 - jrenner@suse.de

- Apply revised patch to fix pam setting not saved (bnc#705179)

-------------------------------------------------------------------
Wed Oct 12 15:04:55 CEST 2011 - ug@suse.de

- the breed in cobbler was not changed when a distro was edited

-------------------------------------------------------------------
Wed Oct 12 13:23:30 CEST 2011 - jrenner@suse.de

- Fixed pam setting on user page not saving (bnc#705179)

-------------------------------------------------------------------
Tue Oct 11 13:19:06 CEST 2011 - jrenner@suse.de

- Add fix for schedule command AFTER package install (bnc#712647)

-------------------------------------------------------------------
Fri Oct  7 12:15:24 CEST 2011 - mc@suse.de

- show installed products in system overview (bnc#711021)

-------------------------------------------------------------------
Wed Oct  5 16:33:20 CEST 2011 - jrenner@suse.de

- Fix selection of errata for system currency report (bnc#721522)

-------------------------------------------------------------------
Wed Oct  5 14:23:36 CEST 2011 - mc@suse.de

- prevent listing duplicate servers in the Patch Alert e-mails

-------------------------------------------------------------------
Fri Sep 30 10:54:21 CEST 2011 - mc@suse.de

- enable sorting of the system currency page
- enable csv export of System Currency Report

-------------------------------------------------------------------
Thu Sep 29 17:36:12 CEST 2011 - mc@suse.de

- count system currency depending on severity stored in the DB

-------------------------------------------------------------------
Fri Sep 16 13:21:39 CEST 2011 - ug@suse.de

- added sles snippets
- always create a tracking regkey (bnc#659093)

-------------------------------------------------------------------
Tue Sep 13 10:18:52 CEST 2011 - jrenner@suse.de

- Fix ISE by backporting from upstream (bnc#712647, brc#691849)

-------------------------------------------------------------------
Tue Sep  6 16:53:31 CEST 2011 - jrenner@suse.de

- Create cobbler records for unregistered systems (fate#312329)
- Fix broken API doc for channel.software (bnc#712793)

-------------------------------------------------------------------
Fri Aug 12 13:13:05 CEST 2011 - jrenner@suse.de

- Remove trailing whitespace in new classes (bnc#705758)

-------------------------------------------------------------------
Fri Jul 29 15:27:03 CEST 2011 - jrenner@suse.de

- Fix software rollback to profiles (bnc#701772)

-------------------------------------------------------------------
Wed Jul 27 12:21:16 CEST 2011 - jrenner@suse.de

- Fix taskomatic classpath to make it start again (bnc#705758)

-------------------------------------------------------------------
Mon Jul 25 12:53:26 CEST 2011 - jrenner@suse.de

- Use string array for creating the cmd + empty env (bnc#705758)
- Return failure if user or passwd is null (bnc#705758)

-------------------------------------------------------------------
Fri Jul 22 15:04:24 CEST 2011 - jrenner@suse.de

- Wrap around unix2_chkpwd instead of using jpam (bnc#705758)

-------------------------------------------------------------------
Mon Jul 18 13:39:30 CEST 2011 - ug@suse.de

- kernel-options field in kickstart upload page changed to
  1024 chars (bnc#698166)

-------------------------------------------------------------------
Fri Jul  8 15:21:49 CEST 2011 - jrenner@suse.de

- Fix bnc#704049 by backporting 2 patches

-------------------------------------------------------------------
Fri Jul  8 09:09:23 CEST 2011 - jrenner@suse.de

- Refactor RedHat.do to Vendor.do (bnc#671239)
- Refactor and deprecate API method (bnc#671239)
- Include security token in system search filter

-------------------------------------------------------------------
Tue Jul  5 11:44:36 CEST 2011 - ug@suse.de

- added a function to get a package but Name+Headerrange
  (bnc#703475)

-------------------------------------------------------------------
Tue Jun 28 16:35:44 CEST 2011 - mc@suse.de

- allow setting null value as paramter (bnc#702641)

-------------------------------------------------------------------
Tue Jun 28 11:43:44 CEST 2011 - ug@suse.de

- fix XMLRPC call to raise a virtual machine
  (bnc#687323 and fate#312369)

-------------------------------------------------------------------
Tue Jun 21 16:29:55 CEST 2011 - jrenner@suse.de

- Fix missing tokens when updating child channels (bnc#701157)
- Check session validity first, security token next (bnc#644074)
- Merge with upstream spacewalk (bnc#644074)

-------------------------------------------------------------------
Tue Jun 21 14:10:54 CEST 2011 - ug@suse.de

- fix XML RPC call to install a virtual machine
  (fate#312369 and bnc#687323)

-------------------------------------------------------------------
Tue Jun 21 13:57:03 CEST 2011 - ug@suse.de

- replaced 'anaconda' by 'autoinstallation'

-------------------------------------------------------------------
Tue Jun 21 13:27:43 CEST 2011 - ug@suse.de

- track RPM installation during virtual machine setup by
  using session install=.... parameter
  part of the fix for bnc#659093 and Fate#312372

-------------------------------------------------------------------
Thu Jun 16 15:52:06 CEST 2011 - jrenner@suse.de

- Fix missing token in SSM (bnc#644074)

-------------------------------------------------------------------
Tue Jun 14 17:31:53 CEST 2011 - ug@suse.de

- XML RPC API for creating virtual SUSE machines fixed
  (fate#312369 and bnc#687323)

-------------------------------------------------------------------
Tue Jun 14 11:03:00 CEST 2011 - ug@suse.de

- settings the correct architecture in cobbler, needed by virt.
  SUSE installations (fate#312397 and bnc#682665)

-------------------------------------------------------------------
Thu Jun  9 09:59:03 CEST 2011 - jrenner@suse.de

- Additional fixes for the CSRF security bugfix (bnc#644074)

-------------------------------------------------------------------
Thu May 26 16:42:41 CEST 2011 - jrenner@suse.de

- Add token into POST url for multipart forms (bnc#644074)

-------------------------------------------------------------------
Thu May 26 11:59:54 CEST 2011 - jrenner@suse.de

- Integrate password strength meter in webapp (bnc#685551/fate#312398)

-------------------------------------------------------------------
Tue May 24 17:48:59 CEST 2011 - jrenner@suse.de

- Prevent from phishing attacks via 'url_bounce' (bnc#644082)
- CVE-2011-1594

-------------------------------------------------------------------
Mon May 23 16:24:56 CEST 2011 - jrenner@suse.de

- Protect web UI against Cross-Site Request Forgery (bnc#644074)
- CVE-2009-4139

-------------------------------------------------------------------
Tue May  3 11:13:36 CEST 2011 - jrenner@suse.de

- Rebranding of example search terms (bnc#682601)

-------------------------------------------------------------------
Fri Apr 15 16:15:01 CEST 2011 - jrenner@suse.de

- Use isNotEmpty() instead of isEmpty()

-------------------------------------------------------------------
Tue Apr 12 11:49:33 CEST 2011 - mantel@suse.de

- fix subject line of taskomatic notification mail

-------------------------------------------------------------------
Fri Apr  1 12:33:28 CEST 2011 - jrenner@suse.de

- Check if provisioning is enabled for this key (bnc#684414)

-------------------------------------------------------------------
Thu Mar 31 16:22:01 CEST 2011 - jrenner@suse.de

- Do not show success message when pws don't match (bnc#675585)

-------------------------------------------------------------------
Thu Mar 31 15:46:13 CEST 2011 - mantel@suse.de

- more debranding

-------------------------------------------------------------------
Mon Mar 28 11:44:21 CEST 2011 - jrenner@suse.de

- Add missing null check (bnc#682993)

-------------------------------------------------------------------
Fri Mar 25 16:55:04 CET 2011 - jrenner@suse.de

- Link to the local version of the release notes (bnc#676683)

-------------------------------------------------------------------
Thu Mar 24 10:52:52 CET 2011 - mc@suse.de

- debrand taskomatic

-------------------------------------------------------------------
Tue Mar 22 11:52:42 CET 2011 - jrenner@suse.de

- Refer to the right constant (bnc#677039)
- Fix method signature (bnc#681514)

-------------------------------------------------------------------
Mon Mar 21 16:15:42 CET 2011 - ug@suse.de

- fixed a missing "!" in adding "install=..." parameter code

-------------------------------------------------------------------
Mon Mar 21 13:54:35 CET 2011 - jrenner@suse.de

- Require susemanager-proxy-quick_en-pdf

-------------------------------------------------------------------
Fri Mar 18 10:49:19 CET 2011 - jrenner@suse.de

- Add the proxy quick start document to the UI

-------------------------------------------------------------------
Thu Mar 17 15:27:55 CET 2011 - jrenner@suse.de

- Do not show a subnavigation below 'Proxy'

-------------------------------------------------------------------
Thu Mar 17 11:14:16 CET 2011 - jrenner@suse.de

- Remove helper class that is not needed anymore (bnc#676704)

-------------------------------------------------------------------
Wed Mar 16 17:17:21 CET 2011 - jrenner@suse.de

- Re-enable the local doc search (bnc#676704)

-------------------------------------------------------------------
Mon Mar 14 17:20:02 CET 2011 - jrenner@suse.de

- Replace rhn-proxy with SMP for ACLs and queries (bnc#679420)

-------------------------------------------------------------------
Fri Mar 11 12:23:22 CET 2011 - ug@suse.de

- cleanup patch for install= parameter and fix for (bnc#677039)

-------------------------------------------------------------------
Thu Mar 10 14:56:00 CET 2011 - jrenner@suse.de

- Adapted the UI to URL paths from new docu packages (bnc#674315)

-------------------------------------------------------------------
Thu Mar 10 11:23:08 CET 2011 - jrenner@suse.de

- Change link path to install-guide (bnc#674315)

-------------------------------------------------------------------
Tue Mar  8 16:00:08 CET 2011 - jrenner@suse.de

- Change url path from install_guide to install-guide (bnc#674315)

-------------------------------------------------------------------
Tue Mar  8 14:24:19 CET 2011 - jrenner@suse.de

- Fix guessing login credentials (bnc#644072), patch from upstream

-------------------------------------------------------------------
Fri Mar  4 13:37:00 CET 2011 - jrenner@suse.de

- Leave out the proxy version check in navigation xml (bnc#676718)

-------------------------------------------------------------------
Thu Mar  3 17:33:47 CET 2011 - jrenner@suse.de

- fix navigation on the help page (while working on bnc#676699)

-------------------------------------------------------------------
Mon Feb 28 11:27:15 CET 2011 - jrenner@suse.de

- shorten the action name if > 128 chars (bnc#675021)

-------------------------------------------------------------------
Thu Feb 24 15:28:08 CET 2011 - jrenner@suse.de

- integrate fix for session fixation from upstream (bnc#644080)

-------------------------------------------------------------------
Tue Feb 22 17:24:28 CET 2011 - jrenner@suse.de

- removing invalid attributes 'autocomplete'

-------------------------------------------------------------------
Mon Feb 21 11:21:50 CET 2011 - ug@suse.de

- fixed owner for cobbler snippets (bnc#673297)

-------------------------------------------------------------------
Fri Feb 18 16:46:10 CET 2011 - mc@suse.de

- remove use of java-devel at runtime (bnc#673323)

-------------------------------------------------------------------
Fri Feb 18 13:25:25 CET 2011 - jrenner@suse.de

- fix branding on api pages (bnc#671160)

-------------------------------------------------------------------
Thu Feb 17 11:47:34 CET 2011 - jrenner@suse.de

- do not show delete link on creation of notes (bnc#672090)
- refix help url for orgtrusts (bnc#660528)

-------------------------------------------------------------------
Wed Feb 16 17:41:02 CET 2011 - jrenner@suse.de

- add missing help page for oganizational trusts (bnc#660528)

-------------------------------------------------------------------
Wed Feb 16 15:28:54 CET 2011 - jrenner@suse.de

- fix server error if org default profile not present (bnc#672054)

-------------------------------------------------------------------
Wed Feb 16 15:07:10 CET 2011 - mc@suse.de

- fix link to help page (bnc#672094)

-------------------------------------------------------------------
Wed Feb 16 09:56:58 CET 2011 - jrenner@suse.de

- remove more links to channel mgmt guide (bnc#672095 and others)

-------------------------------------------------------------------
Tue Feb 15 09:27:33 CET 2011 - jrenner@suse.de

- catch exception when filtering for invalid IP (bnc#668642)

-------------------------------------------------------------------
Mon Feb 14 16:42:31 CET 2011 - mantel@suse.de

- remove reference to FasTrack (bnc#671235)

-------------------------------------------------------------------
Mon Feb 14 15:43:25 CET 2011 - jrenner@suse.de

- revert to manage/clone errata, identifiers only

-------------------------------------------------------------------
Mon Feb 14 13:28:11 CET 2011 - mantel@suse.de

- remove references to FlexGuests (bnc#668622)

-------------------------------------------------------------------
Mon Feb 14 13:20:40 CET 2011 - jrenner@suse.de

- replace the term kickstart in virtualization dialog (bnc#671560)

-------------------------------------------------------------------
Fri Feb 11 15:56:18 CET 2011 - jrenner@suse.de

- fix base software channel always listed twice (bnc#671022)
- fix branding on apidocs and faqs (bnc#671160 and bnc#671158)

-------------------------------------------------------------------
Fri Feb 11 13:37:20 CET 2011 - jrenner@suse.de

- add quick start to help index and navigation

-------------------------------------------------------------------
Thu Feb 10 10:05:12 CET 2011 - jrenner@suse.de

- add check for subs to channels of the same family (bnc#670551)
- fix link to release notes in page footer (bnc#670515)
- remove references to non-existent channel mgmt guide (bnc#660768)
- fix strings in translation (bnc#670934)

-------------------------------------------------------------------
Wed Feb  9 12:10:22 CET 2011 - jrenner@suse.de

- do not show certificate configuration tab (bnc#670003)

-------------------------------------------------------------------
Tue Feb  8 18:53:19 CET 2011 - mc@suse.de

- Use LocalePreferences page but comment out language settings
  (bnc#670042)

-------------------------------------------------------------------
Tue Feb  8 15:59:05 CET 2011 - mc@suse.de

- change mountpoint and prepended_dir (bnc#669558)

-------------------------------------------------------------------
Tue Feb  8 12:37:23 CET 2011 - jrenner@suse.de

- fix session fixation (bnc#644080)
- replace the term RHN with SUSE Manager (bnc#670223)

-------------------------------------------------------------------
Mon Feb  7 17:47:52 CET 2011 - jrenner@suse.de

- removed 'translations available' from help page (bnc#669530)

-------------------------------------------------------------------
Mon Feb  7 15:49:32 CET 2011 - mc@suse.de

- add rc link (bnc#669894)

-------------------------------------------------------------------
Mon Feb  7 13:50:09 CET 2011 - mc@suse.de

- remove channel version filter in add novell patches
  (bnc#669799)

-------------------------------------------------------------------
Thu Feb  3 17:05:35 CET 2011 - jrenner@suse.de

- remove the chat link from navigation (bnc#667275)
- do not show links to RH in result page of doc search (bnc#667271)

-------------------------------------------------------------------
Wed Feb  2 17:42:28 CET 2011 - jrenner@suse.de

- internal server error clicking software channels (bnc#668918)
- Kickstart/AutoYaST in the web interface (bnc#668666)

-------------------------------------------------------------------
Mon Jan 31 11:15:48 CET 2011 - jrenner@suse.de

- add missing attribute 'probeSuite' to request (bnc#667945)

-------------------------------------------------------------------
Sun Jan 30 15:28:18 CET 2011 - mc@suse.de

- backport upstrem fixes

-------------------------------------------------------------------
Fri Jan 28 12:40:35 CET 2011 - jrenner@suse.de

- bnc#667893: wrong email text sent during user creation
- bnc#667897: wrong email text sent during user creation - part 2
- bnc#667905: remove redhat.com in monitoring configuration

-------------------------------------------------------------------
Thu Jan 27 16:36:43 CET 2011 - jrenner@suse.de

- resolve strings marked with [GALAXY] (bnc#666163)
- take the link to the copyright notice from StringResources

-------------------------------------------------------------------
Thu Jan 27 16:28:52 CET 2011 - mc@suse.de

- fix subscribe to SUSE base channel via SSM (bnc#665833)

-------------------------------------------------------------------
Thu Jan 27 13:23:35 CET 2011 - mc@suse.de

- show SUSE Channels in "alter channel page" (bnc#663374)

-------------------------------------------------------------------
Wed Jan 26 11:36:56 CET 2011 - jrenner@suse.de

- rename errata to patches in auto-generated emails

-------------------------------------------------------------------
Wed Jan 26 11:24:10 CET 2011 - jkupec@suse.cz

- Excluded non-english string files from rhn.jar for now
  (bnc #666151)

-------------------------------------------------------------------
Tue Jan 25 13:13:05 CET 2011 - jrenner@suse.de

- fix bnc#665835: wrong text on system entitlements

-------------------------------------------------------------------
Mon Jan 24 12:01:15 CET 2011 - jrenner@suse.de

- consider suseChannels when determining if repodata is required
- replace the term "Errata" with "Patches" throughout translation

-------------------------------------------------------------------
Sat Jan 22 12:38:09 CET 2011 - mc@suse.de

- fix macros

-------------------------------------------------------------------
Tue Jan 18 15:59:38 CET 2011 - jrenner@suse.de

- Fix bnc#651351: Password with less than 5 characters accepted

-------------------------------------------------------------------
Mon Jan 17 16:29:55 CET 2011 - mc@suse.de

- rename sm-register to mgr-register

-------------------------------------------------------------------
Fri Jan 14 17:21:35 CET 2011 - mc@suse.de

- Fix wrong Reference in Web Interface (bnc#662075)
- scheduleSingleSatRepoSync() added for SUSE channels
- Fixed double execution of one-time jobs.

-------------------------------------------------------------------
Tue Jan 11 17:20:19 CET 2011 - mc@suse.de

- fix Requires
- add copyright page
- some style fixes

-------------------------------------------------------------------
Wed Sep 15 09:29:38 CEST 2010 - mantel@suse.de

- Initial release of spacewalk-java

-------------------------------------------------------------------<|MERGE_RESOLUTION|>--- conflicted
+++ resolved
@@ -1,10 +1,7 @@
-<<<<<<< HEAD
 - Prevent Package List Refresh actions to stay pending forever (bsc#1157034)
-=======
 - Fix minion id when applying engine-events state (bsc#1158181)
 - Prevent ISE and warn disable deletion of a Content Lifecycle channel in use (bsc#1158012)
 - Remove unnecessary WARN log entries from Kubernetes integration
->>>>>>> feb7cffa
 
 -------------------------------------------------------------------
 Wed Nov 27 17:01:33 CET 2019 - jgonzalez@suse.com
