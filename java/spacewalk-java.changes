--- conflicted
+++ resolved
@@ -1,28 +1,4 @@
-<<<<<<< HEAD
-- new endpoint 'createFirst' added to 'org' xmlrpc api to allow initial organization and user creation
-- Write data into reporting database using a taskomatic job
-- Handle multiple Kiwi bundles (bsc#1194905)
-- Added new XML-RPC mathod: configchannel.syncSaltFilesOnDisk
-- Fix virtualization list rendering for foreign systems (bsc#1195712)
-- Change order of 'Relevant' and 'All' in patches menu
-- When adding a product, check if the new vendor channels conflicts
-  with any of the existing custom channel (bsc#1193448)
-- Use uyuni roster salt module instead of flat roster files
-- Improvements on list packages query processing by using query elaborator (bsc#1187333)
-- add ubuntu errata data and install handling
-- fix possible race condition in job handling (bsc#1192510)
-- Remove verbose token log (bsc#1195666)
-- FIX errors when an image profile / store is deleted
-  during build / inspect action (bsc#1191597, bsc#1192150)
-- SLES PAYG client support on cloud
-- fix ClassCastException during action processing (bsc#1195043)
-- Install product by default after a channel is subscribed
-- Improve token validation logs
-- Pass only selected servers to taskomatic for cancelation (bsc#1194044)
-
--------------------------------------------------------------------
-Wed Feb 02 13:50:23 CET 2022 - jmassaguerpla@suse.de
-=======
+- New endpoint 'createFirst' added to 'org' xmlrpc api to allow initial organization and user creation
 - Corrected source URLs in spec file.
 - RHEL certificate compatibility.
 - Reuse existing certificate file detection.
@@ -69,7 +45,6 @@
   * Improve token validation logs
   * Pass only selected servers to taskomatic for cancelation (bsc#1194044)
 
->>>>>>> e0cf1f06
 -------------------------------------------------------------------
 Tue Feb 08 13:15:56 CET 2022 - jgonzalez@suse.com
 
