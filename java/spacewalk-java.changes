<<<<<<< HEAD
- Fix refresh action confirmation message when no system is selected
=======
- Fix Intenal Server Error when URI contains invalid sysid (bsc#1186011)
- Fix notification message on system properties update to ensure
  style consistency (bsc#1172179)
>>>>>>> 882bd80c
- Fix containerized proxy configuration machine name
- Improve CLM channel cloning performance (bsc#1199523)
- Keep the websocket connections alive with ping/pong frames (bsc#1199874)

-------------------------------------------------------------------
Tue Jun 21 18:31:05 CEST 2022 - jgonzalez@suse.com

- version 4.3.34-1
  * fix missing remote command history events for big output (bsc#1199656)
  * fix api log message references the wrong user (bsc#1179962)
  * Consistently use conf value for SPA engine timeout
  * fix download of packages with caret sign in the version due
    to missing url decode
  * Add specific requirement for Cobbler 3.2.1 to not conflict with Leap 15.4

-------------------------------------------------------------------
Thu Jun 02 11:41:36 CEST 2022 - jgonzalez@suse.com

- version 4.3.33-1
  * Fix autoinstallation profiles editor area and hints (bsc#1199887)

-------------------------------------------------------------------
Wed Jun 01 13:23:36 CEST 2022 - jgonzalez@suse.com

- version 4.3.32-1
  * Do not generate pillars for non-PXE images (bsc#1200101)

-------------------------------------------------------------------
Tue May 31 16:58:37 CEST 2022 - jgonzalez@suse.com

- version 4.3.31-1
  * Migration of server pillars was not loading file pillars (bsc#1199979)

-------------------------------------------------------------------
Mon May 30 14:58:51 CEST 2022 - jgonzalez@suse.com

- version 4.3.30-1
  * Fix loading filebased pillars for minions (bsc#1199979)

-------------------------------------------------------------------
Thu May 26 12:30:12 CEST 2022 - jgonzalez@suse.com

- version 4.3.29-1
  * Prefer the Salt Bundle with Cobbler snippets configuration
    (minion_script and redhat_register_using_salt) (bsc#1198646)

-------------------------------------------------------------------
Thu May 26 09:27:43 CEST 2022 - jgonzalez@suse.com

- version 4.3.28-1
  * During re-activation, recalculate grains if 
    contact method has been changed (bsc#1199677)
  * autoinstallation: missing whitespace after install URL (bsc#1199888)

-------------------------------------------------------------------
Mon May 23 17:20:08 CEST 2022 - jgonzalez@suse.com

- version 4.3.27-1
  * Fix send login(s) and send password actions to avoid user
    enumeration (bsc#1199629) (CVE-2022-31248)
  * Added rate-limiting to frontend logging (bsc#1199512) (CVE-2022-21952)

-------------------------------------------------------------------
Mon May 23 10:57:23 CEST 2022 - jgonzalez@suse.com

- version 4.3.26-1
  * set prouduct_tree_tag to SUMA4.3 (bsc#1199758)

-------------------------------------------------------------------
Fri May 20 00:09:29 CEST 2022 - jgonzalez@suse.com

- version 4.3.25-1
  * Fixed query to populate the XccdScanResult reporting table
  * skip forwarding data to scc if no credentials are available
  * add python3 example for HTTP API
  * Improved handling of error messages during bootstrapping
  * Fix the confirm message on the refresh action by adding a link
    to pending actions on it (bsc#1172705)
  * Change system details lock tab name to lock/unlock (bsc#1193032)
  * Added a notification to inform the administrators about the product end-of-life
  * Set profile tag has no-mandatory in XCCDF result (bsc#1194262)
  * provisioning thought proxy should use proxy for self_update (bsc#1199036)
  * Allow removing duplicated packages names in the same Salt action (bsc#1198686)
  * Styling fixes for new branding
  * fix NoSuchElementException when pkg install date is missing
  * Fix error message in Kubernetes VHM creation dialog
  * Add createAppStreamFilters() XMLRPC function
  * Correct concurrency error on payg taskomatic task
    for updating certificates (#17783)
  * Display usertime instead of server time for clm issue date filter (bsc#1198429)
  * fix bootstrapping of ssh minions via proxy
  * check if file exists before sending it to xsendfile (bsc#1198191)
  * update server needed cache after adding Ubuntu Errata (bsc#1196977)
  * Fix ACL rules for config diff download for SLS files (bsc#1198914)
  * fix invalid link to action schedule

-------------------------------------------------------------------
Tue May 10 13:13:13 CEST 2022 - jgonzalez@suse.com

- version 4.3.24-1
  * Update translations

-------------------------------------------------------------------
Mon May 09 11:02:43 CEST 2022 - jgonzalez@suse.com

- version 4.3.23-1
  * Remove the SSH proxy port from the path passed to preflight script

-------------------------------------------------------------------
Wed May 04 15:20:24 CEST 2022 - jgonzalez@suse.com

- version 4.3.22-1
  * faster display installable packages list (bsc#1187333)
  * fix package selection for ubuntu errata install (bsc#1199049)
  * Add script examples for HTTP API
  * Refactor API docs for HTTP API
  * Branding updates
  * Collect logs form docker.build
  * add schedulePackageUpdate() XMLRPC function (bsc#1197507)
  * Redesign the auto errata task to schedule combined actions (bsc#1197429)
  * Allow to add failed and completed servers to SSM
  * drop specialized SSL truststore for db connections in favor
    of the java default
  * add menu item for report database schema documentation
  * Improve TaskQueue for mgr-update-reporting-hub task
  * Handle missing tables gracefully during hub synchronisation
  * improve performance of synchronizing peripheral report databases
  * Allow alternative location for byte-buddy jar.
  * Allow migration where target products have no successor
  * require new salt-netapi-client version
  * Fix PXEEvent string comparision
  * Make TERMINALS group optional for saltbooted machines
  * Fix outdated documentation and release notes links

-------------------------------------------------------------------
Wed Apr 27 12:40:30 CEST 2022 - jgonzalez@suse.com

- version 4.3.21-1
  * require uyuni netty build to fix failing tomcat start

-------------------------------------------------------------------
Mon Apr 25 15:04:59 CEST 2022 - jgonzalez@suse.com

- version 4.3.20-1
  * Prefer parsing numbers as ints in HTTP API for compatibility

-------------------------------------------------------------------
Tue Apr 19 12:01:05 CEST 2022 - jgonzalez@suse.com

- version 4.3.19-1
  * Fix handling of empty image version
  * Add url pillar info to built boot-images
  * Fix reboot time on salt-ssh client(bsc#1197591)
  * detect free products in Alpha and Beta stage and prevent checks
    on openSUSE products (bsc#1197488)
  * Implement JSON over HTTP API
  * Preserve parameter names in bytecode
  * Disable CSRF tokens for API routes
  * Migrated from log4j1.x.x to log4j2.x.x
  * Add UI for peripheral server with report database password
    regeneration
  * Added the server location information to reporting database
  * detect MgrServer on bootstrap and store report database settings
  * Correctly notify the failed status for the report db update task.
  * Show image build log in UI
  * Build bundle less images and create pxe profile for pxe images
    Introduce saltboot-group handing and pxe management of them
    Part of saltboot containerization workflow
  * Improve XMLRPC API for image management
  * Allow image upload via HTTP
  * Remove doc search functionality
  * adapt for new c3p0 and mchange-commons package
  * Set default image download protocol to http
  * Container proxy configuration handler
  * Hibernate: set a non-singleton ehcache
  * change directory owner and permissions only when needed
  * Provide link to Sync page when unsynced patches message show up
    (bsc#1196094)
  * Optimize adding new products function (bsc#1193707)
  * Allow monitoring entitlement for debian 11 and 10
  * warning log when hardware refresh result is not serializable
  * Hide private methods in XMLRPC handlers
  * update last checkin only if job is successful (bsc#1197007)
  * Fixed broken help link for system overview
  * send notifications for new or changed ubuntu errata (bsc#1196977)
  * Allow using a custom SSH port for proxies
  * Hide useless fields for containerized proxies in UI
  * Keep virtualization notifications websocket alive
  * Fix NPE when accessing cancelled action via system history (bsc#1195762)
  * CVE Audit: Show patch as available in the currently installed product even if successor
    patch affects additional packages (bsc#1196455)
  * Added the server location information to reporting database

-------------------------------------------------------------------
Mon Apr 04 11:02:21 CEST 2022 - jgonzalez@suse.com

- version 4.3.18-1
  * Prevent error on setting web.ssh_salt_pre_flight_script to blank

-------------------------------------------------------------------
Wed Mar 23 10:32:00 CET 2022 - jgonzalez@suse.com

- version 4.3.17-1
  * Fix type casting for Prometheus SD

-------------------------------------------------------------------
Mon Mar 21 13:51:28 CET 2022 - jgonzalez@suse.com

- version 4.3.16-1
  * Fix exception when image store is deleted before image

-------------------------------------------------------------------
Wed Mar 16 12:11:47 CET 2022 - jgonzalez@suse.com

- version 4.3.15-1
  * Reapply the patch for  handle npe when syncing ubuntu errata (bsc#1196619)

-------------------------------------------------------------------
Fri Mar 11 16:48:29 CET 2022 - jgonzalez@suse.com

- version 4.3.14-1
  * Add XML-RPC API to generate proxy containers configuration

-------------------------------------------------------------------
Fri Mar 11 14:51:09 CET 2022 - jgonzalez@suse.com

- version 4.3.13-1
  * Improved task to update the reporting database
  * Improve image management
  * Store delta image info in the database
  * fix class cast exception during action chains (bsc#1195772)
  * Finding empty profiles by mac address must be case insensitive (bsc#1196407)
  * prepare to use new postgresql-jdbc driver with stringprep and saslprep
    support (bsc#1196693)
  * allow SCC to display the last check-in time for registered systems
  * generate the system ssh key when bootstrapping a salt-ssh client
    (bsc#1194909)
  * Fix disappearing metadata key files after channel change (bsc#1192822)
  * New endpoint 'createFirst' added to 'org' xmlrpc api to allow initial organization and user creation
  * Corrected source URLs in spec file.
  * RHEL certificate compatibility.
  * Reuse existing certificate file detection.
  * Require rng-tools for EL8 to generate more entropy faster.
  * Add store info to Equals and hash methods to fix CVE audit process (bsc#1195282)
  * Fix lock/unlock scheduling on page Software -> Packages -> Lock (bsc#1195271)
  * Provide link for CVEs

-------------------------------------------------------------------
Fri Feb 25 15:31:09 CET 2022 - jgonzalez@suse.com

- version 4.3.12-1
  * handle npe when syncing ubuntu errata (bsc#1196619)

-------------------------------------------------------------------
Thu Feb 17 11:47:41 CET 2022 - jgonzalez@suse.com

- version 4.3.11-1
  * Revert: Improvements on list packages query processing
    by using query elaborator (bsc#1187333)

-------------------------------------------------------------------
Tue Feb 15 10:03:14 CET 2022 - jgonzalez@suse.com

- version 4.3.10-1
  * Write data into reporting database using a taskomatic job
  * Handle multiple Kiwi bundles (bsc#1194905)
  * Added new XML-RPC mathod: configchannel.syncSaltFilesOnDisk
  * Fix virtualization list rendering for foreign systems (bsc#1195712)
  * Change order of 'Relevant' and 'All' in patches menu
  * When adding a product, check if the new vendor channels conflicts
    with any of the existing custom channel (bsc#1193448)
  * Use uyuni roster salt module instead of flat roster files
  * Improvements on list packages query processing by using query
    elaborator (bsc#1187333)
  * add ubuntu errata data and install handling
  * fix possible race condition in job handling (bsc#1192510)
  * Remove verbose token log (bsc#1195666)
  * FIX errors when an image profile / store is deleted
    during build / inspect action (bsc#1191597, bsc#1192150)
  * SLES PAYG client support on cloud
  * fix ClassCastException during action processing (bsc#1195043)
  * Install product by default after a channel is subscribed
  * Improve token validation logs
  * Pass only selected servers to taskomatic for cancelation (bsc#1194044)

-------------------------------------------------------------------
Tue Feb 08 13:15:56 CET 2022 - jgonzalez@suse.com

- version 4.3.9-1
  * Fix stack overflow when building a CLM project from modular sources (bsc#1194990)

-------------------------------------------------------------------
Mon Jan 24 11:17:28 CET 2022 - jgonzalez@suse.com

- version 4.3.8-1
  * Update translation strings

-------------------------------------------------------------------
Tue Jan 18 13:52:58 CET 2022 - jgonzalez@suse.com

- version 4.3.7-1
  * Remove cluster management feature
  * Avoid using RPM tags when filtering modular packages in CLM (bsc#1192487)
  * Store formula pillar data in database
  * Add new endpoints to packages API: schedulePackageLockChange, listPackagesLockStatus
  * Generate flat repositories metadata for Debian based systems
  * Fix stripping module metadata when cloning channels in CLM (bsc#1193008)
  * Added rights field to generated updateinfo.xml to handle copyright
  * fix XML syntax in cobbler snippets (bsc#1193694)
  * Migrate the displaying of the date/time to rhn:formatDate
  * Suggest Product Migration when patch for CVE is in a successor Product (bsc#1191360)
  * Add route for virtual systems ReactJS page
  * fix actionchain stuck in pending/picked up (bsc#1189561)
  * provide static configuration key name for SSHMinionActionExecutor
    parallel threads
  * Add link to the original vendor advisory in the patch details page
  * fix issue with empty action chains getting deleted too early (bsc#1191377)
  * Move pickedup actions to history as soon as they are pickedup (bsc#1191444)
  * Add additional matchers to package (nevra) filter
  * Add greater equals matcher to package (nevra) filter
  * Add support for custom SSH port for SSH minions
  * UI and API call for changing proxy
  * Use an 'allow' filter for the kernel packages with live patching
    filter templates (bsc#1191460)
  * require postgresql14 on SLE15 SP4

-------------------------------------------------------------------
Fri Dec 03 12:21:41 CET 2021 - jgonzalez@suse.com

- version 4.3.6-1
  * fix parsing error by making SCAP Profile description attribute optional
    (bsc#1192321)
  * fix openscap scan with tailoring-file option (bsc#1192321)
  * Pass the "allow_vendor_change" flag using the right name when installing patches
  * Fix legacy timepicker passing wrong time to the backend if server and
    user time differ (bsc#1192699)
  * Fix legacy timepicker passing wrong time to the backend if selected
    date is in summer time (bsc#1192776)

-------------------------------------------------------------------
Tue Nov 16 12:58:01 CET 2021 - jgonzalez@suse.com

- version 4.3.5-1
  * Fix calling wrong XMLRPC bootstrap method (bsc#1192736)

-------------------------------------------------------------------
Tue Nov 16 10:06:56 CET 2021 - jgonzalez@suse.com

- version 4.3.4-1
  * update last boot time of SSH Minions after bootstrapping (bsc#1191899)
  * Fix package update action with shared channels (bsc#1191313)
  * Implement using re-activation keys when bootstrapping with the Web UI
    or XMLRPC API
  * Show salt ssh error message in failed action details
  * switch to best repo auth item for contentsources (bsc#1191442)
  * Add compressed flag to image pillars when kiwi image is
    compressed (bsc#1191702)

-------------------------------------------------------------------
Fri Nov 05 13:49:19 CET 2021 - jgonzalez@suse.com

- version 4.3.3-1
  * Remove NullPointerException in rhn_web_ui.log when building an
    image (bsc#1185951)
  * Bugfix: Prevent "no session" hibernate error on deleting server
  * Set product name and version in the User-Agent header when
    connecting to SCC
  * On salt-ssh minions, enforce package list refresh after state apply
  * Improve the API to query system events and history
  * Fix internal server error on DuplicateSystemsCompare (bsc#1191643)
  * Fix Service Package migration with pillar in database
  * Run Prometheus JMX exporter as Java agent (bsc#1184617)
  * Allow usage of jinja template in Salt config channels
  * Store Salt minion pillars in database
  * Fix datetime format parsing with moment (bsc#1191348)
  * trigger reboot needed message also when installhint is available
    on package level
  * add Content Lifecycle Management filter for package provides and
    use it in live patching filter template
  * Update proxy path on minion connection
  * mgr-sync refresh logs when a vendor channel is expired and shows
    how to remove it (bsc#1191222)
  * Hide link to CLM live patching template in system details for
    products that don't support live patching (bsc#1190866)
  * fix logging of the spark framework and map requests to media.1
    directory in the download controller (bsc#1189933)
  * Add 'Last build date' column to CLM project list (jsc#PM-2644)
    (jsc#SUMA-61)
  * Improve exception handling and logging for mgr-libmod calls
  * Execute the diskcheck script at login to validate the available space
  * Add checksums to repository metadata filenames (bsc#1188315)
  * Fix ISE in product migration if base product is missing (bsc#1190151)
  * Add 'Flush cache' option to Ansible playbook execution
    (bsc#1190405)
  * Update kernel live patch version on minion startup (bsc#1190276)
  * use TLSv1.3 if it is a supported Protocol
  * Adapt auto errata update to skip during CLM build (bsc#1189609)
  * Adapt auto errata update to respect maintenance windows
  * fix ISE in SSM when scheduling patches on multiple
    systems (bsc#1190396, bsc#1190275)
  * Add new endpoints to saltkeys API: acceptedList, pendingList,
    rejectedList, deniedList, accept and reject
  * add CentOS 7/8 aarch64
  * add Oracle Linux 7/8 aarch64
  * add Rocky Linux 8 aarch64
  * add AlmaLinux 8 aarch64
  * add Amazon Linux 2 aarch64

-------------------------------------------------------------------
Fri Sep 17 12:18:34 CEST 2021 - jgonzalez@suse.com

- version 4.3.2-1
  * Allow getting all completed actions via XMLRPC without display limit (bsc#1181223)
  * Add XMLRPC API to force refreshing pillar data (bsc#1190123)
  * Add missing string on XCCDF scan results (bsc#1190164)
  * Support syncing patches with advisory status 'pending' (bsc#1190455)
  * Updated Enterprise Linux servlet requirement.
  * Ignore duplicates in 'pkg.installed' result when applying patches (bsc#1187572)
  * Improved timezone support
  * implement package locking for salt minions
  * Show AppStreams tab just for modular channels
  * Fix Json null comparison in virtual network info parsing (bsc#1189167)
  * 'AppStreams with defaults' filter template in CLM
  * Add a link to OS image store dir in image list page
  * Do not log XMLRPC fault exceptions as errors (bsc#1188853)
  * AppStreams tab for modular channels
  * Allow getting all archived actions via XMLRPC without display limit (bsc#1181223)
  * Link to CLM filter creation from system details page
  * Delete ActionChains when the last action is a Reboot and it completes (bsc#1188163)
  * XMLRPC: Add call for listing application monitoring endpoints
  * Bring back Beta product tag
  * fix NPE when no redhat info could be fetched

-------------------------------------------------------------------
Mon Aug 09 11:00:52 CEST 2021 - jgonzalez@suse.com

- version 4.3.1-1
- Mark SSH minion actions when they're picked up (bsc#1188505)
- Properly handle virtual networks without defined bridge (bsc#1189167)
- Fix cleanup always being executed on delete system (bsc#1189011)
- Warning in Overview page for SLE Micro system (bsc#1188551)
- Fix system information forwarding to SCC (bsc#1188900)
- Add UEFI support for VM creation / editing
- Add virt-tuner templates to VM creation
- Ensure XMLRPC returns 'issue_date' in ISO format when listing erratas (bsc#1188260)
- Fix NullPointerException in HardwareMapper.getUpdatedGuestMemory
- Fix entitlements not being updated during system transfer (bsc#1188032)
- Simplify the VM creation action in DB
- Refresh virtual host pillar to clear the virtpoller beacon (bsc#1188393)
- Fix updating primary net interface on hardware refresh (bsc#1188400)
- Fix issues when removing archived actions using XMLRPC api (bsc#1181223)
- Readable error when "mgr-sync add channel" is called with a non-existing label (bsc#1173143)
- Fix NPE error when scheduling ErrataAction from relevant errata page (bsc#1188289)
- Add Beijing timezone to selectable timezones (bsc#1188193)
- Java enablement for Rocky Linux 8
- Get CPU data for AArch64
- Add option to run Ansible playbooks in 'test' mode
- Add support for Kiwi options
- New filter template: Live patching based on a system
- Adapt generated pillar data to run the new Salt scap state
- Handle virtual machines running on pacemaker cluster
- SP migration: wait some seconds before scheduling "package refresh" action after migration is completed (bsc#1187963)
- cleanup and regenerate system state files when machine id has changed (bsc#1187660)
- manually disable repositories on redhat like systems
- Do not update Kickstart session when download after session is complete or failed (bsc#1187621)
- define a pillar for the https port when connection as ssh-push with tunnel (bsc#1187441)
- Fix the unit test coverage reports
- Fix random NullPointerException when rendering page tabs (bsc#1182769)
- Add missing task status strings (bsc#1186744)

-------------------------------------------------------------------
Fri Jun 18 12:41:30 CEST 2021 - jgonzalez@suse.com

- version 4.2.23-1
- Show the full state return message for VM actions
- show reposync errors in user notification details
- do not check accessibility of free product repositories (bsc#1182817)

-------------------------------------------------------------------
Thu Jun 17 10:38:51 UTC 2021 - Julio González Gil <jgonzalez@suse.com>

- Use the correct product tag

-------------------------------------------------------------------
Thu Jun 10 13:46:09 CEST 2021 - jgonzalez@suse.com

- version 4.2.22-1
- Fix product migration when scheduled from the event page (bsc#1187066)

-------------------------------------------------------------------
Wed Jun 09 10:19:43 CEST 2021 - jgonzalez@suse.com

- version 4.2.21-1
- adapt parsed strings from AlmaLinux and AmazonLinux match
  SCC/sumatoolbox product definition (bsc#1186750)
- Run database table analyze in most used tables of CLM for better performance (bsc#1186704)

-------------------------------------------------------------------
Tue Jun 01 11:47:32 CEST 2021 - jgonzalez@suse.com

- version 4.2.20-1
- fix permission problem with /srv/susemanager/salt/custom files (bsc#1186325)
- fixing ISE when searching in docs for logged-in users (bsc#1186319)
- Fix package building on openSUSE Leap 15.3

-------------------------------------------------------------------
Mon May 24 12:37:31 CEST 2021 - jgonzalez@suse.com

- version 4.2.19-1
- Show NICs without IPs in Hardware info
- Allow interfaces with just valid mac address in cobbler record (bsc#1185416)
- Allow virtualization host entitlement on Xen Dom0 (bsc#1185522)
- Fix start/end timestamps for xccdf scan details (bsc#1186016)
- Fix report links for SCAP Scans (bsc#1186017)
- Fix the documentation for the parseReleaseFile method
- Add group by clause to reduce the number of rows for groupAdvisoryTypes CTE to improve performance(bsc#1185015)
- Drop stale libs for old not supported browsers
- fix file ownership and permissions in /srv/susemanager/pillar_data/ (bsc#1179954)
- Strip the modular metadata for newly created channels in CLM if modular filters present (bsc#1184118)
- fix disapearing Autoinstallation Menu for minions (bsc#1184813)
- catch not found repository and create a standard error page (bsc#1183992)
- Remove duplicate entries on AppStream filter channel browser
- Do not require advisory_status to be set in ErrataHandler.create (bsc#1185965)
- Fix the problem with wrong icons for virtual systems (bsc#1185507)

-------------------------------------------------------------------
Mon May 10 17:43:42 CEST 2021 - jgonzalez@suse.com

- version 4.2.18-1
- Java side of AlmaLinux and Amazon Linux 2 enablement

-------------------------------------------------------------------
Wed May 05 16:35:15 CEST 2021 - jgonzalez@suse.com

- version 4.2.17-1
- Speed up pages to compare or add packages to channels (bsc#1178767)
- Implement CLM filter templates
- Parse ansible inventory and show registered systems
- fix problem reading product_tree.json from wrong location in offline setups (bsc#1184283)
- Eliminate duplicate entries when displaying results from mgr-libmod
- Fix boot image url, change default to ftp (bsc#1185509)
- XMLRPC: Endpoint for aligning channel metadata based on another channel (bsc#1182810)
- forward registration data to SUSE Customer Center
- Rename system migration to system transfer
- Rename SP to product migration
- Change onboarding behavior to easier recycle systems (bsc#1183437)
- The 'cookie' property for pkgset beacon was removed as no longer required
- virtual console monitors VM state changes
- Ansible integration: configure paths, inspect inventories, discover and schedule playbooks
- support Amazon Linux mirror list URLs and set signed Metadata flag correct
- Bugfix: Remove the unneeded check that was stopping updating a virtual instance type (bsc#1180673)
- Exclude minions from the list of locally-managed/sandbox systems when copying config files (bsc#1184940)
- Remove activation key display from system details page
- change deprecated path /var/run into /run for systemd (bsc#1185059)
- add virtual network edit action
- Lower case fqdn comparation when calculating minion connection path (bsc#1184849)

-------------------------------------------------------------------
Mon Apr 19 14:51:51 CEST 2021 - jgonzalez@suse.com

- version 4.2.16-1
- Update translation strings

-------------------------------------------------------------------
Mon Apr 19 11:37:19 CEST 2021 - jgonzalez@suse.com

- version 4.2.15-1
- Bugfix: Retracted Patches: Filter minion correctly when executing package install (bsc#1184929)

-------------------------------------------------------------------
Fri Apr 16 15:59:32 CEST 2021 - jgonzalez@suse.com

- version 4.2.14-1
- fix check for for mirrorlist URLs when refreshing products (bsc#1184861)

-------------------------------------------------------------------
Fri Apr 16 15:55:47 CEST 2021 - jgonzalez@suse.com

- version 4.2.13-1
- Add calendar widget to display maintenance windows

-------------------------------------------------------------------
Fri Apr 16 13:23:01 CEST 2021 - jgonzalez@suse.com

- version 4.2.12-1
- for a SUSE system get metadata and package from same source (bsc#1184475)
- List config state summary for systems in highstate page
- Implement retracted patches
- Add support for notify beacon for Debian/Ubuntu systems
- Check if the directory exists prior to modular data cleanup (bsc#1184311)
- define dependencies for salt-netapi-client and DB schema version
- assign right base product for res8 (bsc#1184005)
- Fix docs link in my organization configuration (bsc#1184286)
- Provide Custom Info as Pillar data
- remove deprecated xmlrpc functions
- Add support for Alibaba Cloud Linux 2
- Only update the kickstart path in cobbler if necessary (bsc#1175216)
- enhance config channel API with list assigned groups
- enhance server group API with config channel and formula
  access methods
- Fix: populate docker-registries on inspection (bsc#1178179)
- Raise length limit for kernel options (bsc#1182916)
- optionally allow vendor change when patching
- Speed up the system groups page (bsc#1182132)
- Log shell command output on failure when checking known_hosts file permissions
- adapt logging for testing accessability of URLs (bsc#1182817)
- add warning about missing salt feature for virtual networks
- add virtual network create action

-------------------------------------------------------------------
Fri Mar 05 15:42:30 CET 2021 - jgonzalez@suse.com

- version 4.2.11-1
- Allow setting a primary FQDN per system, either via WebUI or XMLRPC-API
- Speed up pages to compare or add packages to channels (bsc#1178767)
- Remove validator.js from jade templates
- Homogenizes style in filter buttons, facilitating testability
- improve fromdir with better mapping of URL to local files

-------------------------------------------------------------------
Thu Feb 25 12:06:49 CET 2021 - jgonzalez@suse.com

- version 4.2.10-1
- Rebuild and improve rendering of error pages 404 and 500 pages (bsc#1181228)
- Fix user creation with pam auth and no password (bsc#1179579)
- Rename rhnVirtualInstanceInfo memory_size_k column
- Fix registration of VM created with cobbler profile on Salt minion
- enahance schedule states XMLRPC API
- Cleanup sessions via SQL query instead of SQL function (bsc#1180224)
- Do not call page decorator in HEAD requests (bsc#1181228)
- Allow to configure request timeout (bsc#1178767)
- FIX: Slow response of 'Software > Install' in Ubuntu minions (bsc#1181165)

-------------------------------------------------------------------
Tue Feb 16 10:07:07 CET 2021 - jgonzalez@suse.com

- version 4.2.9-1
- fix action chains for saltssh minions (bsc#1182200)

-------------------------------------------------------------------
Fri Feb 12 14:29:28 CET 2021 - jgonzalez@suse.com

- version 4.2.8-1
- Ensure new files are synced just after writing them (bsc#1175660)
- Add 'mgr_origin_server' to Salt pillar data (bsc#1180439)
- enable openscap auditing for salt systems in SSM (bsc#1157711)
- Removed "Software Crashes" feature
- detect debian products (bsc#1181416)
- show packages from channels assigned to the targeted system (bsc#1181423)

-------------------------------------------------------------------
Thu Jan 28 11:42:47 CET 2021 - jgonzalez@suse.com

- version 4.2.7-1
- Open raw output in new tab for ScriptRunAction (bsc#1180547)

-------------------------------------------------------------------
Wed Jan 27 13:04:11 CET 2021 - jgonzalez@suse.com

- version 4.2.6-1
- fix query using old EVR_T constructor (bsc#1181422)
- Update to postgresql13 (jsc#SLE-17030)
- Improve modular dependency resolution algorithm (bsc#1177267)
- Display absolute timestamps for configuration files
- Fix modular data handling for cloned channels (bsc#1177508)
- Fix: login gets an ISE when SSO is enabled (bsc#1181048)
- Content Lifecycle Management input validation errors are now displayed at the field-level instead of a popup
- Add an API endpoint to allow/disallow scheduling irrelevant patches (bsc#1180757)
- Fix CVE audit results for affected and patched entries (bsc#1180893)
- Replace custom version comparison method with the standard one which also takes debian packages into account
- Default to preferred items per page in content lifecycle lists (bsc#1180558)
- Removed Java module com.sun.bind if it is not available; Load jaxb bundles if available.
- internal code cleanup (dropping unused table rhnErrataTmp)
- Drop the ssl_available option (SSL is always present)
- fix reboot action race condition (bsc#1177031)
- Improves misleading UI message displayed on systems with modules activated (bsc#1179525)
- Fix availability check for debian repositories (bsc#1180127)
- Added 'contents' argument to the 'configchannel.create' XMLRPC API method (bsc#1179566)
- Ignore duplicate NEVRAs in package profile update (bsc#1176018)
- Prevent deletion of CLM environments if they're used in an autoinstallation
  profile (bsc#1179552)
- Fix Debian package version comparison
- register saltkey XMLRPC handler and fix behavior of delete salt key (bsc#1179872)
- Added 'revision' argument to the 'configchannel.updateInitSls' XMLRPC API method (bsc#1179566)
- Add validation for custom repository labels
- Fix configuration file download links to actually download files instead of redirecting to the home page (bsc#1179324)
- Add lang attribute to html tags
- SPEC file libxml2-devel addition, Source0 update.
- Replace the virtpoller beacon by a guests refresh action
- Added RHEL build support.
- Simplified SPEC file.
- fix expanded support detection based on CentOS installations (bsc#1179589)
- Generalize the reactivation key message (bsc#1178483)

-------------------------------------------------------------------
Thu Dec 03 13:45:57 CET 2020 - jgonzalez@suse.com

- version 4.2.5-1
- add the VirtualPC as virtualization type (bsc#1178990)
- Fix the activation key handling from kickstart profile (bsc#1178647)
- Ignore docker network ifaces in the system duplicates list
- Fix incorrect password autocompletions (bsc#1148357)
- add translation strings for newly added countries and timezones (jsc#PM-2081)
- Update exception message in findSyncedMandatoryChannels

-------------------------------------------------------------------
Wed Nov 25 12:22:07 CET 2020 - jgonzalez@suse.com

- version 4.2.4-1
- Report resolved module dependencies on CLM project details page
- Allow creating custom ULN repositories with uln:// urls
- Change message "Minion is down" to be more accurate
- Revert: Sync state modules when starting action chain execution (bsc#1177336)
- Remove expiration date from ics files (bsc#1177892)
- Localize documentation links
- fix check for available products on ISS Slaves (bsc#1177184)
- XMLRPC: Report architecture label in the list of installed packages (bsc#1176898)
- get media.1/products for cloned channels (bsc#1178303)
- calculate size to truncate a history message based on the htmlified version (bsc#1178503)
- Sync state modules when starting action chain execution (bsc#1177336)
- Fix repo url of AppStream in generated RHEL/Centos 8 kickstart file (bsc#1175739)
- Enable validation of Content Lifecycle Management entities in the XMLRPC API (bsc#1177706)
- Fix the order of the arguments in the XMLRPC API doc for contentmanagement.buildProject (bsc#1177704)
- Remove the deprecated "satellite" API namespace
- Make image pillar visible only in buildhost organization
- Maintain list of synced images in pillar
- Remove hostname from /var/lib/salt/.ssh/known_hosts when deleting system (bsc#1176159)
- log token verify errors and check for expired tokens
- show only kernel options in advanced autoinstallation page when working with
  a salt minion (bsc#1177767)
- add new allowVendorChange flag for dist upgrades
- Take pool and volume from Salt virt.vm_info for files and blocks disks (bsc#1175987)
- Create VM on a Salt host using a cobbler profile
- Show cluster upgrade plan in the upgrade UI
- Fix action chain resuming when patches updating salt-minion don't cause service to be
  restarted (bsc#1144447)
- Execute Salt SSH actions in parallel (bsc#1173199)
- Enable to switch to multiple webUI theme
- Hotfix the modular RPMs release comparison
- enable redfish power management by default
- renaming autoinstall distro didn't change the name of the Cobbler distro (bsc#1175876)
- Fix: reinspecting a container image (bsc#1177092)
- add power management xmlrpc api
- allow nightly ISS sync to also cover custom channels
- Include build id in boot image local path
- fix max password length check at user creation (bsc#1176765)
- Fix the links for downloading the binaries in the package details UI (bsc#1176603)
- Notify about missing libvirt or hypervisor on virtual host
- Redesign maintenance schedule systems table to use paginated data from server
- Fix SP migration after dry run for cloned channels (bsc#1176307)
- filter not available optional channels out
- Fix: handle version comparison corner cases in Ubuntu packages

-------------------------------------------------------------------
Fri Nov 06 15:22:07 CET 2020 - jgonzalez@suse.com

- version 4.2.3-1
- Use correct eauth module and credentials for Salt SSH calls (bsc#1178319)

-------------------------------------------------------------------
Mon Sep 21 12:04:31 CEST 2020 - jgonzalez@suse.com

- version 4.2.2-1
- Updating translations from weblate
- Log exception trace on fatal Taskomatic startup error

-------------------------------------------------------------------
Fri Sep 18 12:34:25 CEST 2020 - jgonzalez@suse.com

- version 4.2.1-1
- Force disable SPA for non-navigation links (bsc#1175512)
- pass the log level parameter to matcher
- Detect client organization from connected proxy (bsc#1175545)
- Add language picker to user preferences and user creation
- Fix EntityExistsException on migration from traditional to salt minion via proxy (bsc#1175556)
- use media.1/products from media when not specified different (bsc#1175558)
- Fix: use quiet API method when using spacewalk-common-channels (bsc#1175529)
- add java.allow_adding_patches_via_api to allow adding errata to vendor channels
- fix alignment on icon on entitlement page
- support installer update channels during autoinstallation
- filter machines not in maintenance mode for remote commands
- Upgrade jQuery and adapt the code - CVE-2020-11022 (bsc#1172831)
- Data null means the sync never ran yet (bsc#1174357)
- Reset the server path on minion registration (bsc#1174254)
- fix error when rolling back a system to a snapshot (bsc#1173997)
- Implement maintenance windows backend
- Add check for maintainence window during executing recurring actions
- Implement maintenance windows in struts
- XMLRPC: Assign/retract maintenance schedule to/from systems
- avoid deadlock when syncing channels and registering minions at the same time (bsc#1173566)
- Fix softwarechannel update for vendor channels (bsc#1172709)
- Add modular repository warning message to system overview page (bsc#1173959)
- Change system list header text to something better (bsc#1173982)
- set CPU and memory info for virtual instances (bsc#1170244)
- Add virtual network Start, Stop and Delete actions
- Add virtual network list page
- update default product tree tag and set Beta tag again
- Fix strings (mentions of Satellite, replace SUSE Manager with PRODUCT_NAME, etc)
- Update package version to 4.2.0

-------------------------------------------------------------------
Wed Sep 16 16:49:35 CEST 2020 - jgonzalez@suse.com

- version 4.1.17-1
- Use the Salt API in authenticated and encrypted form (bsc#1175884, CVE-2020-8028)

-------------------------------------------------------------------
Thu Jul 23 13:26:41 CEST 2020 - jgonzalez@suse.com

- version 4.1.16-1
- Fix httpcomponents and gson jar symlinks (bsc#1174229)
- enhance RedHat product detection for CentOS and OracleLinux (bsc#1173584)
- provide comps.xml and modules.yaml when using onlinerepo for kickstart
- Refresh virtualization pages only on events
- fix up2date detection on RH8 when salt-minion is used for registration
- improve performance of the System Groups page with many clients (bsc#1172839)
- Include number of non-patch package updates to non-critical update counts
  in system group pages (bsc#1170468)
- bump XMLRPC API version number to distinguish from Spacewalk 2.10
- Cluster UI: return to overview page after scheduling actions
- fix NPE on auto installation when no kernel options are given (bsc#1173932)
- fix issue with disabling self_update for autoyast autoupgrade (bsc#1170654)
- Adapt expectations for jobs return events after switching Salt
  states to use 'mgrcompat.module_run' state.

-------------------------------------------------------------------
Wed Jul 01 16:12:13 CEST 2020 - jgonzalez@suse.com

- version 4.1.15-1
- Make httpcomponents and gson jar symlinks dependent on product
- Fix symlinks for gson, httcomponents on Leap 15.2

-------------------------------------------------------------------
Mon Jun 29 10:08:38 CEST 2020 - jgonzalez@suse.com

- version 4.1.14-1
- Branding adjustments, get rid of spacewalk as a default
- serve media.1/products when available (bsc#1173204)
- use repo metadata of the synced base channel when kernel
  option "useonlinerepo" is provided (bsc#1173204)
- Fix recurring actions being displayed in Task Schedules list
- Fix: handle corner case of deb pkg compare version (bsc#1173201)

-------------------------------------------------------------------
Wed Jun 24 10:22:51 CEST 2020 - jgonzalez@suse.com

- version 4.1.13-1
- prevent deadlock on suseusernotification (bsc#1173073)

-------------------------------------------------------------------
Tue Jun 23 17:21:48 CEST 2020 - jgonzalez@suse.com

- version 4.1.12-1
- Don't output virtualization pillar for systems without virtualization entitlement
- Update help link URLs in the UI
- Use volumes for VMs disks and allow attaching cdrom images
- Compute the websockify URL on browser side (bsc#1149644)
- disable Beta product tree tag
- Enable OS image building for all SUSE distributions (bsc#1149101, bsc#1172076)
- Toggle virtpoller when toggling virtualization host entitlement (bsc#1172962)
- Deleting registered VM doesn't remove them VM from the Guests list (bsc#1170096)
- improve salt-ssh error parsing on bootstrapping (bsc#1172120)

-------------------------------------------------------------------
Wed Jun 10 12:16:32 CEST 2020 - jgonzalez@suse.com

- version 4.1.11-1
- Drop the unpublished patch concept. All patches are published since their creation
- Implement support for cluster management (CaaSP)
- Split branding style themes for Uyuni and SUSE Manager
- increase XMLRPC API version
- Correctly set action to failed in case of Salt errors on execution (bsc#1169604)
- improve speed of Content Lifecycle Management channel list loading (bsc#1153234)
- Avoid traceback with AssertionError: Failed to update row (bsc#1172558)
- Pass minion ip to the kiwi_collect_image runner as fallback instead
  of fqdn if not present (bsc#1170737)
- Fix software channel list coloring
- apply highstate when add-on system types should be applied to the
  system on bootstrapping (bsc#1172190)
- configure HTTP timeouts via rhn.conf
- fixed bug where in scheduling a vhm refresh would result in a permission error for org admins
- Validate CLM projects on build/promote with XMLRPC
- Fix nullpointer exception during proxy registration (bsc#1171287)
- improve Content Lifecycle Management build and promotion performance (bsc#1159226)
- fix info text about package installation on channel change (bsc#1171684)
- Clarify the behavior of the checkbox system list, when it adds systems to ssm
- Implement module picker controls for CLM AppStream filters

-------------------------------------------------------------------
Tue May 26 11:22:02 CEST 2020 - jgonzalez@suse.com

- version 4.1.10-1
- handle centos urls that contain repo target in query string (bsc#1171996)

-------------------------------------------------------------------
Wed May 20 10:55:24 CEST 2020 - jgonzalez@suse.com

- version 4.1.9-1
- Fix saving image profile custom info values with XMLRPC (bsc#1171526)
- New API endpoint for retrieving combined formula data for a list of systems
- New API endpoint for retrieving network information for a list of system
- New API endpoint for retrieving system groups information for systems with a given entitlement
- Improve performance for States view in SystemGroups detail view (bsc#1158752)
- prevent race condition on metadata generation (bsc#1170197)
- Make automatic system locking for cluster node (CaaSP) user configurable
- Assign Activation Key channels only (bsc#1166516)
- Pass image profile custom info values as Docker buildargs during image build
- Fix activation keys request error in image import page (bsc#1170046)
- Fix custom info values input in image profile edit form (bsc#1169773)
- Add check for non-existing formulas when assigning formulas to a system/group
- Add check for non-existing formulas in xmlrpc calls
- Use salt for registration for selected install types (bsc#1164836)
- Added a new API end point to manage package state (bsc#1169520)
- avoid multiple base channels when onboarding minions (bsc#1167871)
- Remember settings after Service Pack Migration dry-run

-------------------------------------------------------------------
Thu Apr 23 10:25:13 CEST 2020 - jgonzalez@suse.com

- version 4.0.32-1
- hide message about changed Update Tag change (bsc#1169109)
- Web UI: Implement bootstrapping minions using an SSH private key
- add virtual volume delete action
- refresh pillar after channel change

-------------------------------------------------------------------
Wed Apr 15 17:12:31 CEST 2020 - jgonzalez@suse.com

- version 4.1.8-1
- Add content lifecycle project validation interface

-------------------------------------------------------------------
Mon Apr 13 09:33:50 CEST 2020 - jgonzalez@suse.com

- version 4.1.7-1
- Fix the original-clone channel relationship for CLM channels (bsc#1163121)
- fix serializer and documentation for system.listSystems (bsc#1168083)
- skip and show migration targets which do not have a successor
  for all installed extension products (bsc#1168227)
- fix resource leak in taskomatic (bsc#1168696)
- XMLRPC: Implement bootstrapping minions using an SSH private key
- Fix: unable to be redirected to the IdP when SSO is enabled (bsc#1167667)
- improve performance of cleanup-data-bunch
- Show separate info for syncing product channels and children
- add XMLRPC API method: proxy.listProxyClients (bsc#1166408)
- Enable monitoring for RHEL 8 Salt clients
- Add recurring actions xmlrpc interface
- Add StateApplyFailed and CreateBootstrapRepoFailed notifications
- Add virtual storage pools actions
- Remove no longer necessary check for retail TERMINALS group membership
- change DB check before login
- fix error when adding systems to ssm with 'add to ssm' button (bsc#1160246)

-------------------------------------------------------------------
Thu Mar 19 12:16:18 CET 2020 - jgonzalez@suse.com

- version 4.1.6-1
- Filter out AppStream packages by 'modularitylabel' rpm tag

-------------------------------------------------------------------
Wed Mar 11 10:54:21 CET 2020 - jgonzalez@suse.com

- version 4.1.5-1
- Fix for pillar not being refreshed when CaaSP pattern is detected upon software profile update (bsc#1166061)
- Adapt/clarify terms for minion system locking
- Add dependency on system-lock formula
- Prevent build/promote on content projects which have build/promote in progress
- Clean stale Content Lifecycle targets on Tomcat startup (bsc#1164121)
- Show warning on products page when no SUSE Manager Server Subscription is available
- Implement recurring highstate scheduling
- Notify VMs creation actions
- Validate the suseproductchannel table and update missing date when running mgr-sync refresh (bsc#1163538)
- Add 'inst.repo' kernel option to RHEL 8 kickstart tree (bsc#1163884)
- Show proxy icon in system list
- Disable modularity failsafe mechanism for RHEL 8 channels (bsc#1164875)
- Handle the non-existent requested grains gracefully
- Get the machineid grain from the minion startup event
- Feat: enable Salt system lock when CaaSP node is onboarded
- use term 'patch' instead of 'errata' (bsc#1164649)
- enable provisioning API with salt and bootstrap entitled systems
- remove oracle DB support
- improve performance when adding systems to system groups (bsc#1158754)
- remove NccRegister Task

-------------------------------------------------------------------
Mon Feb 17 12:50:13 CET 2020 - jgonzalez@suse.com

- version 4.1.4-1
- Fix a problem with removing the monitoring entitlement from a system
- Introduce CLM AppStream filters for RHEL 8 support
- kickstart --nobase option was removed in version F22. Do not use it
  for RHEL8
- Migrate pillar and formula data on minion id change (bsc#1161755)
- Remove auditlog-keeper
- Exclude base products from PAYG (Pay-As-You-Go) instances when doing subscription matching
- call saltutil.sync_all before calling highstate (bsc#1152673)
- change doc links pointing to new documentation server

-------------------------------------------------------------------
Thu Jan 30 14:48:34 CET 2020 - jgonzalez@suse.com

- version 4.1.3-1
- overload the system.scheduleChangeChannels API method to accept multiple system IDs
- support non discoverable fqdns via custom grain (bsc#1155281)

-------------------------------------------------------------------
Wed Jan 22 12:12:18 CET 2020 - jgonzalez@suse.com

- version 4.1.2-1
- merge java translations from branding back to this package
- fix mgr-sync add channel when fromdir is configured (bsc#1160184)
- handle not found re-activation key (bsc#1159012)
- write a list of formulas sorted by execution order (bsc#1083326)
- change product_tree tag to reflect new product 4.1 and Beta phase
- Use 'changes' field if 'pchanges' field doesn't exist (bsc#1159202)
- rename rhncfg-actions to mgr-cfg-actions in UI advice (bsc#1137248)
- Show additional headers and dependencies for deb packages
- Show adequate message on saving formulas that change only pillar data
- Fix container image import (bsc#1154246)
- Add missing permission checks on formula api (bsc#1123274)
- use channel name from product tree instead of constructing it (bsc#1157317)
- Add the system.getMinionIdMap XMLRPC method
- generate metadata with empty vendor (bsc#1158480)
- Read the subscriptions from the output instead of input (bsc#1140332)
- remove undefined variable from redhat_register snippet
- Add a method in API to check if the provided session key is a valid one.
- Associate VMs and systems with the same machine ID at bootstrap (bsc#1144176)
- Prevent Package List Refresh actions to stay pending forever (bsc#1157034)
- Fix minion id when applying engine-events state (bsc#1158181)
- Prevent ISE and warn disable deletion of a Content Lifecycle channel in use (bsc#1158012)
- Remove unnecessary WARN log entries from Kubernetes integration

-------------------------------------------------------------------
Wed Nov 27 17:01:33 CET 2019 - jgonzalez@suse.com

- version 4.1.1-1
- Change form order and change project creation message (bsc#1145744)
- show version depending on the product
- Fix loading proper activation key details on SPA enabled (bsc#1157141)
- Add 'license' entry to the kiwi image inspection test data
- Enable aarch64 builds
- Hide Virtualization > Provisioning tab for Salt systems (bsc#1167329)
- Add self monitoring to Admin Monitoring UI (bsc#1143638)
- Use apache proxy of websockify (bsc#1155455)
- Split a query to the database for more reliability in case certain pages are visited and many systems are registered
- Fix WebUI invalidation time by using the package build time instead
  of the WebUI version (bsc#1154868)
- Add information message in Tasks bunch detail page if task gets interrupted before start
- Create a single action when adding erratas to an action chain via the API (bsc#1148457)
- Add check for url input when creating/editing repositories
- Fqdns are coming from salt network module instead of fqdns grain (bsc#1134860)
- Consider timeout value in salt remote script (bsc#1153181)
- rename SUSE Products to just Products in UI
- Fix: regression with Ubuntu version compare (bsc#1150113)
- Add formula metadata to form data response
- ignore kickstarttrees for child channels and prevent
  appstream repos sync to cobbler
- Check if metadata refresh is needed before adding new channels (bsc#1153613)
- Fix: match `image_id` with newer k8s (bsc#1149741)
- Handle refreshing hardware of VM with changed UUID (bsc#1135380)
- Bump version to 4.1.0 (bsc#1154940)
- fix problems with Package Hub repos having multiple rpms with same NEVRA
  but different checksums (bsc#1146683)
- Add check/message for project not found (bsc#1145755)
- Fix sorting issues on content filter list page (bsc#1145591)
- Fix combinatorial explosion when generating migrations (bsc#1151888)
- Change the default value of taskomatic maxmemory to 4GB
- Silence cache strategy Hibernate warning
- Return result in compatible type to what defined in database procedure (bsc#1150729)
- Allow channels names to start with numbers
- Fix: handle special deb package names (bsc#1150113)
- Remove extra spaces in dependencies fields in Debian repo Packages file (bsc#1145551)
- Improve performance for 'Manage Software Channels' view (bsc#1151399)
- Allow monitoring for managed systems running Ubuntu 18.04 and RedHat 6/7
- use value from systemd unit file if not set in /etc/rhn/rhn.conf
- implement "keyword" filter for Content Lifecycle Management
- Add support for Azure, Amazon EC2, and Google Compute Engine as Virtual Host Manager.
- Import additional fields for Deb packages
- enable Kiwi NG on SLE15
- allow ssl connections from Tomcat to Postgres (bsc#1149210)
- use default in case taskomatic.java.maxmemory is unset
- fix parsing of /etc/rhn/rhn.conf for taskomatic.java.maxmemory (bsc#1151097)
- replace requires susemanager with uyuni-base server for group(susemanager)
- Add page to show virtual storage pools and volumes of a system
- Migrate login to Spark
- Use 'SCC organization credentials' instead of 'SCC credentials' in error message (bsc#1149425)
- implement "regular expression" Filter for Content Lifecycle Management
  matching package names, patch name, patch synopsis and package names in patches
- implement provisioning for salt clients
- New Single Page Application engine for the UI. It can be enabled with the config 'web.spa.enable' set to true
- Check that a channel doesn't have clones before deleting it (bsc#1138454)
- Fix: initialize the hibernate transaction when merging errata via XMLRPC API (bsc#1145584)
- Fix documentation of contentmanagement handler (bsc#1145753)
- Add new API endpoint to list available Filter Criteria
- improve API documentation of Filter Criteria
- implement "patch contains package" Filter for Content Lifecycle Management
- implement Filter Patch "by type" Content Lifecycle Management
- Improve websocket authentication to prevent errors in logs (bsc#1138454)
- Implement filtering errata by synopsis in Content Lifecycle Management
- Normalize date formats for actions, notifications and clm (bsc#1142774)
- Implement ALLOW filters in Content Lifecycle Management
- move /usr/share/rhn/config-defaults to uyuni-base-common
- implement "by date" Filter for Content Lifecycle Management
- Require uyuni-base-common for /etc/rhn
- Support partly patched CVEs in CVE audit (bsc#1137229)
- UI render without error if salt-formulas system folders are unreachable (bsc#1142309)
- Add susemanager as prerequired for spacewalk-java
- Cloning Errata from a specific channel should not take packages
  from other channels (bsc#1142764)
- Hide channels managed by Content Lifecycle projects from available sources (bsc#1137965)
- add caret sorting for rpm versioning
- improve performance for retrieving the user permissions on channels (bsc#1140644)

-------------------------------------------------------------------
Wed Jul 31 17:34:30 CEST 2019 - jgonzalez@suse.com

- version 4.0.20-1
- fix permissions of cobbler owned directories
- Prerequire salt package to avoid not existing user issues
- Remove duplicate information message when changing system properties (bsc#1111371)
- Align selection column in software channel managers (bsc#1122559)
- API Documentation: mention the shebang in the system.scheduleScriptRun doc strings (bsc#1138655)
- Enable product detection for plain rhel systems (bsc#1136301)
- For orphan contentsources, look also in susesccrepositoryauth to make sure they are not being referenced(bsc#1138275)
- Fallback to logged-in-user org and then vendor errata when looking up erratum on cloning (bsc#1137308)
- Add new validation to avoid creating content lifecycle projects starting with a number (bsc#1139493)
- Improve performance of 'Systems requiring reboot' page (fate#327780)
- Allow virtualization tab for foreign systems (bsc#1116869)
- Keep querystring on ListTag parent_url for actions that have the cid param (bsc#1134677)
- Allow forcing off or resetting VMs
- Fix profiles package scheduling when epoch is null (bsc#1137144)
- Explicitly mention in API docs that to preserve LF/CR, user needs to encode the data(bsc#1135442)
- Switch menu links and adjust title icons
- Add XML-RPC API calls to manage server monitoring
- Allow adding monitoring entitlement to openSUSE Leap 15.x
- Add support for Salt Formulas to be used with standalone Salt
- Fix channel sync status logic in products page (bsc#1131721)
- Report Monitoring products to subscription-matcher
- Update help URLs in the UI
- Fix SSM package upgrade list item selection (bsc#1133421)
- Support system groups with the prometheus-exporters-formula and monitoring entitlements
- Let softwarechannel_errata_sync fallback on vendor errata (bsc#1132914)
- Don't convert localhost repositories URL in mirror case (bsc#1135957)
- Add state EDITED to filters in the Content Lifecycle Environments
- Add built time date to the Content Lifecycle Environments
- Update ServerArch on each ImageDeployedEvent (bsc#1134621)
- Remove the 'Returning' clause from the query as oracle doesn't support it (bsc#1135166)
- Display warning if product catalog refresh is already in progress (bsc#1132234)
- Fix apidoc return order on mergePackages
- Explicitly mention country code in the advanced search (bsc#1131892)

-------------------------------------------------------------------
Wed May 22 14:29:42 CEST 2019 - jgonzalez@suse.com

- version 4.0.19-1
- Fix handling of the last Salt event queue (bsc#1135896)

-------------------------------------------------------------------
Wed May 15 17:05:45 CEST 2019 - jgonzalez@suse.com

- version 4.0.18-1
- use new names in code for client tool packages which were renamed (bsc#1134876)

-------------------------------------------------------------------
Wed May 15 17:00:13 CEST 2019 - jgonzalez@suse.com

- version 4.0.17-1
- List added JARs into specfile
- Add stax and stax2 to the ant JARs

-------------------------------------------------------------------
Wed May 15 15:11:15 CEST 2019 - jgonzalez@suse.com

- version 4.0.16-1
- SPEC cleanup
- Process salt events of a single minion on the same thread
- Add Single Sign On (SSO) via SAMLv2 protocol
- Hide disabled activation keys in form drop-downs (bsc#1101706)
- Implement Errata filtering based on advisory name in Content Lifecycle Management
- UI to enable / disable server monitoring
- Add monitoring entitlement
- Log remote commands executed via Salt -> Remote Commands UI to
  file /var/log/rhn/rhn_salt_remote_commands.log
- Saving cobbler autoinstall templates with a leading slash.
- Implement NEVR(A) filtering in Content Lifecycle Management
- Adjust product tree tag according to the base OS
- Add a link to the highstate page after formula was saved
- Fix deleting server when minion_formulas.json is empty (bsc#1122230)
- Handle the different retcodes that are being returned when salt module is not available (bsc#1131704)
- Improve salt events processing performance (bsc#1125097)
- Prevent Actions that were actually completed to be displayed as "in progress" forever(bsc#1131780)
- Disable Salt presence ping for synchronous calls
- Add unit tests for base channel assignments when registering RES minions
- Enable batching mode for salt synchronous calls
- Do not implicitly set parent channel when cloning (bsc#1130492)
- Do not report Provisioning installed product to subscription matcher (bsc#1128838)
- Show minion id in System Details GUI and API
- Fix base channel selection for Ubuntu systems (bsc#1132579)
- Fix retrieval of build time for .deb repositories (bsc#1131721)
- Fix product package conflicts with SLES for SAP systems (bsc#1130551)
- Take into account only synced products when scheduling SP migration from the API (bsc#1131929)

-------------------------------------------------------------------
Fri Apr 26 09:57:29 CEST 2019 - jgonzalez@suse.com

- version 4.0.15-1
- Enable Salt presence ping for synchronous calls (bsc#1133264)

-------------------------------------------------------------------
Thu Apr 25 17:59:56 CEST 2019 - jgonzalez@suse.com

- version 4.0.14-1
- Fix offline use of SUSE Manager (bsc#1133420)

-------------------------------------------------------------------
Mon Apr 22 12:11:55 CEST 2019 - jgonzalez@suse.com

- version 4.0.13-1
- Add Content Lifecycle Management icon
- Remove the obsolete help dispatcher servlet which was used to translate the documentation URLs
- Implement packages filtering on Content Project build
- Implement Content Filters operations and expose them in XMLRPC
- Disable ActionChainCleanup if database is Postgres
- Track and expose build status of Content Environment
- Enable SLES11 OS Image Build Host
- Add support for Salt batch execution mode
- fix NPE on remote commands when no targets match (bsc1123375)
- change release notes URL
- provide Proxy release notes as well
- Add a Taskomatic job to perform minion check-in regularly, drop use of Salt's Mine (bsc#1122837)
- Change the return type of the Cobbler method last_modified_time to Double
- Populate Content Environment on inserting it in a Project
- Add makefile and pylint configuration
- allow access to susemanager tools channels without res subscription (bsc#1127542)

-------------------------------------------------------------------
Fri Mar 29 10:31:49 CET 2019 - jgonzalez@suse.com

- version 4.0.12-1
- Adapt Cobbler power management functionality to use new power_system API call (bsc#1128919)
- fix doc generation for content management API
- Add support for SLES 15 live patches in CVE audit
- Implement Content Project promote function
- Implement Content Project build function
- Add Content Project Sources CRUD operations and expose them via XMLRPC
- Add Content Project and Content Environment CRUD operations and expose them via XMLRPC
- Add Content Project CRUD operations and expose them via XMLRPC
- Fix parsing of deb package version string on download (bsc#1130040)
- Generate solv file when repository metadata is created
- Fix errata_details to return details correctly (bsc#1128228)
- prevent an error when onboarding a RES 6 minion (bsc#1124794)

-------------------------------------------------------------------
Mon Mar 25 16:43:10 CET 2019 - jgonzalez@suse.com

- version 4.0.11-1
- don't modify kickstart child channel list
- change cobblers template directory
- Remove tanukiwrapper from taskomatic
- Add error message on sync refresh when there are no scc credentials
- rename cobbler keyword ksmeta to autoinstall_meta which changed with cobbler 3
- minion-action-cleanup Taskomatic task: do not clean actions younger than one hour
- Add support for custom username when bootstrapping with Salt-SSH
- Archive orphan actions when a system is deleted and make them visible in the UI (bsc#1118213)
- Cobbler version have been updated to >= 3.0
- Removed cobbler's 'update' method call which is now invalid(bsc#1128917)
- support ubuntu products and debian architectures in mgr-sync
- adapt check for available repositories to debian style repositories
- Add virtual machine display page
- Change default image download protocol from tftp to ftp
- Fix apidoc issues
- Read and update running kernel release value at each startup of minion (bsc#1122381)
- Schedule full package refresh only once per action chain if needed(bsc#1126518)
- Check and schedule package refresh in response to events independently of what originates them (bsc#1126099)

-------------------------------------------------------------------
Wed Mar 06 11:15:31 CET 2019 - jgonzalez@suse.com

- version 4.0.10-1
- Remove obsolete /rhn/help directory

-------------------------------------------------------------------
Tue Mar 05 18:20:00 CET 2019 - jgonzalez@suse.com

- version 4.0.9-1
- Update navigation links for the documentation pages

-------------------------------------------------------------------
Sat Mar 02 00:10:43 CET 2019 - jgonzalez@suse.com

- version 4.0.8-1
- Generate InRelease file for Debian/Ubuntu repos when metadata signing is enabled
- Add support for Ubuntu minions (FATE#324534, FATE#326848, FATE#326811)
- Fix/enhance Debian/Ubuntu repository generation
- Implement HTTP token authentication for Ubuntu clients

-------------------------------------------------------------------
Wed Feb 27 13:01:45 CET 2019 - jgonzalez@suse.com

- version 4.0.7-1
- Expose necessary Java modules on JDK 9+
- Add configuration option to limit the number of changelog entries added
  to the repository metadata (FATE#325676)
- Fix a problem when cloning public child channels with a private base channel (bsc#1124639)
- set max length for xccdf rule identifier to 255 to prevent internal server error (bsc#1125492)
- add configurable option to auto deploy new tokens (bsc#1123019)
- support products with multiple base channels
- fix ordering of base channels to prevent synchronization errors
  (bsc#1123902)
- prevent crash of mgr-sync refresh when channel label could not be found (bsc#1125451)
- Keep assigned channels on traditional to minion migration (bsc#1122836)
- Add UI to create virtual machine for salt minions
- Fix "Add Selected to SSM" on System Groups -> systems page (bsc#1121856)

-------------------------------------------------------------------
Fri Feb 08 17:38:56 CET 2019 - jgonzalez@suse.com

- version 4.0.6-1
- Fix exception when removing failed salt events from database

-------------------------------------------------------------------
Thu Jan 31 09:41:46 CET 2019 - jgonzalez@suse.com

- version 4.0.5-1
- Improve memory usage when generating repo matadata for channels having
  a large number of packages (bsc#1115776)
- Merge unlimited virtualization lifecycle products with the single variant (bsc#1114059)
- show beta products if a beta subscription is available (bsc#1123189)
- fix synchronizing Expanded Support Channel with missing architecture
  (bsc#1122565)
- Explicitly require JDK11
- Update spec file to no longer install tomcat context file in cache directory (bsc#1111308)
- Fix for duplicate key violation when cloning erratas that have no packages associated (bsc#1111686)
- Improve performance for granting and revoking permissions to user for groups (bsc#1111810)

-------------------------------------------------------------------
Wed Jan 16 12:23:15 CET 2019 - jgonzalez@suse.com

- version 4.0.4-1
- Remove the reference of channel from revision before deleting it (bsc#1107850)
- Add sp migration dry runs to the daily status report (bsc#1083094)
- Fix permissions check on formula list api call (bsc#1106626)
- Prevent failing KickstartCommand when customPosition is null (bsc#1112121)
- Improve return value and errors thrown for system.createEmptyProfile XMLRPC endpoint
- Reset channel assignments when base channel changes on registration (bsc#1118917)
- Removed 'Manage Channels' shortcut for vendor channels (bsc#1115978)
- Allow bootstrapping minions with a pending minion key being present (bsc#1119727)
- Fix cloning channels when managing the same errata for both vendor and private orgs (bsc#1111686)
- Hide 'unknown virtual host manager' when virtual host manager of all hosts is known (bsc#1119320)
- Add REST API to retrieve VM definition
- Nav and section scroll independently
- Listen to salt libvirt events to update VMs state
- avoid a NullPointerException error in Taskomatic (bsc#1119271)
- XMLRPC API: Include init.sls in channel file list (bsc#1111191)
- Disable notification types with 'java.notifications_type_disabled' in rhn.conf (bsc#1111910)
- Fix the config channels assignment via SSM (bsc#1117759)
- Introduce Loggerhead-module.js to store logs from the frontend
- change SCC sync backend to adapt quicker to SCC changes and improve
  speed of syncing metadata and checking for channel dependencies (bsc#1089121)
- read OEM Orderitems from DB instead of create always new items (bsc#1098826)
- fix mgr-sync refresh when subscription was removed (bsc#1105720)
- install product packages during bootstrapping minions (bsc#1104680)
- remove Oracle support

-------------------------------------------------------------------
Mon Dec 17 14:37:54 CET 2018 - jgonzalez@suse.com

- version 4.0.3-1
- Change Requires to allow installing with both Tomcat 8 (SLE-12SP3) and 9 (SLE12-SP4)
- Automatically schedule an Action to refresh minion repos after deletion of an assigned channel (bsc#1115029)
- Performance improvements in channel management functionalities (bsc#1114877)
- Hide already applied errata and channel entries from the output list in
  audit.listSystemsByPatchStatus (bsc#1111963)
- Handle with an error message if state file fails to render (bsc#1110757)
- use a Salt engine to process return results (bsc#1099988)
- Add check for yast autoinstall profiles when setting kickstartTree (bsc#1114115)
- Fix handling of CVEs including multiple patches in CVE audit (bsc#1111963)
- When changing basechannel the compatible old childchannels are now selected by default. (bsc#1110772)
- fix scheduling jobs to prevent forever pending events (bsc#1114991)
- Performance improvements for group listings and detail page (bsc#1111810)
- fix wrong counts of systems currency reports when a system belongs to more than one group (bsc#1114362)
- Add check if ssh-file permissions are correct (bsc#1114181)
- When removing cobbler system record, lookup by mac address as well if lookup by id fails(bsc#1110361)
- increase maximum number of threads and open files for taskomatic (bsc#1111966)
- Changed Strings for MenuTree Items to remove redundancy (bsc#1019847)
- Automatic cleanup of notification messages after a configurable lifetime
- Fix 'image deployed' event data parsing (bsc#1110316)
- Handle 'image deployed' salt event by executing post-deployment procedures
- Allow listing empty system profiles via XMLRPC
- Different methods have been refactored in tomcat/taskomatic for better performance(bsc#1106430)
- Do not try cleanup when deleting empty system profiles (bsc#1111247)
- ActivationKey base and child channel in a reactjs component
- Sync changes from Spacewalk
- 1640999 - Fix status icons
- 1640999 - Show correct name of the channel provididing rhncfg* packages
- 1624837 - Suppress warning if AppStream addon is enabled
- 1624837 - Enable appstream by default
- 1624837 - Add appstream ks corresponding to given baseos ks

-------------------------------------------------------------------
Fri Oct 26 10:29:32 CEST 2018 - jgonzalez@suse.com

- version 4.0.2-1
- Reschedule taskomatic jobs if task threads limit reached (bsc#1096511)
- Require openJDK in all cases, as IBM JDK will not be available at SLE15
- Add missing jar dependency 'xalan-j2-serializer'
- Modify acls: hide 'System details -> Groups and Formulas' tab for non-minions with bootstrap entitlement
- fix typo in messages (bsc#1111249)
- Cleanup formula data and assignment when migrating formulas or when removing system
- Remove restrictions on SUSE Manager Channel subscriptions (bsc#1105724)
- Pair a new starting minion with empty profile based on its HW address (MAC)
- Allow creating empty minion profiles via XMLRPC, allow assigning and editing formula for them
- Added shortcut for editing Software Channel
- Rewrite virtual guests list page in reactjs
- Fix NullPointerException when refreshing deleted software channel (bsc#1094992)
- Subscribe saltbooted minion to software channels, respect activation key in final registration steps
- Fix script is deleted too early (bsc#1105807)
- Remove special characters from HW type string
- Optimize execution of actions in minions (bsc#1099857)
- Make Kiwi OS Image building enabled by default
- Increase Java API version
- check valid postgresql database version
- Change Saltboot grain trigger from "initrd" to "saltboot_initrd"
- add last_boot to listSystems() API call
- Changed localization strings for file summaries (bsc#1090676)
- Added menu item entries for creating/deleting file preservation lists (bsc#1034030)
- Fix displayed number of systems requiring reboot in Tasks pane (bsc#1106875)
- Added link from virtualization tab to Scheduled > Pending Actions (bsc#1037389)
- Better error handling when a websocket connection is aborted (bsc#1080474)
- Remove the reference of channel from revision before deleting it(bsc#1107850)
- Enable auto patch updates for salt clients
- Fix ACLs for system details settings
- Method to Unsubscribe channel from system(bsc#1104120)
- Fix 'Compare Config Files' task hanging (bsc#1103218)
- Fix: delete old custom OS images pillar before generation (bsc#1105107)
- Fix an error in the system software channels UI due to SUSE product channels missing a
  corresponding synced channel (bsc#1105886)
- XMLRPC API for state channels
- add logic for RedHat modules
- fix deletion of Taskomatic schedules via the GUI (bsc#1095569)
- Generate OS image pillars via Java
- Logic constraint: results must be ordered and grouped by systemId first (bsc#1101033)
- Fix retrieving salt-ssh pub key for proxy setup when key already exists
  (bsc#1105062)
- Store activation key in the Kiwi built image
- Do not wrap output if stderr is not present (bsc#1105074)
- Store image size in image pillar as integer value
- Reschedule Taskomatic jobs when the taskomatic.<job_type>.parallel_threads
  limit is reached (bsc#1105574)
- Implement the 2-phase registration of saltbooted minions (SUMA for Retail)
- Avoid an NPE on expired tokens (bsc#1104503)
- Generate systemid certificate on suse/systemid/generate event (FATE#323069)
- Fix system group overview patch status (bsc#1102478)

-------------------------------------------------------------------
Fri Aug 10 15:21:41 CEST 2018 - jgonzalez@suse.com

- version 4.0.1-1
- Allow salt systems to be registered as proxies (FATE#323069)
- Fix behavior when canceling actions (bsc#1098993)
- add DNS name to cobbler network interface (FATE#326501, bsc#1104020)
- speedup listing systems of a group (bsc#1102009)
- Add python3 xmlrpc api example to docs.
- Bump version to 4.0.0 (bsc#1104034)
- Fix copyright for the package specfile (bsc#1103696)
- Add Salt actions for virtual guests
- Disallow '.' in config channel names (bsc#1100731)
- Feat: add OS Image building with Kiwi FATE#322959 FATE#323057 FATE#323056
- Apply State Result - use different color for applied changes
- Fix checking for salt pkg upgrade when generating action chain sls
- Add queue=true to state.apply calls generated in action chain sls files
- Fix missing acl to toggle notifications in user prefs in salt clients (bsc#1100131)
- Fix race condition when applying patches to systems (bsc#1097250)
- Fix: errata id should be unique (bsc#1089662)
- improve cve-server-channels Taskomatic task's performance (bsc#1094524)
- fix union and intersection button in grouplist (bsc#1100570)
- Feature: show ordered and formated output of state apply results
- fix defining a schedule for repo-sync (bsc#1100793)
- Drop removed network interfaces on hardware profile update (bsc#1099781)
- Feature: implement test-mode for highstate UI
- Feature: implement optional signing repository metadata
- Valid optional channel must be added before reposync starts (bsc#1099583)
- XML-RPC API call system.scheduleChangeChannels() fails when no children are given (bsc#1098815)
- Fix tabs and links in the SSM "Misc" section (bsc#1098388)
- Handle binary files appropriately (bsc#1096264)
- Increase the default number of Quartz worker threads (bsc#1096511)
- Ignore inactive containers in Kubernetes clusters
- explicitly require IBM java for SLES < SLE15 (bsc#1099454)
- Do not break backward compatibility on package installation/removal (bsc#1096514)
- Fix minion software profile to allow multiple installed versions for the
  same package name (bsc#1089526)
- fix cleaning up tasks when starting up taskomatic (bsc#1095210)
- Fix truncated result message of server actions (bsc#1039043)
- Add missing result fields for errata query (bsc#1097615)
- Show chain of proxies correctly (bsc#1084128)
- improve gatherer-matcher Taskomatic task's performance (bsc#1094524)
- Check if directory /srv/susemanager/salt/actionchains exists before deleting minion
  action chain files
- fix hardware refresh with multiple IPs on a network interface (bsc#1041134)
- Fix NPE in image pages when showing containers with non-SUSE distros
  (bsc#1097676)
- Do not log when received 'docker://' prefix from Kubernetes clusters
- Add new 'upgrade_satellite_refresh_custom_sls_files' task to refresh
  custom SLS files generated for minions (bsc#1094543)
- improve branding for Uyuni
- Mark all proceeding actions in action-chain failed after an action failed(bsc#1096510)
- Fix: limit naming of action chain (bsc#1086335)
- Do not create new product if product_id exists, update it instead (bsc#1096714)
- specify old udev name as alternative when parsing hw results
- fix detection of a xen virtualization host (bsc#1096056)
- Disallow colons in image labels (bsc#1092940)
- Fix registration of RHEL clients when multiple release packages are installed
  (bsc#1076931)
- Disable support for Oracle on openSUSE (bsc#1095804)
- Fix removing action chain sls files after execution (bsc#1096016)

-------------------------------------------------------------------
Tue Jun 05 10:09:30 CEST 2018 - jgonzalez@suse.com

- version 2.8.78.7-1
- make mass-canceling of Actions faster (bsc#1095211)
- Fix logic in jsp so enabling config systems page shows right icon for error (bsc#1082988)
- Fix: show only directly connected systems for Proxy (bsc#1094986)
- generate pillar after changeing gpg_check flag (bsc#1079605)
- enable all TLS version for HTTPS connections (bsc#1094530)
- allow multi selection/deletion of notification messages
- change text on pending actions on the system page (bsc#1086176)
- Schedule only one action when changing channel assignment for a group of servers on SSM
- honor user timezone setting for system overview dates (bsc#1085516)
- Initial branding change for Uyuni (bsc#1094497)
- Fix NPE in software profile sync when building update query (bsc#1094240)
- added 404 handling inside the Spark framework (bsc#1029726)

-------------------------------------------------------------------
Wed May 23 09:01:39 CEST 2018 - jgonzalez@suse.com

- version 2.8.78.6-1
- Add Action Chain support for Salt clients using the ssh-push connection method.
- add API functions to specify system cleanup type when deleting a
  system (bsc#1094190)
- change default cleanup type for XMLRPC API to NO_CLEANUP
  (bsc#1094190)

-------------------------------------------------------------------
Wed May 16 17:41:11 CEST 2018 - jgonzalez@suse.com

- version 2.8.78.5-1
- Uniform the notification message when scheduling HW refresh (bsc#1082796)
- Improved API for formulas to be saved through API for system/group.
- add SLES12 SP2 LTSS family (bsc#1092194)
- fix token cleanup task crashing (bsc#1090585)
- HW refresh fails on SLE15 Salt client (bsc#1090221)
- reorder styles import
- prevent NPE when no image build history details are available (bsc#1092161)
- only show the most relevant (least effort) solutions (bsc#1087071)
- Show channel label when listing config channels (bsc#1083278)
- fix equals to display channels with same name but different label
  (bsc#1083278)
- Avoid init.sls files with no revision on Config State Channels (bsc#1091855)

-------------------------------------------------------------------
Mon May 07 15:23:43 CEST 2018 - jgonzalez@suse.com

- version 2.8.78.4-1
- Update codebase for salt-netapi-client 0.14.0
- Render configuration files with UTF-8 (bsc#1088667)
- Update google-gson to version 2.8.2 (bsc#1091091)
- fix updating Subscription cache (bsc#1075466)

-------------------------------------------------------------------
Wed Apr 25 12:03:28 CEST 2018 - jgonzalez@suse.com

- version 2.8.78.3-1
- fix taskomatic deadlock in failure case (bsc#1085471)
- fix NPE in websocket session configurator (bsc#1080474)

-------------------------------------------------------------------
Mon Apr 23 09:12:55 CEST 2018 - jgonzalez@suse.com

- version 2.8.78.2-1
- Sync with upstream (bsc#1083294)
- 1567157 - remove 'www' part from cve.mitre.org domain name
- 1564065 - Fix relevant_to_server_group query performance
- 1544350 - Add possibility to manage errata severity via API/WebUI
- add support for autoinstallation of SLE15 (bsc#1090205)
- update sles_register cobbler snippets to work with SLE15 (bsc#1090205)
- Wait until minion is back to set RebootAction as COMPLETED (bsc#1089401)
- Handle Salt upgrade inside an Action Chain via patch installation.
- Change the endpoint for the mandatory channels retrieval to work with IDs instead of labels
- Remove SUSE Studio based image deployments
- add support for Prometheus monitoring
- Add option to schedule the software channels change in
  software -> channels -> channel -> target systems (bsc#1088246)
- Removed unused/broken option for sys details page (bsc#1082268)
- Log debug message if required cloned children do not exist when finding Service Pack migration alternatives
- fix constraint violation errors when onboarding (bsc#1089468)
- Update Spark to version 2.7.2 (bsc#1089101)
- Properly invalidate channel access tokens when changing to the same channels (bsc#1085660)
- Fix in SSM channls UI, if all systems in SSM do not have a base channel the corresponding
  child channels are not displayed on the subsequent page
- Apply Salt states in queue mode when executing Action Chains.
- Fix config channel assignment when registering with an activation key (bsc#1084134)
- Prevent stripping curly braces when creating config states (bsc#1085500)
- Fix index out of bound exception when os-release query returns multiple
  package names for RHEL/CentOS (bsc#1076931)
- More specific message for empty custom system info

-------------------------------------------------------------------
Wed Apr 04 12:12:28 CEST 2018 - jgonzalez@suse.com

- version 2.8.75.3-1
- Bugfix: assign correct channel on bootstrap (bsc#1087842)
- Prevent JSON parsing error when 'mgractionchains' module is not deployed.

-------------------------------------------------------------------
Thu Mar 29 01:24:22 CEST 2018 - jgonzalez@suse.com

- version 2.8.75.2-1
- SLE15 support: recommended/required flag for products and channels
- add more missing help links (bsc#1085852)

-------------------------------------------------------------------
Mon Mar 26 08:54:04 CEST 2018 - jgonzalez@suse.com

- version 2.8.75.1-1
- Sync with upstream (bsc#1083294)
- 1542556 - Prevent deletion of last SW admin if disabled
- 1544350 - Add possibility to manage errata severity via API/WebUI
- Add Action Chain support for Salt clients.
- Uniform channel assignment for Salt (bsc#1077265)
- fix race condition during enabling channel tokens (bsc#1085436)
- Ensure transaction execution order when updating FQDNs for minions (bsc#1078427)
- Harmonize display of custom system information (bsc#979073)
- add ref help links (bsc#1079535)
- fix presence ping (bsc#1080353)
- Fix "Most critical systems" list on "Home Overview" view (bsc#1081757)

-------------------------------------------------------------------
Mon Mar 05 08:50:01 CET 2018 - jgonzalez@suse.com

- version 2.8.72.1-1
- 1187053 - package search do not search through ppc64le packages by default
- support SLE15 product family
- rewrite products page into reactjs
- Users who can view system should be able to delete it (bsc#1079652)
- Set hostname before hardware refresh as well (bsc#1077760)
- Separate Salt calls based on config revisions and server grouping(bsc#1074854)
- remove clean section from spec (bsc#1083294)
- Added function to update software channel.
- Fix NPE when retrieving OES repo (bsc#1082328)
- Subscribe to config channels when registering Salt systems with activation keys (bsc#1080807)
- add rhn.conf salt_check_download_tokens parameter to disable token checking (bsc#1082119)

-------------------------------------------------------------------
Wed Feb 28 09:37:21 CET 2018 - jgonzalez@suse.com

- version 2.8.69.1-1
- Refresh pillar data when executing the subscribe channels action for ssh-push minions (bsc#1080349)
- Disable taskomatic crash dumps when using openJDK.
- Move locale preferences to user preferences menu.
- Fix home page link for "Register systems" (bsc#1065708)
- Remove previous activation keys on every (re-)activation (bsc#1031081)
- Handle stderr from "virtual-host-gatherer" to avoid hanging (bsc#1067010)
- Unify methods to send email on a single API
- Fix broken 'Add' links in system's config channel overview page (bsc#1079865)
- Remove SUSE Manager repositories when deleting salt minions (bsc#1079847)
- Fix issues in text for config management.
- fix title of reference guide help entry (bsc#1079769)
- 1541955 - Clone of an erratum doesn't have original erratum's severity
- 1481329 - Lost an <rhn-tab-directory> tab in previous commit for this BZ
- 1020318 - Fix refactored to take more, multiple, errors into account
- 1020318 - Check description for max-len when updating

-------------------------------------------------------------------
Mon Feb 05 12:48:29 CET 2018 - jgonzalez@suse.com

- version 2.8.59.3-1
- Allow scheduling the change of software channels as an action.
  The previous channels remain accessible to the registered system
  until the action is executed.

-------------------------------------------------------------------
Fri Feb 02 12:36:31 CET 2018 - jgonzalez@suse.com

- version 2.8.59.2-1
- refresh pillar data on formular change (bsc#1028285)
- Hide macro delimiters for config files in state channels
- Show full Salt paths in config file details page
- Remove previous activation keys when migrating to salt (bsc#1031081)
- Imporve webui for comparing files (bsc#1076201)
- For minion, no option to modfiy config file but just view
- Uniform date formatting in System Details view (bsc#1045289)
- Remove previous activation keys when migrating to salt (bsc#1031081)
- Import content of custom states from filesystem to database on startup, backup old state files
- Change the directory of the (normal) configuration channels from mgr_cfg_org_N to manager_org_N
- Handle gpg_check correctly (bsc#1076578)
- Replace custom states with configuration channels
- Hide ownership/permission fields from create/upload config file forms for state channels (bsc#1072153)
- Hide files from state channels from deploy/compare file lists (bsc#1072160)
- Disable and hide deploy files tab for state config channels (bsc#1072157)
- Allow ordering config channels in state revision
- Disallow creating 'normal' config channels when a 'state' channel with the
  same name and org already exists and vice versa.
- UI has been updated to manage state channels
- support multiple FQDNs per system (bsc#1063419)
- Uniform the notification message when rebooting a system (bsc#1036302)
- avoid use of the potentially-slow rhnServerNeededPackageCache view

-------------------------------------------------------------------
Wed Jan 17 12:05:06 CET 2018 - jgonzalez@suse.com

- version 2.8.56.1-1
- Speed up scheduling of package updates through the SSM (bsc#1076034)
- Fix encoding/decoding of url_bounce with more parameters (bsc#1075408)
- Removing unused mockobjects and strutstest jars
- Adjust commons-pool dependency for SLES15
- Remove jakarta-common-dbcp dependency, not required by quartz anymore
- Remove enforcement of IBM JDK
- Update to Quartz 2.3.0 (bsc#1049431)
- After dry-run, sync channels back with the server (bsc#1071468)
- fix message about package profile sync (bsc#1073739)
- On registration, assign server to the organization of the creator when activation key is empty (bsc#1016377)
- Fix logging issues when saving autoyast profiles (bsc#1073474)
- Add VM state as info gathered from VMware (bsc#1063759)
- improve performance of token checking, when RPMs or metadata are downloaded from minions (bsc#1061273)
- Allow selecting unnamed context in kubeconfig (bsc#1073482)
- Fix action names and date formatting in system event history (bsc#1073713)
- Fix incorrect 'os-release' report after SP migration (bsc#1071553)
- fix failed package installation when in RES 32 and 64 bit packages are
  installed together (bsc#1071314)
- Add user preferences in order to change items-per-page (bsc#1055296)
- Order salt formulas alphabetically. (bsc#1022077)
- Improved error message (bsc#1064258)
- Display messages about wrong input more end-user friendly. (bsc#1015956)
- Add api calls for content staging
- fix content refresh when product keys change (bsc#1069943)
- Allow 'Package List Refresh' when package arch has changed (bsc#1065259)
- New API call for scheduling highstate application
- Adding initial version of web ui notifications
- Show the time on the event history page in the users preferred timezone

-------------------------------------------------------------------
Tue Nov 28 12:48:16 CET 2017 - jgonzalez@suse.com

- version 2.7.46.8-1
- Implemented assignment of configuration channels to Salt systems via Salt states
- Added file structure under Salt root for configuration management
- Enabled configuration management UI for Salt systems
- Remove SUSE Manager specific configuration from Salt ssh minion when deleting system from SUSE Manager (bsc#1048326)
- Support Open Enterprise Server 2018 (bsc#1060182)
- Enable autofocus for login field
- Do not remove virtual instances for registered systems (bsc#1063759)
- Process right configfile on 'scheduleFileComparisons' API calls (bsc#1066663)
- Fix reported UUIDs for guests instances within a virtual host (bsc#1063759)
- Generate Order Items for OEM subscriptions (bsc#1045141)
- fix alignment of systemtype counts text (bsc#1057084)
- Enable 'Power Management' features on Salt minions.
- Fix editing of vhm config params (bsc#1063185)
- Skip the server if no channel can be guessed (bsc#1040420)
- Added a method to check if OS on machine supports containerization or not(bsc#1052728)
- 'Cancel Autoinstallation' link has been changed to look like button to make it more visible (bsc#1035955)
- Make systems in system group list selectable by the group admins (bsc#1021432)
- Hide non-relevant typed systems in SystemCurrency (bsc#1019097)
- Start registration for accepted minions only on the minion start event,
  not automatically on any event (bsc#1054044)
- Exclude salt systems from the list of target systems for traditional
  configuration stack installation
- Keep the the GPG Check value if validation fails (bsc#1061548)
- Extract Proxy version from installed product (bsc#1055467)
- Provide another create method(with additional parameter Gpgcheck) to create software channel through XML RPC(bsc#1060691).
- Improve duplicate hostname and transaction handling in minion registration
- Added 'Machine Id' information as part of details in System namespace for XMLRPC API(bsc#1054902)
- Modified the displayed message after updation of activation key (bsc#1060389)
- Display GUI message after successfully deleting custom key (bsc#1048295)
- fix links on schedule pages (bsc#1059201)
- Harmonize presentation of patch information (bsc#1032065)
- Display a feedback message when user deletes configuration channel(bsc#1048355)
- Fix duplicate machine id in event history on minion restart (bsc#1059388)
- Show link in message when rescheduling actions (bsc#1032122)
- Prevent ISE when distribution does not exist (bsc#1059524)
- do not store registration-keys during autoinstallation (bsc#1057599)
- enable package profile comparisons on minions
- Disallow entering multiple identical mirror credentials (bsc#971785)
- ensure correct ordering of patches (bsc#1059801)
- fix cloning Kickstart Profiles with Custom Options (bsc#1061576)
- checkin the foreign host if a s390 minion finished a job (bsc#971916)
- increase max length of hardware address to 32 byte (bsc#989991)
- Set the creator user for minions correctly in case it is known (bsc#1058862)
- Fix minor UI issues on overview page (bsc#1063590)
- Hide invisible first level menu items (bsc#1063822)
- Fail gracefully when GPG files are requested (bsc#1065676)
- fix unscheduling actions for traditional systems (bsc#1065216)
- add logging messages for SP migration (bsc#1066819, bsc#1066404)
- Improve messaging for "Compare Packages" (bsc#1065844)
- when searching for not installed products exclude release packages
  which are provided by others (bsc#1067509)
- rhnServerNetwork refactoring (bsc#1063419)
- Add Adelaide timezone to selectable timezones (bsc#1063891)

-------------------------------------------------------------------
Thu Sep 14 11:32:37 CEST 2017 - mc@suse.de

- version 2.7.46.7-1
- Adapt Salt runner and wheel calls to the new
  error handling introduced in salt-netapi-client-0.12.0
- change log level and event history for duplicate machine id  (bsc#1041489)
- Trim spaces around the target expression in the Salt remote
  command page (bsc#1056678)
- check entitlement usage based on grains when onboarding a
  minion (bsc#1043880)
- fixes ise error with invalid custom key id (bsc#1048294)
- Image runtime UI
- Redesign VHM pages on ReactJS
- Add VHM type Kubernetes
- Kubernetes runner and image matching implementation
- XMLRPC method for importing images
- Extra return data fields for content management XMLRPC methods
- Add back "Add Selected to SSM" buttons to Group pages (bsc#1047702)
- fix a ConstraintViolationException when refreshing hardware with
  changed network interfaces or IP addresses
- Add message about channel changes on salt managed systems to
  UI and API docs (bsc#1048845)
- show Child Channels tab in SSM again if a salt minion is in the set
- improve performance of package installation and patch application
- Visualization UI look&feel improvements

-------------------------------------------------------------------
Wed Aug 30 16:00:28 CEST 2017 - mc@suse.de

- version 2.7.46.6-1
- Import image UI
- Update images list and overview pages for external images
- Add syntax highlighting for state catalog
- Delete and create new ServerNetAddress if it already exists on
  HW refresh (bsc#1054225)
- organization name allows XSS
- check if base product exists to prevent NPE
- Fix enter key submit on ListTag filter input (bsc#1048762)
- Create VirtpollerData object with JSON content instead null
  (bsc#1049170)
- Fix unsetting of image build host when a related action is deleted
- Prevent malformed XML if 'arch' is set to NULL (bsc#1045575)
- Resolve comps.xml file for repositories (bsc#1048528)
- Fix: address review issues
- Install update stack erratas as a package list (bsc#1049139)
- Feat: allow deletion for server subset (bsc#1051452)

-------------------------------------------------------------------
Tue Aug 08 11:46:36 CEST 2017 - fkobzik@suse.de

- version 2.7.46.5-1
- Fix: don't add default channel if AK is not valid (bsc#1047656)
- Add 'Enable GPG check' function for channels
- No legend icon for Activity Ocurring. (bsc#1051719)
- Implement API call for bootstrapping systems
- Fix product ids reported for SUSE Manager Server to the subscription matcher
- Fix adding products when assigning channels (bsc#1049664)
- Set default memory size for SLES 12 installations to 1024MB (bsc#1047707)
- BugFix: enable remote-command for Salt clients in SSM (bsc#1050385)
- Add missing help icons/links (bsc#1049425)
- Fixed invalid help links (bsc#1049425)
- Fix: wrong openscap xid (bsc#1030898)
- Organization name allows XSS CVE-2017-7538 (bsc#1048968)
- Fixes overlapping text narrow window (bsc#1009118)
- Adapt to the salt-netapi-client update (v0.12.0)
- Fixes alignment on the orgdetails (bsc#1017513)
- Fix text for activation key buttons (bsc#1042975)
- Add a dynamic counter of the remaining textarea length
- Bugfix: set, check and cut textarea maxlength (bsc#1043430)
- MinionActionExecutor: raise skip timeout (bsc#1046865)
- Update channels.xml with OpenStack Cloud Continuous Delivery 6 (bsc#1039458)
- Do not create VirtualInstance duplicates for the same 'uuid'
- Add taskomatic task to cleanup duplicated uuids for same system id
- Handle possible wrong UUIDs on SLE11 minions (bsc#1046218)
- Removed duplicate overview menu item (bsc#1045981)
- Enable act-key name empty on creation (bsc#1032350)
- Fix NPE when there's not udev results (bsc#1042552)
- Alphabar: change title to 'Select first character' (bsc1042199)
- Duplicate Systems: correct language not to mention 'profiles' (bsc1035728)
- Fix list filters to work with URL special characters (bsc#1042846)
- Use getActive() instead of isActive() for JavaBeans compliance (bsc#1043143)
- Fix: hide non-org event details (bsc#1039579)

-------------------------------------------------------------------
Mon Jun 19 16:36:09 CEST 2017 - mc@suse.de

- version 2.7.46.4-1
- adapt to taglibs 1.2.5 (bsc#1044804)

-------------------------------------------------------------------
Mon Jun 12 09:07:20 CEST 2017 - mc@suse.de

- version 2.7.46.3-1
- set flush mode to commit for updatePackage
- Validate content management urls (bsc#1033808)
- remove repositories which are not assigned to a channel and not
  accessible anymore (bsc#1043131)
- spacecmd report_outofdatesystems: avoid one XMLRPC call per system
  (bsc1015882)
- Fallback to first network interface if no primary ips provided
  (bsc#1038677)
- Fix reactjs unique keys generation and remove duplicated menu element
- Correctly set action status to failed when an unexpected exception
  occurs (bsc#1013606)
- Fix action-buttons style for proper action and position
- rollback transaction in error case
- use hibernate for lookup first before falling back to mode query
- SSM Actions: Showing UI error notification if Taskomatic is down
  (bsc#1032952)
- display alternative archs only from the same org
- Bugfix: Traditional SSH Push to Minion migration (bsc#1040394)
- fix parsing oscap xml result for minions, not every Rule has an
  XCCDF ID Tag (bsc#1041812)
- Do not show action-buttons if list is empty
- Bugfix: submit action buttons have to stay inside the form (bsc#1042197)
- properly encode scap file download url params
- Fix navigation menu for state catalog
- Prevents ISE if base channels data is not up-to-date on SSM. (bsc#1040420)
- new patch install should schedule a package profile update (bsc#1039571)
- prevent multiple registrations (bsc#1040352)
- remove not working hibernate cache config variable
- put ehcache config to classpath of taskomatic
- silence ehcache warning complaining about using default values in
  taskomatic
- move ehcache.xml to classpath
- silence ehcache warnings complaining about using default values
- schedule a package list update after a Service Pack Migration
  (bsc#1017703)
- remove test.ping hack in distribution upgrade
- Fix displaying of States tab in System Group details page

-------------------------------------------------------------------
Mon May 29 17:06:01 CEST 2017 - mc@suse.de

- version 2.7.46.2-1
- Alphabar becomes a dropdown list
- Move the alphabar into the panel-heading table
- Do not use AddToSSM button if systems are selectable via checkbox
- Use a better icon for IIS
- Allow toggle left menu visibility for any screen-width
- Add select boxes and 'Delete' button to image, store, profile list pages
- show bootstrap minion link only if user has org_admin role
- show permission denied instead of internal server err (bsc#1036335)
- channel admin should be able to set org user restrictions for null-org channels
- user permission checked
- Teach ListPackagesAction and list.jsp about packageChannels
- CachedStatement: reuse the Connection object for batch updates
- batch ssm package upgrades if not action chain (bsc#1039030)
- Allow processing of zypper beacon events in parallel
- Allow processing of minion start events in parallel
- Allow multiple registrations in parallel
- use fallback now time as is without user preferences (bsc#1034465)
- Fix HTML in External Authentication page
- reorganize menu
- Bring back 'Add to SSM' link to System overview page for Salt systems
- Add Highstate page to SSM and system groups
- Add support for multiple servers in the highstate preview page
- Fix race condition for preview websocket messages in remote commands page
- Enable pkgset beacon for all Suse OS distributions (bsc#1032286)
- add info about base products to json input for subscription-matcher
- add product class info to the json input for the subscription-matcher (bsc#1031716)
- Add inspect status and reinspect button to image overview page
- change mgrsshtunnel user home to /var/lib/spacewalk
- Make schedule notification links consistent for actions for a single system (bsc#1039286)
- Teach Postgres to correctly-unique-ify rhnConfigInfo rows
- lookup functions should return every minion only one time
- change contact method for bootstrap script and ssh-push (bsc#1020852)
- Fix 'Join selected groups' button in Activation Key dialog (bsc#1037912)
- Ensure proper authentication for content management (bsc#1036320)
- Hide the "Crashes" column (bsc#1033811)
- Fix: hide lock for Salt servers (bsc#1032380)
- Fix action buttons to top for Pending actions delete confirm page, in SSM patch confirm page,
  Packages list pages and Actions list pages
- parse old and new return structure of spmigration return event

-------------------------------------------------------------------
Wed May 03 16:58:35 CEST 2017 - michele.bologna@suse.com

- version 2.7.46.1-1
- parse result of SP migration Dry Run correctly (bsc#1034837)
- Apply 'action button fixed on scroll' behavior to pages (bsc#1012978)
- prevent possible null pointer exception when installed products could not be
  found (bsc#1034837)
- Allow dot character '.' for activation key (bsc#1035633)
- fix ISE when no status selection was made (bsc#1033213)
- Download empty CSV report when CVE identifier could not be found
  (bsc#1033212)
- Add 'add to ssm' checkboxes to CVE audit list (bsc#1032016)
- Fix missing IPs in Overview tab (bsc#1031453)
- fix scheduling VM deployment in future (bsc#1034289)
- handle empty set to not produce invalid sql (bsc#1033497)
- fix SSM group pagination (bsc#1012784)
- Fix ReactJS DateTime input for phantomjs (bsc#1030075)
- make sure minion keys can only be seen/managed by appropriate
  user(bsc#1025908)
- Set action status to 'failed' on uncaught exceptions (bsc#1013606)
- create PooledExecutor with pre-filled queue (bsc#1030716)
  aborted by the client (bsc#1031826)

-------------------------------------------------------------------
Mon Apr 03 14:57:25 CEST 2017 - mc@suse.de

- version 2.7.44.1-1
- add error handing and fix rebuild button
- Feat: divide & distribute salt actions randomly
- add a configuration parameter to set the time staging begins
- init. support for split-schedule in pre-download window
- add staging window duration
- patch application pre-download
- pre-download packages scheduled for install
- api call to actionchain (bsc#1011964)
- new cve audit ui for server/images
- Fix adding of new InstalledProduct entries on image inspect
- delete also image channels before generating them new
- CVE Audit for images - xmlrpc interface
- implement CVEAudit for images
- simplify rhn-search jar list
- set number of bytes instead of length of java string for 'Content-
  Length' HTTP-header

-------------------------------------------------------------------
Fri Mar 31 12:35:55 CEST 2017 - mc@suse.de

- version 2.7.40.1-1
- Fix arch for default channels lookup (bsc#1025275)
- Add new menu item and routing for Visualization > System Grouping
- Backend: expose installed product name to the ui
- Bugfix: use unique id for possible Host and Guest system duplicate
- Avoid blocking synchronous calls if some minions are unreachable
- Fix mainframesysinfo module to use /proc/sysinfo on SLES11 (bsc#1025758)
- Add Hibernate cascade option from ImageProfile to ProfileCustomDataValue
- apply SessionFilter also for error pages (bsc#1028062)
- Fix confirmation button color for system group delete page (bsc#1025236)
- create scap files dir beforehand (bsc#1029755)
- check if inspect image return a result (bsc#1030683)
- add storeLabel to ImageInfoSerializer
- add buildStatus to ImageOverviewSerializer
- make country, state/province and city searchable for system location
  (bsc#1020659)
- Show errors returned from cmd.run
- Change log level to DEBUG for 'Broken pipe' error in remote commands page
  (bsc#1029668)
- fix NPE when building image profiles without activation keys
- fix removing images and profiles with custom values
- Migrate content management forms to use ReactJS Input components
- Fix LocalDateTimeISOAdapter to parse date string with timezone
- Fix NPE when building with no activation key in the profile
- Fix ace-editor source path
- Fix: restore pkgset beacon functionality (bsc#1030434)
- Move the footer at the end of the aside column
- Move the legendbox to the header bar as a popup
- UI menu: direct link on menu element, plus/minus icon toggles submenu instead
- Fix: handle Hibernate transactions correctly (bsc#1030026)
- Feat: execute actions within 10 minutes in the past
- Handle TaskomaticApiExceptions
- Turn TaskomaticApiException to a checked exception
- Schedule minion Actions in Quartz
- make salt aware of rescheduled actions (bsc#1027852)
- add number of installed packages to ImageOverview
- parse result of docker inspect
- Add date time input for scheduling the image build
- Add 'Rebuild' button to image details page
- Implement XMLRPC API for Image Stores, Image Profiles and Images
- Add custom data values to image profile and images
- Don't allow scheduling scap scan if openscap pkg missing from minion
- add link to proxy system details page
- Show entitlements sorted in the system details overview page (bsc#1029260)
- Fix broken help link for taskstatus (bsc#1017422)
- Fix merge channels patches (bsc#1025000)
- show proxy path in bootstrap UI
- catch and display all bootstrap errs
- check if proxy hostname is FQDN in UI
- add proxy_pub_key to ssh bootstrap pillar
- cleanup and method to get proxy pub key by calling runner
- methods for gen ssh key and get pub key from proxy
- java backend for salt ssh-push through proxy

-------------------------------------------------------------------
Wed Mar 08 19:04:20 CET 2017 - mc@suse.de

- version 2.7.30.2-1
- set modified date for credentials
- use a small fixed pool so we don't overwhelm the salt-api with salt-ssh
  executions
- synchronize sendMessage on session, checkstyle fixes
- fix remote cmd ui js err and timed out msg

-------------------------------------------------------------------
Tue Mar 07 15:44:51 CET 2017 - mc@suse.de

- version 2.7.30.1-1
- Load ace-editor js library from a different place (bsc#1021897)
- use a bounded thread pool for salt-ssh async calls
- use consistent spelling in UI (bsc#1028306)
- remote cmd UI changes for salt-ssh minions
- add support for SUSE Manager Proxy 3.1
- openscap action scheduling and handling for salt minions
- rewording distchannelmap text (bsc#1017772)
- add support for salt ssh minions to remote cmd UI
- Visualization: show Proxy and Virtual Host Manager hierarchy
- Add patches and packages pages for images
- parse installed products on images
- add pillar data only for used image stores
- add image info schema and mapping
- Remove 'email' field from image profile form
- Add a notification for when Container Build Host type is applied
- Add build schedule notification on image build page
- Updated links to github in spec files
- do not push changed channels directly out to the minions
- do not schedule product installation, but add product packages to server
  state
- provide a user to the event if possible
- Set the creator of a server
- search and install missing product packages when channel assignment changes
- Display warning when JavaScript is disabled on all pages (bsc#987579)
- Remove warning on ssm page (bsc#1025981)
- Add missing dirs to the menu tree (bsc#1023413)
- Remove legacy audit logging Java code
- AuthFilter: update cookie expiry date at end of HTTP request (bsc#1025775)
- MinionActionCleanup: only call list_jobs once per action id (bsc#1025291)
- Feat: enable Salt by default on bootstrap via UI
- Fix: uniform bootstrap.sh (bsc#1000762)
- Feat: supply SSH passphrase when adding identity
- fix NPE when no SUSE Product was found for an installed product
- keep organization after migrating a system to salt (bsc#1026301)
- action now store its completion time
- Avoid deadlock with spacewalk-repo-sync (bsc#1022530)
- Changed tab text for Formulas tab to Formula Catalog (bsc#1022076)
- Add missing library to taskomatic classpath (bsc#1024066)
- Fix spacecmd cannot be executed by RO user (bsc#1015790)
- send timeout if no minions available in remote cmd ui
- show only allowed minions in remote cmd ui (bsc#1024496)
- Fix broken merge (bsc#987864)
- add possibility to add systems to SSM from ProxyClients page
- Reject tokens not assigned to minions (bsc#1019965)
- Invalidate tokens when deleting system
- make remote commands UI async

-------------------------------------------------------------------
Tue Feb 07 15:24:57 CET 2017 - michele.bologna@suse.com

- version 2.7.24.1-1
- Apply addon system types from activation key during registration
  (bsc#1020180)
- Apply highstate as the last step of a registration in case an activation key
  was provided (bsc#1020232)
- Create tmp directory in spec file (bsc#1019672)
- Add severity to updateinfo (bsc#1012365)
- Store temporary roster in configured location (bsc#1019672)
- hide migration targets without valid subscriptions (bsc#1019893)
- fix SP migration when the SUSE Manager Tools product is installed
  (bcs#1014498)
- Use human-parseable dates for server notes (bsc#969564) (#863)
- Fix timezone handling for rpm installtime (bsc#1017078)
- Validate activation key values (bsc#1015967)
- Pass user-preferred localtime to the highstate UI (bsc#1020027)
- Send ChannelsChangedEventMessage in SSM (bsc#1019451)
- Add "Content Management" feature

-------------------------------------------------------------------
Wed Jan 11 16:03:04 CET 2017 - michele.bologna@suse.com

- version 2.7.14.1-1
- Version 2.7.14.1

-------------------------------------------------------------------
Fri Dec 16 16:35:50 CET 2016 - michele.bologna@suse.com

- version 2.5.59.11-1
- Add support for live patching
- Initial support for executing actions in taskomatic
- Hide kernel patches in CVE Audit results when live patching is used
	(FATE#319519)
- Show kernel live patching info in 'system details overview' (FATE#319519)
- Escape act key names in bootstrap UI (bsc#1015967)
- Add tunneling to salt-ssh support
- Fix server checks to allow minions to perform a distupgrade (bsc#1013945)
- Change default sort to ascending for pending actions list
- Add reboot/restart type icon to relevant patch column in upgradable package
  lists
- Add system.getKernelLivePatch API method
- Update kernel version and other system info during package refresh
  (bsc#1013551)
- Fix ISE when sorting system notes list (bsc#979053)
- Fix checkbox icon align (bsc#966888)
- fix fromdir for 3rd party server (bsc#998696)
- Display warning when JavaScript is disabled on all pages (bsc#987579)
- Rename SSM page titles for consistency (bsc#979623)
- hide action chain schedule for salt systems also in SSM (bsc#1005008)
- send ActionScheduled message for all saved actions (bsc#1005008)
- Fix plus/minus buttons in action chain list (bsc#1011344)
- Fix misleading message on system reboot schedule in SSM (bsc#1011817)
- Utilize HostPortValidator to validate bootstrap host (bsc#1011317)
- Increment 'earliest' date by a millisecond between chain actions (bsc#973226)
- Use human-parseable dates for server notes (bsc#969564) (#863)
- Respect order of validation constraints in XSD files (bsc#959573)
- Remove useless self-link on login page (bsc#963545) (#872)
- Use different symbols for collapsible sidebar items (bsc#967880) (#870)
- Fix SSM reboot action success messages (bsc#968935)
- Allow sorting on avisory name in errata lists (bsc#989703)
- Update 'view/modify file' action buttons text (bsc#1009102)
- Handle salt ssh sdterr message (bsc#1005927)
- scheduleDetail.jsp: clarify button label (bsc#1010664)
- Bugfix: Prevent salt-master ERROR messages if formulas files are missing
  (bsc#1009004)
- Hide RHN disconnection option (bsc#1010049) (#850)
- Reword general config page text (bsc#1009982)
- check and fix also the assigned repository while updating the channels
  (bsc#1007490)
- match url including query param seperator to have a definitive end of the
  path component (bsc#1007490)
- Only show minions with sids available as links (bsc#1007261, bsc#970460)
- Delete previous Salt key on register event (bsc#1006119)
- Repository progress: decode another possible log info (bsc#972492)
- add oes extensions to base products bsc#1008480
- Create "script.run" capability if it is not found (bsc#1008759)
- Avoid misleading expected check-in message (bsc#1009006)

-------------------------------------------------------------------
Mon Nov 07 11:43:42 CET 2016 - michele.bologna@suse.com

- version 2.5.59.10-1
- CVE Audit: tolerate null products (bsc#1004717)
- If proxy is not found via FQDN, look it up via simple name (bsc#1006982)
- Change rhnServerPath hibernate mapping to fix ISE for server behing proxy
  (bsc#1004725)
- fix autoyast upgrade mode (bsc#1006786)
  chain (bsc#1000184)
- Open repo sync log in a new window (bsc#1007459)
- Always use queue=true when calling state.apply (bsc#1004743)
- Add a link to system pending events in patch schedule notification for a
  single system (bsc#971342)
- Sort proxy clients list by name (bsc#998348)
- Make exception class more generic and code fixup (bsc#1003449)
- Raise UnsupportedOnSaltException performing listChannels (bsc#1003449)
- New exception type to indicate unsupported operation (bsc#1003449)
- Refactor to remove action canceling duplicate code (bsc#1004745)
- arch_type of a SUSEProduct can be null (bsc#1001738 bsc#1001784 bsc#1001923
  bsc#1002678)
- Ensure no stray config channels are listed for ranking (bsc#979630)
- PinnedSubscriptionHandler: documentation comment typo (bsc#994848)
- Refactor unschedule minion actions to fix NPE (bsc#1004745)
- Enable SPMigration UI for minions
- Send an email to admin when salt event bus is down
- Separate API endpoint for SSH system registration
- Require salt-netapi-client 0.9.0
- Initial handling of job return events for dist upgrades

-------------------------------------------------------------------
Thu Oct 06 16:08:09 CEST 2016 - mc@suse.de

- version 2.5.59.9-1
- Hide all formula tabs as long as there are no formulas installed
- Support formulas in SUSE Manager
- SPMigration UI: list not synced channels in the tooltip
- SPMigration: add multi-target-selection step in front of the wizard
- Sync product extensions
- Handle JsonException when sls with error (bsc#987835)
- Many fixes for onboarding minions
- Handle hardware refresh like any other action
- clone Severity from an errata (bsc#1000666)
- Do not check for password type on autoyast files (bsc#999304)
- handle minion down and job not found when canceling jobs on minions
 (bsc#993304,bsc#994623)
- clear hibernate session after entity type change to fix
  NonUniqueObjectException (bsc#997243)
- Remove previous client capabilities on traditional->minion
  reactivation (bsc#997243)
- Enables pkgset beacon to work in RHEL systems
- support Open Enterprise Server 11 SP3 (bsc#988303)
- Fix broken merge (bsc#987864)
- use raw package install for non zypper systems
- Redirect user to a meaningful page after requesting details of non-existing Action Chain (bsc#973198)
- Setup Salt Minion before packages are taken
- Support Salt on RedHat like systems
- fix race condition during auto errata update (bsc#969790)
- API requests should not be redirected to login
- introduce Spark router conventions
- Add server endpoint for TaskoTop web UI page
- Change EmptyString warning to debug log level to not spam the logs (bsc#989498)
- BugFix: use user preferences parameters as default page size (bsc#980678)
- Add proxy detection during registration and pillar generation
- Adding default channel for minion (bsc#986019)
- Fix NoClassDefFoundError (bsc#988196)
- call cobbler sync in profile edit only if requested (bsc#991440)
- No explicite cobbler sync needed (bsc#991440)
- call all sync_* functions at minion start event
- add beacon configuration for pkgset (bsc#971372)

-------------------------------------------------------------------
Mon Jul 18 14:28:06 CEST 2016 - jrenner@suse.com

- version 2.5.59.8-1
- Initial version of the bootstrapping UI
- Integrate bootstrapping with System Overview
- support SP Migration for OES 2015 to 2015 SP1
- Fix for minion w/ multiple interfaces (bsc#985707)
- Fix HW Refresh duplicate insert (bsc#971622, bsc#983347)
- no addon entitlements allowed for Foreign and Bootstrap systems (bsc#983826)
- disable checkboxes for foreign and bootstrap systems in system types page
  (bsc#983826)
- Tell linuxrc that self_update is an user option so that it'll pass it to
  autoyast but doesn't process it further and add this to the tests
- Disable YaST self update for new autoinstallation trees for SLE
- remove misleading links from action chain page (bsc#983297)

-------------------------------------------------------------------
Fri Jun 17 18:10:20 CEST 2016 - mc@suse.de

- version 2.5.59.7-1
- support OES 2015 (bsc#934560)
- align reboot behavior of salt and tranditional clients (bsc#975534)
- update to latest salt netapi library
- Report the state of virtual guests from virtual host manager as
  'unknown'(bsc#983344)
- add taskomatic job to clean up minion actions
- replace ZypperEvent with default beacon event
- move uuid cleanup logic into taskomatic
- enable oracle support again (FATE#320213)
- Enable minions to be worked with SSM only on available features
- Use the IP address when doing ssh push via proxy (bsc#940927)
- Don't allow URLs that only differ on the authorization token (bsc#976184, bsc#982347)
- Fix typo in Systems column (bsc#983916)
- Salt hw reg: ignore virtual scsi devices (bsc#962588)

-------------------------------------------------------------------
Tue May 24 16:33:00 CEST 2016 - kwalter@suse.com

- version 2.5.59.6-1
- fix NoSuchFileException at setup time when there are no orgs yet
-  add details to history event
- only require lifecycle entitlements for systems with a SUSE base
  product, adjust test
- mgr-sync: use bulk channel reposync
- enhance list of channel families for SUSE Manager Server
- reactivate traditional server as minion on registration
- TaskomaticApi: schedule bulk reposyncs in bulk
- show machine_id in the system->hardware tab
- change missing machine_id UI warning message
- Make message handling thread pool size configurable
- Support for concurrent handling of checkin events
- add variable to make cobbler sync optional
- Add Virtualization Groups to the input JSON data for the matcher
- Backward synchronization for cobbler kernel options during CobblerSyncTask
- support for multithreaded message handling
- BugFix: redirect migration with no Org to the first step (bsc#969529)
- Trigger errata cache job on changed channel assignments
- Under high load, the service wrapper may incorrectly interpret the inability
  to get a response in time from taskomatic and kill it (bsc#962253).
- make cobbler commands work from taskomatik
- Don't modify request map when rendering alphabar, since it may fail depending
  on the implementation of ServletRequest (bsc#978253)
- require refresh channels before pkg states (bsc#975424)
- Manager-3.0: Reschedule failed actions (bsc#971622)
- Exit if there are exceptions on startup to let tanuki restart taskomatic
- BugFix: keep trace of the parent channel selected during 'Create Channel'
  (bsc#967865)
- remote commands: filter minions by permissions and not just by org
  (bsc#978050)
- ProductSyncManager: when scheduling reposyncs, use bulk mode through
  TaskomaticApi (bsc961002)
- call cobbler sync after cobbler command is finished (bsc#966890)
- use pillar and static states to install/remove packages (bsc#975424)
- Faster event processing.
- Determine the action status more correctly
- fix error msg if /srv/susemanager/salt/custom does not exist (bsc#978182)
- Recreate upgrade paths on every refresh (bsc#978166)
- prevent non org-admin user accept/reject/delete a minion (bsc#979686)
- regenerate salt files (bsc#974302)
- log permissions problems on channel access while SP migration (bsc#970223)
- support SLE-POS 11 SP3 as addon for SLES 11 SP4 (bsc#976194)
- delete salt key when system is deleted (bsc#971606)
- Improve the output of remote command actions
- No package list refresh after channel assignment change
- Force a package list refresh after the onboarding
- More "info" level logging about action executors
- Log out the duration of package profile updates
- Execute package profile update as a state.apply (bsc#973365)
- Adjust autoinst file error detecting heuristics to the newer format
  (bsc#974119)
- Use queue=true for all calls to state.apply (bsc#980556)
- make postgresql a weak systemd dependency
- filter osad from the activation key extra packages (bsc#975135)
- Ensure SCC data files are saved on disk as tomcat/root with 644 permissions
- Bugfix: add management product ids to servers without products
- Double the backslashes when reading the config files from java (bsc#958923)
- fix setting cpu flags on hw refresh (bsc#975354)

-------------------------------------------------------------------
Tue Apr 12 17:18:44 CEST 2016 - mc@suse.de

- version 2.5.59.5-1
- trim cpu values and skip dmi for ppc64 (bsc#974792)
- delete pillar data on remove server (bsc#974853)
- use minion_id in pillar data file name (bsc#974853)

-------------------------------------------------------------------
Wed Apr 06 08:30:19 CEST 2016 - mc@suse.de

- version 2.5.59.4-1
- use custom.group_[id] only when applying custom_org (bsc#973452)
- AuthFilter: don't redirect to HTML pages for JSON endpoints, send 401 instead
- subscription-matcher: add timestamp to input.json
- apply only group_<ID>.sls (bsc#973452)
- fix sls regeneration on custom state delete (bsc#973666)
- rename pillar group_id to group_ids
- Don't set a limit on the Salt API response time (bsc#972766)
- When generating repo metadata for a cloned channel, recursively fetch
  keywords from the original channel (bsc#970901)
- fix API documentation
- Fix getting MD5 for file
- Fix Content-Length in HTTP-header of response
- Cleaning up some remaining Tag/Group XSS issues
- Warning "Unservable packages" is not shown when such packages don't
  exist now
- Bad bean-message ids and navbar-vars can lead to XSS issues
- AlphaBar had an 'interesting' XSS exploit available
- Fix SelectAll in the presence of filtering
- found/fixed another in BunchDetails. QE++
- Change mechanism of selecting compatible systems
- Fix generating blank repositories because hitting salt file list cache
  (bsc#971004)
- fix kernel options splitting (bsc#973413)
- schedule minion hw refresh on api call (bsc#972305)
- fix ping minion before hw refresh (bsc#972305)
- check ftr_hardware_refresh when showing 'Refresh Hardware' button
  (bsc#972305)
- rename and use method to check salt or management entitlement (bsc#972305)
- refactor getting hardware and network information (bsc#972305)
- handle no response for installed products (bsc#971906)
- return Optional for single minion api calls (bsc#971906)
- catch smbios call errors and log warn (bsc#970497)
- Require Tomcat and Postgresql running before Taskomatic start
- list custom states from db instead of disk (bsc#972166)
- fix SLE12 patch style detection in case of cloned patches (bsc#972972)
- execute each hardware mapper in its own transaction (bsc#972163)
- Use test.ping instead of presence to detect reachable minions (bsc#972665,
  bsc#971194)
- BugFix: 'Systems > Advanced Search' title and description consistency
  (bsc#966737)
- BugFix: correct behavior with visibility conditions of sub-tabs in
  Systems/Misc page (bsc#962563)
- Trigger registration if minion is not present (bsc#971725)
- Do not sync minions on tomcat startup (bsc#971725)
- better logging for SP Migration feature (bsc#970223)
- Workaround Spark bug https://github.com/perwendel/spark/issues/490
  (bnc#972158)
- add present check to immediate schedule execution (bsc#971194)
- fix installing patches via salt (bsc#971093)
- Remove all code related to SSE based UI events (bsc#969303)
- Do not handle beacon events anymore (bsc#969303)
- Fix problem on concurrent SCC subscription refresh
- disable local repositories on registration (bnc#971788)

-------------------------------------------------------------------
Mon Mar 21 17:43:40 CET 2016 - mc@suse.de

- version 2.5.59.3-1
- BugFix: add missing url mapping (bsc#961565)
- Do not load susemanager-events.js (bsc#969303)
- fix unique index error on update custom state , refactor and add unit test
- regenerate custom state assignments on rename and delete (bsc#971206)
- query to find state revisions where a custom state is used (bsc#971206)
- check if custom state is being renamed (bsc#971206)
- fix scheduling an action chain (bsc#971495)
- replaced if with optional (bnc#971466)
- do not dump Salt err msg to Yaml (bnc#971466)
- fix icon in groups and systems -> salt page
- Support package removals in the same way as installs/updates
- Allow package actions to be scheduled on minions via the API
- Fix PackageEvr.toString() to write correct format
- Refine the system details navigation tabs
- Add support for package updates on Salt minions (bsc#971364)
- Use LocalDateTime for apply state and use user timezone setting
- update tests for HAE-GEO on SLES 4 SAP (bsc#970425)
- Disable changing Managers for Vendor Channels (bsc#957171)
- BugFix: enlarged field too small in form-control creating org (bsc#959595)
- BugFix: remove hover behavior on button inside href (bsc#967892)
- Use the 64 bit arch names
- Fix case statements to correctly check for NULL (bsc#971128)
- BugFix: header organization name behavior like text instead of link
  (bsc#967882)
- minion onboarding: generate pillar after generating repo files
- refresh pillar before applying states at onboarding time
- regenerate package states on migration (bsc#970322)
- Point Documentation link in the header to SUSE webpage (bsc#967875)
- capitalize link (bsc#970016)
- Bring back the button from SUSE Manager 2.1 (bsc#969578)
- Fix user locale prefs cannot be saved (bsc#969578)
- Create new server state revision on migration (bnc#970322)
- Verify that entitlements are *not* removed
- Do not remove entitlements when a server is migrated (bsc#958707)
- show proxy tab only if the system is a proxy (bsc#969118)
- DownloadController: Test that the right headers are set
- return an object so that Spark does not continue the filter chain
  (bnc#963148)

-------------------------------------------------------------------
Wed Mar 09 12:37:25 CET 2016 - mc@suse.de

- version 2.5.59.2-1
- use the same ehcache as the old ehcache-failsafe

-------------------------------------------------------------------
Wed Mar 09 11:18:37 CET 2016 - mc@suse.de

- version 2.5.59.1-1
- Add Custom State UI for Organizations and Groups
- set hibernate.cache.provider_configuration_file_resource_path to load a
  custom ehcache.xml instead of ehcache-failsafe.xml from the ehcache jar
- create server pillar on add/remove from group and on minion registration
- add unit tests for SLE-Live-Patching12 (bsc#924298)
- check header for csrf token
- Simplify assignment of salt entitlement during registration
- Make read-only entitlements show up aligned in the UI
- Make base entitlements permanent
- hidden taglib provide id field if given (bsc#969868)
- escape message texts and hidden fields (CVE-2016-2104)
- refactor salt minion onboarding ui showing the fingerprint
- Allow to apply the highstate from the UI
- fix kernel and initrd pathes for creating autoinstallation (bsc#966622)

-------------------------------------------------------------------
Tue Mar  8 15:09:31 UTC 2016 - dmacvicar@suse.de

- set hibernate.cache.provider_configuration_file_resource_path
  to load a custom ehcache.xml instead of ehcache-failsafe.xml
  from the ehcache jar

-------------------------------------------------------------------
Wed Mar 02 12:18:58 CET 2016 - mc@suse.de

- version 2.5.57.1-1
- fix multiple xss vulnerabilities (CVE-2016-2104)
- remove monitoring from the help text (bsc#963962)
- Add support for minions in different timezones
- on cancel, only delete actions that haven't been picked up yet
- Do not use the PICKED UP status for actions scheduled on minions
- Create a new "Salt" tab on the top level
- Unit tests for SLE-RT12-SP1 (bsc#952381) and SUSE-OpenStack-Cloud-6
  (bsc#964033)
- fallback to "virtio26" as generic os version
- Sort timezones: GMT first and then east to west
- add Chile to the list of timezones (bsc#959055)
- Reference and apply states from state catalog for single minions
- Subscription Matching Pin feature
- PinnedSubscription XMLRPC API - list, create & delete operations
- Fix crash in minion virtualization detection
- Enable reboot actions and remote commands for minions
- Add support for 'state.apply' actions
- Convert UnmatchedSystem to UnmatchedProduct report
- Improved minion registration process and fixed scheduling of actions
- refactor javascript components as separated and reusable components of React

-------------------------------------------------------------------
Wed Feb 10 08:38:05 CET 2016 - mc@suse.de

- version 2.5.49.1-1
- Update spec file to require renamed salt-netapi-client
- adjust to new netapi call syntax
- Move suse manager custom salt functions into a custom namespace
- remove RES4 from expected products
- test support for SUSE-Enterprise-Storage 2.1 (bsc#963784), SLE12-SP1-SAP
  (bsc#959548) and SLES11-SP3-LTSS-Updates (bsc#965652)
- Filter null quantity subscriptions
- Store the matcher run result to the DB
- add scheduled-by to SSM action-history-list
- fix ISE in case no system is selected
- for Channel.packageByFileName query prefer packages from the actual channel,
  sort the rest accoring to build_time
- Text description missing for remote command by API -> function
  scheduleLabelScriptRun()
- Added/changed API-methods to work with package installation/removing
  using it's nevra
- Added additional information to package metadata, returned by
  serializer

-------------------------------------------------------------------
Tue Jan 26 14:21:31 CET 2016 - mc@suse.de

- version 2.5.43.1-1
- Fix the SCCOrderItem null quantity issue by dropping the 'not null'
  constraint
- Rename package state for version from EQUAL to ANY
- add latest state support to ui and generator
- Generate package sls files on registration
- Do not refresh the SCC data while the taskomatic job does the same
  (bsc#962323)
- Make it compile against servlet API < 3.0
- Render nav menu by either request or page context
- java: rename saltstack to salt
- Add the free flag to SUSEProduct, set it from the SCC data, pass it to the
  matcher JSON
- SubscriptionMatchProcessor: performance fix
- Simplify downloading of the matcher CSVs
- Include only subscriptions with a positive total quantity in the UI data
- Subscription Matcher UI: show Taskomatic status properly
- Subscription Matching: implement UI to show matching results
- Fix timezone sorting after adding Chile (Pacific/Ester)
- SystemHandler: throw exception when permanent/nonSatellite entitlements are
  changed via API
- handle salt schedule correctly and align with SUSE Manager actions
- disable action chaining API for salt minions
- Introduce a "States" tab for minions
- fix typo in SQL statement (bsc#959987, bsc#960855)
- implement checkin timestamp update on salt job return
- use 2048MB as default for taskomatic max java memory
- Send data with mod_xsendfile
- change help url references to new manuals
- improve getting hardware and network data from minions
- Support host key algorithms other than ssh-rsa
- Fix ssh push via proxy using sudo (bsc#961521)
- fix page style when not authenticated (bsc#962573)
- add Chile to the list of timezones (bsc#959055)
- add Salt and Foreign Entitled Systems count to types page
- Disable changing Base System Type in SUSE Manager
- deploy certificate on minion registration
- Added new API methods to add new repository with SSL certificates
  or update existing one
- catch and log any exceptions in the hardware mappers (bsc#960039)
- handle IPv4 or IPv6 info missing from network.interfaces response

-------------------------------------------------------------------
Sat Jan 16 11:20:57 CET 2016 - mc@suse.de

- version 2.5.34.1-1
- Align About page to SUSE Manager
- In case the installer is zypp add all patches into one errata action
  (bsc#960997)
- improve setting Hardware data for minions (cpu, devices, network, etc.)
- create virtual hosts for s390x minions
- Implement scheduling of patches for salt minions
- Report SUMA server system itself with its products to the subscription
  matcher
- Update copyright headers to 2016 for all new files
- Adjust action status on salt jobs that we scheduled
- Unhide the "Events" tab for minion systems
- Use public channel families for SUSE channels (bsc#958708)
- Set the rhn session-cookie-path global
- Explicitly ask Tomcat to compile .jsp files (bsc#954417)
- Additional fixes for bsc#956613 (decoding [] is broken for list-key-name)
- fix kickstart with multiple packages having same NEVRA (bsc#959987,
  bsc#960855)
- get the default organization before we create any
- Revert "List global available CryptoKeys"
- Port client python HW handling to server side java
- change dependency to match Tomcat 8 Servlet API 3.1
- Fix edge-case in kickstart-profile-gen-ordering and
  post_install_network_config
- Add hack to deal with RHEL7's differing redhat-release-protocol
- make sure we can find the child channel
- moving non_expirable_package_urls parameter to java
- moving download_url_lifetime parameter to java
- removing unused force_unentitlement configuration parameter

-------------------------------------------------------------------
Tue Jan 05 15:59:05 CET 2016 - mc@suse.de

- version 2.5.26.2-1
- Fix list-key-name (decoding of [] is broken in commons-beanutils.jar > 1.7)
  (bsc#956613)
- Ignore cookies from SCC (bsc#959585)
- SP migration: use correct CSS path (bsc#956613)
- Add/Refactor equals() and hashCode() for Credentials and CredentialsType
- Fix hibernate exception when refreshing subscriptions
- Delete also subscriptions with null credentials on refresh
- Make available packages search case insensitive
- Add subscriptions and orders data files
- Package release cannot be NULL. Use "0" if none is provided by salt
  (bsc#960035)
- set a generated jid to the tokens
- Minion crashes on reg if getting DMI fails (bsc#959670)
- Add "Manage Package States" to the packages index page
- Enable the "Software Channels" tab for all salt clients
- return empty map if no dmi records
- Fix markup after merge error
- Fill General and DMI hw info on minion reg
- fix internal Server Error for Schedule > Completed Actions (bsc#956002)

-------------------------------------------------------------------
Wed Dec 16 12:35:08 CET 2015 - mc@suse.de

- version 2.5.26.1-1
- ServerFactory: don't return multiple Server objects if they have
  joint tables
- Render nav menu by either request or page context
- Add support for setting package state REMOVED and INSTALLED
- Add Salt SLS generator for the packages
- Fix the link to the online help
- implement managing package sate of a minion
- implement taskomatic task for running subscription matcher
- add caching tables for subscriptions and order items
- Create json string as input for the subscription-matcher
- installedProducts attribute was renamed to installedProductSet (bsc#959043)
- Set the correct status code for error pages
- fix calling error pages without session
- List global available CryptoKeys
- schedule mgr-sync refresh after first user gots created.
- 1274282 - Teach CobblerSyncProfile that profiles might disappear in mid-run
- refactor setting ditro kernel params (bsc#944241)
- compile jspf files differently to avoid problems with Tomcat 8
- adding setup for first organization
- create first org togther with the first user
- during installion insert default SSL crypto key with null org
- restyle page for creating users
- remove RHEL 5 related things - we don't build on el5 anymore
- BugFix: skip similar tasks only if task is 'single threaded'
- 1076490 - prefer the package from the given channel
- removing link to removed page

-------------------------------------------------------------------
Thu Dec 10 17:58:59 CET 2015 - mc@suse.de

- version 2.5.16.2-1
- fix state apply not passing the module names
- Cascade all operations to the package states
- change installed product registration to use new hibernate mapping
  and enable ui
- Simplify channel token key derivation
- do not encrypt tokens, only sign them
- use hibernate to insert a installed product
- refactor listPossibleSuseBaseChannelsForServer() using hibernate queries
- Use hibernat mapping to create the SUSEProductSet
- Get matching SUSEProduct out of the InstalledProduct if available
- create SUSEProducts before starting the test
- Set installed according to grains to get access to suse channels
- Automatically apply channels state after repo file creation
- Hibernate mapping for installed products
- Mapping and classes for PackageState

-------------------------------------------------------------------
Mon Nov 30 11:40:06 CET 2015 - mc@suse.de

- version 2.5.16.1-1
- BugFix: check mirror credentials required fields (bsc#955970)
- use new version of httpclient
- implement UI for managing Virtual Host managers
- add params parameter to scheduleSingleSatBunch()
- BugFix: sort channel list by name (bsc#955204)
- Consider old products only if no patch available (bsc#954983)
- (bsc#953129) remove message proxy.header, update context sourcefile
- (bsc#953129) remove proxy.jsp, action and struts config
- Router: use list instead of index
- BugFix: remove inconsistency and make more general the action description for
  package page title and tab-title in Schedule
- better log than nothing
- introduce conventions about router, templates and urls
- Use non-immediate errata cache rebuilding on channel unsubscription
  (bsc#949158)
- Bug fix: remove 'Locale Preferences' link from header (bsc#955252)
- (bsc#953129) add proxy version info to proxyclients page
- (bsc#953129) change details->proxy to point to proxyclients page as it was in
  Suma2.1
- Add support for timing out on an ssh connection
- Ensure subdirectories are present when writing repo files
- publishToChannel optimization
- Fix extremely slow channel.software.syncErrata API
- BugFix: remove inconsistency and make more general the action description for
  package page title and tab-title in Schedule (bsc#935375)
- Linked pages are not always opening in separate window (bsc#939358)
- login screen of SUMA3 still has reference to Oracle (bsc#954740)
- Add classes for managing .repo files
- Enable channel ui for salt minions
- implement token verification
- use the new algorithm based on package names to determine patch
  applicable/inapplicable (bnc#948964)
- Fix LTSS channels by looking at individual packages (bnc#944729)
- Remove url decoding since values are already decoded at this point bsc#951549
- Store only an integer value for cpu MHz in DB
- Virtual Systems list: show virtual hosts from different Orgs
- Call virtual-host-gatherer with configured HTTP proxy values
- BugFix: skip similar tasks only if task is 'single threaded' (bsc#953271)
- New ui for the login page and relogin
- Add accept/reject all button and show number of pending /rejected minions
- Send event to salt when minion is registered
- optimize queries
- allowing RHEL7 kickstart repositories
- support listing errata by last_modified date

-------------------------------------------------------------------
Thu Oct 22 16:36:21 CEST 2015 - mc@suse.de

- version 2.5.2.3-1
- List VirtualHostGatherer modules via XMLRPC API
- Added and delete Virtual Host Manager (VHM) entities via XMLRPC API
- Taskomatic job for running virtual-host-gatherer
- fix incomplete enabling of config actions via snippet (bsc#949528)
- deactivate all non spacewalk plugin services and repos via snippet
  (bsc#949554)
- add SUSE Enterprise Storage 2 (bsc#949285)
- do not hide human readable entitlement names
- require pxe-default-image in the spacewalk main package
- Rename javascript file to susemanager-events.js
- Open the event stream on every page
- Setup SSE event source on the system overview page
- add snippet to wait for NetworkManager (bsc#937802)

-------------------------------------------------------------------
Wed Oct 14 09:54:14 CEST 2015 - mc@suse.de

- version 2.5.2.2-1
- build without checkstyle
- Support for SLE12 SP1 product family (bsc#949726)
- implement remote command interface with target glob

-------------------------------------------------------------------
Wed Oct 07 14:41:35 CEST 2015 - mc@suse.de

- version 2.5.2.1-1
- drop monitoring
- port all perl web pages to java
- replace upstream subscription counting with new subscription
  matching (FATE#311619)
- integrate SaltStack for configuration management (FATE#312447)
- support password-recovery-tokens
- remove Solaris support
- allow to specify read-only users

-------------------------------------------------------------------
Sun Sep 27 14:44:59 CEST 2015 - mc@suse.de

- version 2.1.165.19-1
- support ssh-push with sudo
- Fix CVE Audit for LTSS channels by looking at individual
  packages (bnc#944729)
- use same regexp for channel name as in CreateChannelCommand (bsc#946248)
- prevent mojor version service pack updates from 11 to 12
- display a warning if the update stack is not up-to-date
- Add NoRouteToHost handling with better output
- fix output of client events (bsc#935377)
- fix pagination buttons (bsc#935387)
- deprecate synchronizeUpgradePaths() XMLRPC
- provide SCC product to updateUpradePaths for SLE12 migration data
- parse predecessor_ids from json
- Organization users page: fix typo (bnc#943283)
- Do not return a OES repository with null credentials (bsc#937030)
- Fix queue size: consider possible remainders from last run
- Log message when finished errata cache for a server or channel
- Log the current queue size before every job run (DEBUG)
- Fix link back to the associated channel(bsc#931519)

-------------------------------------------------------------------
Mon Sep 02 16:00:35 CEST 2015 - mseidl@suse.de

- Prevent creating channels with reserved names (bsc#939349) / (fate#319308)

-------------------------------------------------------------------
Mon Jun 22 16:00:35 CEST 2015 - jrenner@suse.de

- version 2.1.165.18-1
- Avoid deadlock in CompareConfigFilesTask when a
  rhn_channel.update_needed_cache is in progress (bsc#932845)
- add missing country code
- Restore the default checksum and architecture when the parent channel is set
  to None
- Drop all product/channel relations before populating (bsc#932052)
- Replace keyword iterator to fix writing support information (bsc#933675)
- TaskoXmlRpcHandler: dead code removed
- products.json updated from latest SCC version
- Deserialize BLOBs correctly across databases
- Revert "Java Eula database classes moved to Hibernate, fixes BLOB issue"
  (bsc#930686)
- Do not remove tasks from the database during getCandidates() (bsc#932052)
- force taskomatic to use UTF-8 (bsc#932652)

-------------------------------------------------------------------
Fri May 29 10:35:46 CEST 2015 - mc@suse.de

- version 2.1.165.17-1
- wait for current transaction end
- EXISTS is an Oracle keyword, don't use it casually
- Scheduling remote command for large system sets is slow
- move auto-errata updates into separate taskomatic task
- improve system overview list performance
- Implement a "default" kickstart script name for edit link
- do not ignore errata with same package version
- reduce number of system lookups
- Get rid of IE7 compatibility mode enforcement
- Unify profile creation/update with one submit button instead of two
- Fix file input control alignment issue with form-control (bsc#873203)
- Update specfile to compile with Java 7
- add SLE11-Public-Cloud-Module (bsc#914606)
- Change Activation Key Child Channels from select to checkboxes (bsc#859645)
- Fix NPEx when updating distribution and missing cobbler entry (bsc#919722)
- Provide channels and upgrade paths for SLE11 SP4 products (FATE#318261)
- Fix broken icon in rhn/help/ForgotCredentials.do (bsc#915122)
- Allow setting the contact method for systems via API (FATE#314858)
- Make system.getDetails() return the contact method
- Add support for setting contact_method on activation keys (FATE#314858)
- implement tilde compare in java code
- Return PATCHED if at least one patch is installed (bsc#926146)
- SatCluster: strip ipv6 zone id from vip6 attribute

-------------------------------------------------------------------
Mon May 11 10:30:28 CEST 2015 - mc@suse.de

- version 2.1.165.16.1-1
- fix XML RPC API External Entities file disclosure
  CVE-2014-8162 (bsc#922525)

-------------------------------------------------------------------
Wed Apr 08 11:20:10 CEST 2015 - mc@suse.de

- version 2.1.165.16-1
- HttpClientAdapter: fall-back to Basic auth from NTLM when both
  are supported (bsc#926319)

-------------------------------------------------------------------
Tue Mar 31 14:57:06 CEST 2015 - mc@suse.de

- version 2.1.165.15-1
- Copyright texts updated to SUSE LLC
- add SLE12-SAP product (bsc#922744)
- SCCRepository: Only NOT NULL database columns can be mapped to primitive
  types in Hibernate (bsc#922313)
- change evr parsing for repodata primary.xml dependencies
- Create only one errata cache worker per server (bsc#918994)
- findKickstartPackageToInstall: in case multiple packages are available, pick
  the most recent (bsc#924118)
- update properly necessary cobbler fields when changing ks tree
- close auto errata update timing hole
- fixing typo: sync-kickstars -> sync-kickstart
- IE11/WinServer2008/CompatMode fix
- Missing refactored SQL query for system available packages (bsc#913400)
- fixing weird path to action chain page (bsc#921720)
- fix subscription check in case of an unset start date (bsc#918220)
- Avoid high CPU loads with SSH push (bsc#920687)
- Refresh errata cache asynchronously when subscribing server to channel
- ErrataQueue shouldn't fail if server is subscribed to other org's
  channel
- Documentation changes - fix name and refer to RFC.
- avoid deadlock if you call mergePackages after mergeErrata
- Fix malformed repo metadata (bsc#920400)
- update sles_register snippets to fix trusting the CA certificate on SLE12
- hasPreflag(): improve documentation about which rpm flags are evaluated
- fix generating pre-equires (pre="1" in metadata)
- fix typo in Web UI (bsc#918151)
- Revert fixing of versions, those should be regarded as historically correct
  rather than inconsistent (bsc#910509)
- Catch NumberFormatException and send error to the client (bsc#916177)
- Do not generate solv files

-------------------------------------------------------------------
Tue Feb 03 12:10:48 CET 2015 - mc@suse.de

- version 2.1.165.14-1
- Fix style of kickstart wizard
- Fix style of Create Kickstart Profile
- Make mgr-sync fail in case of IO errors while sending
  HEAD requests to OES
- Do not swallow exceptions, rethrow ContentSyncException instead
- make config file upload on FileDetails work
- prevent NPE on activationkeys/Edit.do page
- directories and symlinks cannot be binary
- fix menu structure
- Getting rid of Tabs and trailing spaces
- make sure columns are named according to the dto attributes
- fix failures due to uninitialized log it
- Fix auditlog config yaml syntax (bnc#913221)
- Show Proxy tab if system is a proxy even when assigned to cloned
  channels (bsc#913939)
- consider no_proxy setting
- fixed uncaught error which prevent correct error handling
  (bnc#858971)
- fix NPE by setting max_members to 0 instead of NULL (bsc#912035)
- Use Hibernate-friendly equals() and hashCode() in Org
- CVE-2014-7811: fix more XSS bugs (bsc#902915)
- set bootstrap entitlements to INFINITE in all organizations
- Fix basic authentication for HTTP proxies (bsc#912057)
- SCCRepository: save SCC ID in the database as well
- SCCRepository: save to database with proper sequence
- Accept repos with same SCC ID and different URLs (bsc#911808)
- Avoid mgr-sync-refresh failure because clear_log_id was not called
  (bnc#911166)
- New API call: system.scheduleDistUpgrade()
- New API call: system.scheduleSPMigration() (FATE#314785, FATE#314340)

-------------------------------------------------------------------
Wed Jan 14 14:43:29 CET 2015 - mc@suse.de

- fix XSS in system-group (CVE-2014-7812) (bsc#912886)

-------------------------------------------------------------------
Thu Dec 18 13:39:37 CET 2014 - mc@suse.de

- version 2.1.165.13-1
- fix style of a lot of pages
- Fix extra (eg.Select All) buttons display on rhn:list and
  make it consistent with new rl:list (bnc#909724)
- Fix List tag missing submit parameter for "Select All" and others
  (bnc#909724)
- Sort filelist in configfile.compare event history alphabetically
  (bsc#910243)
- fix setting powermanagement values
- let system set manager csv contain add-on entitlements
- allow filtering RHEL7 errata
- add some missing strings
- allow removing Cobbler System Profile on  the power management page
- add csrf check for the power management page
- No ISE on provisioning page when no base channel
- Make the base channel ssm action asynchronous
- Commit after each system deletion to avoid deadlocks
- Allow paranthesis in input form descriptions
- Allow paranthesis in system group description (bsc#903064)
- Provide new API documentation in PDF format (bsc#896029)
- Update the example scripts section (bsc#896029)
- Fix grammar and typos in API code example descriptions
- Fix xmlrpc.doc for sync.content namespace (bsc#896029)
- Raise proper exception when Taskomatic is not running
- Fixed wording issues on package lock page (bsc#880022)
- made text more clear for package profile sync (bsc#884350)

-------------------------------------------------------------------
Mon Dec 08 13:33:20 CET 2014 - jrenner@suse.de

- version 2.1.165.12-1
- fix adding OES11 channels (bsc#908786)

-------------------------------------------------------------------
Thu Dec 04 16:35:53 CET 2014 - mc@suse.de

- version 2.1.165.11-1
- throw channel name exception if name is already used (bnc#901675)
- Don't commit when XMLRPCExceptions are thrown (bsc#908320)
- Remove "Select All" button from system currency report (bsc#653265)
- Fix documentation search (bsc#875452)
- add API listAutoinstallableChannels() (bsc#887879)
- Avoid ArrayIndexOutOfBoundsException with invalid URLs (bsc#892711)
- Avoid NumberFormatException in case of invalid URL (bsc#892711)
- Lookup kickstart tree only when org is found (bsc#892711)
- Fix NPE on GET /rhn/common/DownloadFile.do (bsc#892711)
- Hide empty select boxes
- Always place tips close to the inputs
- Provisioning options page: full-width textboxes
- Port of the advanced provisioning option page to Bootstrap (bnc#862408)
- New installations should use SCC as default customer center
- bnc#907337: mgr-sync refresh sets wrong permissions on JSON files
- fix link to macro documentation (bsc#895961)
- Forward to "raw mode" page in case this is an uploaded profile (bsc#904841)
- Enlarge big text area to use more available screen space (bnc#867836)
- add User Guide to online help pages
- fix links to monitoring documentation (bsc#906887)
- check memory settings for virtual SUSE systems
- fix install type detection (bsc#875231)
- point "Register Clients" link to "Client Configuration Guide" (bsc#880026)
- change order of installer type - prefer SUSE Linux (bsc#860299)
- fix ISE when clicking system currency (bnc#905530)
- Set cobbler hostname variable when calling system.createSystemRecord
  (bnc#904699)
- fix wrong install=http://nullnull line when calling system.createSystemRecord
  (bnc#904699)
- apidoc generator does not know #array("something")
- impove style of Software Crash pages
- fix js injection on /rhn/systems/Search.do page
- fixing javascript errors
- Config file url should update when you create new revision
- xml escape some pages
- user does not need to be a channel admin to manage a channel
- listActivationKeys should return empty list if no keys visible
- cannot select code from disabled textarea in Firefox, use readonly editor
- Fix entitled_systems.jsp num-per-page ISE
- we should consider if text <> binary has changed for config files
- all API methods should be able to find shared channels
- adapt the page to adding/cloning errata
- Explain snapshot/rollback behavior better (bsc#808947)
- fix patch syncing - prevent hibernate.NonUniqueObjectException and rollback
  (bsc#903880)
- Remove "Add Selected to SSM" from system overview page (bsc#901776)
- fix CVE audit in case of multiversion package installed and patch in multi
  channels (bsc#903723)
- Update channel family membership when channel is updated (bsc#901193)
- SCCWebClient: log SCC data files as received to files
- bnc#901927: Add log warning if uploaded file size > 1MB
- fix channel package compare (bsc#904690)
- fix automatic configuration file deployment via snippet (bsc#898426)
- Avoid NPE when using 'from-dir', regression introduced with SCC caching
- Add support for SLE12 and refactor kernel and initrd default paths finders.
- Fix wizard mirror credentials side help to point to SCC
- make the SCC migration/refresh dialog show steps
- Show alert message about disabling cron jobs
- Schedule sync of all vendor channels in MgrSyncRefresh job
- Add client hostname or IP to log messages (bsc#904732)
- hide email field for mirror credentials when on SCC
- we do not want to use cascade for evr and name attributes of
  PackageActionDetails
- AccessChains belong to their creator, only
- add csv export for /rhn/errata/manage/PublishedErrata.do
- add csv output for /rhn/systems/details/packages/profiles/CompareSystems.do

-------------------------------------------------------------------
Thu Nov 27 11:01:49 UTC 2014 - jrenner@suse.com

- Fixed copying text from kickstart snippets (bsc#880087)

-------------------------------------------------------------------
Wed Nov 12 11:12:53 CET 2014 - mc@suse.de

- version 2.1.165.10-1
- Sync correct repos (bnc#904959)

-------------------------------------------------------------------
Fri Nov 07 13:28:54 CET 2014 - mc@suse.de

- version 2.1.165.9-1
- No refresh if this server is an ISS slave
- Refresh is needed only if we are migrated to use SCC yet
- Integrate the refresh dialog with the setup wizard products page
- Implement new "mgr-sync-refresh" taskomatic job
- Introduce caching of repositories read from SCC
- Fix pxt page link to point to the ported version of that page (bsc#903720)
- Fix Null Pointer Exception: bare-metal systems do not have a base channel
- Only show the SMT warning if we are using from-mirror or from-dir
- add progress and reload page after finish
- do not allow to cancel the kickstart once completed
- minor UI improvements
- Show ppc64le profiles to ppc systems
- fix system.schedulePackageInstall APIdoc
- fix javascript injections
- add id to errata.getDetails APIdoc
- Removed bogus label-limit from SDC Remote Cmd pg
- Don't schedule a remote-cmd if the system can't execute it
- check if user can see activation key
- schedule configuration actions asynchronously
- initial SCC integration

-------------------------------------------------------------------
Mon Oct 27 15:20:08 CET 2014 - mc@suse.de

- fix various XSS issues CVE-2014-3654 (bsc#902182)
  CVE-2014-3654-cobbler.patch
  CVE-2014-3654-sort-attributes.patch

-------------------------------------------------------------------
Thu Oct 16 10:09:54 UTC 2014 - smoioli@suse.com

- correctly apply patches to multiple systems in SSM (bsc#898242)

-------------------------------------------------------------------
Tue Oct 14 15:01:36 CEST 2014 - mc@suse.de

- version 2.1.165.8-1
- make parsing repo filters more robust
- package details page should not list channels we can't see
- fix file descriptor leak in system.crash.getCrashFile
- specify usage of java.config_file_edit_size option
- add more documentation to Power Management page
- power management - make system identifier clearable
- do not clone custom errata when merging
- check, whether referenced kickstart profile and crypto keys are
  available
- display error messages in red
- re-set number of config file diffs correctly
- improving 'All Custom Channels' queries
- move Mirror Credentials from config file into DB
- ping SCC for testing proxy status if SCC is enabled
- Implement the API methods to work with mirror credentials
- fix CVE Audit when some packages of a patch are already installed
  (bnc#899266)
- broken checkbox layout in /rhn/channels/manage/Sync.do?cid=xxx
- Download CSV button does not export all columns ("Base Channel" missing)
  (bnc#896238)
- support SCC API v4
- support token auth with updates.suse.com
- Official repo host is now updates.suse.com (after channels.xml change)
- support list/add channels and products with SCC

-------------------------------------------------------------------
Fri Sep 12 15:21:22 CEST 2014 - mc@suse.de

- version 2.1.165.7-1
- SCC client for managing products and channels
- fix XSS flaws - CVE-2014-3595 (bnc#896012)
- implement SLE12 style of update tag handling while generating updateinfo
- show package link if package is in database
- Custom info empty value added (java/api)
- check if action chain with same name already exists
- remove duplicate Summary and Group entries
- ISE when activation key has no description.
- create /software/packages/Dependencies page in Java
- add queries for weak package dependencies to Java
- auto errata updates have to wait for errataCache to finish
- fix NullPointerException
- ssm config actions should show details for specific system in
  history
- ISE comparing config files in SSM
- history events should show script results for this system only
- config revision not found when following history link
- fix broken links to old perl events page
- fix to support custom kickstart distributions
- call rhn-config-satellite.pl only if anything has changed
- add Korea to the list of timezones
- pre-require tomcat package for spacewalk-java-config
- Fix ISE when tag name is left empty
- Guest Provisioning was broken because of refactoring
- Read and display only a limited number of logfile lines (bnc#883009)

-------------------------------------------------------------------
Wed Sep 10 14:55:30 CEST 2014 - mc@suse.de

- fix XSS flaws - CVE-2014-3595 (bnc#896012)
- fix package upgrade via SSM (bnc#889721)

-------------------------------------------------------------------
Wed Jul  2 15:24:34 CEST 2014 - mantel@suse.de

- fix logrotate for /var/log/rhn/rhn_web_api.log (bnc#884081)

-------------------------------------------------------------------
Tue Jun 17 11:48:24 CEST 2014 - jrenner@suse.de

- version 2.1.165.6-1
- Fixed wrong bug number

-------------------------------------------------------------------
Tue Jun 17 10:47:03 CEST 2014 - jrenner@suse.de

- version 2.1.165.5-1
- New page added for viewing channels a repo is associated to
- Allow pasting of keys into textarea
- Provide a faster systemgroup.listSystemsMinimal API method
- Disable caching of Locale between page loads
- Add spacewalk-report for systems with extra packages
- Improve performance of Systems with Extra Packages query
- System Event History page: fix link to pending events on Oracle databases
- Fix human dates now() staying unmodified (bnc#880081)
- Escape package name to prevent from script injection
- Allow for null evr and archs on event history detail (bnc#880327)
- Disable form autocompletion in some places (bnc#879998)
- System Snapshots pages ported from perl to java
- Add errata type selection to SSM page
- Fix datepicker time at xx:xx PM pre-filled with xx:xx AM (bnc#881522)

-------------------------------------------------------------------
Tue May 27 17:15:17 CEST 2014 - mc@suse.de

- version 2.1.165.4-1
- Fix refreshing of Autoinstallable Tree forms (bnc#874144)
- BaseTreeEditOperation: avoid NPE in unexpected exception handling
- Delete system: button styled
- System/Software/Packages/Non Compliant: button styled
- System/Software/Packages/Profiles: button styled
- System/Software/Packages/Upgrade: button styled
- System/Software/Packages/List: button styled
- System/Software/Packages/Install: button styled
- Missing translation string added (bnc#877547)

-------------------------------------------------------------------
Thu May 22 14:34:43 CEST 2014 - mc@suse.de

- version 2.1.165.3-1
- fix numbering of java libs for taskomatic daemon
- Hibernate Package definition: fix table name
- Fix exception in tomcat logs due to missing server object
- Event history: format script text and output correctly
- More schedule action unification
- You can't "Add this address". Change text to "Fill in"
- Make sure we don't end with java 6 after an upgrade
- No more checking for anaconda package to detect kickstartable channels
- New query to find kickstartable channels
- even if most of it is Javascript, add simple unit test to FormatDateTag HTML
  output
- add request scope to the remote command via SSM action
- apidoc: reflect changes in createChain() return type
- fix configchannel.createOrUpdatePath API issue that stored new revision
  contents as null characters
- ssm child channel subscription page was slow
- SDC was unnecessarily slow if the system had many guests
- deduplicate rhn_server.remove_action() calls
- fix help urls
- make use of humanize dates for package lists
- make use of humanize dates for system lists
- humanize dates for user pages. created in 'calendar' mode and last login in
  'time ago' mode
- show the system overview with human dates

-------------------------------------------------------------------
Fri May 16 13:05:49 CEST 2014 - mc@suse.de

- version 2.1.165.2-1
- fix help urls
- Bare metal system list: CSV export bugfix
- adapt to the changes in spacewalk css to bring the readable warning alters
  into the upstream code, that is also affected by this.
- Bare-metal systems list: add relevant information (bnc#861307)
- Fix parameter comment (kickstartable -> autoinstallable)
- Prevent from concurrent modification (refix bnc#808278)
- Kickstartable channels should contain the anaconda package (bnc#808278)
- Form names are only available as name attributes now, not ids.
- set autopart options correctly
- SSM package upgrades should apply correctly across diverse system sets
- The "Delete Key" link should not appear if there is no key to delete
- API package search should not require a provider
- rewrite pending events page from perl to java
- add default arch heuristic for kickstart package installs
- Reuse --add-product-by-ident for triggering product re-sync
- help: remove dead link to Quick Start guide
- Rename suseEulas table to suseEula.
- Java Eula database classes moved to Hibernate, fixes BLOB issue
- Bugfix: use Oracle BLOBs correctly in Java
- Remove Red Hat-specific Kickstart Tree functionality
- Style and rephrase the SP migration message alerts
- Set milliseconds to 0 before comparing dates (bnc#814292)
- Trigger repo metadata generation after cloning patches (bnc#814292)
- Replace editarea with ACE (http://ace.c9.io/) editor.
- dont show link if there are no details to show
- UI: show EULAs inside of package details page
- taskomatic: add SUSE's EULAs to repository metadata
- Java: added class to handle SUSE's EULAs
- Disable FreeIPA integration
- Don't pass version and release to lookup_evr to get the evr_id to join with
  the evr table to get version and release. Use them in the first place.
- use the request object and not the pagecontext directly to store whether we
  already included javascript
- Last sync date: use human format
- Bugfix: avoid NPE
- Documentation fixes

-------------------------------------------------------------------
Tue May 06 15:43:49 CEST 2014 - mc@suse.de

- version 2.1.165.1-1
- Added kickstart syntax rules box to advanced edit page
- Added warning message about kickstart syntax rules
- Fix bug converting pm times to am when using locales in 24 hour format.
- Do not force the timezone name with daylight=false. (eg. showing EST for EDT)
- Action Chain: for every action, create its own ScriptActionDetails
  (bnc#870207)
- Uneditable field is marked as required.
- filters per repository on WebUI
- xmlrpc spec includes bool values, any library should be able to handle them
- Fix link pointing to setup wizard from the popup
- fix opening of channel list modal
- KickstartSession: avoid infinite loops
- Avoid Cobbler error on KVM provisioning (bnc#870893)
- rewrite system snapshot to java: fixed nav menu hiding
- rewrite system snapshot to java: Packages.do
- rewrite system snapshot to java: Index.do
- rewrite system event page from perl to java
- Action Chaining API: fail if trying to add multiple chains with the same
  label
- Installer Generation "fedora" is breed redhat but do not result in a valid
  cobbler os_version
- correctly set cobbler distro os_version
- Enable DWR exception stack trace logging by default
- Check for failed repo sync jobs in taskomatic
- rewrite system snapshot to java: implement nav menu hiding
- limit actions displayed on schedule/*actions pages
- Submit buttons are incorrectly labelled.
- Removing repo filters ISE.
- rewrite channel compare to java:
- Implement Setup Wizard Product sync page
- remote command webui: don't scrub the script body
- params for sw-repo-sync UI/API.
- taskomatic heap size of 1G is not sufficient for large channels
- Setup Wizard: added documentation link
- Package Locking: added documentation link
- Power Management: added documentation links
- updated doc references to actual location
- fixed helpUrl
- Fixed Javadoc and XML-RPC doc
- Removed timeout limitation for the script schedule
- Added XML-RPC API for scheduling the Action Chain
- Add a warning note about doing a Dry Run (bnc#851091)
- Style the SP migration page
- port SP Migration Setup page to bootstrap and jquery
- Action Chain: bootstrap form groups fixed

-------------------------------------------------------------------
Thu Mar 27 14:59:39 CET 2014 - fcastelli@suse.com

- version 2.1.165-1
- NCCClient: URL location bug fixed
- NCCClient: fix behavior with 302's
- NCCClient: swap Apache HTTPClient with java.net's HttpUrlConnection
- Added missing translation
- Package lock: do not show pending packages as selected
- Package lock: do not allow selection of pending packages
- Package lock: changed java code to handle multiple lock events
- Cache proxy verification status in the session
- Make the Setup Wizard visible at first run
- invalidate subscriptions cache when storing proxy settings
- split the js files again as the onready callbacks conflict with the available
  dwr methods
- change the order so that the responsive tag is defined
- move the renderers to its own package
- style
- remove the custom .js for proxy settings, move everything to the main one
- cleanup unused modal, label capitalization and placeholder strings
- use DTOs and a converter instead of maps
- Setup Wizard Proxy settings: make the DTO comparable and with non-null fields
- Use the product class as name when name is not found
- Moved to NCCClient
- Ping method added to NCCClient to test proxy settings
- Proxy support: fix a bug when nothing is specified
- Proxy support: fix a bug when only the hostname is specified
- Placeholder updated to include port number
- Proxy support for NCC credential checking added
- Remove superfluous links on mirror credentials page
- HTTP Proxy description provided
- Create a separate set of icons for the setup wizard
- Mirror Credentials Front-End: first attempt
- HTTP proxy front-end
- List subscriptions with understandable names and their start/end dates
- Implement the "make primary" functionality
- Download subscriptions only when status unknown or on force refresh
- Cache subscriptions and validation status in the session object
- Fine tuning appearance of the mirror credentials page
- Rework findMirrorCredentials(): check for null and do not log passwords
- Move the setup wizard to the top of Admin tab
- Introduce MAX_REDIRECTS
- Allow bare-metal system name editing (bnc#867832)
- Redirect instead of forwarding to overview page after a reboot (bnc#868662)
- ActionChainHelperTest fix: use correct chain ordering
- use default lvm partitioning for RHEL 7 kickstarts
- package.search API returns only one match per package name
- fix finding of the right API method to call
- Adding Custom Errata offers RH Erratas.
- ChannelManager.findCompatibleChildren: propose cloned children as compatible (bnc#866045)
- ChannelManager.findCompatibleChildren: propose children correctly if old and new are equal (bnc#866045)
- bnc#862043: fail if rhnPackage.path is NULL
- bnc#862043: use rhnPackage.path as rhnErrataFile.filename like Perl does
- fix filtering on the /rhn/channels/Managers.do page
- channel.software.syncErrata clones too many packages
- Bare-metal icon fixes
- delete outdated repo-sync schedules (bnc#865141)
- Fixed merging problem (bnc#859665)
- deal with deleted users
- RecurringDatePicker sets HOUR_OF_DAY, however DatePicker design is kind of
  broken and it internally uses HOUR or HOUR_OF_DAY depending of the isLatin()
  flag. This does not make much sense as in Calendar itself HOUR, HOUR_OF_DAY
  and AM_PM are all interconnected.
- Do not restart taskomatic with every deployment
- Exclude el-api.jar since it causes HTTP Status 500
- Revamp the recurring picker fragment to use the datepicker time component.
  For this the RecurringDatePicker bean now is composed of DatePicker beans to
  reuse functionality. With some Javascript, the repeat-task-picker disables
  the cron frequencies that are not being used.
- allow to disable date selection in addition to time
- syncrepos: format the page
- make the setup of the date picker more declarative using data- attributes in
  order to be able to share this setup with other parts of the code that will
  need a slightly different picker like the recurrent selector. It also saves
  us from outputing one <script> tag in the jsp tag implementation.
- Use hostname or address in log messages instead of system.name
- New config option for using the hostname to connect via ssh push
- CreateUserActionTest fixed after upstream changes
- Fix channel deletion unit tests
- Automatic commit of package [spacewalk-java] release [2.1.164-1].
- filter out channels that are not assigned to a server
- Improve error handling when deleting a channel (bnc#865141)

-------------------------------------------------------------------
Thu Feb 27 15:31:17 CET 2014 - fcastelli@suse.com

- version 2.1.163.1-1
- fix reboot required (bnc#865161)
- Avoid double translation, rhn:icon will localize the text
- Remove unused import
- We rmvd DESIRED_PASS/CONFIRM params from UserEditSetupAction - rmv from
  expected in test
- Testing createFirstUser() now looks to be forbidden
- verifyForward() and redirects-w/params do not like each other
- Tweaking some tag Junits to work

-------------------------------------------------------------------
Fri Feb 21 15:37:40 CET 2014 - fcastelli@suse.com

- version 2.1.161.1-1
- Action Chaining: use the same sort order for all systems in an SSM package
  update
- Action Chaining: list page columns changed as suggested by upstream
- fixing ISE in create repo form
- Styling unstyled submit buttons.
- improved performance of system.listLatestUpgradeablePackages and
  UpgradableList.do
- Action Chaining: bootstrap classes tuned
- Use enhanced for loop
- For clones extend search for update tag to original channels (bnc#864028)
- escaping system name for /rhn/monitoring/config/ProbeSuiteSystemsEdit.do
- Transfer the origin's update tag to any cloned channels (bnc#864028)
- escaping system name for /rhn/systems/ssm/provisioning/RemoteCommand.do
- Simple attempt to find problematic things in jsps
- don't add &amp; twice to the parameters of the url
- Action Chaining: audit log configuration added
- Action Chaining: avoid errors on double save
- Action Chaining: proper logging added
- add schedulePackageUpgrades() method
- SSM package upgrades should not install packages if not an upgrade
- fixed errors in date/time format conversions
- put all javascript into one tag
- simplify datepicker layout and unify look of date/time part
- simplified getJavascriptPickerDayIndex()
- extend renderOpenTag() to be able to render self closing tags
- make the time format also localized
- close the date picker after click
- Use the start of the week day from the locale
- Introduce a date-time picker.
- Make the HtmlTag HTML5 compliant, by knowing that void elements can't be
  closed. The BaseTag remains agnostic.
- Added tool to manipulate localization files (format, del, sed).

-------------------------------------------------------------------
Thu Feb 13 15:32:20 CET 2014 - mc@suse.de

- version 2.1.150.1-1
- remove unused localization string
- Schedule action unification
- Separate datepicker and its label
- make package search faster
- Create and manage action chains for single systems and SSM
  * remote command
  * reboot
  * configuration file deploy
  * patch action
  * package actions
- style pages
- CVE-2013-4415 - Fix XSS flaws in Spacewalk-search
- CVE-2013-4415 - Fix XSS in new-list-tag by escaping _LABEL_SELECTED
- CVE-2013-1871, Fix XSS in edit-address JSPs
- CVE-2013-1869, close header-injection hole
- CVE-2010-2236, Cleanse backticks from monitoring-probes where
  appropriate
- CVE-2013-1869, Only follow internal return_urls
- CVE-2012-6149, Fix XSS in notes.jsp
- Fix cloned channels not available for SP migration (bnc#852582)
- Fix an ISE that could happen after clearing cookies (elaborator not bound)
- Fix GMT+3 timezone missing (bnc#862406)
- New Bare-metal icon added
- javascript not needed anymore

-------------------------------------------------------------------
Fri Feb 07 13:01:47 CET 2014 - mc@suse.de

- version 2.1.146.1-1
- patch to handle systems registered with the --nohardware flag
- fixing layout of various pages
- Generification of Listable
- Improve package search performance
- Add confirmation page to ssm/ListPatches
- Extracted "list systems in ssm related to errata" into separate action
- allow deleting disabled users
- add external group pages
- create external authentication pages
- create api for channel errata syncing, have clone-by-date call it
- Fixed ssm reboot scheduling.
- Update RHEL 7 VM memory requirements to 1024 MB
- Datepicker UI unification
- fix deadlock when cloning using spacewalk-clone-by-date
- fix ISE when cobbler components are missing (not installed)
- port reboot_confirm.pxt from perl to java
- SUSE Studio endpoint stops working via unencrypted HTTP (bnc#859762)
- fix CVE URL in updateinfo references (bnc#859637)
- CVE-2010-2236, Cleanse backticks from monitoring-probes where
  appropriate
- CVE-2012-6149, Fix XSS in notes.jsp
- CVE-2013-1869, Only follow internal return_urls
- CVE-2013-1871, Fix XSS in edit-address JSPs
- increase column length for CVE ids.
  Required for new CVE ID syntax

-------------------------------------------------------------------
Mon Jan 13 09:54:49 CET 2014 - mc@suse.de

- version 2.1.113.1-1
- Bugfix: duplicated packages in SQL quary error caused unpredictable results
- require susemanager-frontend-libs for SUSE only
- add new reboot action handling for ssh-push (FATE#312591)
- Implement task to invalidate reboot actions (FATE#312591)
- Make the packages require the frontend-libs
- return server action message within schedule.listInProgressSystems
  and schedule.listCompletedSystems API calls
- fixed icon name
- do not override existing ant property
- Rewrite groups/systems_affected_by_errata.pxt to java
- Added locking/unlocking status display on request (FATE#312359)
- Added locking action scheduling (FATE#312359)
- Added LockPackageAction for the "Package Lock" feature (FATE#312359)
- store url_bounce and request_method to session and re-use common login parts
- support logins using Kerberos ticket
- Use new rhn:icon internationalization/localization
- Perform localization inside rhn:icon tag
- Expect 'autoinstallation' instead of 'kickstart'
- updated references to new java WorkWithGroup page
- work_with_group.pxt rewritten to java
- change order of system ok/warn/crit in legends
- rewrite system event history page to java
- give icons title in rhn:toolbar tag
- kickstarts to RHEL 7 don't work because of missing rpms
- Fix the java package of DeleteGroupAction class

-------------------------------------------------------------------
Wed Dec 18 13:55:00 CET 2013 - mc@suse.de

- version 2.1.102.1-1
- bootstrap tuning: fixed icons
- Make sure that all form fields are correctly aligned
- implement pwstrength meter
- removing dead code, exception is thrown within lookupAndBindServerGroup
- Fix NPE when uploading kickstart profile with virt type none
- delete ConfigSystemTag as these things are easily handled in jsp
- Local variables need not to be synchronized
- updated links to system group delete page
- converted system group > delete page from pxt to java
- prefer objectweb-asm again to compile correctly if both are installed.
- fixing references to SSM errata page
- Rewrite of errata_list.pxt to Java
- call ssm check on system - software crashes page
- call ssm check on system notes page
- call ssm check on system migrate page
- call ssm check on system hardware page
- Fix display of notifications checkboxes on system properties page
- Id added to the Language div in the section Create New User
- Refactor the List tag to get rid of the complicated state handled by bools,
  keeping only the commands as state.
- channel/manage/delete.jsp: disabled attribute fixed
- List pagination buttons: restore hover text
- adapt the testcase and fix a issue catched by the testcase
- There is no reason for address to be a jumbotron - Use the markup like
  documented at http://getbootstrap.com/css/#type-addresses
- makes the system details page to be shown in two columns, with boxes at both
  sides instead of each of them taking the full width.
- Fix display of notifications checkboxes on system properties page
- remove obsolete unit test as tag was rewritten
- simplify logic in cfg:channel tag
- Re-add the server contact method on various pages
- Fix cve audit header icon after upstream changes
- Remove unnecessary reference to tooltip.js + the file itself
- system group edit properties - linking + cleanup
- alter system group create page to do editing
- allow channel administrator to view Channel > Managers page
- 1040540 - have package search return all matching results
- use rhn:icon tag for creating icons in rhn:toolbar
- 1039193 - Increase default ram to 768 for RHEL 7
- Move cve audit popover content into a translation file
- System Group / Admins - updated links and removed old page
- ported System Group / Admins to java
- Move javascript code from jsp file to document.ready handler
- Reference susemanager-cve-audit.js from the jsp file
- channel/manage/delete.jsp: disabled attribute fixed
- system group details - linking + cleanup
- converting system group details page to java
- button submit set back to normal size. We dont use Large size for buttons
- Bare-metal systems: disabled button style fixed
- Disabled buttons' style fixed
- CVE UI was updated and improved. It now has a popover that shows a link to
  http://cve.mitre.org/ and explains that a user can also paste the entire CVE
  as found on the site
- Fix Edit Autoinstallable Distribution page
- LoginExpiredTest fixed
- Merge the upstream details page with Manager and the bootstrap entitlement
  conditionals, product list, etc.

-------------------------------------------------------------------
Mon Dec 09 17:08:30 CET 2013 - mc@suse.de

- version 2.1.90.1-1
- new style added based on twitter bootstrap
- support power management (FATE#315029)
- support bare-metal registration (FATE#312329)
- switch to 2.1

-------------------------------------------------------------------
Thu Nov 28 16:18:08 CET 2013 - mc@suse.de

- version 1.7.54.29-1
- Fix jsp file to actually show the result list
- Automatically set the focus using formFocus()
- Add a tooltip for the CVE-ID
- Use a string constant to populate select with years
- Extract the separator from the prefix string constant
- Remove the maxlength attribute to allow n digit identifiers
- enhance Package.listOrphans query
- optimized system_config_files_with_diffs eleborator for PostgreSQL
- fix ISE, when renaming channel to channel name already in use
- synchronize repo entries creation
- Fix ISE when deleting a non persistent custom info value
- Separate CVE audit inputs for year and ID (bnc#846356)
- always set lastModifiedBy for custom infos
- Reorder snippet tabs
- Use the kickstart icon for the snippets page
- Add help URL (bnc#848225)
- Fix navigation for the default snippets page
- Replace 'kickstart' with 'autoinstallation' (bnc#848225)
- add support for enhances rpm weak dependency (java) (bnc#846436)

-------------------------------------------------------------------
Wed Nov  6 11:07:37 CET 2013 - mc@suse.de

- Forbid un-authenticated creation of SUSE Manager Administrative
  accounts CVE-2013-4480 (bnc#848639)

-------------------------------------------------------------------
Mon Nov  4 10:09:39 CET 2013 - mc@suse.de

- Deny creating of multiple first admin users.
  CVE-2013-4480 (bnc#848639)

-------------------------------------------------------------------
Fri Sep 27 10:04:28 CEST 2013 - mc@suse.de

- version 1.7.54.28-1
- Use server arch instead of relying on a base channel (bnc#841054)
- Filter out product base channels with invalid arch (bnc#841054)
- CVEAuditManager: do not fail with unsynced channels
- Log exception stack traces in Taskomatic
- CVEAuditManager: Fetch ChannelArch instead of ServerArch
- Do not assume a migrated base channel exists (bnc#841240)
- fix Systems Subscribed column on the Entitlements page
- Add missing keyword 'AS' in dist upgrade queries (bnc#840899)
- Make taskomatic max memory configurable via rhn.conf (bnc#810787)
- Clean up SSH push jobs in case of taskomatic restart (bnc#838188)
- Remember systems we are currently talking to via SSH push (bnc#838188)
- Add necessary transaction handling to fix job status (bnc#838188)
- Show the system name in the log message warning
- RhnSet concurrency fix reformulated at upstream's request
- Fix javascript "Uncaught TypeError" (bnc#836692)
- Avoid a possible issue on concurrent updates to an RhnSet

-------------------------------------------------------------------
Fri Aug 23 11:25:20 CEST 2013 - mc@suse.de

- version 1.7.54.27-1
- CVE Audit testsuite bugfixes to run on Oracle
- Fix link to the documentation
- Bugfix: avoid ClassCastException from Long to Integer in Oracle

-------------------------------------------------------------------
Wed Aug 21 16:03:35 CEST 2013 - mc@suse.de

- version 1.7.54.26-1
- Fix link to the documentation
- fix CVE Audit query to run with oracle DB
- Bugfix: allow Hibernate to distinguish packages with identical name, arch and
  evr (bnc#833643)
- Do not show link to the admin page to non-admins
- CobblerSystemCreateCommand: do not fail if distro breed is null
- Make CSV separator configurable, java (FATE#312907)
- CVE Audit java (FATE#312907)
- explicitly require libxml2 for kickstarts to avoid error
- escaping system name on multiple pages
- API call setChildChannels should produce snapshot
- changing of base channel via API should produce snapshot
- we need unentitle channels before we delete them
- add newline after writing kickstart_start var
- marking label not required
- fixing wrong escaping of utf-8 strings
- Fix HTML not being escaped in package information (bnc#833238)
- Fix a NPE when a system virtual instance does not have a corresponding info
  object (bnc#829966)
- fix metadata if capability version starts with a colon
- Generate pre flag into the metadata (bnc#826734)
- fix reinstall of products by writing correct epoch in products.xml
  (bnc#826734)
- set archive value for installed package size (bnc#825673)
- IBM Java core dumps should all go to /var/crash (bnc#824775)
- Fix entitlement addition NPE (bnc#824581)

-------------------------------------------------------------------
Wed Jun 12 16:45:02 CEST 2013 - mc@suse.de

- version 1.7.54.25-1
- Fix SP migration ClassCastException (bnc#820985)
- Fix lookup for the SSH push default schedule (bnc#823366)
- escaping system name in web pages
- Fix UI text about kickstart (bnc#822385)
- sort parent channel pop-up menu by channel name
- add list elaborator into session for CSV export
- fix invalid SQL statement for finding ssh-push candidates (bnc#821868)
- Subscribe only to selected config channels via SSM (bnc#821786)
- Fix cobbler information file system paths (bnc#820980)
- too big value in system custom info should not cause ISE
- do not offer a symlink, if the user does not have acl for the target
- added showing systems counts on cancel scheduled actions page
- add some missing UI strings
- fix system.listSystemEvents on PG
- display 'Updates' column on group system list pages
- fix 'Configs' column on system groups related pages
- Upstream-specific check on channel name removed (bnc#701082)
- Refactor bugfix (bnc#814292)
- Set milliseconds to 0 before comparing dates (bnc#814292)
- Trigger repo metadata generation after cloning patches (bnc#814292)
- Add missing string *.actions.scheduled (bnc#813756)
- fix paths for kernel and initrd on DVD on s390x (bnc#814263)

-------------------------------------------------------------------
Fri Apr 05 14:27:23 CEST 2013 - mc@suse.de

- version 1.7.54.24-1
- Disable Virtualization -> Provisioning when contact method is invalid
- Fix "Can't do inplace edit" error message during registration (bnc#812046)
- Make duplicate-hostname search case-insensitive
- use the server timezone as the default for the first user
- Provisioning is not supported with contact method 'ssh-push-tunnel'
- Do not create kickstart files for SUSE Distributions (bnc#808278)
- fixed API doc for system.listLatestUpgradablePackages and
  system.listLatestInstallablePackages API calls
- SSH Server Push (java) (FATE#312909)
- generate metadata always if not explicitly rejected (bnc#804445)
- completed kickstarts still show up on 'currently kickstarting' list
- return whole log in case more bytes are requested than the current file size
- RhnJavaJob: Do not ignore the exit code for external programs.
- Do not silence catched exceptions. Debugging can be hard.
- list also channel packages not associated with already cloned errata
- fix WebUI's errata sync
- Only package build times should be converted to GMT (bnc#794651)
- Fix ISE when doing SP migration of SLE 11 SP1 SMT (bnc#802144)

-------------------------------------------------------------------
Fri Feb 08 10:58:19 CET 2013 - mc@suse.de

- version 1.7.54.23-1
- Fix branding of api example scripts (bnc#801758)
- Add countries BQ, CW, SX.
- rebrand help text for mail domain
- fix the 'Replace Existing Subscriptions' SSM config channel option
- prevent NPE when package description might be null
- add virtualization guest info to the ServerSerializer
- added email field to user list csv
- correct olson name for Australia Western timezone
- support for Australia EST/EDT timezones
- Remove restrictions on proxy channel subscriptions (bnc#794848)
- Make images of type 'kvm' show up on the UI (bnc#797057)
- Resolve FQDN of hostname taken from the request (bnc#791905)
- order rpms by build_time to fix kickstart via proxy
- add missing strings for configuration management (bnc#796391)
- Use proxy host for kickstarting virtual guest if available
- Try to determine localhost's FQDN (bnc#791905)
- check for zypp-plugin-spacewalk if testing autoinstall
  capability(bnc#795308)
- copy GPG information from the original channel within
  channel.software.clone API, when the user omits it
- deleting an org should remove cobbler profiles too
- preserve product name when cloning channels using API

-------------------------------------------------------------------
Tue Nov 27 17:22:29 CET 2012 - mc@suse.de

- version 1.7.54.22-1
- Implement new API call system.listAllInstallablePackages
- Fix ArrayIndexOutOfBoundsException in case of a missing base channel

-------------------------------------------------------------------
Thu Nov 22 15:43:51 CET 2012 - jrenner@suse.de

- version 1.7.54.21-1
- Fix query for API call system.listLatestInstallablePackages (bnc#781655)
- new sles_register_script snippet with autoyast script elements (bnc#780269)
- Fix errors with unrequired field 'Prefix' (bnc#783646)
- prevent NPE, when accessing probe suite systems with no system associated
- do not allow creating kickstart profiles that differ from existing ones
  just by case
- enhancing kickstart file sync with cobbler
- prevent Page Request Error when at pagination
- Check hostnames for special characters and whitespace (bnc#787178)
- Basic normalization for SUSE Studio base URL (bnc#786159)
- Workaround for Studio API returning incomplete URLs (bnc#786159)
- enhance errata.setDetails - add issue_date and update_date (bnc#789238)
- Fix quartz trigger initialization repeat count (bnc#788026)
- SP migration web UI (FATE#312431, FATE#312312)
- Remove markup from kickstart.jsp.error.template_generation (bnc#787879)
- fix system.listLatestUpgradablePackages API to list upgradable packages
  from server channels only
- Kickstarting RHEL systems with RES (expanded support) repos fails
  (bnc#786367)
- return type date for yumrepo_last_sync even if the channel was never synced
  (bnc#781643, bnc#781652)

-------------------------------------------------------------------
Mon Oct 01 09:43:24 CEST 2012 - mc@suse.de

- version 1.7.54.20-1
- use elaborator for foreign_packages_get_noncompliant_systems
- fix reboot needed on postgresql by using
  allServerKeywordSinceReboot view

-------------------------------------------------------------------
Fri Sep 28 15:49:09 CEST 2012 - mc@suse.de

- version 1.7.54.19-1
- Do not show asterisk on software channels page
- Fix NPE during proxy activation in case proxyChan is a base channel
- Unsubscribe channels only if we are configured to automatically
  re-subscribe
- Validate proxy format on general config page (bnc#777462)
- make system_overview fast using elaborators
- remove SystemHealthIconDecorator and appropriate query
- remember probe state when paginate
- fixing NumberFormatException
- rewrite query for system.listLatestUpgradablePackages API
- validate session key for system.getSystemCurrencyMultipliers API
- allow complex kickstart variables containing severel '='
- display a reasonable error message on the permission error page
- display error messages only once on admin/config/GeneralConfig.do
  page
- Proxy should be specified as host:port (bnc#777462)
- Set owner/group of config-defaults dir consistently (bnc#776377)
- let errata.listPackages API return also packages associated with
  unpublished errata
- display an information message about no systems being selected for
  SSM
- fix ISE on rhn/channel/ssm/ChildSubscriptions.do page
- make IE use IE7 compatability mode for pages with editarea
- fix icons on SSM provisioning page and system list page
- validate virt guest parameters also for API input
- removed MAC Address from kickstart profile listing
- Don't let virtual kickstarts screw up the host's cobbler id
- Hide the checkbox 'Disconnected SUSE Manager' (bnc#776596)
- Fix missing CVEs in patches listing with Oracle 11 (bnc#776321)
- The Update button should be disabled if the text area is empty
  (bnc#753584)

-------------------------------------------------------------------
Tue Aug 14 11:32:26 CEST 2012 - mc@suse.de

- version 1.7.54.18-1
- fix system list in not nonCompliantMode

-------------------------------------------------------------------
Tue Aug 07 16:43:24 CEST 2012 - mc@suse.de

- version 1.7.54.17-1
- enable sorting of errata list according to synopsis on the
  rhn/channels/manage/errata/ListRemove.do page
- fix errata sort on the rhn/channels/manage/errata/ListRemove.do page
  (bnc#774194)
- detect oracle TIMESTAMPTZ objects and convert them correctly to timestamp

-------------------------------------------------------------------
Thu Aug 02 18:20:01 CEST 2012 - mc@suse.de

- version 1.7.54.16-1
- removed EOL certificate check (bnc#759552)
- Construct GMT millisecond value if DB does not store timezone (bnc#773767)
- do not commit already committed transaction
- log a message when repo sync task is triggered
- fix recommended cobbler command
- dissociate deleted crypto key from its kickstart profiles
- do not start repo sync of a channel with no associated repositories
- allow user and group name starting also with [0-9]_
- do not cache snapshot tags within the lookup method
- Remove XCCDF Legend from places where it is not necessary.
- prevent NPE
- sort groups by default
- add ruby API sample script
- limit action name to fit into the appropriate DB column
- close session when its connection signalled a connection error
- quick file list query now also returns files saved to system's
  'local' config 'channel'

-------------------------------------------------------------------
Tue Jul 17 13:01:17 CEST 2012 - ug@suse.de

- version 1.7.54.15-1
- Fix when Oracle crashes with ORA-00911 error, which is a complete misleading
  to a simple semicolon in the query.

-------------------------------------------------------------------
Mon Jul 16 15:30:34 CEST 2012 - ug@suse.de

- version 1.7.54.14-1
- Finished non-compliant systems overview feature.
- COALESCE instead of NVL keyword for pgsql compatibility
- work around for if hibernate loads a clonedchannel as its own
  original
- Allow user to set MAC Address when provisioning a virtual guest
- Oracle does not supports 'AS' keyword in SQL.
- Return list of non-compliant systems (where packages are foreign)
- Added queries for finding non-compliant systems. At this moment queries are
  unused orphans.
- add API doc for channel.software.listErrata update_date attribute
- remove "date" from the channel.software.listErrata API doc
- adding conflicts for quartz >= 2.0
- ignore also 127.0.0.2 IP addresses (bnc#768771)
- Merge branch 'Manager' of github.com:SUSE/spacewalk into Manager
- Wrong information on proxy configuration (bnc#697517)
- Do not automatically subscribe to virt channels (bnc#768856)
- requre quartz version lower than 2.0
- Each dataset must have a different name.
- Add CSV downloader for several pages
- Correcting two ISE on postgresql: NVRE not found

-------------------------------------------------------------------
Wed Jul 11 17:06:59 CEST 2012 - ug@suse.de

- kernel options in the web UI are not added to the xen distri
  (bnc#764679)

-------------------------------------------------------------------
Mon Jun 25 10:25:08 CEST 2012 - mc@suse.de

- version 1.7.54.13-1
- handle spoiled browsers separatelly
- enable filtering by synopsis for all the errata tabs

-------------------------------------------------------------------
Thu Jun 21 11:22:15 CEST 2012 - jrenner@suse.de

- version 1.7.54.12-1
- update API documentation
- do not create multiple default ks sessions
- system.config.listFiles could take > 8 minutes if there were lots of
  revisions on lots of config files
- don't sync virt bridge nic w/ cobbler
- correctly report kernel not being found at distro creation
- fix fileprovides during repodata generation
- Improve SCAP search: Return list of xccdf:TestResults-s
- Improve SCAP search: searching by scan's result and scan date
- Add a link for easy scan reschedule.

-------------------------------------------------------------------
Thu May 31 10:45:20 CEST 2012 - mc@suse.de

- version 1.7.54.11-1
- omit accessible parameter
- modified java stack to use new user_role_check_debug()
- Fail gracefully on empty list of systems
- OpenSCAP integration -- A simple search page.
- add an extra entitlement check before the key creation
- Enhancements pt_BR localization at webUI
- Return to Images.do instead of VirtualGuestList.do
- store also config revision changed_by_id
- API *must* check for compatible channels in system.setBaseChannel()
- check cloned channels if no keywords are found for this channel
- fix ISE on copy file to central config channel
- Fix incorrect text fields.
- rewrite revision creation by config file update
- Don't show empty table, if there is not ident assigned.
- Extend input cell for 20 characters.
- prevent system.config.createOrUpdatePath causing deadlock
- add generator for susedata.xml.gz metadata

-------------------------------------------------------------------
Mon May 14 10:45:56 CEST 2012 - mc@suse.de

- version 1.7.54.10-1
- remove Override annotations for non overriden methods
- remove rests of OrgQuota usage
- remove OrgQuota hibernate mapping
- remove OrgQuota java class
- fix delete distribution link
- rewrite channel.listSoftwareChannels API
- rewrite KickstartFactory.lookupAccessibleTreesByOrg
- if koan is requesting anything from /cobbller_api replace hostname
  of server with hostname of first proxy in chain
- support for cobbler v2.2
- Use <c:out> for action names to prevent XSS (bnc#761165)
- Escape image name to allow quotes and prevent XSS (bnc#761165)
- fix NetworkDtoSerializer API doc
- prevent storing empty string for errata refersTo
- prevent storing empty string for errata errataFrom
- prevent storing empty string for errata notes
- Split OpenSCAP and AuditReviewing up
- Fix submit form with broken bonding info
- redirect to errata/manage/PublishedErrata.do page after deleting a
  published erratum
- debranding for virtualization (bnc#761153)

-------------------------------------------------------------------
Wed May 09 13:43:16 CEST 2012 - mc@suse.de

- version 1.7.54.9-1
- Completely remove the image type from deployment action details
- Fix NPE when one of (version|release|arch) is null (bnc#761161)
- synonym rhnUser does not exist anymore - use web_contact instead
- Refactor jsp files and make bridge device optional
- Normalize image types by creating new table suseImageType
- Normalize credentials types by creating new table suseCredentialsType
- remember pre-filled form attributes in case of form validation error
- marking Script Name as required filed on the KickstartScriptEdit
  page
- make newly introduced rhn tag functions available
- When kickstarting a system there is an option that allows you to
  create or re-create a network bond.
- fix listSharedChannels to only show this org's channels
- fix my_channel_tree query
- fix channel.listRedHatChannels shows custom channels

-------------------------------------------------------------------
Thu May 03 17:40:33 CEST 2012 - mc@suse.de

- version 1.7.54.8-1
- make spacewalk-java exclusive arch x86_64
- checkstyle fixes

-------------------------------------------------------------------
Wed May 02 14:24:18 CEST 2012 - mc@suse.de

- version 1.7.54.7-1
- Remove a code which duplicates ensureAvailableToUser() method.
- API: list results for XCCDF scan.
- fixed the Brazilian time zone
- Do not divide by zero. It prints a question mark.
- API: Show OpenSCAP XCCDF Details.
- proper use of xml entities in documentation

-------------------------------------------------------------------
Fri Apr 27 16:23:41 CEST 2012 - mc@suse.de

- version 1.7.54.6-1
- API: List Xccdf Scans for given machine.
- use arch label in distchannel.setDefaultMap API as stated in the API doc
- add missing acl to SSM
- add missing links about Solaris Patches to SSM

-------------------------------------------------------------------
Thu Apr 26 11:39:19 CEST 2012 - mc@suse.de

- version 1.7.54.5-1
- fixed error in redhat_register snippet
- Ensure that given system has OpenSCAP capability.
- Ensure that given systems is available to user.
- Repack and throw MissingEntitlementException when occurs.
- API: SCAP scan schedule for multiple systems
- Put the reboot notification at the end. Make it not mutually exclusive with
  other notifications.
- fix login page layout (bnc#739530)
- Hide the 'Schedule' tab for systems without management ent.
- force repo regeneration, when removing package
- OpenSCAP integration -- schedule new scan in SSM
- do not list ks session related activation keys
- prevent sending XML invalid chars in system.getScriptResults API
- do not check CSRF token for login pages
- fix errata clone name generation
- fix message about kickstart package - we have spacewalk-koan
- When displaying errata available for adding to channel, make sure a
  clone is not already in the channel.

-------------------------------------------------------------------
Thu Apr 19 15:17:34 CEST 2012 - jrenner@suse.de

- version 1.7.54.4-1
- Roll back ojdbc5 -> ojdbc14 for compatibility with upstream
- Removed double-dash from WebUI copyright notice.
- fix PackageEvr handling
- increase taskomatic memory
- Show systems that need reboot because of an errata.
- Remove the 'Require' on java-devel since it shouldn't be required
- fix the ErrataHandler.clone method
- make system snapshot when changing server entitlements using API
- do not scrub search_string
- making errata.clone api not requires cloned channels

-------------------------------------------------------------------
Tue Apr 17 16:18:10 CEST 2012 - jrenner@suse.de

- Fix broken link to organization page (bnc#757041)

-------------------------------------------------------------------
Fri Apr 13 15:40:37 CEST 2012 - mc@suse.de

- version 1.7.54.3-1
- replace \r\n with \n for CustomDataValues
- Activation Key does not have to have a base channel to add Child
  Channels
- OpenSCAP: view latest results of whole infrastructure
- Reduce languages available in editarea to only common / useful ones.
- improved performance of repomd generation
- do not show the Schedule Deploy Action and Schedule System
  Comparison links in the left pane -- the right pane has them with correct
  ACLs.
- Make automatically-scheduled tasks visible on Failed and Archived
  tabs

-------------------------------------------------------------------
Fri Mar 30 15:03:14 CEST 2012 - mc@suse.de

- version 1.7.54.2-1
- New web page -- details of the xccdf:rule-result
- Fixing ISE on selecting None yum checksum type for channel
- Auto-import the RHEL RPM GPG key for systems we have kickstarted
- Fix checkstyle errors
- Fix testcases
- rename Filter.isRecurring to Filter.isRecurringBool
- fix text for Brazil timezone
- If our channel is a clone of a clone we need to find the channel
  that contains the patch we are cloning
- fixin cobbler version issue
- fix parameter type
- Make Virtualization tab of system profile independent of
  Virtualization (Platform) entitlements
- The org_id colum is numeric, do not cast parameter to string.
- reload config revision from DB before returning it
- Config file diffs result in Out Of Memory for large files
- fix for configchannel.deployAllSystems
- Taught SSM to look at flex as well as regular entitlements when
  trying to add child channels
- Show legend on details page; suggesting what to search for
- Polish api documentation for system.scap APIs.
- OpenSCAP integration
- fix ISE on rhn/admin/multiorg/OrgSoftwareSubscriptions.do page
- update createOrUpradePath api documentation
- Removing rule to help system overview listing happen faster,
  improving performance of api queries
- Fixing sorting by date without replying on the inapplicable
  listdisplay-new.jspf
- fix binary file uploads
- Making a default selection of no Proxy when kickstarting a server
- Added new XMLRPC API method to allow people to change the kickstart
  preserve ks.cfg option
- Fixed incorrect sorting of archived action timestamp
- throw appropriate error if deleting nonexistant kickstart key
- remove DB values from monitoring scout configuration
- save kickstart data after modifying ks profile child channels

-------------------------------------------------------------------
Mon Mar 26 16:56:47 CEST 2012 - jrenner@suse.de

- Show legal note in the footer of all login pages

-------------------------------------------------------------------
Thu Mar 22 16:22:05 CET 2012 - mc@suse.de

- rotate logfiles as user www (bnc#681984) CVE-2011-1550

-------------------------------------------------------------------
Wed Mar 21 18:04:19 CET 2012 - mc@suse.de

- version 1.7.54.1-1
- Bumping package version

-------------------------------------------------------------------
Thu Mar 15 16:25:25 CET 2012 - jrenner@suse.de

- Add support for studio image deployments

-------------------------------------------------------------------
Wed Mar  7 16:05:19 UTC 2012 - dmacvicar@suse.de

- All Patches -> All Types (bnc#732538)
- Remove the page errata/Overview.do as it is a duplicate
  of errata/RelevantErrata.do
  Together with the change of wording described above it makes
  the Patches menu more intuitive and clear.
  See
  https://www.redhat.com/archives/spacewalk-devel/2012-March/thread.html#00002

-------------------------------------------------------------------
Tue Mar  6 17:21:44 CET 2012 - jrenner@suse.de

- Fix naming of cloned patches to not remove the first 3 chars

-------------------------------------------------------------------
Wed Feb  1 11:22:37 CET 2012 - ug@suse.de

- backported better installation server detection code
  from master

-------------------------------------------------------------------
Thu Jan  5 11:57:28 CET 2012 - jrenner@suse.de

- Remove option 'interface language' when creating users

-------------------------------------------------------------------
Mon Jan  2 14:09:15 CET 2012 - jrenner@suse.de

- Add missing URL to auditlog configuration (bnc#737649)

-------------------------------------------------------------------
Thu Dec 22 14:59:55 CET 2011 - mantel@suse.de

- rename Novell to SUSE (#708333)

-------------------------------------------------------------------
Mon Dec 19 15:37:27 CET 2011 - mc@suse.de

- generate products.xml for channel metadata (bnc#644678)

-------------------------------------------------------------------
Thu Dec 15 12:11:27 UTC 2011 - mc@suse.de

- generate solv files for channels

-------------------------------------------------------------------
Wed Dec  7 11:07:07 CET 2011 - ug@suse.de

- fixed autoinstall branding for snippets

-------------------------------------------------------------------
Thu Dec  1 13:41:19 CET 2011 - ug@suse.de

- fix display of XML snippets in the web ui
  (bnc#731304)

-------------------------------------------------------------------
Wed Nov 16 10:00:08 CET 2011 - jrenner@suse.de

- Fix ISE when deleting software channel (bnc#728894)

-------------------------------------------------------------------
Tue Nov 15 13:55:46 CET 2011 - jrenner@suse.de

- Remove markup from error message (bnc#730408)

-------------------------------------------------------------------
Mon Nov 14 14:12:15 CET 2011 - ug@suse.de

- use --force in the kickstart register snippet

-------------------------------------------------------------------
Fri Nov 11 16:00:56 CET 2011 - jrenner@suse.de

- Fix rename Kickstart -> Autoinstallation (bnc#727517)

-------------------------------------------------------------------
Fri Nov 11 10:43:13 CET 2011 - jrenner@suse.de

- Remove markup in error message from all translation files

-------------------------------------------------------------------
Tue Nov  8 14:59:00 CET 2011 - ug@suse.de

- rename kickstart/autoyast files on harddisk too when the
  profile gets a new label (bnc#706122)

-------------------------------------------------------------------
Tue Nov  8 14:17:11 CET 2011 - jrenner@suse.de

- Implement audit logging for webui and frontend API (fate#312607)

-------------------------------------------------------------------
Tue Nov  8 08:52:23 CET 2011 - mantel@suse.de

- rename "kickstart" to "Autoinstallation" (bnc#727517)

-------------------------------------------------------------------
Tue Oct 25 17:45:27 CEST 2011 - mc@suse.de

- fix currency report if all patches are installed (bnc#726543)

-------------------------------------------------------------------
Mon Oct 17 13:13:21 CEST 2011 - jrenner@suse.de

- CVE-2011-1594: Unintended Proxy/Open Redirects (bnc#644082)
- CVE-2011-2919: XSS on SystemGroupList.do page (bnc#719133)
- CVE-2011-2920: XSS flaw(s) in filter handling (bnc#719136)
- CVE-2011-2927: XSS flaw in channels search (bnc#719127)

-------------------------------------------------------------------
Thu Oct 13 15:44:27 CEST 2011 - jrenner@suse.de

- Apply revised patch to fix pam setting not saved (bnc#705179)

-------------------------------------------------------------------
Wed Oct 12 15:04:55 CEST 2011 - ug@suse.de

- the breed in cobbler was not changed when a distro was edited

-------------------------------------------------------------------
Wed Oct 12 13:23:30 CEST 2011 - jrenner@suse.de

- Fixed pam setting on user page not saving (bnc#705179)

-------------------------------------------------------------------
Tue Oct 11 13:19:06 CEST 2011 - jrenner@suse.de

- Add fix for schedule command AFTER package install (bnc#712647)

-------------------------------------------------------------------
Fri Oct  7 12:15:24 CEST 2011 - mc@suse.de

- show installed products in system overview (bnc#711021)

-------------------------------------------------------------------
Wed Oct  5 16:33:20 CEST 2011 - jrenner@suse.de

- Fix selection of errata for system currency report (bnc#721522)

-------------------------------------------------------------------
Wed Oct  5 14:23:36 CEST 2011 - mc@suse.de

- prevent listing duplicate servers in the Patch Alert e-mails

-------------------------------------------------------------------
Fri Sep 30 10:54:21 CEST 2011 - mc@suse.de

- enable sorting of the system currency page
- enable csv export of System Currency Report

-------------------------------------------------------------------
Thu Sep 29 17:36:12 CEST 2011 - mc@suse.de

- count system currency depending on severity stored in the DB

-------------------------------------------------------------------
Fri Sep 16 13:21:39 CEST 2011 - ug@suse.de

- added sles snippets
- always create a tracking regkey (bnc#659093)

-------------------------------------------------------------------
Tue Sep 13 10:18:52 CEST 2011 - jrenner@suse.de

- Fix ISE by backporting from upstream (bnc#712647, brc#691849)

-------------------------------------------------------------------
Tue Sep  6 16:53:31 CEST 2011 - jrenner@suse.de

- Create cobbler records for unregistered systems (fate#312329)
- Fix broken API doc for channel.software (bnc#712793)

-------------------------------------------------------------------
Fri Aug 12 13:13:05 CEST 2011 - jrenner@suse.de

- Remove trailing whitespace in new classes (bnc#705758)

-------------------------------------------------------------------
Fri Jul 29 15:27:03 CEST 2011 - jrenner@suse.de

- Fix software rollback to profiles (bnc#701772)

-------------------------------------------------------------------
Wed Jul 27 12:21:16 CEST 2011 - jrenner@suse.de

- Fix taskomatic classpath to make it start again (bnc#705758)

-------------------------------------------------------------------
Mon Jul 25 12:53:26 CEST 2011 - jrenner@suse.de

- Use string array for creating the cmd + empty env (bnc#705758)
- Return failure if user or passwd is null (bnc#705758)

-------------------------------------------------------------------
Fri Jul 22 15:04:24 CEST 2011 - jrenner@suse.de

- Wrap around unix2_chkpwd instead of using jpam (bnc#705758)

-------------------------------------------------------------------
Mon Jul 18 13:39:30 CEST 2011 - ug@suse.de

- kernel-options field in kickstart upload page changed to
  1024 chars (bnc#698166)

-------------------------------------------------------------------
Fri Jul  8 15:21:49 CEST 2011 - jrenner@suse.de

- Fix bnc#704049 by backporting 2 patches

-------------------------------------------------------------------
Fri Jul  8 09:09:23 CEST 2011 - jrenner@suse.de

- Refactor RedHat.do to Vendor.do (bnc#671239)
- Refactor and deprecate API method (bnc#671239)
- Include security token in system search filter

-------------------------------------------------------------------
Tue Jul  5 11:44:36 CEST 2011 - ug@suse.de

- added a function to get a package but Name+Headerrange
  (bnc#703475)

-------------------------------------------------------------------
Tue Jun 28 16:35:44 CEST 2011 - mc@suse.de

- allow setting null value as paramter (bnc#702641)

-------------------------------------------------------------------
Tue Jun 28 11:43:44 CEST 2011 - ug@suse.de

- fix XMLRPC call to raise a virtual machine
  (bnc#687323 and fate#312369)

-------------------------------------------------------------------
Tue Jun 21 16:29:55 CEST 2011 - jrenner@suse.de

- Fix missing tokens when updating child channels (bnc#701157)
- Check session validity first, security token next (bnc#644074)
- Merge with upstream spacewalk (bnc#644074)

-------------------------------------------------------------------
Tue Jun 21 14:10:54 CEST 2011 - ug@suse.de

- fix XML RPC call to install a virtual machine
  (fate#312369 and bnc#687323)

-------------------------------------------------------------------
Tue Jun 21 13:57:03 CEST 2011 - ug@suse.de

- replaced 'anaconda' by 'autoinstallation'

-------------------------------------------------------------------
Tue Jun 21 13:27:43 CEST 2011 - ug@suse.de

- track RPM installation during virtual machine setup by
  using session install=.... parameter
  part of the fix for bnc#659093 and Fate#312372

-------------------------------------------------------------------
Thu Jun 16 15:52:06 CEST 2011 - jrenner@suse.de

- Fix missing token in SSM (bnc#644074)

-------------------------------------------------------------------
Tue Jun 14 17:31:53 CEST 2011 - ug@suse.de

- XML RPC API for creating virtual SUSE machines fixed
  (fate#312369 and bnc#687323)

-------------------------------------------------------------------
Tue Jun 14 11:03:00 CEST 2011 - ug@suse.de

- settings the correct architecture in cobbler, needed by virt.
  SUSE installations (fate#312397 and bnc#682665)

-------------------------------------------------------------------
Thu Jun  9 09:59:03 CEST 2011 - jrenner@suse.de

- Additional fixes for the CSRF security bugfix (bnc#644074)

-------------------------------------------------------------------
Thu May 26 16:42:41 CEST 2011 - jrenner@suse.de

- Add token into POST url for multipart forms (bnc#644074)

-------------------------------------------------------------------
Thu May 26 11:59:54 CEST 2011 - jrenner@suse.de

- Integrate password strength meter in webapp (bnc#685551/fate#312398)

-------------------------------------------------------------------
Tue May 24 17:48:59 CEST 2011 - jrenner@suse.de

- Prevent from phishing attacks via 'url_bounce' (bnc#644082)
- CVE-2011-1594

-------------------------------------------------------------------
Mon May 23 16:24:56 CEST 2011 - jrenner@suse.de

- Protect web UI against Cross-Site Request Forgery (bnc#644074)
- CVE-2009-4139

-------------------------------------------------------------------
Tue May  3 11:13:36 CEST 2011 - jrenner@suse.de

- Rebranding of example search terms (bnc#682601)

-------------------------------------------------------------------
Fri Apr 15 16:15:01 CEST 2011 - jrenner@suse.de

- Use isNotEmpty() instead of isEmpty()

-------------------------------------------------------------------
Tue Apr 12 11:49:33 CEST 2011 - mantel@suse.de

- fix subject line of taskomatic notification mail

-------------------------------------------------------------------
Fri Apr  1 12:33:28 CEST 2011 - jrenner@suse.de

- Check if provisioning is enabled for this key (bnc#684414)

-------------------------------------------------------------------
Thu Mar 31 16:22:01 CEST 2011 - jrenner@suse.de

- Do not show success message when pws don't match (bnc#675585)

-------------------------------------------------------------------
Thu Mar 31 15:46:13 CEST 2011 - mantel@suse.de

- more debranding

-------------------------------------------------------------------
Mon Mar 28 11:44:21 CEST 2011 - jrenner@suse.de

- Add missing null check (bnc#682993)

-------------------------------------------------------------------
Fri Mar 25 16:55:04 CET 2011 - jrenner@suse.de

- Link to the local version of the release notes (bnc#676683)

-------------------------------------------------------------------
Thu Mar 24 10:52:52 CET 2011 - mc@suse.de

- debrand taskomatic

-------------------------------------------------------------------
Tue Mar 22 11:52:42 CET 2011 - jrenner@suse.de

- Refer to the right constant (bnc#677039)
- Fix method signature (bnc#681514)

-------------------------------------------------------------------
Mon Mar 21 16:15:42 CET 2011 - ug@suse.de

- fixed a missing "!" in adding "install=..." parameter code

-------------------------------------------------------------------
Mon Mar 21 13:54:35 CET 2011 - jrenner@suse.de

- Require susemanager-proxy-quick_en-pdf

-------------------------------------------------------------------
Fri Mar 18 10:49:19 CET 2011 - jrenner@suse.de

- Add the proxy quick start document to the UI

-------------------------------------------------------------------
Thu Mar 17 15:27:55 CET 2011 - jrenner@suse.de

- Do not show a subnavigation below 'Proxy'

-------------------------------------------------------------------
Thu Mar 17 11:14:16 CET 2011 - jrenner@suse.de

- Remove helper class that is not needed anymore (bnc#676704)

-------------------------------------------------------------------
Wed Mar 16 17:17:21 CET 2011 - jrenner@suse.de

- Re-enable the local doc search (bnc#676704)

-------------------------------------------------------------------
Mon Mar 14 17:20:02 CET 2011 - jrenner@suse.de

- Replace rhn-proxy with SMP for ACLs and queries (bnc#679420)

-------------------------------------------------------------------
Fri Mar 11 12:23:22 CET 2011 - ug@suse.de

- cleanup patch for install= parameter and fix for (bnc#677039)

-------------------------------------------------------------------
Thu Mar 10 14:56:00 CET 2011 - jrenner@suse.de

- Adapted the UI to URL paths from new docu packages (bnc#674315)

-------------------------------------------------------------------
Thu Mar 10 11:23:08 CET 2011 - jrenner@suse.de

- Change link path to install-guide (bnc#674315)

-------------------------------------------------------------------
Tue Mar  8 16:00:08 CET 2011 - jrenner@suse.de

- Change url path from install_guide to install-guide (bnc#674315)

-------------------------------------------------------------------
Tue Mar  8 14:24:19 CET 2011 - jrenner@suse.de

- Fix guessing login credentials (bnc#644072), patch from upstream

-------------------------------------------------------------------
Fri Mar  4 13:37:00 CET 2011 - jrenner@suse.de

- Leave out the proxy version check in navigation xml (bnc#676718)

-------------------------------------------------------------------
Thu Mar  3 17:33:47 CET 2011 - jrenner@suse.de

- fix navigation on the help page (while working on bnc#676699)

-------------------------------------------------------------------
Mon Feb 28 11:27:15 CET 2011 - jrenner@suse.de

- shorten the action name if > 128 chars (bnc#675021)

-------------------------------------------------------------------
Thu Feb 24 15:28:08 CET 2011 - jrenner@suse.de

- integrate fix for session fixation from upstream (bnc#644080)

-------------------------------------------------------------------
Tue Feb 22 17:24:28 CET 2011 - jrenner@suse.de

- removing invalid attributes 'autocomplete'

-------------------------------------------------------------------
Mon Feb 21 11:21:50 CET 2011 - ug@suse.de

- fixed owner for cobbler snippets (bnc#673297)

-------------------------------------------------------------------
Fri Feb 18 16:46:10 CET 2011 - mc@suse.de

- remove use of java-devel at runtime (bnc#673323)

-------------------------------------------------------------------
Fri Feb 18 13:25:25 CET 2011 - jrenner@suse.de

- fix branding on api pages (bnc#671160)

-------------------------------------------------------------------
Thu Feb 17 11:47:34 CET 2011 - jrenner@suse.de

- do not show delete link on creation of notes (bnc#672090)
- refix help url for orgtrusts (bnc#660528)

-------------------------------------------------------------------
Wed Feb 16 17:41:02 CET 2011 - jrenner@suse.de

- add missing help page for oganizational trusts (bnc#660528)

-------------------------------------------------------------------
Wed Feb 16 15:28:54 CET 2011 - jrenner@suse.de

- fix server error if org default profile not present (bnc#672054)

-------------------------------------------------------------------
Wed Feb 16 15:07:10 CET 2011 - mc@suse.de

- fix link to help page (bnc#672094)

-------------------------------------------------------------------
Wed Feb 16 09:56:58 CET 2011 - jrenner@suse.de

- remove more links to channel mgmt guide (bnc#672095 and others)

-------------------------------------------------------------------
Tue Feb 15 09:27:33 CET 2011 - jrenner@suse.de

- catch exception when filtering for invalid IP (bnc#668642)

-------------------------------------------------------------------
Mon Feb 14 16:42:31 CET 2011 - mantel@suse.de

- remove reference to FasTrack (bnc#671235)

-------------------------------------------------------------------
Mon Feb 14 15:43:25 CET 2011 - jrenner@suse.de

- revert to manage/clone errata, identifiers only

-------------------------------------------------------------------
Mon Feb 14 13:28:11 CET 2011 - mantel@suse.de

- remove references to FlexGuests (bnc#668622)

-------------------------------------------------------------------
Mon Feb 14 13:20:40 CET 2011 - jrenner@suse.de

- replace the term kickstart in virtualization dialog (bnc#671560)

-------------------------------------------------------------------
Fri Feb 11 15:56:18 CET 2011 - jrenner@suse.de

- fix base software channel always listed twice (bnc#671022)
- fix branding on apidocs and faqs (bnc#671160 and bnc#671158)

-------------------------------------------------------------------
Fri Feb 11 13:37:20 CET 2011 - jrenner@suse.de

- add quick start to help index and navigation

-------------------------------------------------------------------
Thu Feb 10 10:05:12 CET 2011 - jrenner@suse.de

- add check for subs to channels of the same family (bnc#670551)
- fix link to release notes in page footer (bnc#670515)
- remove references to non-existent channel mgmt guide (bnc#660768)
- fix strings in translation (bnc#670934)

-------------------------------------------------------------------
Wed Feb  9 12:10:22 CET 2011 - jrenner@suse.de

- do not show certificate configuration tab (bnc#670003)

-------------------------------------------------------------------
Tue Feb  8 18:53:19 CET 2011 - mc@suse.de

- Use LocalePreferences page but comment out language settings
  (bnc#670042)

-------------------------------------------------------------------
Tue Feb  8 15:59:05 CET 2011 - mc@suse.de

- change mountpoint and prepended_dir (bnc#669558)

-------------------------------------------------------------------
Tue Feb  8 12:37:23 CET 2011 - jrenner@suse.de

- fix session fixation (bnc#644080)
- replace the term RHN with SUSE Manager (bnc#670223)

-------------------------------------------------------------------
Mon Feb  7 17:47:52 CET 2011 - jrenner@suse.de

- removed 'translations available' from help page (bnc#669530)

-------------------------------------------------------------------
Mon Feb  7 15:49:32 CET 2011 - mc@suse.de

- add rc link (bnc#669894)

-------------------------------------------------------------------
Mon Feb  7 13:50:09 CET 2011 - mc@suse.de

- remove channel version filter in add novell patches
  (bnc#669799)

-------------------------------------------------------------------
Thu Feb  3 17:05:35 CET 2011 - jrenner@suse.de

- remove the chat link from navigation (bnc#667275)
- do not show links to RH in result page of doc search (bnc#667271)

-------------------------------------------------------------------
Wed Feb  2 17:42:28 CET 2011 - jrenner@suse.de

- internal server error clicking software channels (bnc#668918)
- Kickstart/AutoYaST in the web interface (bnc#668666)

-------------------------------------------------------------------
Mon Jan 31 11:15:48 CET 2011 - jrenner@suse.de

- add missing attribute 'probeSuite' to request (bnc#667945)

-------------------------------------------------------------------
Sun Jan 30 15:28:18 CET 2011 - mc@suse.de

- backport upstrem fixes

-------------------------------------------------------------------
Fri Jan 28 12:40:35 CET 2011 - jrenner@suse.de

- bnc#667893: wrong email text sent during user creation
- bnc#667897: wrong email text sent during user creation - part 2
- bnc#667905: remove redhat.com in monitoring configuration

-------------------------------------------------------------------
Thu Jan 27 16:36:43 CET 2011 - jrenner@suse.de

- resolve strings marked with [GALAXY] (bnc#666163)
- take the link to the copyright notice from StringResources

-------------------------------------------------------------------
Thu Jan 27 16:28:52 CET 2011 - mc@suse.de

- fix subscribe to SUSE base channel via SSM (bnc#665833)

-------------------------------------------------------------------
Thu Jan 27 13:23:35 CET 2011 - mc@suse.de

- show SUSE Channels in "alter channel page" (bnc#663374)

-------------------------------------------------------------------
Wed Jan 26 11:36:56 CET 2011 - jrenner@suse.de

- rename errata to patches in auto-generated emails

-------------------------------------------------------------------
Wed Jan 26 11:24:10 CET 2011 - jkupec@suse.cz

- Excluded non-english string files from rhn.jar for now
  (bnc #666151)

-------------------------------------------------------------------
Tue Jan 25 13:13:05 CET 2011 - jrenner@suse.de

- fix bnc#665835: wrong text on system entitlements

-------------------------------------------------------------------
Mon Jan 24 12:01:15 CET 2011 - jrenner@suse.de

- consider suseChannels when determining if repodata is required
- replace the term "Errata" with "Patches" throughout translation

-------------------------------------------------------------------
Sat Jan 22 12:38:09 CET 2011 - mc@suse.de

- fix macros

-------------------------------------------------------------------
Tue Jan 18 15:59:38 CET 2011 - jrenner@suse.de

- Fix bnc#651351: Password with less than 5 characters accepted

-------------------------------------------------------------------
Mon Jan 17 16:29:55 CET 2011 - mc@suse.de

- rename sm-register to mgr-register

-------------------------------------------------------------------
Fri Jan 14 17:21:35 CET 2011 - mc@suse.de

- Fix wrong Reference in Web Interface (bnc#662075)
- scheduleSingleSatRepoSync() added for SUSE channels
- Fixed double execution of one-time jobs.

-------------------------------------------------------------------
Tue Jan 11 17:20:19 CET 2011 - mc@suse.de

- fix Requires
- add copyright page
- some style fixes

-------------------------------------------------------------------
Wed Sep 15 09:29:38 CEST 2010 - mantel@suse.de

- Initial release of spacewalk-java

-------------------------------------------------------------------<|MERGE_RESOLUTION|>--- conflicted
+++ resolved
@@ -1,10 +1,7 @@
-<<<<<<< HEAD
 - Fix refresh action confirmation message when no system is selected
-=======
 - Fix Intenal Server Error when URI contains invalid sysid (bsc#1186011)
 - Fix notification message on system properties update to ensure
   style consistency (bsc#1172179)
->>>>>>> 882bd80c
 - Fix containerized proxy configuration machine name
 - Improve CLM channel cloning performance (bsc#1199523)
 - Keep the websocket connections alive with ping/pong frames (bsc#1199874)
