<<<<<<< HEAD
- Require uyuni-base-common for /etc/rhn
=======
- UI render without error if salt-formulas system folders are unreachable (bsc#1142309)
>>>>>>> d6a28c87
- Add susemanager as prerequired for spacewalk-java
- Cloning Errata from a specific channel should not take packages
- Hide channels managed by Content Lifecycle projects from available sources (bsc#1137965)
  from other channels (bsc#1142764)
- add caret sorting for rpm versioning
- improve performance for retrieving the user permissions on channels (bsc#1140644)

-------------------------------------------------------------------
Wed Jul 31 17:34:30 CEST 2019 - jgonzalez@suse.com

- version 4.0.20-1
- fix permissions of cobbler owned directories
- Prerequire salt package to avoid not existing user issues
- Remove duplicate information message when changing system properties (bsc#1111371)
- Align selection column in software channel managers (bsc#1122559)
- API Documentation: mention the shebang in the system.scheduleScriptRun doc strings (bsc#1138655)
- Enable product detection for plain rhel systems (bsc#1136301)
- For orphan contentsources, look also in susesccrepositoryauth to make sure they are not being referenced (bsc#1138275)
- Fallback to logged-in-user org and then vendor errata when looking up erratum on cloning (bsc#1137308)
- Add new validation to avoid creating content lifecycle projects starting with a number (bsc#1139493)
- Improve performance of 'Systems requiring reboot' page (fate#327780)
- Allow virtualization tab for foreign systems (bsc#1116869)
- Keep querystring on ListTag parent_url for actions that have the cid param (bsc#1134677)
- Allow forcing off or resetting VMs
- Fix profiles package scheduling when epoch is null (bsc#1137144)
- Explicitly mention in API docs that to preserve LF/CR, user needs to encode the data(bsc#1135442)
- Switch menu links and adjust title icons
- Add XML-RPC API calls to manage server monitoring
- Allow adding monitoring entitlement to openSUSE Leap 15.x
- Add support for Salt Formulas to be used with standalone Salt
- Fix channel sync status logic in products page (bsc#1131721)
- Report Monitoring products to subscription-matcher
- Update help URLs in the UI
- Fix SSM package upgrade list item selection (bsc#1133421)
- Support system groups with the prometheus-exporters-formula and monitoring entitlements
- Let softwarechannel_errata_sync fallback on vendor errata (bsc#1132914)
- Don't convert localhost repositories URL in mirror case (bsc#1135957)
- Add state EDITED to filters in the Content Lifecycle Environments
- Add built time date to the Content Lifecycle Environments
- Update ServerArch on each ImageDeployedEvent (bsc#1134621)
- Remove the 'Returning' clause from the query as oracle doesn't support it (bsc#1135166)
- Display warning if product catalog refresh is already in progress (bsc#1132234)
- Fix apidoc return order on mergePackages
- Explicitly mention country code in the advanced search (bsc#1131892)

-------------------------------------------------------------------
Wed May 22 14:29:42 CEST 2019 - jgonzalez@suse.com

- version 4.0.19-1
- Fix handling of the last Salt event queue (bsc#1135896)

-------------------------------------------------------------------
Wed May 15 17:05:45 CEST 2019 - jgonzalez@suse.com

- version 4.0.18-1
- use new names in code for client tool packages which were renamed (bsc#1134876)

-------------------------------------------------------------------
Wed May 15 17:00:13 CEST 2019 - jgonzalez@suse.com

- version 4.0.17-1
- List added JARs into specfile
- Add stax and stax2 to the ant JARs

-------------------------------------------------------------------
Wed May 15 15:11:15 CEST 2019 - jgonzalez@suse.com

- version 4.0.16-1
- SPEC cleanup
- Process salt events of a single minion on the same thread
- Add Single Sign On (SSO) via SAMLv2 protocol
- Hide disabled activation keys in form drop-downs (bsc#1101706)
- Implement Errata filtering based on advisory name in Content Lifecycle Management
- UI to enable / disable server monitoring
- Add monitoring entitlement
- Log remote commands executed via Salt -> Remote Commands UI to
  file /var/log/rhn/rhn_salt_remote_commands.log
- Saving cobbler autoinstall templates with a leading slash.
- Implement NEVR(A) filtering in Content Lifecycle Management
- Adjust product tree tag according to the base OS
- Add a link to the highstate page after formula was saved
- Fix deleting server when minion_formulas.json is empty (bsc#1122230)
- Handle the different retcodes that are being returned when salt module is not available (bsc#1131704)
- Improve salt events processing performance (bsc#1125097)
- Prevent Actions that were actually completed to be displayed as "in progress" forever(bsc#1131780)
- Disable Salt presence ping for synchronous calls
- Add unit tests for base channel assignments when registering RES minions
- Enable batching mode for salt synchronous calls
- Do not implicitly set parent channel when cloning (bsc#1130492)
- Do not report Provisioning installed product to subscription matcher (bsc#1128838)
- Show minion id in System Details GUI and API
- Fix base channel selection for Ubuntu systems (bsc#1132579)
- Fix retrieval of build time for .deb repositories (bsc#1131721)
- Fix product package conflicts with SLES for SAP systems (bsc#1130551)
- Take into account only synced products when scheduling SP migration from the API (bsc#1131929)

-------------------------------------------------------------------
Fri Apr 26 09:57:29 CEST 2019 - jgonzalez@suse.com

- version 4.0.15-1
- Enable Salt presence ping for synchronous calls (bsc#1133264)

-------------------------------------------------------------------
Thu Apr 25 17:59:56 CEST 2019 - jgonzalez@suse.com

- version 4.0.14-1
- Fix offline use of SUSE Manager (bsc#1133420)

-------------------------------------------------------------------
Mon Apr 22 12:11:55 CEST 2019 - jgonzalez@suse.com

- version 4.0.13-1
- Add Content Lifecycle Management icon
- Remove the obsolete help dispatcher servlet which was used to translate the documentation URLs
- Implement packages filtering on Content Project build
- Implement Content Filters operations and expose them in XMLRPC
- Disable ActionChainCleanup if database is Postgres
- Track and expose build status of Content Environment
- Enable SLES11 OS Image Build Host
- Add support for Salt batch execution mode
- fix NPE on remote commands when no targets match (bsc1123375)
- change release notes URL
- provide Proxy release notes as well
- Add a Taskomatic job to perform minion check-in regularly, drop use of Salt's Mine (bsc#1122837)
- Change the return type of the Cobbler method last_modified_time to Double
- Populate Content Environment on inserting it in a Project
- Add makefile and pylint configuration
- allow access to susemanager tools channels without res subscription (bsc#1127542)

-------------------------------------------------------------------
Fri Mar 29 10:31:49 CET 2019 - jgonzalez@suse.com

- version 4.0.12-1
- Adapt Cobbler power management functionality to use new power_system API call (bsc#1128919)
- fix doc generation for content management API
- Add support for SLES 15 live patches in CVE audit
- Implement Content Project promote function
- Implement Content Project build function
- Add Content Project Sources CRUD operations and expose them via XMLRPC
- Add Content Project and Content Environment CRUD operations and expose them via XMLRPC
- Add Content Project CRUD operations and expose them via XMLRPC
- Fix parsing of deb package version string on download (bsc#1130040)
- Generate solv file when repository metadata is created
- Fix errata_details to return details correctly (bsc#1128228)
- prevent an error when onboarding a RES 6 minion (bsc#1124794)

-------------------------------------------------------------------
Mon Mar 25 16:43:10 CET 2019 - jgonzalez@suse.com

- version 4.0.11-1
- don't modify kickstart child channel list
- change cobblers template directory
- Remove tanukiwrapper from taskomatic
- Add error message on sync refresh when there are no scc credentials
- rename cobbler keyword ksmeta to autoinstall_meta which changed with cobbler 3
- minion-action-cleanup Taskomatic task: do not clean actions younger than one hour
- Add support for custom username when bootstrapping with Salt-SSH
- Archive orphan actions when a system is deleted and make them visible in the UI (bsc#1118213)
- Cobbler version have been updated to >= 3.0
- Removed cobbler's 'update' method call which is now invalid(bsc#1128917)
- support ubuntu products and debian architectures in mgr-sync
- adapt check for available repositories to debian style repositories
- Add virtual machine display page
- Change default image download protocol from tftp to ftp
- Fix apidoc issues
- Read and update running kernel release value at each startup of minion (bsc#1122381)
- Schedule full package refresh only once per action chain if needed(bsc#1126518)
- Check and schedule package refresh in response to events independently of what originates them (bsc#1126099)

-------------------------------------------------------------------
Wed Mar 06 11:15:31 CET 2019 - jgonzalez@suse.com

- version 4.0.10-1
- Remove obsolete /rhn/help directory

-------------------------------------------------------------------
Tue Mar 05 18:20:00 CET 2019 - jgonzalez@suse.com

- version 4.0.9-1
- Update navigation links for the documentation pages

-------------------------------------------------------------------
Sat Mar 02 00:10:43 CET 2019 - jgonzalez@suse.com

- version 4.0.8-1
- Generate InRelease file for Debian/Ubuntu repos when metadata signing is enabled
- Add support for Ubuntu minions (FATE#324534, FATE#326848, FATE#326811)
- Fix/enhance Debian/Ubuntu repository generation
- Implement HTTP token authentication for Ubuntu clients

-------------------------------------------------------------------
Wed Feb 27 13:01:45 CET 2019 - jgonzalez@suse.com

- version 4.0.7-1
- Expose necessary Java modules on JDK 9+
- Add configuration option to limit the number of changelog entries added
  to the repository metadata (FATE#325676)
- Fix a problem when cloning public child channels with a private base channel (bsc#1124639)
- set max length for xccdf rule identifier to 255 to prevent internal server error (bsc#1125492)
- add configurable option to auto deploy new tokens (bsc#1123019)
- support products with multiple base channels
- fix ordering of base channels to prevent synchronization errors
  (bsc#1123902)
- prevent crash of mgr-sync refresh when channel label could not be found (bsc#1125451)
- Keep assigned channels on traditional to minion migration (bsc#1122836)
- Add UI to create virtual machine for salt minions
- Fix "Add Selected to SSM" on System Groups -> systems page (bsc#1121856)

-------------------------------------------------------------------
Fri Feb 08 17:38:56 CET 2019 - jgonzalez@suse.com

- version 4.0.6-1
- Fix exception when removing failed salt events from database

-------------------------------------------------------------------
Thu Jan 31 09:41:46 CET 2019 - jgonzalez@suse.com

- version 4.0.5-1
- Improve memory usage when generating repo matadata for channels having
  a large number of packages (bsc#1115776)
- Merge unlimited virtualization lifecycle products with the single variant (bsc#1114059)
- show beta products if a beta subscription is available (bsc#1123189)
- fix synchronizing Expanded Support Channel with missing architecture
  (bsc#1122565)
- Explicitly require JDK11
- Update spec file to no longer install tomcat context file in cache directory (bsc#1111308)
- Fix for duplicate key violation when cloning erratas that have no packages associated (bsc#1111686)
- Improve performance for granting and revoking permissions to user for groups (bsc#1111810)

-------------------------------------------------------------------
Wed Jan 16 12:23:15 CET 2019 - jgonzalez@suse.com

- version 4.0.4-1
- Remove the reference of channel from revision before deleting it (bsc#1107850)
- Add sp migration dry runs to the daily status report (bsc#1083094)
- Fix permissions check on formula list api call (bsc#1106626)
- Prevent failing KickstartCommand when customPosition is null (bsc#1112121)
- Improve return value and errors thrown for system.createEmptyProfile XMLRPC endpoint
- Reset channel assignments when base channel changes on registration (bsc#1118917)
- Removed 'Manage Channels' shortcut for vendor channels (bsc#1115978)
- Allow bootstrapping minions with a pending minion key being present (bsc#1119727)
- Fix cloning channels when managing the same errata for both vendor and private orgs (bsc#1111686)
- Hide 'unknown virtual host manager' when virtual host manager of all hosts is known (bsc#1119320)
- Add REST API to retrieve VM definition
- Nav and section scroll independently
- Listen to salt libvirt events to update VMs state
- avoid a NullPointerException error in Taskomatic (bsc#1119271)
- XMLRPC API: Include init.sls in channel file list (bsc#1111191)
- Disable notification types with 'java.notifications_type_disabled' in rhn.conf (bsc#1111910)
- Fix the config channels assignment via SSM (bsc#1117759)
- Introduce Loggerhead-module.js to store logs from the frontend
- change SCC sync backend to adapt quicker to SCC changes and improve
  speed of syncing metadata and checking for channel dependencies (bsc#1089121)
- read OEM Orderitems from DB instead of create always new items (bsc#1098826)
- fix mgr-sync refresh when subscription was removed (bsc#1105720)
- install product packages during bootstrapping minions (bsc#1104680)
- remove Oracle support

-------------------------------------------------------------------
Mon Dec 17 14:37:54 CET 2018 - jgonzalez@suse.com

- version 4.0.3-1
- Change Requires to allow installing with both Tomcat 8 (SLE-12SP3) and 9 (SLE12-SP4)
- Automatically schedule an Action to refresh minion repos after deletion of an assigned channel (bsc#1115029)
- Performance improvements in channel management functionalities (bsc#1114877)
- Hide already applied errata and channel entries from the output list in
  audit.listSystemsByPatchStatus (bsc#1111963)
- Handle with an error message if state file fails to render (bsc#1110757)
- use a Salt engine to process return results (bsc#1099988)
- Add check for yast autoinstall profiles when setting kickstartTree (bsc#1114115)
- Fix handling of CVEs including multiple patches in CVE audit (bsc#1111963)
- When changing basechannel the compatible old childchannels are now selected by default. (bsc#1110772)
- fix scheduling jobs to prevent forever pending events (bsc#1114991)
- Performance improvements for group listings and detail page (bsc#1111810)
- fix wrong counts of systems currency reports when a system belongs to more than one group (bsc#1114362)
- Add check if ssh-file permissions are correct (bsc#1114181)
- When removing cobbler system record, lookup by mac address as well if lookup by id fails(bsc#1110361)
- increase maximum number of threads and open files for taskomatic (bsc#1111966)
- Changed Strings for MenuTree Items to remove redundancy (bsc#1019847)
- Automatic cleanup of notification messages after a configurable lifetime
- Fix 'image deployed' event data parsing (bsc#1110316)
- Handle 'image deployed' salt event by executing post-deployment procedures
- Allow listing empty system profiles via XMLRPC
- Different methods have been refactored in tomcat/taskomatic for better performance(bsc#1106430)
- Do not try cleanup when deleting empty system profiles (bsc#1111247)
- ActivationKey base and child channel in a reactjs component
- Sync changes from Spacewalk
- 1640999 - Fix status icons
- 1640999 - Show correct name of the channel provididing rhncfg* packages
- 1624837 - Suppress warning if AppStream addon is enabled
- 1624837 - Enable appstream by default
- 1624837 - Add appstream ks corresponding to given baseos ks

-------------------------------------------------------------------
Fri Oct 26 10:29:32 CEST 2018 - jgonzalez@suse.com

- version 4.0.2-1
- Reschedule taskomatic jobs if task threads limit reached (bsc#1096511)
- Require openJDK in all cases, as IBM JDK will not be available at SLE15
- Add missing jar dependency 'xalan-j2-serializer'
- Modify acls: hide 'System details -> Groups and Formulas' tab for non-minions with bootstrap entitlement
- fix typo in messages (bsc#1111249)
- Cleanup formula data and assignment when migrating formulas or when removing system
- Remove restrictions on SUSE Manager Channel subscriptions (bsc#1105724)
- Pair a new starting minion with empty profile based on its HW address (MAC)
- Allow creating empty minion profiles via XMLRPC, allow assigning and editing formula for them
- Added shortcut for editing Software Channel
- Rewrite virtual guests list page in reactjs
- Fix NullPointerException when refreshing deleted software channel (bsc#1094992)
- Subscribe saltbooted minion to software channels, respect activation key in final registration steps
- Fix script is deleted too early (bsc#1105807)
- Remove special characters from HW type string
- Optimize execution of actions in minions (bsc#1099857)
- Make Kiwi OS Image building enabled by default
- Increase Java API version
- check valid postgresql database version
- Change Saltboot grain trigger from "initrd" to "saltboot_initrd"
- add last_boot to listSystems() API call
- Changed localization strings for file summaries (bsc#1090676)
- Added menu item entries for creating/deleting file preservation lists (bsc#1034030)
- Fix displayed number of systems requiring reboot in Tasks pane (bsc#1106875)
- Added link from virtualization tab to Scheduled > Pending Actions (bsc#1037389)
- Better error handling when a websocket connection is aborted (bsc#1080474)
- Remove the reference of channel from revision before deleting it(bsc#1107850)
- Enable auto patch updates for salt clients
- Fix ACLs for system details settings
- Method to Unsubscribe channel from system(bsc#1104120)
- Fix 'Compare Config Files' task hanging (bsc#1103218)
- Fix: delete old custom OS images pillar before generation (bsc#1105107)
- Fix an error in the system software channels UI due to SUSE product channels missing a
  corresponding synced channel (bsc#1105886)
- XMLRPC API for state channels
- add logic for RedHat modules
- fix deletion of Taskomatic schedules via the GUI (bsc#1095569)
- Generate OS image pillars via Java
- Logic constraint: results must be ordered and grouped by systemId first (bsc#1101033)
- Fix retrieving salt-ssh pub key for proxy setup when key already exists
  (bsc#1105062)
- Store activation key in the Kiwi built image
- Do not wrap output if stderr is not present (bsc#1105074)
- Store image size in image pillar as integer value
- Reschedule Taskomatic jobs when the taskomatic.<job_type>.parallel_threads
  limit is reached (bsc#1105574)
- Implement the 2-phase registration of saltbooted minions (SUMA for Retail)
- Avoid an NPE on expired tokens (bsc#1104503)
- Generate systemid certificate on suse/systemid/generate event (FATE#323069)
- Fix system group overview patch status (bsc#1102478)

-------------------------------------------------------------------
Fri Aug 10 15:21:41 CEST 2018 - jgonzalez@suse.com

- version 4.0.1-1
- Allow salt systems to be registered as proxies (FATE#323069)
- Fix behavior when canceling actions (bsc#1098993)
- add DNS name to cobbler network interface (FATE#326501, bsc#1104020)
- speedup listing systems of a group (bsc#1102009)
- Add python3 xmlrpc api example to docs.
- Bump version to 4.0.0 (bsc#1104034)
- Fix copyright for the package specfile (bsc#1103696)
- Add Salt actions for virtual guests
- Disallow '.' in config channel names (bsc#1100731)
- Feat: add OS Image building with Kiwi FATE#322959 FATE#323057 FATE#323056
- Apply State Result - use different color for applied changes
- Fix checking for salt pkg upgrade when generating action chain sls
- Add queue=true to state.apply calls generated in action chain sls files
- Fix missing acl to toggle notifications in user prefs in salt clients (bsc#1100131)
- Fix race condition when applying patches to systems (bsc#1097250)
- Fix: errata id should be unique (bsc#1089662)
- improve cve-server-channels Taskomatic task's performance (bsc#1094524)
- fix union and intersection button in grouplist (bsc#1100570)
- Feature: show ordered and formated output of state apply results
- fix defining a schedule for repo-sync (bsc#1100793)
- Drop removed network interfaces on hardware profile update (bsc#1099781)
- Feature: implement test-mode for highstate UI
- Feature: implement optional signing repository metadata
- Valid optional channel must be added before reposync starts (bsc#1099583)
- XML-RPC API call system.scheduleChangeChannels() fails when no children are given (bsc#1098815)
- Fix tabs and links in the SSM "Misc" section (bsc#1098388)
- Handle binary files appropriately (bsc#1096264)
- Increase the default number of Quartz worker threads (bsc#1096511)
- Ignore inactive containers in Kubernetes clusters
- explicitly require IBM java for SLES < SLE15 (bsc#1099454)
- Do not break backward compatibility on package installation/removal (bsc#1096514)
- Fix minion software profile to allow multiple installed versions for the
  same package name (bsc#1089526)
- fix cleaning up tasks when starting up taskomatic (bsc#1095210)
- Fix truncated result message of server actions (bsc#1039043)
- Add missing result fields for errata query (bsc#1097615)
- Show chain of proxies correctly (bsc#1084128)
- improve gatherer-matcher Taskomatic task's performance (bsc#1094524)
- Check if directory /srv/susemanager/salt/actionchains exists before deleting minion
  action chain files
- fix hardware refresh with multiple IPs on a network interface (bsc#1041134)
- Fix NPE in image pages when showing containers with non-SUSE distros
  (bsc#1097676)
- Do not log when received 'docker://' prefix from Kubernetes clusters
- Add new 'upgrade_satellite_refresh_custom_sls_files' task to refresh
  custom SLS files generated for minions (bsc#1094543)
- improve branding for Uyuni
- Mark all proceeding actions in action-chain failed after an action failed(bsc#1096510)
- Fix: limit naming of action chain (bsc#1086335)
- Do not create new product if product_id exists, update it instead (bsc#1096714)
- specify old udev name as alternative when parsing hw results
- fix detection of a xen virtualization host (bsc#1096056)
- Disallow colons in image labels (bsc#1092940)
- Fix registration of RHEL clients when multiple release packages are installed
  (bsc#1076931)
- Disable support for Oracle on openSUSE (bsc#1095804)
- Fix removing action chain sls files after execution (bsc#1096016)

-------------------------------------------------------------------
Tue Jun 05 10:09:30 CEST 2018 - jgonzalez@suse.com

- version 2.8.78.7-1
- make mass-canceling of Actions faster (bsc#1095211)
- Fix logic in jsp so enabling config systems page shows right icon for error (bsc#1082988)
- Fix: show only directly connected systems for Proxy (bsc#1094986)
- generate pillar after changeing gpg_check flag (bsc#1079605)
- enable all TLS version for HTTPS connections (bsc#1094530)
- allow multi selection/deletion of notification messages
- change text on pending actions on the system page (bsc#1086176)
- Schedule only one action when changing channel assignment for a group of servers on SSM
- honor user timezone setting for system overview dates (bsc#1085516)
- Initial branding change for Uyuni (bsc#1094497)
- Fix NPE in software profile sync when building update query (bsc#1094240)
- added 404 handling inside the Spark framework (bsc#1029726)

-------------------------------------------------------------------
Wed May 23 09:01:39 CEST 2018 - jgonzalez@suse.com

- version 2.8.78.6-1
- Add Action Chain support for Salt clients using the ssh-push connection method.
- add API functions to specify system cleanup type when deleting a
  system (bsc#1094190)
- change default cleanup type for XMLRPC API to NO_CLEANUP
  (bsc#1094190)

-------------------------------------------------------------------
Wed May 16 17:41:11 CEST 2018 - jgonzalez@suse.com

- version 2.8.78.5-1
- Uniform the notification message when scheduling HW refresh (bsc#1082796)
- Improved API for formulas to be saved through API for system/group.
- add SLES12 SP2 LTSS family (bsc#1092194)
- fix token cleanup task crashing (bsc#1090585)
- HW refresh fails on SLE15 Salt client (bsc#1090221)
- reorder styles import
- prevent NPE when no image build history details are available (bsc#1092161)
- only show the most relevant (least effort) solutions (bsc#1087071)
- Show channel label when listing config channels (bsc#1083278)
- fix equals to display channels with same name but different label
  (bsc#1083278)
- Avoid init.sls files with no revision on Config State Channels (bsc#1091855)

-------------------------------------------------------------------
Mon May 07 15:23:43 CEST 2018 - jgonzalez@suse.com

- version 2.8.78.4-1
- Update codebase for salt-netapi-client 0.14.0
- Render configuration files with UTF-8 (bsc#1088667)
- Update google-gson to version 2.8.2 (bsc#1091091)
- fix updating Subscription cache (bsc#1075466)

-------------------------------------------------------------------
Wed Apr 25 12:03:28 CEST 2018 - jgonzalez@suse.com

- version 2.8.78.3-1
- fix taskomatic deadlock in failure case (bsc#1085471)
- fix NPE in websocket session configurator (bsc#1080474)

-------------------------------------------------------------------
Mon Apr 23 09:12:55 CEST 2018 - jgonzalez@suse.com

- version 2.8.78.2-1
- Sync with upstream (bsc#1083294)
- 1567157 - remove 'www' part from cve.mitre.org domain name
- 1564065 - Fix relevant_to_server_group query performance
- 1544350 - Add possibility to manage errata severity via API/WebUI
- add support for autoinstallation of SLE15 (bsc#1090205)
- update sles_register cobbler snippets to work with SLE15 (bsc#1090205)
- Wait until minion is back to set RebootAction as COMPLETED (bsc#1089401)
- Handle Salt upgrade inside an Action Chain via patch installation.
- Change the endpoint for the mandatory channels retrieval to work with IDs instead of labels
- Remove SUSE Studio based image deployments
- add support for Prometheus monitoring
- Add option to schedule the software channels change in
  software -> channels -> channel -> target systems (bsc#1088246)
- Removed unused/broken option for sys details page (bsc#1082268)
- Log debug message if required cloned children do not exist when finding Service Pack migration alternatives
- fix constraint violation errors when onboarding (bsc#1089468)
- Update Spark to version 2.7.2 (bsc#1089101)
- Properly invalidate channel access tokens when changing to the same channels (bsc#1085660)
- Fix in SSM channls UI, if all systems in SSM do not have a base channel the corresponding
  child channels are not displayed on the subsequent page
- Apply Salt states in queue mode when executing Action Chains.
- Fix config channel assignment when registering with an activation key (bsc#1084134)
- Prevent stripping curly braces when creating config states (bsc#1085500)
- Fix index out of bound exception when os-release query returns multiple
  package names for RHEL/CentOS (bsc#1076931)
- More specific message for empty custom system info

-------------------------------------------------------------------
Wed Apr 04 12:12:28 CEST 2018 - jgonzalez@suse.com

- version 2.8.75.3-1
- Bugfix: assign correct channel on bootstrap (bsc#1087842)
- Prevent JSON parsing error when 'mgractionchains' module is not deployed.

-------------------------------------------------------------------
Thu Mar 29 01:24:22 CEST 2018 - jgonzalez@suse.com

- version 2.8.75.2-1
- SLE15 support: recommended/required flag for products and channels
- add more missing help links (bsc#1085852)

-------------------------------------------------------------------
Mon Mar 26 08:54:04 CEST 2018 - jgonzalez@suse.com

- version 2.8.75.1-1
- Sync with upstream (bsc#1083294)
- 1542556 - Prevent deletion of last SW admin if disabled
- 1544350 - Add possibility to manage errata severity via API/WebUI
- Add Action Chain support for Salt clients.
- Uniform channel assignment for Salt (bsc#1077265)
- fix race condition during enabling channel tokens (bsc#1085436)
- Ensure transaction execution order when updating FQDNs for minions (bsc#1078427)
- Harmonize display of custom system information (bsc#979073)
- add ref help links (bsc#1079535)
- fix presence ping (bsc#1080353)
- Fix "Most critical systems" list on "Home Overview" view (bsc#1081757)

-------------------------------------------------------------------
Mon Mar 05 08:50:01 CET 2018 - jgonzalez@suse.com

- version 2.8.72.1-1
- 1187053 - package search do not search through ppc64le packages by default
- support SLE15 product family
- rewrite products page into reactjs
- Users who can view system should be able to delete it (bsc#1079652)
- Set hostname before hardware refresh as well (bsc#1077760)
- Separate Salt calls based on config revisions and server grouping(bsc#1074854)
- remove clean section from spec (bsc#1083294)
- Added function to update software channel.
- Fix NPE when retrieving OES repo (bsc#1082328)
- Subscribe to config channels when registering Salt systems with activation keys (bsc#1080807)
- add rhn.conf salt_check_download_tokens parameter to disable token checking (bsc#1082119)

-------------------------------------------------------------------
Wed Feb 28 09:37:21 CET 2018 - jgonzalez@suse.com

- version 2.8.69.1-1
- Refresh pillar data when executing the subscribe channels action for ssh-push minions (bsc#1080349)
- Disable taskomatic crash dumps when using openJDK.
- Move locale preferences to user preferences menu.
- Fix home page link for "Register systems" (bsc#1065708)
- Remove previous activation keys on every (re-)activation (bsc#1031081)
- Handle stderr from "virtual-host-gatherer" to avoid hanging (bsc#1067010)
- Unify methods to send email on a single API
- Fix broken 'Add' links in system's config channel overview page (bsc#1079865)
- Remove SUSE Manager repositories when deleting salt minions (bsc#1079847)
- Fix issues in text for config management.
- fix title of reference guide help entry (bsc#1079769)
- 1541955 - Clone of an erratum doesn't have original erratum's severity
- 1481329 - Lost an <rhn-tab-directory> tab in previous commit for this BZ
- 1020318 - Fix refactored to take more, multiple, errors into account
- 1020318 - Check description for max-len when updating

-------------------------------------------------------------------
Mon Feb 05 12:48:29 CET 2018 - jgonzalez@suse.com

- version 2.8.59.3-1
- Allow scheduling the change of software channels as an action.
  The previous channels remain accessible to the registered system
  until the action is executed.

-------------------------------------------------------------------
Fri Feb 02 12:36:31 CET 2018 - jgonzalez@suse.com

- version 2.8.59.2-1
- refresh pillar data on formular change (bsc#1028285)
- Hide macro delimiters for config files in state channels
- Show full Salt paths in config file details page
- Remove previous activation keys when migrating to salt (bsc#1031081)
- Imporve webui for comparing files (bsc#1076201)
- For minion, no option to modfiy config file but just view
- Uniform date formatting in System Details view (bsc#1045289)
- Remove previous activation keys when migrating to salt (bsc#1031081)
- Import content of custom states from filesystem to database on startup, backup old state files
- Change the directory of the (normal) configuration channels from mgr_cfg_org_N to manager_org_N
- Handle gpg_check correctly (bsc#1076578)
- Replace custom states with configuration channels
- Hide ownership/permission fields from create/upload config file forms for state channels (bsc#1072153)
- Hide files from state channels from deploy/compare file lists (bsc#1072160)
- Disable and hide deploy files tab for state config channels (bsc#1072157)
- Allow ordering config channels in state revision
- Disallow creating 'normal' config channels when a 'state' channel with the
  same name and org already exists and vice versa.
- UI has been updated to manage state channels
- support multiple FQDNs per system (bsc#1063419)
- Uniform the notification message when rebooting a system (bsc#1036302)
- avoid use of the potentially-slow rhnServerNeededPackageCache view

-------------------------------------------------------------------
Wed Jan 17 12:05:06 CET 2018 - jgonzalez@suse.com

- version 2.8.56.1-1
- Speed up scheduling of package updates through the SSM (bsc#1076034)
- Fix encoding/decoding of url_bounce with more parameters (bsc#1075408)
- Removing unused mockobjects and strutstest jars
- Adjust commons-pool dependency for SLES15
- Remove jakarta-common-dbcp dependency, not required by quartz anymore
- Remove enforcement of IBM JDK
- Update to Quartz 2.3.0 (bsc#1049431)
- After dry-run, sync channels back with the server (bsc#1071468)
- fix message about package profile sync (bsc#1073739)
- On registration, assign server to the organization of the creator when activation key is empty (bsc#1016377)
- Fix logging issues when saving autoyast profiles (bsc#1073474)
- Add VM state as info gathered from VMware (bsc#1063759)
- improve performance of token checking, when RPMs or metadata are downloaded from minions (bsc#1061273)
- Allow selecting unnamed context in kubeconfig (bsc#1073482)
- Fix action names and date formatting in system event history (bsc#1073713)
- Fix incorrect 'os-release' report after SP migration (bsc#1071553)
- fix failed package installation when in RES 32 and 64 bit packages are
  installed together (bsc#1071314)
- Add user preferences in order to change items-per-page (bsc#1055296)
- Order salt formulas alphabetically. (bsc#1022077)
- Improved error message (bsc#1064258)
- Display messages about wrong input more end-user friendly. (bsc#1015956)
- Add api calls for content staging
- fix content refresh when product keys change (bsc#1069943)
- Allow 'Package List Refresh' when package arch has changed (bsc#1065259)
- New API call for scheduling highstate application
- Adding initial version of web ui notifications
- Show the time on the event history page in the users preferred timezone

-------------------------------------------------------------------
Tue Nov 28 12:48:16 CET 2017 - jgonzalez@suse.com

- version 2.7.46.8-1
- Implemented assignment of configuration channels to Salt systems via Salt states
- Added file structure under Salt root for configuration management
- Enabled configuration management UI for Salt systems
- Remove SUSE Manager specific configuration from Salt ssh minion when deleting system from SUSE Manager (bsc#1048326)
- Support Open Enterprise Server 2018 (bsc#1060182)
- Enable autofocus for login field
- Do not remove virtual instances for registered systems (bsc#1063759)
- Process right configfile on 'scheduleFileComparisons' API calls (bsc#1066663)
- Fix reported UUIDs for guests instances within a virtual host (bsc#1063759)
- Generate Order Items for OEM subscriptions (bsc#1045141)
- fix alignment of systemtype counts text (bsc#1057084)
- Enable 'Power Management' features on Salt minions.
- Fix editing of vhm config params (bsc#1063185)
- Skip the server if no channel can be guessed (bsc#1040420)
- Added a method to check if OS on machine supports containerization or not(bsc#1052728)
- 'Cancel Autoinstallation' link has been changed to look like button to make it more visible (bsc#1035955)
- Make systems in system group list selectable by the group admins (bsc#1021432)
- Hide non-relevant typed systems in SystemCurrency (bsc#1019097)
- Start registration for accepted minions only on the minion start event,
  not automatically on any event (bsc#1054044)
- Exclude salt systems from the list of target systems for traditional
  configuration stack installation
- Keep the the GPG Check value if validation fails (bsc#1061548)
- Extract Proxy version from installed product (bsc#1055467)
- Provide another create method(with additional parameter Gpgcheck) to create software channel through XML RPC(bsc#1060691).
- Improve duplicate hostname and transaction handling in minion registration
- Added 'Machine Id' information as part of details in System namespace for XMLRPC API(bsc#1054902)
- Modified the displayed message after updation of activation key (bsc#1060389)
- Display GUI message after successfully deleting custom key (bsc#1048295)
- fix links on schedule pages (bsc#1059201)
- Harmonize presentation of patch information (bsc#1032065)
- Display a feedback message when user deletes configuration channel(bsc#1048355)
- Fix duplicate machine id in event history on minion restart (bsc#1059388)
- Show link in message when rescheduling actions (bsc#1032122)
- Prevent ISE when distribution does not exist (bsc#1059524)
- do not store registration-keys during autoinstallation (bsc#1057599)
- enable package profile comparisons on minions
- Disallow entering multiple identical mirror credentials (bsc#971785)
- ensure correct ordering of patches (bsc#1059801)
- fix cloning Kickstart Profiles with Custom Options (bsc#1061576)
- checkin the foreign host if a s390 minion finished a job (bsc#971916)
- increase max length of hardware address to 32 byte (bsc#989991)
- Set the creator user for minions correctly in case it is known (bsc#1058862)
- Fix minor UI issues on overview page (bsc#1063590)
- Hide invisible first level menu items (bsc#1063822)
- Fail gracefully when GPG files are requested (bsc#1065676)
- fix unscheduling actions for traditional systems (bsc#1065216)
- add logging messages for SP migration (bsc#1066819, bsc#1066404)
- Improve messaging for "Compare Packages" (bsc#1065844)
- when searching for not installed products exclude release packages
  which are provided by others (bsc#1067509)
- rhnServerNetwork refactoring (bsc#1063419)
- Add Adelaide timezone to selectable timezones (bsc#1063891)

-------------------------------------------------------------------
Thu Sep 14 11:32:37 CEST 2017 - mc@suse.de

- version 2.7.46.7-1
- Adapt Salt runner and wheel calls to the new
  error handling introduced in salt-netapi-client-0.12.0
- change log level and event history for duplicate machine id  (bsc#1041489)
- Trim spaces around the target expression in the Salt remote
  command page (bsc#1056678)
- check entitlement usage based on grains when onboarding a
  minion (bsc#1043880)
- fixes ise error with invalid custom key id (bsc#1048294)
- Image runtime UI
- Redesign VHM pages on ReactJS
- Add VHM type Kubernetes
- Kubernetes runner and image matching implementation
- XMLRPC method for importing images
- Extra return data fields for content management XMLRPC methods
- Add back "Add Selected to SSM" buttons to Group pages (bsc#1047702)
- fix a ConstraintViolationException when refreshing hardware with
  changed network interfaces or IP addresses
- Add message about channel changes on salt managed systems to
  UI and API docs (bsc#1048845)
- show Child Channels tab in SSM again if a salt minion is in the set
- improve performance of package installation and patch application
- Visualization UI look&feel improvements

-------------------------------------------------------------------
Wed Aug 30 16:00:28 CEST 2017 - mc@suse.de

- version 2.7.46.6-1
- Import image UI
- Update images list and overview pages for external images
- Add syntax highlighting for state catalog
- Delete and create new ServerNetAddress if it already exists on
  HW refresh (bsc#1054225)
- organization name allows XSS
- check if base product exists to prevent NPE
- Fix enter key submit on ListTag filter input (bsc#1048762)
- Create VirtpollerData object with JSON content instead null
  (bsc#1049170)
- Fix unsetting of image build host when a related action is deleted
- Prevent malformed XML if 'arch' is set to NULL (bsc#1045575)
- Resolve comps.xml file for repositories (bsc#1048528)
- Fix: address review issues
- Install update stack erratas as a package list (bsc#1049139)
- Feat: allow deletion for server subset (bsc#1051452)

-------------------------------------------------------------------
Tue Aug 08 11:46:36 CEST 2017 - fkobzik@suse.de

- version 2.7.46.5-1
- Fix: don't add default channel if AK is not valid (bsc#1047656)
- Add 'Enable GPG check' function for channels
- No legend icon for Activity Ocurring. (bsc#1051719)
- Implement API call for bootstrapping systems
- Fix product ids reported for SUSE Manager Server to the subscription matcher
- Fix adding products when assigning channels (bsc#1049664)
- Set default memory size for SLES 12 installations to 1024MB (bsc#1047707)
- BugFix: enable remote-command for Salt clients in SSM (bsc#1050385)
- Add missing help icons/links (bsc#1049425)
- Fixed invalid help links (bsc#1049425)
- Fix: wrong openscap xid (bsc#1030898)
- Organization name allows XSS CVE-2017-7538 (bsc#1048968)
- Fixes overlapping text narrow window (bsc#1009118)
- Adapt to the salt-netapi-client update (v0.12.0)
- Fixes alignment on the orgdetails (bsc#1017513)
- Fix text for activation key buttons (bsc#1042975)
- Add a dynamic counter of the remaining textarea length
- Bugfix: set, check and cut textarea maxlength (bsc#1043430)
- MinionActionExecutor: raise skip timeout (bsc#1046865)
- Update channels.xml with OpenStack Cloud Continuous Delivery 6 (bsc#1039458)
- Do not create VirtualInstance duplicates for the same 'uuid'
- Add taskomatic task to cleanup duplicated uuids for same system id
- Handle possible wrong UUIDs on SLE11 minions (bsc#1046218)
- Removed duplicate overview menu item (bsc#1045981)
- Enable act-key name empty on creation (bsc#1032350)
- Fix NPE when there's not udev results (bsc#1042552)
- Alphabar: change title to 'Select first character' (bsc1042199)
- Duplicate Systems: correct language not to mention 'profiles' (bsc1035728)
- Fix list filters to work with URL special characters (bsc#1042846)
- Use getActive() instead of isActive() for JavaBeans compliance (bsc#1043143)
- Fix: hide non-org event details (bsc#1039579)

-------------------------------------------------------------------
Mon Jun 19 16:36:09 CEST 2017 - mc@suse.de

- version 2.7.46.4-1
- adapt to taglibs 1.2.5 (bsc#1044804)

-------------------------------------------------------------------
Mon Jun 12 09:07:20 CEST 2017 - mc@suse.de

- version 2.7.46.3-1
- set flush mode to commit for updatePackage
- Validate content management urls (bsc#1033808)
- remove repositories which are not assigned to a channel and not
  accessible anymore (bsc#1043131)
- spacecmd report_outofdatesystems: avoid one XMLRPC call per system
  (bsc1015882)
- Fallback to first network interface if no primary ips provided
  (bsc#1038677)
- Fix reactjs unique keys generation and remove duplicated menu element
- Correctly set action status to failed when an unexpected exception
  occurs (bsc#1013606)
- Fix action-buttons style for proper action and position
- rollback transaction in error case
- use hibernate for lookup first before falling back to mode query
- SSM Actions: Showing UI error notification if Taskomatic is down
  (bsc#1032952)
- display alternative archs only from the same org
- Bugfix: Traditional SSH Push to Minion migration (bsc#1040394)
- fix parsing oscap xml result for minions, not every Rule has an
  XCCDF ID Tag (bsc#1041812)
- Do not show action-buttons if list is empty
- Bugfix: submit action buttons have to stay inside the form (bsc#1042197)
- properly encode scap file download url params
- Fix navigation menu for state catalog
- Prevents ISE if base channels data is not up-to-date on SSM. (bsc#1040420)
- new patch install should schedule a package profile update (bsc#1039571)
- prevent multiple registrations (bsc#1040352)
- remove not working hibernate cache config variable
- put ehcache config to classpath of taskomatic
- silence ehcache warning complaining about using default values in
  taskomatic
- move ehcache.xml to classpath
- silence ehcache warnings complaining about using default values
- schedule a package list update after a Service Pack Migration
  (bsc#1017703)
- remove test.ping hack in distribution upgrade
- Fix displaying of States tab in System Group details page

-------------------------------------------------------------------
Mon May 29 17:06:01 CEST 2017 - mc@suse.de

- version 2.7.46.2-1
- Alphabar becomes a dropdown list
- Move the alphabar into the panel-heading table
- Do not use AddToSSM button if systems are selectable via checkbox
- Use a better icon for IIS
- Allow toggle left menu visibility for any screen-width
- Add select boxes and 'Delete' button to image, store, profile list pages
- show bootstrap minion link only if user has org_admin role
- show permission denied instead of internal server err (bsc#1036335)
- channel admin should be able to set org user restrictions for null-org channels
- user permission checked
- Teach ListPackagesAction and list.jsp about packageChannels
- CachedStatement: reuse the Connection object for batch updates
- batch ssm package upgrades if not action chain (bsc#1039030)
- Allow processing of zypper beacon events in parallel
- Allow processing of minion start events in parallel
- Allow multiple registrations in parallel
- use fallback now time as is without user preferences (bsc#1034465)
- Fix HTML in External Authentication page
- reorganize menu
- Bring back 'Add to SSM' link to System overview page for Salt systems
- Add Highstate page to SSM and system groups
- Add support for multiple servers in the highstate preview page
- Fix race condition for preview websocket messages in remote commands page
- Enable pkgset beacon for all Suse OS distributions (bsc#1032286)
- add info about base products to json input for subscription-matcher
- add product class info to the json input for the subscription-matcher (bsc#1031716)
- Add inspect status and reinspect button to image overview page
- change mgrsshtunnel user home to /var/lib/spacewalk
- Make schedule notification links consistent for actions for a single system (bsc#1039286)
- Teach Postgres to correctly-unique-ify rhnConfigInfo rows
- lookup functions should return every minion only one time
- change contact method for bootstrap script and ssh-push (bsc#1020852)
- Fix 'Join selected groups' button in Activation Key dialog (bsc#1037912)
- Ensure proper authentication for content management (bsc#1036320)
- Hide the "Crashes" column (bsc#1033811)
- Fix: hide lock for Salt servers (bsc#1032380)
- Fix action buttons to top for Pending actions delete confirm page, in SSM patch confirm page,
  Packages list pages and Actions list pages
- parse old and new return structure of spmigration return event

-------------------------------------------------------------------
Wed May 03 16:58:35 CEST 2017 - michele.bologna@suse.com

- version 2.7.46.1-1
- parse result of SP migration Dry Run correctly (bsc#1034837)
- Apply 'action button fixed on scroll' behavior to pages (bsc#1012978)
- prevent possible null pointer exception when installed products could not be
  found (bsc#1034837)
- Allow dot character '.' for activation key (bsc#1035633)
- fix ISE when no status selection was made (bsc#1033213)
- Download empty CSV report when CVE identifier could not be found
  (bsc#1033212)
- Add 'add to ssm' checkboxes to CVE audit list (bsc#1032016)
- Fix missing IPs in Overview tab (bsc#1031453)
- fix scheduling VM deployment in future (bsc#1034289)
- handle empty set to not produce invalid sql (bsc#1033497)
- fix SSM group pagination (bsc#1012784)
- Fix ReactJS DateTime input for phantomjs (bsc#1030075)
- make sure minion keys can only be seen/managed by appropriate
  user(bsc#1025908)
- Set action status to 'failed' on uncaught exceptions (bsc#1013606)
- create PooledExecutor with pre-filled queue (bsc#1030716)
  aborted by the client (bsc#1031826)

-------------------------------------------------------------------
Mon Apr 03 14:57:25 CEST 2017 - mc@suse.de

- version 2.7.44.1-1
- add error handing and fix rebuild button
- Feat: divide & distribute salt actions randomly
- add a configuration parameter to set the time staging begins
- init. support for split-schedule in pre-download window
- add staging window duration
- patch application pre-download
- pre-download packages scheduled for install
- api call to actionchain (bsc#1011964)
- new cve audit ui for server/images
- Fix adding of new InstalledProduct entries on image inspect
- delete also image channels before generating them new
- CVE Audit for images - xmlrpc interface
- implement CVEAudit for images
- simplify rhn-search jar list
- set number of bytes instead of length of java string for 'Content-
  Length' HTTP-header

-------------------------------------------------------------------
Fri Mar 31 12:35:55 CEST 2017 - mc@suse.de

- version 2.7.40.1-1
- Fix arch for default channels lookup (bsc#1025275)
- Add new menu item and routing for Visualization > System Grouping
- Backend: expose installed product name to the ui
- Bugfix: use unique id for possible Host and Guest system duplicate
- Avoid blocking synchronous calls if some minions are unreachable
- Fix mainframesysinfo module to use /proc/sysinfo on SLES11 (bsc#1025758)
- Add Hibernate cascade option from ImageProfile to ProfileCustomDataValue
- apply SessionFilter also for error pages (bsc#1028062)
- Fix confirmation button color for system group delete page (bsc#1025236)
- create scap files dir beforehand (bsc#1029755)
- check if inspect image return a result (bsc#1030683)
- add storeLabel to ImageInfoSerializer
- add buildStatus to ImageOverviewSerializer
- make country, state/province and city searchable for system location
  (bsc#1020659)
- Show errors returned from cmd.run
- Change log level to DEBUG for 'Broken pipe' error in remote commands page
  (bsc#1029668)
- fix NPE when building image profiles without activation keys
- fix removing images and profiles with custom values
- Migrate content management forms to use ReactJS Input components
- Fix LocalDateTimeISOAdapter to parse date string with timezone
- Fix NPE when building with no activation key in the profile
- Fix ace-editor source path
- Fix: restore pkgset beacon functionality (bsc#1030434)
- Move the footer at the end of the aside column
- Move the legendbox to the header bar as a popup
- UI menu: direct link on menu element, plus/minus icon toggles submenu instead
- Fix: handle Hibernate transactions correctly (bsc#1030026)
- Feat: execute actions within 10 minutes in the past
- Handle TaskomaticApiExceptions
- Turn TaskomaticApiException to a checked exception
- Schedule minion Actions in Quartz
- make salt aware of rescheduled actions (bsc#1027852)
- add number of installed packages to ImageOverview
- parse result of docker inspect
- Add date time input for scheduling the image build
- Add 'Rebuild' button to image details page
- Implement XMLRPC API for Image Stores, Image Profiles and Images
- Add custom data values to image profile and images
- Don't allow scheduling scap scan if openscap pkg missing from minion
- add link to proxy system details page
- Show entitlements sorted in the system details overview page (bsc#1029260)
- Fix broken help link for taskstatus (bsc#1017422)
- Fix merge channels patches (bsc#1025000)
- show proxy path in bootstrap UI
- catch and display all bootstrap errs
- check if proxy hostname is FQDN in UI
- add proxy_pub_key to ssh bootstrap pillar
- cleanup and method to get proxy pub key by calling runner
- methods for gen ssh key and get pub key from proxy
- java backend for salt ssh-push through proxy

-------------------------------------------------------------------
Wed Mar 08 19:04:20 CET 2017 - mc@suse.de

- version 2.7.30.2-1
- set modified date for credentials
- use a small fixed pool so we don't overwhelm the salt-api with salt-ssh
  executions
- synchronize sendMessage on session, checkstyle fixes
- fix remote cmd ui js err and timed out msg

-------------------------------------------------------------------
Tue Mar 07 15:44:51 CET 2017 - mc@suse.de

- version 2.7.30.1-1
- Load ace-editor js library from a different place (bsc#1021897)
- use a bounded thread pool for salt-ssh async calls
- use consistent spelling in UI (bsc#1028306)
- remote cmd UI changes for salt-ssh minions
- add support for SUSE Manager Proxy 3.1
- openscap action scheduling and handling for salt minions
- rewording distchannelmap text (bsc#1017772)
- add support for salt ssh minions to remote cmd UI
- Visualization: show Proxy and Virtual Host Manager hierarchy
- Add patches and packages pages for images
- parse installed products on images
- add pillar data only for used image stores
- add image info schema and mapping
- Remove 'email' field from image profile form
- Add a notification for when Container Build Host type is applied
- Add build schedule notification on image build page
- Updated links to github in spec files
- do not push changed channels directly out to the minions
- do not schedule product installation, but add product packages to server
  state
- provide a user to the event if possible
- Set the creator of a server
- search and install missing product packages when channel assignment changes
- Display warning when JavaScript is disabled on all pages (bsc#987579)
- Remove warning on ssm page (bsc#1025981)
- Add missing dirs to the menu tree (bsc#1023413)
- Remove legacy audit logging Java code
- AuthFilter: update cookie expiry date at end of HTTP request (bsc#1025775)
- MinionActionCleanup: only call list_jobs once per action id (bsc#1025291)
- Feat: enable Salt by default on bootstrap via UI
- Fix: uniform bootstrap.sh (bsc#1000762)
- Feat: supply SSH passphrase when adding identity
- fix NPE when no SUSE Product was found for an installed product
- keep organization after migrating a system to salt (bsc#1026301)
- action now store its completion time
- Avoid deadlock with spacewalk-repo-sync (bsc#1022530)
- Changed tab text for Formulas tab to Formula Catalog (bsc#1022076)
- Add missing library to taskomatic classpath (bsc#1024066)
- Fix spacecmd cannot be executed by RO user (bsc#1015790)
- send timeout if no minions available in remote cmd ui
- show only allowed minions in remote cmd ui (bsc#1024496)
- Fix broken merge (bsc#987864)
- add possibility to add systems to SSM from ProxyClients page
- Reject tokens not assigned to minions (bsc#1019965)
- Invalidate tokens when deleting system
- make remote commands UI async

-------------------------------------------------------------------
Tue Feb 07 15:24:57 CET 2017 - michele.bologna@suse.com

- version 2.7.24.1-1
- Apply addon system types from activation key during registration
  (bsc#1020180)
- Apply highstate as the last step of a registration in case an activation key
  was provided (bsc#1020232)
- Create tmp directory in spec file (bsc#1019672)
- Add severity to updateinfo (bsc#1012365)
- Store temporary roster in configured location (bsc#1019672)
- hide migration targets without valid subscriptions (bsc#1019893)
- fix SP migration when the SUSE Manager Tools product is installed
  (bcs#1014498)
- Use human-parseable dates for server notes (bsc#969564) (#863)
- Fix timezone handling for rpm installtime (bsc#1017078)
- Validate activation key values (bsc#1015967)
- Pass user-preferred localtime to the highstate UI (bsc#1020027)
- Send ChannelsChangedEventMessage in SSM (bsc#1019451)
- Add "Content Management" feature

-------------------------------------------------------------------
Wed Jan 11 16:03:04 CET 2017 - michele.bologna@suse.com

- version 2.7.14.1-1
- Version 2.7.14.1

-------------------------------------------------------------------
Fri Dec 16 16:35:50 CET 2016 - michele.bologna@suse.com

- version 2.5.59.11-1
- Add support for live patching
- Initial support for executing actions in taskomatic
- Hide kernel patches in CVE Audit results when live patching is used
	(FATE#319519)
- Show kernel live patching info in 'system details overview' (FATE#319519)
- Escape act key names in bootstrap UI (bsc#1015967)
- Add tunneling to salt-ssh support
- Fix server checks to allow minions to perform a distupgrade (bsc#1013945)
- Change default sort to ascending for pending actions list
- Add reboot/restart type icon to relevant patch column in upgradable package
  lists
- Add system.getKernelLivePatch API method
- Update kernel version and other system info during package refresh
  (bsc#1013551)
- Fix ISE when sorting system notes list (bsc#979053)
- Fix checkbox icon align (bsc#966888)
- fix fromdir for 3rd party server (bsc#998696)
- Display warning when JavaScript is disabled on all pages (bsc#987579)
- Rename SSM page titles for consistency (bsc#979623)
- hide action chain schedule for salt systems also in SSM (bsc#1005008)
- send ActionScheduled message for all saved actions (bsc#1005008)
- Fix plus/minus buttons in action chain list (bsc#1011344)
- Fix misleading message on system reboot schedule in SSM (bsc#1011817)
- Utilize HostPortValidator to validate bootstrap host (bsc#1011317)
- Increment 'earliest' date by a millisecond between chain actions (bsc#973226)
- Use human-parseable dates for server notes (bsc#969564) (#863)
- Respect order of validation constraints in XSD files (bsc#959573)
- Remove useless self-link on login page (bsc#963545) (#872)
- Use different symbols for collapsible sidebar items (bsc#967880) (#870)
- Fix SSM reboot action success messages (bsc#968935)
- Allow sorting on avisory name in errata lists (bsc#989703)
- Update 'view/modify file' action buttons text (bsc#1009102)
- Handle salt ssh sdterr message (bsc#1005927)
- scheduleDetail.jsp: clarify button label (bsc#1010664)
- Bugfix: Prevent salt-master ERROR messages if formulas files are missing
  (bsc#1009004)
- Hide RHN disconnection option (bsc#1010049) (#850)
- Reword general config page text (bsc#1009982)
- check and fix also the assigned repository while updating the channels
  (bsc#1007490)
- match url including query param seperator to have a definitive end of the
  path component (bsc#1007490)
- Only show minions with sids available as links (bsc#1007261, bsc#970460)
- Delete previous Salt key on register event (bsc#1006119)
- Repository progress: decode another possible log info (bsc#972492)
- add oes extensions to base products bsc#1008480
- Create "script.run" capability if it is not found (bsc#1008759)
- Avoid misleading expected check-in message (bsc#1009006)

-------------------------------------------------------------------
Mon Nov 07 11:43:42 CET 2016 - michele.bologna@suse.com

- version 2.5.59.10-1
- CVE Audit: tolerate null products (bsc#1004717)
- If proxy is not found via FQDN, look it up via simple name (bsc#1006982)
- Change rhnServerPath hibernate mapping to fix ISE for server behing proxy
  (bsc#1004725)
- fix autoyast upgrade mode (bsc#1006786)
  chain (bsc#1000184)
- Open repo sync log in a new window (bsc#1007459)
- Always use queue=true when calling state.apply (bsc#1004743)
- Add a link to system pending events in patch schedule notification for a
  single system (bsc#971342)
- Sort proxy clients list by name (bsc#998348)
- Make exception class more generic and code fixup (bsc#1003449)
- Raise UnsupportedOnSaltException performing listChannels (bsc#1003449)
- New exception type to indicate unsupported operation (bsc#1003449)
- Refactor to remove action canceling duplicate code (bsc#1004745)
- arch_type of a SUSEProduct can be null (bsc#1001738 bsc#1001784 bsc#1001923
  bsc#1002678)
- Ensure no stray config channels are listed for ranking (bsc#979630)
- PinnedSubscriptionHandler: documentation comment typo (bsc#994848)
- Refactor unschedule minion actions to fix NPE (bsc#1004745)
- Enable SPMigration UI for minions
- Send an email to admin when salt event bus is down
- Separate API endpoint for SSH system registration
- Require salt-netapi-client 0.9.0
- Initial handling of job return events for dist upgrades

-------------------------------------------------------------------
Thu Oct 06 16:08:09 CEST 2016 - mc@suse.de

- version 2.5.59.9-1
- Hide all formula tabs as long as there are no formulas installed
- Support formulas in SUSE Manager
- SPMigration UI: list not synced channels in the tooltip
- SPMigration: add multi-target-selection step in front of the wizard
- Sync product extensions
- Handle JsonException when sls with error (bsc#987835)
- Many fixes for onboarding minions
- Handle hardware refresh like any other action
- clone Severity from an errata (bsc#1000666)
- Do not check for password type on autoyast files (bsc#999304)
- handle minion down and job not found when canceling jobs on minions
 (bsc#993304,bsc#994623)
- clear hibernate session after entity type change to fix
  NonUniqueObjectException (bsc#997243)
- Remove previous client capabilities on traditional->minion
  reactivation (bsc#997243)
- Enables pkgset beacon to work in RHEL systems
- support Open Enterprise Server 11 SP3 (bsc#988303)
- Fix broken merge (bsc#987864)
- use raw package install for non zypper systems
- Redirect user to a meaningful page after requesting details of non-existing Action Chain (bsc#973198)
- Setup Salt Minion before packages are taken
- Support Salt on RedHat like systems
- fix race condition during auto errata update (bsc#969790)
- API requests should not be redirected to login
- introduce Spark router conventions
- Add server endpoint for TaskoTop web UI page
- Change EmptyString warning to debug log level to not spam the logs (bsc#989498)
- BugFix: use user preferences parameters as default page size (bsc#980678)
- Add proxy detection during registration and pillar generation
- Adding default channel for minion (bsc#986019)
- Fix NoClassDefFoundError (bsc#988196)
- call cobbler sync in profile edit only if requested (bsc#991440)
- No explicite cobbler sync needed (bsc#991440)
- call all sync_* functions at minion start event
- add beacon configuration for pkgset (bsc#971372)

-------------------------------------------------------------------
Mon Jul 18 14:28:06 CEST 2016 - jrenner@suse.com

- version 2.5.59.8-1
- Initial version of the bootstrapping UI
- Integrate bootstrapping with System Overview
- support SP Migration for OES 2015 to 2015 SP1
- Fix for minion w/ multiple interfaces (bsc#985707)
- Fix HW Refresh duplicate insert (bsc#971622, bsc#983347)
- no addon entitlements allowed for Foreign and Bootstrap systems (bsc#983826)
- disable checkboxes for foreign and bootstrap systems in system types page
  (bsc#983826)
- Tell linuxrc that self_update is an user option so that it'll pass it to
  autoyast but doesn't process it further and add this to the tests
- Disable YaST self update for new autoinstallation trees for SLE
- remove misleading links from action chain page (bsc#983297)

-------------------------------------------------------------------
Fri Jun 17 18:10:20 CEST 2016 - mc@suse.de

- version 2.5.59.7-1
- support OES 2015 (bsc#934560)
- align reboot behavior of salt and tranditional clients (bsc#975534)
- update to latest salt netapi library
- Report the state of virtual guests from virtual host manager as
  'unknown'(bsc#983344)
- add taskomatic job to clean up minion actions
- replace ZypperEvent with default beacon event
- move uuid cleanup logic into taskomatic
- enable oracle support again (FATE#320213)
- Enable minions to be worked with SSM only on available features
- Use the IP address when doing ssh push via proxy (bsc#940927)
- Don't allow URLs that only differ on the authorization token (bsc#976184, bsc#982347)
- Fix typo in Systems column (bsc#983916)
- Salt hw reg: ignore virtual scsi devices (bsc#962588)

-------------------------------------------------------------------
Tue May 24 16:33:00 CEST 2016 - kwalter@suse.com

- version 2.5.59.6-1
- fix NoSuchFileException at setup time when there are no orgs yet
-  add details to history event
- only require lifecycle entitlements for systems with a SUSE base
  product, adjust test
- mgr-sync: use bulk channel reposync
- enhance list of channel families for SUSE Manager Server
- reactivate traditional server as minion on registration
- TaskomaticApi: schedule bulk reposyncs in bulk
- show machine_id in the system->hardware tab
- change missing machine_id UI warning message
- Make message handling thread pool size configurable
- Support for concurrent handling of checkin events
- add variable to make cobbler sync optional
- Add Virtualization Groups to the input JSON data for the matcher
- Backward synchronization for cobbler kernel options during CobblerSyncTask
- support for multithreaded message handling
- BugFix: redirect migration with no Org to the first step (bsc#969529)
- Trigger errata cache job on changed channel assignments
- Under high load, the service wrapper may incorrectly interpret the inability
  to get a response in time from taskomatic and kill it (bsc#962253).
- make cobbler commands work from taskomatik
- Don't modify request map when rendering alphabar, since it may fail depending
  on the implementation of ServletRequest (bsc#978253)
- require refresh channels before pkg states (bsc#975424)
- Manager-3.0: Reschedule failed actions (bsc#971622)
- Exit if there are exceptions on startup to let tanuki restart taskomatic
- BugFix: keep trace of the parent channel selected during 'Create Channel'
  (bsc#967865)
- remote commands: filter minions by permissions and not just by org
  (bsc#978050)
- ProductSyncManager: when scheduling reposyncs, use bulk mode through
  TaskomaticApi (bsc961002)
- call cobbler sync after cobbler command is finished (bsc#966890)
- use pillar and static states to install/remove packages (bsc#975424)
- Faster event processing.
- Determine the action status more correctly
- fix error msg if /srv/susemanager/salt/custom does not exist (bsc#978182)
- Recreate upgrade paths on every refresh (bsc#978166)
- prevent non org-admin user accept/reject/delete a minion (bsc#979686)
- regenerate salt files (bsc#974302)
- log permissions problems on channel access while SP migration (bsc#970223)
- support SLE-POS 11 SP3 as addon for SLES 11 SP4 (bsc#976194)
- delete salt key when system is deleted (bsc#971606)
- Improve the output of remote command actions
- No package list refresh after channel assignment change
- Force a package list refresh after the onboarding
- More "info" level logging about action executors
- Log out the duration of package profile updates
- Execute package profile update as a state.apply (bsc#973365)
- Adjust autoinst file error detecting heuristics to the newer format
  (bsc#974119)
- Use queue=true for all calls to state.apply (bsc#980556)
- make postgresql a weak systemd dependency
- filter osad from the activation key extra packages (bsc#975135)
- Ensure SCC data files are saved on disk as tomcat/root with 644 permissions
- Bugfix: add management product ids to servers without products
- Double the backslashes when reading the config files from java (bsc#958923)
- fix setting cpu flags on hw refresh (bsc#975354)

-------------------------------------------------------------------
Tue Apr 12 17:18:44 CEST 2016 - mc@suse.de

- version 2.5.59.5-1
- trim cpu values and skip dmi for ppc64 (bsc#974792)
- delete pillar data on remove server (bsc#974853)
- use minion_id in pillar data file name (bsc#974853)

-------------------------------------------------------------------
Wed Apr 06 08:30:19 CEST 2016 - mc@suse.de

- version 2.5.59.4-1
- use custom.group_[id] only when applying custom_org (bsc#973452)
- AuthFilter: don't redirect to HTML pages for JSON endpoints, send 401 instead
- subscription-matcher: add timestamp to input.json
- apply only group_<ID>.sls (bsc#973452)
- fix sls regeneration on custom state delete (bsc#973666)
- rename pillar group_id to group_ids
- Don't set a limit on the Salt API response time (bsc#972766)
- When generating repo metadata for a cloned channel, recursively fetch
  keywords from the original channel (bsc#970901)
- fix API documentation
- Fix getting MD5 for file
- Fix Content-Length in HTTP-header of response
- Cleaning up some remaining Tag/Group XSS issues
- Warning "Unservable packages" is not shown when such packages don't
  exist now
- Bad bean-message ids and navbar-vars can lead to XSS issues
- AlphaBar had an 'interesting' XSS exploit available
- Fix SelectAll in the presence of filtering
- found/fixed another in BunchDetails. QE++
- Change mechanism of selecting compatible systems
- Fix generating blank repositories because hitting salt file list cache
  (bsc#971004)
- fix kernel options splitting (bsc#973413)
- schedule minion hw refresh on api call (bsc#972305)
- fix ping minion before hw refresh (bsc#972305)
- check ftr_hardware_refresh when showing 'Refresh Hardware' button
  (bsc#972305)
- rename and use method to check salt or management entitlement (bsc#972305)
- refactor getting hardware and network information (bsc#972305)
- handle no response for installed products (bsc#971906)
- return Optional for single minion api calls (bsc#971906)
- catch smbios call errors and log warn (bsc#970497)
- Require Tomcat and Postgresql running before Taskomatic start
- list custom states from db instead of disk (bsc#972166)
- fix SLE12 patch style detection in case of cloned patches (bsc#972972)
- execute each hardware mapper in its own transaction (bsc#972163)
- Use test.ping instead of presence to detect reachable minions (bsc#972665,
  bsc#971194)
- BugFix: 'Systems > Advanced Search' title and description consistency
  (bsc#966737)
- BugFix: correct behavior with visibility conditions of sub-tabs in
  Systems/Misc page (bsc#962563)
- Trigger registration if minion is not present (bsc#971725)
- Do not sync minions on tomcat startup (bsc#971725)
- better logging for SP Migration feature (bsc#970223)
- Workaround Spark bug https://github.com/perwendel/spark/issues/490
  (bnc#972158)
- add present check to immediate schedule execution (bsc#971194)
- fix installing patches via salt (bsc#971093)
- Remove all code related to SSE based UI events (bsc#969303)
- Do not handle beacon events anymore (bsc#969303)
- Fix problem on concurrent SCC subscription refresh
- disable local repositories on registration (bnc#971788)

-------------------------------------------------------------------
Mon Mar 21 17:43:40 CET 2016 - mc@suse.de

- version 2.5.59.3-1
- BugFix: add missing url mapping (bsc#961565)
- Do not load susemanager-events.js (bsc#969303)
- fix unique index error on update custom state , refactor and add unit test
- regenerate custom state assignments on rename and delete (bsc#971206)
- query to find state revisions where a custom state is used (bsc#971206)
- check if custom state is being renamed (bsc#971206)
- fix scheduling an action chain (bsc#971495)
- replaced if with optional (bnc#971466)
- do not dump Salt err msg to Yaml (bnc#971466)
- fix icon in groups and systems -> salt page
- Support package removals in the same way as installs/updates
- Allow package actions to be scheduled on minions via the API
- Fix PackageEvr.toString() to write correct format
- Refine the system details navigation tabs
- Add support for package updates on Salt minions (bsc#971364)
- Use LocalDateTime for apply state and use user timezone setting
- update tests for HAE-GEO on SLES 4 SAP (bsc#970425)
- Disable changing Managers for Vendor Channels (bsc#957171)
- BugFix: enlarged field too small in form-control creating org (bsc#959595)
- BugFix: remove hover behavior on button inside href (bsc#967892)
- Use the 64 bit arch names
- Fix case statements to correctly check for NULL (bsc#971128)
- BugFix: header organization name behavior like text instead of link
  (bsc#967882)
- minion onboarding: generate pillar after generating repo files
- refresh pillar before applying states at onboarding time
- regenerate package states on migration (bsc#970322)
- Point Documentation link in the header to SUSE webpage (bsc#967875)
- capitalize link (bsc#970016)
- Bring back the button from SUSE Manager 2.1 (bsc#969578)
- Fix user locale prefs cannot be saved (bsc#969578)
- Create new server state revision on migration (bnc#970322)
- Verify that entitlements are *not* removed
- Do not remove entitlements when a server is migrated (bsc#958707)
- show proxy tab only if the system is a proxy (bsc#969118)
- DownloadController: Test that the right headers are set
- return an object so that Spark does not continue the filter chain
  (bnc#963148)

-------------------------------------------------------------------
Wed Mar 09 12:37:25 CET 2016 - mc@suse.de

- version 2.5.59.2-1
- use the same ehcache as the old ehcache-failsafe

-------------------------------------------------------------------
Wed Mar 09 11:18:37 CET 2016 - mc@suse.de

- version 2.5.59.1-1
- Add Custom State UI for Organizations and Groups
- set hibernate.cache.provider_configuration_file_resource_path to load a
  custom ehcache.xml instead of ehcache-failsafe.xml from the ehcache jar
- create server pillar on add/remove from group and on minion registration
- add unit tests for SLE-Live-Patching12 (bsc#924298)
- check header for csrf token
- Simplify assignment of salt entitlement during registration
- Make read-only entitlements show up aligned in the UI
- Make base entitlements permanent
- hidden taglib provide id field if given (bsc#969868)
- escape message texts and hidden fields (CVE-2016-2104)
- refactor salt minion onboarding ui showing the fingerprint
- Allow to apply the highstate from the UI
- fix kernel and initrd pathes for creating autoinstallation (bsc#966622)

-------------------------------------------------------------------
Tue Mar  8 15:09:31 UTC 2016 - dmacvicar@suse.de

- set hibernate.cache.provider_configuration_file_resource_path
  to load a custom ehcache.xml instead of ehcache-failsafe.xml
  from the ehcache jar

-------------------------------------------------------------------
Wed Mar 02 12:18:58 CET 2016 - mc@suse.de

- version 2.5.57.1-1
- fix multiple xss vulnerabilities (CVE-2016-2104)
- remove monitoring from the help text (bsc#963962)
- Add support for minions in different timezones
- on cancel, only delete actions that haven't been picked up yet
- Do not use the PICKED UP status for actions scheduled on minions
- Create a new "Salt" tab on the top level
- Unit tests for SLE-RT12-SP1 (bsc#952381) and SUSE-OpenStack-Cloud-6
  (bsc#964033)
- fallback to "virtio26" as generic os version
- Sort timezones: GMT first and then east to west
- add Chile to the list of timezones (bsc#959055)
- Reference and apply states from state catalog for single minions
- Subscription Matching Pin feature
- PinnedSubscription XMLRPC API - list, create & delete operations
- Fix crash in minion virtualization detection
- Enable reboot actions and remote commands for minions
- Add support for 'state.apply' actions
- Convert UnmatchedSystem to UnmatchedProduct report
- Improved minion registration process and fixed scheduling of actions
- refactor javascript components as separated and reusable components of React

-------------------------------------------------------------------
Wed Feb 10 08:38:05 CET 2016 - mc@suse.de

- version 2.5.49.1-1
- Update spec file to require renamed salt-netapi-client
- adjust to new netapi call syntax
- Move suse manager custom salt functions into a custom namespace
- remove RES4 from expected products
- test support for SUSE-Enterprise-Storage 2.1 (bsc#963784), SLE12-SP1-SAP
  (bsc#959548) and SLES11-SP3-LTSS-Updates (bsc#965652)
- Filter null quantity subscriptions
- Store the matcher run result to the DB
- add scheduled-by to SSM action-history-list
- fix ISE in case no system is selected
- for Channel.packageByFileName query prefer packages from the actual channel,
  sort the rest accoring to build_time
- Text description missing for remote command by API -> function
  scheduleLabelScriptRun()
- Added/changed API-methods to work with package installation/removing
  using it's nevra
- Added additional information to package metadata, returned by
  serializer

-------------------------------------------------------------------
Tue Jan 26 14:21:31 CET 2016 - mc@suse.de

- version 2.5.43.1-1
- Fix the SCCOrderItem null quantity issue by dropping the 'not null'
  constraint
- Rename package state for version from EQUAL to ANY
- add latest state support to ui and generator
- Generate package sls files on registration
- Do not refresh the SCC data while the taskomatic job does the same
  (bsc#962323)
- Make it compile against servlet API < 3.0
- Render nav menu by either request or page context
- java: rename saltstack to salt
- Add the free flag to SUSEProduct, set it from the SCC data, pass it to the
  matcher JSON
- SubscriptionMatchProcessor: performance fix
- Simplify downloading of the matcher CSVs
- Include only subscriptions with a positive total quantity in the UI data
- Subscription Matcher UI: show Taskomatic status properly
- Subscription Matching: implement UI to show matching results
- Fix timezone sorting after adding Chile (Pacific/Ester)
- SystemHandler: throw exception when permanent/nonSatellite entitlements are
  changed via API
- handle salt schedule correctly and align with SUSE Manager actions
- disable action chaining API for salt minions
- Introduce a "States" tab for minions
- fix typo in SQL statement (bsc#959987, bsc#960855)
- implement checkin timestamp update on salt job return
- use 2048MB as default for taskomatic max java memory
- Send data with mod_xsendfile
- change help url references to new manuals
- improve getting hardware and network data from minions
- Support host key algorithms other than ssh-rsa
- Fix ssh push via proxy using sudo (bsc#961521)
- fix page style when not authenticated (bsc#962573)
- add Chile to the list of timezones (bsc#959055)
- add Salt and Foreign Entitled Systems count to types page
- Disable changing Base System Type in SUSE Manager
- deploy certificate on minion registration
- Added new API methods to add new repository with SSL certificates
  or update existing one
- catch and log any exceptions in the hardware mappers (bsc#960039)
- handle IPv4 or IPv6 info missing from network.interfaces response

-------------------------------------------------------------------
Sat Jan 16 11:20:57 CET 2016 - mc@suse.de

- version 2.5.34.1-1
- Align About page to SUSE Manager
- In case the installer is zypp add all patches into one errata action
  (bsc#960997)
- improve setting Hardware data for minions (cpu, devices, network, etc.)
- create virtual hosts for s390x minions
- Implement scheduling of patches for salt minions
- Report SUMA server system itself with its products to the subscription
  matcher
- Update copyright headers to 2016 for all new files
- Adjust action status on salt jobs that we scheduled
- Unhide the "Events" tab for minion systems
- Use public channel families for SUSE channels (bsc#958708)
- Set the rhn session-cookie-path global
- Explicitly ask Tomcat to compile .jsp files (bsc#954417)
- Additional fixes for bsc#956613 (decoding [] is broken for list-key-name)
- fix kickstart with multiple packages having same NEVRA (bsc#959987,
  bsc#960855)
- get the default organization before we create any
- Revert "List global available CryptoKeys"
- Port client python HW handling to server side java
- change dependency to match Tomcat 8 Servlet API 3.1
- Fix edge-case in kickstart-profile-gen-ordering and
  post_install_network_config
- Add hack to deal with RHEL7's differing redhat-release-protocol
- make sure we can find the child channel
- moving non_expirable_package_urls parameter to java
- moving download_url_lifetime parameter to java
- removing unused force_unentitlement configuration parameter

-------------------------------------------------------------------
Tue Jan 05 15:59:05 CET 2016 - mc@suse.de

- version 2.5.26.2-1
- Fix list-key-name (decoding of [] is broken in commons-beanutils.jar > 1.7)
  (bsc#956613)
- Ignore cookies from SCC (bsc#959585)
- SP migration: use correct CSS path (bsc#956613)
- Add/Refactor equals() and hashCode() for Credentials and CredentialsType
- Fix hibernate exception when refreshing subscriptions
- Delete also subscriptions with null credentials on refresh
- Make available packages search case insensitive
- Add subscriptions and orders data files
- Package release cannot be NULL. Use "0" if none is provided by salt
  (bsc#960035)
- set a generated jid to the tokens
- Minion crashes on reg if getting DMI fails (bsc#959670)
- Add "Manage Package States" to the packages index page
- Enable the "Software Channels" tab for all salt clients
- return empty map if no dmi records
- Fix markup after merge error
- Fill General and DMI hw info on minion reg
- fix internal Server Error for Schedule > Completed Actions (bsc#956002)

-------------------------------------------------------------------
Wed Dec 16 12:35:08 CET 2015 - mc@suse.de

- version 2.5.26.1-1
- ServerFactory: don't return multiple Server objects if they have
  joint tables
- Render nav menu by either request or page context
- Add support for setting package state REMOVED and INSTALLED
- Add Salt SLS generator for the packages
- Fix the link to the online help
- implement managing package sate of a minion
- implement taskomatic task for running subscription matcher
- add caching tables for subscriptions and order items
- Create json string as input for the subscription-matcher
- installedProducts attribute was renamed to installedProductSet (bsc#959043)
- Set the correct status code for error pages
- fix calling error pages without session
- List global available CryptoKeys
- schedule mgr-sync refresh after first user gots created.
- 1274282 - Teach CobblerSyncProfile that profiles might disappear in mid-run
- refactor setting ditro kernel params (bsc#944241)
- compile jspf files differently to avoid problems with Tomcat 8
- adding setup for first organization
- create first org togther with the first user
- during installion insert default SSL crypto key with null org
- restyle page for creating users
- remove RHEL 5 related things - we don't build on el5 anymore
- BugFix: skip similar tasks only if task is 'single threaded'
- 1076490 - prefer the package from the given channel
- removing link to removed page

-------------------------------------------------------------------
Thu Dec 10 17:58:59 CET 2015 - mc@suse.de

- version 2.5.16.2-1
- fix state apply not passing the module names
- Cascade all operations to the package states
- change installed product registration to use new hibernate mapping
  and enable ui
- Simplify channel token key derivation
- do not encrypt tokens, only sign them
- use hibernate to insert a installed product
- refactor listPossibleSuseBaseChannelsForServer() using hibernate queries
- Use hibernat mapping to create the SUSEProductSet
- Get matching SUSEProduct out of the InstalledProduct if available
- create SUSEProducts before starting the test
- Set installed according to grains to get access to suse channels
- Automatically apply channels state after repo file creation
- Hibernate mapping for installed products
- Mapping and classes for PackageState

-------------------------------------------------------------------
Mon Nov 30 11:40:06 CET 2015 - mc@suse.de

- version 2.5.16.1-1
- BugFix: check mirror credentials required fields (bsc#955970)
- use new version of httpclient
- implement UI for managing Virtual Host managers
- add params parameter to scheduleSingleSatBunch()
- BugFix: sort channel list by name (bsc#955204)
- Consider old products only if no patch available (bsc#954983)
- (bsc#953129) remove message proxy.header, update context sourcefile
- (bsc#953129) remove proxy.jsp, action and struts config
- Router: use list instead of index
- BugFix: remove inconsistency and make more general the action description for
  package page title and tab-title in Schedule
- better log than nothing
- introduce conventions about router, templates and urls
- Use non-immediate errata cache rebuilding on channel unsubscription
  (bsc#949158)
- Bug fix: remove 'Locale Preferences' link from header (bsc#955252)
- (bsc#953129) add proxy version info to proxyclients page
- (bsc#953129) change details->proxy to point to proxyclients page as it was in
  Suma2.1
- Add support for timing out on an ssh connection
- Ensure subdirectories are present when writing repo files
- publishToChannel optimization
- Fix extremely slow channel.software.syncErrata API
- BugFix: remove inconsistency and make more general the action description for
  package page title and tab-title in Schedule (bsc#935375)
- Linked pages are not always opening in separate window (bsc#939358)
- login screen of SUMA3 still has reference to Oracle (bsc#954740)
- Add classes for managing .repo files
- Enable channel ui for salt minions
- implement token verification
- use the new algorithm based on package names to determine patch
  applicable/inapplicable (bnc#948964)
- Fix LTSS channels by looking at individual packages (bnc#944729)
- Remove url decoding since values are already decoded at this point bsc#951549
- Store only an integer value for cpu MHz in DB
- Virtual Systems list: show virtual hosts from different Orgs
- Call virtual-host-gatherer with configured HTTP proxy values
- BugFix: skip similar tasks only if task is 'single threaded' (bsc#953271)
- New ui for the login page and relogin
- Add accept/reject all button and show number of pending /rejected minions
- Send event to salt when minion is registered
- optimize queries
- allowing RHEL7 kickstart repositories
- support listing errata by last_modified date

-------------------------------------------------------------------
Thu Oct 22 16:36:21 CEST 2015 - mc@suse.de

- version 2.5.2.3-1
- List VirtualHostGatherer modules via XMLRPC API
- Added and delete Virtual Host Manager (VHM) entities via XMLRPC API
- Taskomatic job for running virtual-host-gatherer
- fix incomplete enabling of config actions via snippet (bsc#949528)
- deactivate all non spacewalk plugin services and repos via snippet
  (bsc#949554)
- add SUSE Enterprise Storage 2 (bsc#949285)
- do not hide human readable entitlement names
- require pxe-default-image in the spacewalk main package
- Rename javascript file to susemanager-events.js
- Open the event stream on every page
- Setup SSE event source on the system overview page
- add snippet to wait for NetworkManager (bsc#937802)

-------------------------------------------------------------------
Wed Oct 14 09:54:14 CEST 2015 - mc@suse.de

- version 2.5.2.2-1
- build without checkstyle
- Support for SLE12 SP1 product family (bsc#949726)
- implement remote command interface with target glob

-------------------------------------------------------------------
Wed Oct 07 14:41:35 CEST 2015 - mc@suse.de

- version 2.5.2.1-1
- drop monitoring
- port all perl web pages to java
- replace upstream subscription counting with new subscription
  matching (FATE#311619)
- integrate SaltStack for configuration management (FATE#312447)
- support password-recovery-tokens
- remove Solaris support
- allow to specify read-only users

-------------------------------------------------------------------
Sun Sep 27 14:44:59 CEST 2015 - mc@suse.de

- version 2.1.165.19-1
- support ssh-push with sudo
- Fix CVE Audit for LTSS channels by looking at individual
  packages (bnc#944729)
- use same regexp for channel name as in CreateChannelCommand (bsc#946248)
- prevent mojor version service pack updates from 11 to 12
- display a warning if the update stack is not up-to-date
- Add NoRouteToHost handling with better output
- fix output of client events (bsc#935377)
- fix pagination buttons (bsc#935387)
- deprecate synchronizeUpgradePaths() XMLRPC
- provide SCC product to updateUpradePaths for SLE12 migration data
- parse predecessor_ids from json
- Organization users page: fix typo (bnc#943283)
- Do not return a OES repository with null credentials (bsc#937030)
- Fix queue size: consider possible remainders from last run
- Log message when finished errata cache for a server or channel
- Log the current queue size before every job run (DEBUG)
- Fix link back to the associated channel(bsc#931519)

-------------------------------------------------------------------
Mon Sep 02 16:00:35 CEST 2015 - mseidl@suse.de

- Prevent creating channels with reserved names (bsc#939349) / (fate#319308)

-------------------------------------------------------------------
Mon Jun 22 16:00:35 CEST 2015 - jrenner@suse.de

- version 2.1.165.18-1
- Avoid deadlock in CompareConfigFilesTask when a
  rhn_channel.update_needed_cache is in progress (bsc#932845)
- add missing country code
- Restore the default checksum and architecture when the parent channel is set
  to None
- Drop all product/channel relations before populating (bsc#932052)
- Replace keyword iterator to fix writing support information (bsc#933675)
- TaskoXmlRpcHandler: dead code removed
- products.json updated from latest SCC version
- Deserialize BLOBs correctly across databases
- Revert "Java Eula database classes moved to Hibernate, fixes BLOB issue"
  (bsc#930686)
- Do not remove tasks from the database during getCandidates() (bsc#932052)
- force taskomatic to use UTF-8 (bsc#932652)

-------------------------------------------------------------------
Fri May 29 10:35:46 CEST 2015 - mc@suse.de

- version 2.1.165.17-1
- wait for current transaction end
- EXISTS is an Oracle keyword, don't use it casually
- Scheduling remote command for large system sets is slow
- move auto-errata updates into separate taskomatic task
- improve system overview list performance
- Implement a "default" kickstart script name for edit link
- do not ignore errata with same package version
- reduce number of system lookups
- Get rid of IE7 compatibility mode enforcement
- Unify profile creation/update with one submit button instead of two
- Fix file input control alignment issue with form-control (bsc#873203)
- Update specfile to compile with Java 7
- add SLE11-Public-Cloud-Module (bsc#914606)
- Change Activation Key Child Channels from select to checkboxes (bsc#859645)
- Fix NPEx when updating distribution and missing cobbler entry (bsc#919722)
- Provide channels and upgrade paths for SLE11 SP4 products (FATE#318261)
- Fix broken icon in rhn/help/ForgotCredentials.do (bsc#915122)
- Allow setting the contact method for systems via API (FATE#314858)
- Make system.getDetails() return the contact method
- Add support for setting contact_method on activation keys (FATE#314858)
- implement tilde compare in java code
- Return PATCHED if at least one patch is installed (bsc#926146)
- SatCluster: strip ipv6 zone id from vip6 attribute

-------------------------------------------------------------------
Mon May 11 10:30:28 CEST 2015 - mc@suse.de

- version 2.1.165.16.1-1
- fix XML RPC API External Entities file disclosure
  CVE-2014-8162 (bsc#922525)

-------------------------------------------------------------------
Wed Apr 08 11:20:10 CEST 2015 - mc@suse.de

- version 2.1.165.16-1
- HttpClientAdapter: fall-back to Basic auth from NTLM when both
  are supported (bsc#926319)

-------------------------------------------------------------------
Tue Mar 31 14:57:06 CEST 2015 - mc@suse.de

- version 2.1.165.15-1
- Copyright texts updated to SUSE LLC
- add SLE12-SAP product (bsc#922744)
- SCCRepository: Only NOT NULL database columns can be mapped to primitive
  types in Hibernate (bsc#922313)
- change evr parsing for repodata primary.xml dependencies
- Create only one errata cache worker per server (bsc#918994)
- findKickstartPackageToInstall: in case multiple packages are available, pick
  the most recent (bsc#924118)
- update properly necessary cobbler fields when changing ks tree
- close auto errata update timing hole
- fixing typo: sync-kickstars -> sync-kickstart
- IE11/WinServer2008/CompatMode fix
- Missing refactored SQL query for system available packages (bsc#913400)
- fixing weird path to action chain page (bsc#921720)
- fix subscription check in case of an unset start date (bsc#918220)
- Avoid high CPU loads with SSH push (bsc#920687)
- Refresh errata cache asynchronously when subscribing server to channel
- ErrataQueue shouldn't fail if server is subscribed to other org's
  channel
- Documentation changes - fix name and refer to RFC.
- avoid deadlock if you call mergePackages after mergeErrata
- Fix malformed repo metadata (bsc#920400)
- update sles_register snippets to fix trusting the CA certificate on SLE12
- hasPreflag(): improve documentation about which rpm flags are evaluated
- fix generating pre-equires (pre="1" in metadata)
- fix typo in Web UI (bsc#918151)
- Revert fixing of versions, those should be regarded as historically correct
  rather than inconsistent (bsc#910509)
- Catch NumberFormatException and send error to the client (bsc#916177)
- Do not generate solv files

-------------------------------------------------------------------
Tue Feb 03 12:10:48 CET 2015 - mc@suse.de

- version 2.1.165.14-1
- Fix style of kickstart wizard
- Fix style of Create Kickstart Profile
- Make mgr-sync fail in case of IO errors while sending
  HEAD requests to OES
- Do not swallow exceptions, rethrow ContentSyncException instead
- make config file upload on FileDetails work
- prevent NPE on activationkeys/Edit.do page
- directories and symlinks cannot be binary
- fix menu structure
- Getting rid of Tabs and trailing spaces
- make sure columns are named according to the dto attributes
- fix failures due to uninitialized log it
- Fix auditlog config yaml syntax (bnc#913221)
- Show Proxy tab if system is a proxy even when assigned to cloned
  channels (bsc#913939)
- consider no_proxy setting
- fixed uncaught error which prevent correct error handling
  (bnc#858971)
- fix NPE by setting max_members to 0 instead of NULL (bsc#912035)
- Use Hibernate-friendly equals() and hashCode() in Org
- CVE-2014-7811: fix more XSS bugs (bsc#902915)
- set bootstrap entitlements to INFINITE in all organizations
- Fix basic authentication for HTTP proxies (bsc#912057)
- SCCRepository: save SCC ID in the database as well
- SCCRepository: save to database with proper sequence
- Accept repos with same SCC ID and different URLs (bsc#911808)
- Avoid mgr-sync-refresh failure because clear_log_id was not called
  (bnc#911166)
- New API call: system.scheduleDistUpgrade()
- New API call: system.scheduleSPMigration() (FATE#314785, FATE#314340)

-------------------------------------------------------------------
Wed Jan 14 14:43:29 CET 2015 - mc@suse.de

- fix XSS in system-group (CVE-2014-7812) (bsc#912886)

-------------------------------------------------------------------
Thu Dec 18 13:39:37 CET 2014 - mc@suse.de

- version 2.1.165.13-1
- fix style of a lot of pages
- Fix extra (eg.Select All) buttons display on rhn:list and
  make it consistent with new rl:list (bnc#909724)
- Fix List tag missing submit parameter for "Select All" and others
  (bnc#909724)
- Sort filelist in configfile.compare event history alphabetically
  (bsc#910243)
- fix setting powermanagement values
- let system set manager csv contain add-on entitlements
- allow filtering RHEL7 errata
- add some missing strings
- allow removing Cobbler System Profile on  the power management page
- add csrf check for the power management page
- No ISE on provisioning page when no base channel
- Make the base channel ssm action asynchronous
- Commit after each system deletion to avoid deadlocks
- Allow paranthesis in input form descriptions
- Allow paranthesis in system group description (bsc#903064)
- Provide new API documentation in PDF format (bsc#896029)
- Update the example scripts section (bsc#896029)
- Fix grammar and typos in API code example descriptions
- Fix xmlrpc.doc for sync.content namespace (bsc#896029)
- Raise proper exception when Taskomatic is not running
- Fixed wording issues on package lock page (bsc#880022)
- made text more clear for package profile sync (bsc#884350)

-------------------------------------------------------------------
Mon Dec 08 13:33:20 CET 2014 - jrenner@suse.de

- version 2.1.165.12-1
- fix adding OES11 channels (bsc#908786)

-------------------------------------------------------------------
Thu Dec 04 16:35:53 CET 2014 - mc@suse.de

- version 2.1.165.11-1
- throw channel name exception if name is already used (bnc#901675)
- Don't commit when XMLRPCExceptions are thrown (bsc#908320)
- Remove "Select All" button from system currency report (bsc#653265)
- Fix documentation search (bsc#875452)
- add API listAutoinstallableChannels() (bsc#887879)
- Avoid ArrayIndexOutOfBoundsException with invalid URLs (bsc#892711)
- Avoid NumberFormatException in case of invalid URL (bsc#892711)
- Lookup kickstart tree only when org is found (bsc#892711)
- Fix NPE on GET /rhn/common/DownloadFile.do (bsc#892711)
- Hide empty select boxes
- Always place tips close to the inputs
- Provisioning options page: full-width textboxes
- Port of the advanced provisioning option page to Bootstrap (bnc#862408)
- New installations should use SCC as default customer center
- bnc#907337: mgr-sync refresh sets wrong permissions on JSON files
- fix link to macro documentation (bsc#895961)
- Forward to "raw mode" page in case this is an uploaded profile (bsc#904841)
- Enlarge big text area to use more available screen space (bnc#867836)
- add User Guide to online help pages
- fix links to monitoring documentation (bsc#906887)
- check memory settings for virtual SUSE systems
- fix install type detection (bsc#875231)
- point "Register Clients" link to "Client Configuration Guide" (bsc#880026)
- change order of installer type - prefer SUSE Linux (bsc#860299)
- fix ISE when clicking system currency (bnc#905530)
- Set cobbler hostname variable when calling system.createSystemRecord
  (bnc#904699)
- fix wrong install=http://nullnull line when calling system.createSystemRecord
  (bnc#904699)
- apidoc generator does not know #array("something")
- impove style of Software Crash pages
- fix js injection on /rhn/systems/Search.do page
- fixing javascript errors
- Config file url should update when you create new revision
- xml escape some pages
- user does not need to be a channel admin to manage a channel
- listActivationKeys should return empty list if no keys visible
- cannot select code from disabled textarea in Firefox, use readonly editor
- Fix entitled_systems.jsp num-per-page ISE
- we should consider if text <> binary has changed for config files
- all API methods should be able to find shared channels
- adapt the page to adding/cloning errata
- Explain snapshot/rollback behavior better (bsc#808947)
- fix patch syncing - prevent hibernate.NonUniqueObjectException and rollback
  (bsc#903880)
- Remove "Add Selected to SSM" from system overview page (bsc#901776)
- fix CVE audit in case of multiversion package installed and patch in multi
  channels (bsc#903723)
- Update channel family membership when channel is updated (bsc#901193)
- SCCWebClient: log SCC data files as received to files
- bnc#901927: Add log warning if uploaded file size > 1MB
- fix channel package compare (bsc#904690)
- fix automatic configuration file deployment via snippet (bsc#898426)
- Avoid NPE when using 'from-dir', regression introduced with SCC caching
- Add support for SLE12 and refactor kernel and initrd default paths finders.
- Fix wizard mirror credentials side help to point to SCC
- make the SCC migration/refresh dialog show steps
- Show alert message about disabling cron jobs
- Schedule sync of all vendor channels in MgrSyncRefresh job
- Add client hostname or IP to log messages (bsc#904732)
- hide email field for mirror credentials when on SCC
- we do not want to use cascade for evr and name attributes of
  PackageActionDetails
- AccessChains belong to their creator, only
- add csv export for /rhn/errata/manage/PublishedErrata.do
- add csv output for /rhn/systems/details/packages/profiles/CompareSystems.do

-------------------------------------------------------------------
Thu Nov 27 11:01:49 UTC 2014 - jrenner@suse.com

- Fixed copying text from kickstart snippets (bsc#880087)

-------------------------------------------------------------------
Wed Nov 12 11:12:53 CET 2014 - mc@suse.de

- version 2.1.165.10-1
- Sync correct repos (bnc#904959)

-------------------------------------------------------------------
Fri Nov 07 13:28:54 CET 2014 - mc@suse.de

- version 2.1.165.9-1
- No refresh if this server is an ISS slave
- Refresh is needed only if we are migrated to use SCC yet
- Integrate the refresh dialog with the setup wizard products page
- Implement new "mgr-sync-refresh" taskomatic job
- Introduce caching of repositories read from SCC
- Fix pxt page link to point to the ported version of that page (bsc#903720)
- Fix Null Pointer Exception: bare-metal systems do not have a base channel
- Only show the SMT warning if we are using from-mirror or from-dir
- add progress and reload page after finish
- do not allow to cancel the kickstart once completed
- minor UI improvements
- Show ppc64le profiles to ppc systems
- fix system.schedulePackageInstall APIdoc
- fix javascript injections
- add id to errata.getDetails APIdoc
- Removed bogus label-limit from SDC Remote Cmd pg
- Don't schedule a remote-cmd if the system can't execute it
- check if user can see activation key
- schedule configuration actions asynchronously
- initial SCC integration

-------------------------------------------------------------------
Mon Oct 27 15:20:08 CET 2014 - mc@suse.de

- fix various XSS issues CVE-2014-3654 (bsc#902182)
  CVE-2014-3654-cobbler.patch
  CVE-2014-3654-sort-attributes.patch

-------------------------------------------------------------------
Thu Oct 16 10:09:54 UTC 2014 - smoioli@suse.com

- correctly apply patches to multiple systems in SSM (bsc#898242)

-------------------------------------------------------------------
Tue Oct 14 15:01:36 CEST 2014 - mc@suse.de

- version 2.1.165.8-1
- make parsing repo filters more robust
- package details page should not list channels we can't see
- fix file descriptor leak in system.crash.getCrashFile
- specify usage of java.config_file_edit_size option
- add more documentation to Power Management page
- power management - make system identifier clearable
- do not clone custom errata when merging
- check, whether referenced kickstart profile and crypto keys are
  available
- display error messages in red
- re-set number of config file diffs correctly
- improving 'All Custom Channels' queries
- move Mirror Credentials from config file into DB
- ping SCC for testing proxy status if SCC is enabled
- Implement the API methods to work with mirror credentials
- fix CVE Audit when some packages of a patch are already installed
  (bnc#899266)
- broken checkbox layout in /rhn/channels/manage/Sync.do?cid=xxx
- Download CSV button does not export all columns ("Base Channel" missing)
  (bnc#896238)
- support SCC API v4
- support token auth with updates.suse.com
- Official repo host is now updates.suse.com (after channels.xml change)
- support list/add channels and products with SCC

-------------------------------------------------------------------
Fri Sep 12 15:21:22 CEST 2014 - mc@suse.de

- version 2.1.165.7-1
- SCC client for managing products and channels
- fix XSS flaws - CVE-2014-3595 (bnc#896012)
- implement SLE12 style of update tag handling while generating updateinfo
- show package link if package is in database
- Custom info empty value added (java/api)
- check if action chain with same name already exists
- remove duplicate Summary and Group entries
- ISE when activation key has no description.
- create /software/packages/Dependencies page in Java
- add queries for weak package dependencies to Java
- auto errata updates have to wait for errataCache to finish
- fix NullPointerException
- ssm config actions should show details for specific system in
  history
- ISE comparing config files in SSM
- history events should show script results for this system only
- config revision not found when following history link
- fix broken links to old perl events page
- fix to support custom kickstart distributions
- call rhn-config-satellite.pl only if anything has changed
- add Korea to the list of timezones
- pre-require tomcat package for spacewalk-java-config
- Fix ISE when tag name is left empty
- Guest Provisioning was broken because of refactoring
- Read and display only a limited number of logfile lines (bnc#883009)

-------------------------------------------------------------------
Wed Sep 10 14:55:30 CEST 2014 - mc@suse.de

- fix XSS flaws - CVE-2014-3595 (bnc#896012)
- fix package upgrade via SSM (bnc#889721)

-------------------------------------------------------------------
Wed Jul  2 15:24:34 CEST 2014 - mantel@suse.de

- fix logrotate for /var/log/rhn/rhn_web_api.log (bnc#884081)

-------------------------------------------------------------------
Tue Jun 17 11:48:24 CEST 2014 - jrenner@suse.de

- version 2.1.165.6-1
- Fixed wrong bug number

-------------------------------------------------------------------
Tue Jun 17 10:47:03 CEST 2014 - jrenner@suse.de

- version 2.1.165.5-1
- New page added for viewing channels a repo is associated to
- Allow pasting of keys into textarea
- Provide a faster systemgroup.listSystemsMinimal API method
- Disable caching of Locale between page loads
- Add spacewalk-report for systems with extra packages
- Improve performance of Systems with Extra Packages query
- System Event History page: fix link to pending events on Oracle databases
- Fix human dates now() staying unmodified (bnc#880081)
- Escape package name to prevent from script injection
- Allow for null evr and archs on event history detail (bnc#880327)
- Disable form autocompletion in some places (bnc#879998)
- System Snapshots pages ported from perl to java
- Add errata type selection to SSM page
- Fix datepicker time at xx:xx PM pre-filled with xx:xx AM (bnc#881522)

-------------------------------------------------------------------
Tue May 27 17:15:17 CEST 2014 - mc@suse.de

- version 2.1.165.4-1
- Fix refreshing of Autoinstallable Tree forms (bnc#874144)
- BaseTreeEditOperation: avoid NPE in unexpected exception handling
- Delete system: button styled
- System/Software/Packages/Non Compliant: button styled
- System/Software/Packages/Profiles: button styled
- System/Software/Packages/Upgrade: button styled
- System/Software/Packages/List: button styled
- System/Software/Packages/Install: button styled
- Missing translation string added (bnc#877547)

-------------------------------------------------------------------
Thu May 22 14:34:43 CEST 2014 - mc@suse.de

- version 2.1.165.3-1
- fix numbering of java libs for taskomatic daemon
- Hibernate Package definition: fix table name
- Fix exception in tomcat logs due to missing server object
- Event history: format script text and output correctly
- More schedule action unification
- You can't "Add this address". Change text to "Fill in"
- Make sure we don't end with java 6 after an upgrade
- No more checking for anaconda package to detect kickstartable channels
- New query to find kickstartable channels
- even if most of it is Javascript, add simple unit test to FormatDateTag HTML
  output
- add request scope to the remote command via SSM action
- apidoc: reflect changes in createChain() return type
- fix configchannel.createOrUpdatePath API issue that stored new revision
  contents as null characters
- ssm child channel subscription page was slow
- SDC was unnecessarily slow if the system had many guests
- deduplicate rhn_server.remove_action() calls
- fix help urls
- make use of humanize dates for package lists
- make use of humanize dates for system lists
- humanize dates for user pages. created in 'calendar' mode and last login in
  'time ago' mode
- show the system overview with human dates

-------------------------------------------------------------------
Fri May 16 13:05:49 CEST 2014 - mc@suse.de

- version 2.1.165.2-1
- fix help urls
- Bare metal system list: CSV export bugfix
- adapt to the changes in spacewalk css to bring the readable warning alters
  into the upstream code, that is also affected by this.
- Bare-metal systems list: add relevant information (bnc#861307)
- Fix parameter comment (kickstartable -> autoinstallable)
- Prevent from concurrent modification (refix bnc#808278)
- Kickstartable channels should contain the anaconda package (bnc#808278)
- Form names are only available as name attributes now, not ids.
- set autopart options correctly
- SSM package upgrades should apply correctly across diverse system sets
- The "Delete Key" link should not appear if there is no key to delete
- API package search should not require a provider
- rewrite pending events page from perl to java
- add default arch heuristic for kickstart package installs
- Reuse --add-product-by-ident for triggering product re-sync
- help: remove dead link to Quick Start guide
- Rename suseEulas table to suseEula.
- Java Eula database classes moved to Hibernate, fixes BLOB issue
- Bugfix: use Oracle BLOBs correctly in Java
- Remove Red Hat-specific Kickstart Tree functionality
- Style and rephrase the SP migration message alerts
- Set milliseconds to 0 before comparing dates (bnc#814292)
- Trigger repo metadata generation after cloning patches (bnc#814292)
- Replace editarea with ACE (http://ace.c9.io/) editor.
- dont show link if there are no details to show
- UI: show EULAs inside of package details page
- taskomatic: add SUSE's EULAs to repository metadata
- Java: added class to handle SUSE's EULAs
- Disable FreeIPA integration
- Don't pass version and release to lookup_evr to get the evr_id to join with
  the evr table to get version and release. Use them in the first place.
- use the request object and not the pagecontext directly to store whether we
  already included javascript
- Last sync date: use human format
- Bugfix: avoid NPE
- Documentation fixes

-------------------------------------------------------------------
Tue May 06 15:43:49 CEST 2014 - mc@suse.de

- version 2.1.165.1-1
- Added kickstart syntax rules box to advanced edit page
- Added warning message about kickstart syntax rules
- Fix bug converting pm times to am when using locales in 24 hour format.
- Do not force the timezone name with daylight=false. (eg. showing EST for EDT)
- Action Chain: for every action, create its own ScriptActionDetails
  (bnc#870207)
- Uneditable field is marked as required.
- filters per repository on WebUI
- xmlrpc spec includes bool values, any library should be able to handle them
- Fix link pointing to setup wizard from the popup
- fix opening of channel list modal
- KickstartSession: avoid infinite loops
- Avoid Cobbler error on KVM provisioning (bnc#870893)
- rewrite system snapshot to java: fixed nav menu hiding
- rewrite system snapshot to java: Packages.do
- rewrite system snapshot to java: Index.do
- rewrite system event page from perl to java
- Action Chaining API: fail if trying to add multiple chains with the same
  label
- Installer Generation "fedora" is breed redhat but do not result in a valid
  cobbler os_version
- correctly set cobbler distro os_version
- Enable DWR exception stack trace logging by default
- Check for failed repo sync jobs in taskomatic
- rewrite system snapshot to java: implement nav menu hiding
- limit actions displayed on schedule/*actions pages
- Submit buttons are incorrectly labelled.
- Removing repo filters ISE.
- rewrite channel compare to java:
- Implement Setup Wizard Product sync page
- remote command webui: don't scrub the script body
- params for sw-repo-sync UI/API.
- taskomatic heap size of 1G is not sufficient for large channels
- Setup Wizard: added documentation link
- Package Locking: added documentation link
- Power Management: added documentation links
- updated doc references to actual location
- fixed helpUrl
- Fixed Javadoc and XML-RPC doc
- Removed timeout limitation for the script schedule
- Added XML-RPC API for scheduling the Action Chain
- Add a warning note about doing a Dry Run (bnc#851091)
- Style the SP migration page
- port SP Migration Setup page to bootstrap and jquery
- Action Chain: bootstrap form groups fixed

-------------------------------------------------------------------
Thu Mar 27 14:59:39 CET 2014 - fcastelli@suse.com

- version 2.1.165-1
- NCCClient: URL location bug fixed
- NCCClient: fix behavior with 302's
- NCCClient: swap Apache HTTPClient with java.net's HttpUrlConnection
- Added missing translation
- Package lock: do not show pending packages as selected
- Package lock: do not allow selection of pending packages
- Package lock: changed java code to handle multiple lock events
- Cache proxy verification status in the session
- Make the Setup Wizard visible at first run
- invalidate subscriptions cache when storing proxy settings
- split the js files again as the onready callbacks conflict with the available
  dwr methods
- change the order so that the responsive tag is defined
- move the renderers to its own package
- style
- remove the custom .js for proxy settings, move everything to the main one
- cleanup unused modal, label capitalization and placeholder strings
- use DTOs and a converter instead of maps
- Setup Wizard Proxy settings: make the DTO comparable and with non-null fields
- Use the product class as name when name is not found
- Moved to NCCClient
- Ping method added to NCCClient to test proxy settings
- Proxy support: fix a bug when nothing is specified
- Proxy support: fix a bug when only the hostname is specified
- Placeholder updated to include port number
- Proxy support for NCC credential checking added
- Remove superfluous links on mirror credentials page
- HTTP Proxy description provided
- Create a separate set of icons for the setup wizard
- Mirror Credentials Front-End: first attempt
- HTTP proxy front-end
- List subscriptions with understandable names and their start/end dates
- Implement the "make primary" functionality
- Download subscriptions only when status unknown or on force refresh
- Cache subscriptions and validation status in the session object
- Fine tuning appearance of the mirror credentials page
- Rework findMirrorCredentials(): check for null and do not log passwords
- Move the setup wizard to the top of Admin tab
- Introduce MAX_REDIRECTS
- Allow bare-metal system name editing (bnc#867832)
- Redirect instead of forwarding to overview page after a reboot (bnc#868662)
- ActionChainHelperTest fix: use correct chain ordering
- use default lvm partitioning for RHEL 7 kickstarts
- package.search API returns only one match per package name
- fix finding of the right API method to call
- Adding Custom Errata offers RH Erratas.
- ChannelManager.findCompatibleChildren: propose cloned children as compatible (bnc#866045)
- ChannelManager.findCompatibleChildren: propose children correctly if old and new are equal (bnc#866045)
- bnc#862043: fail if rhnPackage.path is NULL
- bnc#862043: use rhnPackage.path as rhnErrataFile.filename like Perl does
- fix filtering on the /rhn/channels/Managers.do page
- channel.software.syncErrata clones too many packages
- Bare-metal icon fixes
- delete outdated repo-sync schedules (bnc#865141)
- Fixed merging problem (bnc#859665)
- deal with deleted users
- RecurringDatePicker sets HOUR_OF_DAY, however DatePicker design is kind of
  broken and it internally uses HOUR or HOUR_OF_DAY depending of the isLatin()
  flag. This does not make much sense as in Calendar itself HOUR, HOUR_OF_DAY
  and AM_PM are all interconnected.
- Do not restart taskomatic with every deployment
- Exclude el-api.jar since it causes HTTP Status 500
- Revamp the recurring picker fragment to use the datepicker time component.
  For this the RecurringDatePicker bean now is composed of DatePicker beans to
  reuse functionality. With some Javascript, the repeat-task-picker disables
  the cron frequencies that are not being used.
- allow to disable date selection in addition to time
- syncrepos: format the page
- make the setup of the date picker more declarative using data- attributes in
  order to be able to share this setup with other parts of the code that will
  need a slightly different picker like the recurrent selector. It also saves
  us from outputing one <script> tag in the jsp tag implementation.
- Use hostname or address in log messages instead of system.name
- New config option for using the hostname to connect via ssh push
- CreateUserActionTest fixed after upstream changes
- Fix channel deletion unit tests
- Automatic commit of package [spacewalk-java] release [2.1.164-1].
- filter out channels that are not assigned to a server
- Improve error handling when deleting a channel (bnc#865141)

-------------------------------------------------------------------
Thu Feb 27 15:31:17 CET 2014 - fcastelli@suse.com

- version 2.1.163.1-1
- fix reboot required (bnc#865161)
- Avoid double translation, rhn:icon will localize the text
- Remove unused import
- We rmvd DESIRED_PASS/CONFIRM params from UserEditSetupAction - rmv from
  expected in test
- Testing createFirstUser() now looks to be forbidden
- verifyForward() and redirects-w/params do not like each other
- Tweaking some tag Junits to work

-------------------------------------------------------------------
Fri Feb 21 15:37:40 CET 2014 - fcastelli@suse.com

- version 2.1.161.1-1
- Action Chaining: use the same sort order for all systems in an SSM package
  update
- Action Chaining: list page columns changed as suggested by upstream
- fixing ISE in create repo form
- Styling unstyled submit buttons.
- improved performance of system.listLatestUpgradeablePackages and
  UpgradableList.do
- Action Chaining: bootstrap classes tuned
- Use enhanced for loop
- For clones extend search for update tag to original channels (bnc#864028)
- escaping system name for /rhn/monitoring/config/ProbeSuiteSystemsEdit.do
- Transfer the origin's update tag to any cloned channels (bnc#864028)
- escaping system name for /rhn/systems/ssm/provisioning/RemoteCommand.do
- Simple attempt to find problematic things in jsps
- don't add &amp; twice to the parameters of the url
- Action Chaining: audit log configuration added
- Action Chaining: avoid errors on double save
- Action Chaining: proper logging added
- add schedulePackageUpgrades() method
- SSM package upgrades should not install packages if not an upgrade
- fixed errors in date/time format conversions
- put all javascript into one tag
- simplify datepicker layout and unify look of date/time part
- simplified getJavascriptPickerDayIndex()
- extend renderOpenTag() to be able to render self closing tags
- make the time format also localized
- close the date picker after click
- Use the start of the week day from the locale
- Introduce a date-time picker.
- Make the HtmlTag HTML5 compliant, by knowing that void elements can't be
  closed. The BaseTag remains agnostic.
- Added tool to manipulate localization files (format, del, sed).

-------------------------------------------------------------------
Thu Feb 13 15:32:20 CET 2014 - mc@suse.de

- version 2.1.150.1-1
- remove unused localization string
- Schedule action unification
- Separate datepicker and its label
- make package search faster
- Create and manage action chains for single systems and SSM
  * remote command
  * reboot
  * configuration file deploy
  * patch action
  * package actions
- style pages
- CVE-2013-4415 - Fix XSS flaws in Spacewalk-search
- CVE-2013-4415 - Fix XSS in new-list-tag by escaping _LABEL_SELECTED
- CVE-2013-1871, Fix XSS in edit-address JSPs
- CVE-2013-1869, close header-injection hole
- CVE-2010-2236, Cleanse backticks from monitoring-probes where
  appropriate
- CVE-2013-1869, Only follow internal return_urls
- CVE-2012-6149, Fix XSS in notes.jsp
- Fix cloned channels not available for SP migration (bnc#852582)
- Fix an ISE that could happen after clearing cookies (elaborator not bound)
- Fix GMT+3 timezone missing (bnc#862406)
- New Bare-metal icon added
- javascript not needed anymore

-------------------------------------------------------------------
Fri Feb 07 13:01:47 CET 2014 - mc@suse.de

- version 2.1.146.1-1
- patch to handle systems registered with the --nohardware flag
- fixing layout of various pages
- Generification of Listable
- Improve package search performance
- Add confirmation page to ssm/ListPatches
- Extracted "list systems in ssm related to errata" into separate action
- allow deleting disabled users
- add external group pages
- create external authentication pages
- create api for channel errata syncing, have clone-by-date call it
- Fixed ssm reboot scheduling.
- Update RHEL 7 VM memory requirements to 1024 MB
- Datepicker UI unification
- fix deadlock when cloning using spacewalk-clone-by-date
- fix ISE when cobbler components are missing (not installed)
- port reboot_confirm.pxt from perl to java
- SUSE Studio endpoint stops working via unencrypted HTTP (bnc#859762)
- fix CVE URL in updateinfo references (bnc#859637)
- CVE-2010-2236, Cleanse backticks from monitoring-probes where
  appropriate
- CVE-2012-6149, Fix XSS in notes.jsp
- CVE-2013-1869, Only follow internal return_urls
- CVE-2013-1871, Fix XSS in edit-address JSPs
- increase column length for CVE ids.
  Required for new CVE ID syntax

-------------------------------------------------------------------
Mon Jan 13 09:54:49 CET 2014 - mc@suse.de

- version 2.1.113.1-1
- Bugfix: duplicated packages in SQL quary error caused unpredictable results
- require susemanager-frontend-libs for SUSE only
- add new reboot action handling for ssh-push (FATE#312591)
- Implement task to invalidate reboot actions (FATE#312591)
- Make the packages require the frontend-libs
- return server action message within schedule.listInProgressSystems
  and schedule.listCompletedSystems API calls
- fixed icon name
- do not override existing ant property
- Rewrite groups/systems_affected_by_errata.pxt to java
- Added locking/unlocking status display on request (FATE#312359)
- Added locking action scheduling (FATE#312359)
- Added LockPackageAction for the "Package Lock" feature (FATE#312359)
- store url_bounce and request_method to session and re-use common login parts
- support logins using Kerberos ticket
- Use new rhn:icon internationalization/localization
- Perform localization inside rhn:icon tag
- Expect 'autoinstallation' instead of 'kickstart'
- updated references to new java WorkWithGroup page
- work_with_group.pxt rewritten to java
- change order of system ok/warn/crit in legends
- rewrite system event history page to java
- give icons title in rhn:toolbar tag
- kickstarts to RHEL 7 don't work because of missing rpms
- Fix the java package of DeleteGroupAction class

-------------------------------------------------------------------
Wed Dec 18 13:55:00 CET 2013 - mc@suse.de

- version 2.1.102.1-1
- bootstrap tuning: fixed icons
- Make sure that all form fields are correctly aligned
- implement pwstrength meter
- removing dead code, exception is thrown within lookupAndBindServerGroup
- Fix NPE when uploading kickstart profile with virt type none
- delete ConfigSystemTag as these things are easily handled in jsp
- Local variables need not to be synchronized
- updated links to system group delete page
- converted system group > delete page from pxt to java
- prefer objectweb-asm again to compile correctly if both are installed.
- fixing references to SSM errata page
- Rewrite of errata_list.pxt to Java
- call ssm check on system - software crashes page
- call ssm check on system notes page
- call ssm check on system migrate page
- call ssm check on system hardware page
- Fix display of notifications checkboxes on system properties page
- Id added to the Language div in the section Create New User
- Refactor the List tag to get rid of the complicated state handled by bools,
  keeping only the commands as state.
- channel/manage/delete.jsp: disabled attribute fixed
- List pagination buttons: restore hover text
- adapt the testcase and fix a issue catched by the testcase
- There is no reason for address to be a jumbotron - Use the markup like
  documented at http://getbootstrap.com/css/#type-addresses
- makes the system details page to be shown in two columns, with boxes at both
  sides instead of each of them taking the full width.
- Fix display of notifications checkboxes on system properties page
- remove obsolete unit test as tag was rewritten
- simplify logic in cfg:channel tag
- Re-add the server contact method on various pages
- Fix cve audit header icon after upstream changes
- Remove unnecessary reference to tooltip.js + the file itself
- system group edit properties - linking + cleanup
- alter system group create page to do editing
- allow channel administrator to view Channel > Managers page
- 1040540 - have package search return all matching results
- use rhn:icon tag for creating icons in rhn:toolbar
- 1039193 - Increase default ram to 768 for RHEL 7
- Move cve audit popover content into a translation file
- System Group / Admins - updated links and removed old page
- ported System Group / Admins to java
- Move javascript code from jsp file to document.ready handler
- Reference susemanager-cve-audit.js from the jsp file
- channel/manage/delete.jsp: disabled attribute fixed
- system group details - linking + cleanup
- converting system group details page to java
- button submit set back to normal size. We dont use Large size for buttons
- Bare-metal systems: disabled button style fixed
- Disabled buttons' style fixed
- CVE UI was updated and improved. It now has a popover that shows a link to
  http://cve.mitre.org/ and explains that a user can also paste the entire CVE
  as found on the site
- Fix Edit Autoinstallable Distribution page
- LoginExpiredTest fixed
- Merge the upstream details page with Manager and the bootstrap entitlement
  conditionals, product list, etc.

-------------------------------------------------------------------
Mon Dec 09 17:08:30 CET 2013 - mc@suse.de

- version 2.1.90.1-1
- new style added based on twitter bootstrap
- support power management (FATE#315029)
- support bare-metal registration (FATE#312329)
- switch to 2.1

-------------------------------------------------------------------
Thu Nov 28 16:18:08 CET 2013 - mc@suse.de

- version 1.7.54.29-1
- Fix jsp file to actually show the result list
- Automatically set the focus using formFocus()
- Add a tooltip for the CVE-ID
- Use a string constant to populate select with years
- Extract the separator from the prefix string constant
- Remove the maxlength attribute to allow n digit identifiers
- enhance Package.listOrphans query
- optimized system_config_files_with_diffs eleborator for PostgreSQL
- fix ISE, when renaming channel to channel name already in use
- synchronize repo entries creation
- Fix ISE when deleting a non persistent custom info value
- Separate CVE audit inputs for year and ID (bnc#846356)
- always set lastModifiedBy for custom infos
- Reorder snippet tabs
- Use the kickstart icon for the snippets page
- Add help URL (bnc#848225)
- Fix navigation for the default snippets page
- Replace 'kickstart' with 'autoinstallation' (bnc#848225)
- add support for enhances rpm weak dependency (java) (bnc#846436)

-------------------------------------------------------------------
Wed Nov  6 11:07:37 CET 2013 - mc@suse.de

- Forbid un-authenticated creation of SUSE Manager Administrative
  accounts CVE-2013-4480 (bnc#848639)

-------------------------------------------------------------------
Mon Nov  4 10:09:39 CET 2013 - mc@suse.de

- Deny creating of multiple first admin users.
  CVE-2013-4480 (bnc#848639)

-------------------------------------------------------------------
Fri Sep 27 10:04:28 CEST 2013 - mc@suse.de

- version 1.7.54.28-1
- Use server arch instead of relying on a base channel (bnc#841054)
- Filter out product base channels with invalid arch (bnc#841054)
- CVEAuditManager: do not fail with unsynced channels
- Log exception stack traces in Taskomatic
- CVEAuditManager: Fetch ChannelArch instead of ServerArch
- Do not assume a migrated base channel exists (bnc#841240)
- fix Systems Subscribed column on the Entitlements page
- Add missing keyword 'AS' in dist upgrade queries (bnc#840899)
- Make taskomatic max memory configurable via rhn.conf (bnc#810787)
- Clean up SSH push jobs in case of taskomatic restart (bnc#838188)
- Remember systems we are currently talking to via SSH push (bnc#838188)
- Add necessary transaction handling to fix job status (bnc#838188)
- Show the system name in the log message warning
- RhnSet concurrency fix reformulated at upstream's request
- Fix javascript "Uncaught TypeError" (bnc#836692)
- Avoid a possible issue on concurrent updates to an RhnSet

-------------------------------------------------------------------
Fri Aug 23 11:25:20 CEST 2013 - mc@suse.de

- version 1.7.54.27-1
- CVE Audit testsuite bugfixes to run on Oracle
- Fix link to the documentation
- Bugfix: avoid ClassCastException from Long to Integer in Oracle

-------------------------------------------------------------------
Wed Aug 21 16:03:35 CEST 2013 - mc@suse.de

- version 1.7.54.26-1
- Fix link to the documentation
- fix CVE Audit query to run with oracle DB
- Bugfix: allow Hibernate to distinguish packages with identical name, arch and
  evr (bnc#833643)
- Do not show link to the admin page to non-admins
- CobblerSystemCreateCommand: do not fail if distro breed is null
- Make CSV separator configurable, java (FATE#312907)
- CVE Audit java (FATE#312907)
- explicitly require libxml2 for kickstarts to avoid error
- escaping system name on multiple pages
- API call setChildChannels should produce snapshot
- changing of base channel via API should produce snapshot
- we need unentitle channels before we delete them
- add newline after writing kickstart_start var
- marking label not required
- fixing wrong escaping of utf-8 strings
- Fix HTML not being escaped in package information (bnc#833238)
- Fix a NPE when a system virtual instance does not have a corresponding info
  object (bnc#829966)
- fix metadata if capability version starts with a colon
- Generate pre flag into the metadata (bnc#826734)
- fix reinstall of products by writing correct epoch in products.xml
  (bnc#826734)
- set archive value for installed package size (bnc#825673)
- IBM Java core dumps should all go to /var/crash (bnc#824775)
- Fix entitlement addition NPE (bnc#824581)

-------------------------------------------------------------------
Wed Jun 12 16:45:02 CEST 2013 - mc@suse.de

- version 1.7.54.25-1
- Fix SP migration ClassCastException (bnc#820985)
- Fix lookup for the SSH push default schedule (bnc#823366)
- escaping system name in web pages
- Fix UI text about kickstart (bnc#822385)
- sort parent channel pop-up menu by channel name
- add list elaborator into session for CSV export
- fix invalid SQL statement for finding ssh-push candidates (bnc#821868)
- Subscribe only to selected config channels via SSM (bnc#821786)
- Fix cobbler information file system paths (bnc#820980)
- too big value in system custom info should not cause ISE
- do not offer a symlink, if the user does not have acl for the target
- added showing systems counts on cancel scheduled actions page
- add some missing UI strings
- fix system.listSystemEvents on PG
- display 'Updates' column on group system list pages
- fix 'Configs' column on system groups related pages
- Upstream-specific check on channel name removed (bnc#701082)
- Refactor bugfix (bnc#814292)
- Set milliseconds to 0 before comparing dates (bnc#814292)
- Trigger repo metadata generation after cloning patches (bnc#814292)
- Add missing string *.actions.scheduled (bnc#813756)
- fix paths for kernel and initrd on DVD on s390x (bnc#814263)

-------------------------------------------------------------------
Fri Apr 05 14:27:23 CEST 2013 - mc@suse.de

- version 1.7.54.24-1
- Disable Virtualization -> Provisioning when contact method is invalid
- Fix "Can't do inplace edit" error message during registration (bnc#812046)
- Make duplicate-hostname search case-insensitive
- use the server timezone as the default for the first user
- Provisioning is not supported with contact method 'ssh-push-tunnel'
- Do not create kickstart files for SUSE Distributions (bnc#808278)
- fixed API doc for system.listLatestUpgradablePackages and
  system.listLatestInstallablePackages API calls
- SSH Server Push (java) (FATE#312909)
- generate metadata always if not explicitly rejected (bnc#804445)
- completed kickstarts still show up on 'currently kickstarting' list
- return whole log in case more bytes are requested than the current file size
- RhnJavaJob: Do not ignore the exit code for external programs.
- Do not silence catched exceptions. Debugging can be hard.
- list also channel packages not associated with already cloned errata
- fix WebUI's errata sync
- Only package build times should be converted to GMT (bnc#794651)
- Fix ISE when doing SP migration of SLE 11 SP1 SMT (bnc#802144)

-------------------------------------------------------------------
Fri Feb 08 10:58:19 CET 2013 - mc@suse.de

- version 1.7.54.23-1
- Fix branding of api example scripts (bnc#801758)
- Add countries BQ, CW, SX.
- rebrand help text for mail domain
- fix the 'Replace Existing Subscriptions' SSM config channel option
- prevent NPE when package description might be null
- add virtualization guest info to the ServerSerializer
- added email field to user list csv
- correct olson name for Australia Western timezone
- support for Australia EST/EDT timezones
- Remove restrictions on proxy channel subscriptions (bnc#794848)
- Make images of type 'kvm' show up on the UI (bnc#797057)
- Resolve FQDN of hostname taken from the request (bnc#791905)
- order rpms by build_time to fix kickstart via proxy
- add missing strings for configuration management (bnc#796391)
- Use proxy host for kickstarting virtual guest if available
- Try to determine localhost's FQDN (bnc#791905)
- check for zypp-plugin-spacewalk if testing autoinstall
  capability(bnc#795308)
- copy GPG information from the original channel within
  channel.software.clone API, when the user omits it
- deleting an org should remove cobbler profiles too
- preserve product name when cloning channels using API

-------------------------------------------------------------------
Tue Nov 27 17:22:29 CET 2012 - mc@suse.de

- version 1.7.54.22-1
- Implement new API call system.listAllInstallablePackages
- Fix ArrayIndexOutOfBoundsException in case of a missing base channel

-------------------------------------------------------------------
Thu Nov 22 15:43:51 CET 2012 - jrenner@suse.de

- version 1.7.54.21-1
- Fix query for API call system.listLatestInstallablePackages (bnc#781655)
- new sles_register_script snippet with autoyast script elements (bnc#780269)
- Fix errors with unrequired field 'Prefix' (bnc#783646)
- prevent NPE, when accessing probe suite systems with no system associated
- do not allow creating kickstart profiles that differ from existing ones
  just by case
- enhancing kickstart file sync with cobbler
- prevent Page Request Error when at pagination
- Check hostnames for special characters and whitespace (bnc#787178)
- Basic normalization for SUSE Studio base URL (bnc#786159)
- Workaround for Studio API returning incomplete URLs (bnc#786159)
- enhance errata.setDetails - add issue_date and update_date (bnc#789238)
- Fix quartz trigger initialization repeat count (bnc#788026)
- SP migration web UI (FATE#312431, FATE#312312)
- Remove markup from kickstart.jsp.error.template_generation (bnc#787879)
- fix system.listLatestUpgradablePackages API to list upgradable packages
  from server channels only
- Kickstarting RHEL systems with RES (expanded support) repos fails
  (bnc#786367)
- return type date for yumrepo_last_sync even if the channel was never synced
  (bnc#781643, bnc#781652)

-------------------------------------------------------------------
Mon Oct 01 09:43:24 CEST 2012 - mc@suse.de

- version 1.7.54.20-1
- use elaborator for foreign_packages_get_noncompliant_systems
- fix reboot needed on postgresql by using
  allServerKeywordSinceReboot view

-------------------------------------------------------------------
Fri Sep 28 15:49:09 CEST 2012 - mc@suse.de

- version 1.7.54.19-1
- Do not show asterisk on software channels page
- Fix NPE during proxy activation in case proxyChan is a base channel
- Unsubscribe channels only if we are configured to automatically
  re-subscribe
- Validate proxy format on general config page (bnc#777462)
- make system_overview fast using elaborators
- remove SystemHealthIconDecorator and appropriate query
- remember probe state when paginate
- fixing NumberFormatException
- rewrite query for system.listLatestUpgradablePackages API
- validate session key for system.getSystemCurrencyMultipliers API
- allow complex kickstart variables containing severel '='
- display a reasonable error message on the permission error page
- display error messages only once on admin/config/GeneralConfig.do
  page
- Proxy should be specified as host:port (bnc#777462)
- Set owner/group of config-defaults dir consistently (bnc#776377)
- let errata.listPackages API return also packages associated with
  unpublished errata
- display an information message about no systems being selected for
  SSM
- fix ISE on rhn/channel/ssm/ChildSubscriptions.do page
- make IE use IE7 compatability mode for pages with editarea
- fix icons on SSM provisioning page and system list page
- validate virt guest parameters also for API input
- removed MAC Address from kickstart profile listing
- Don't let virtual kickstarts screw up the host's cobbler id
- Hide the checkbox 'Disconnected SUSE Manager' (bnc#776596)
- Fix missing CVEs in patches listing with Oracle 11 (bnc#776321)
- The Update button should be disabled if the text area is empty
  (bnc#753584)

-------------------------------------------------------------------
Tue Aug 14 11:32:26 CEST 2012 - mc@suse.de

- version 1.7.54.18-1
- fix system list in not nonCompliantMode

-------------------------------------------------------------------
Tue Aug 07 16:43:24 CEST 2012 - mc@suse.de

- version 1.7.54.17-1
- enable sorting of errata list according to synopsis on the
  rhn/channels/manage/errata/ListRemove.do page
- fix errata sort on the rhn/channels/manage/errata/ListRemove.do page
  (bnc#774194)
- detect oracle TIMESTAMPTZ objects and convert them correctly to timestamp

-------------------------------------------------------------------
Thu Aug 02 18:20:01 CEST 2012 - mc@suse.de

- version 1.7.54.16-1
- removed EOL certificate check (bnc#759552)
- Construct GMT millisecond value if DB does not store timezone (bnc#773767)
- do not commit already committed transaction
- log a message when repo sync task is triggered
- fix recommended cobbler command
- dissociate deleted crypto key from its kickstart profiles
- do not start repo sync of a channel with no associated repositories
- allow user and group name starting also with [0-9]_
- do not cache snapshot tags within the lookup method
- Remove XCCDF Legend from places where it is not necessary.
- prevent NPE
- sort groups by default
- add ruby API sample script
- limit action name to fit into the appropriate DB column
- close session when its connection signalled a connection error
- quick file list query now also returns files saved to system's
  'local' config 'channel'

-------------------------------------------------------------------
Tue Jul 17 13:01:17 CEST 2012 - ug@suse.de

- version 1.7.54.15-1
- Fix when Oracle crashes with ORA-00911 error, which is a complete misleading
  to a simple semicolon in the query.

-------------------------------------------------------------------
Mon Jul 16 15:30:34 CEST 2012 - ug@suse.de

- version 1.7.54.14-1
- Finished non-compliant systems overview feature.
- COALESCE instead of NVL keyword for pgsql compatibility
- work around for if hibernate loads a clonedchannel as its own
  original
- Allow user to set MAC Address when provisioning a virtual guest
- Oracle does not supports 'AS' keyword in SQL.
- Return list of non-compliant systems (where packages are foreign)
- Added queries for finding non-compliant systems. At this moment queries are
  unused orphans.
- add API doc for channel.software.listErrata update_date attribute
- remove "date" from the channel.software.listErrata API doc
- adding conflicts for quartz >= 2.0
- ignore also 127.0.0.2 IP addresses (bnc#768771)
- Merge branch 'Manager' of github.com:SUSE/spacewalk into Manager
- Wrong information on proxy configuration (bnc#697517)
- Do not automatically subscribe to virt channels (bnc#768856)
- requre quartz version lower than 2.0
- Each dataset must have a different name.
- Add CSV downloader for several pages
- Correcting two ISE on postgresql: NVRE not found

-------------------------------------------------------------------
Wed Jul 11 17:06:59 CEST 2012 - ug@suse.de

- kernel options in the web UI are not added to the xen distri
  (bnc#764679)

-------------------------------------------------------------------
Mon Jun 25 10:25:08 CEST 2012 - mc@suse.de

- version 1.7.54.13-1
- handle spoiled browsers separatelly
- enable filtering by synopsis for all the errata tabs

-------------------------------------------------------------------
Thu Jun 21 11:22:15 CEST 2012 - jrenner@suse.de

- version 1.7.54.12-1
- update API documentation
- do not create multiple default ks sessions
- system.config.listFiles could take > 8 minutes if there were lots of
  revisions on lots of config files
- don't sync virt bridge nic w/ cobbler
- correctly report kernel not being found at distro creation
- fix fileprovides during repodata generation
- Improve SCAP search: Return list of xccdf:TestResults-s
- Improve SCAP search: searching by scan's result and scan date
- Add a link for easy scan reschedule.

-------------------------------------------------------------------
Thu May 31 10:45:20 CEST 2012 - mc@suse.de

- version 1.7.54.11-1
- omit accessible parameter
- modified java stack to use new user_role_check_debug()
- Fail gracefully on empty list of systems
- OpenSCAP integration -- A simple search page.
- add an extra entitlement check before the key creation
- Enhancements pt_BR localization at webUI
- Return to Images.do instead of VirtualGuestList.do
- store also config revision changed_by_id
- API *must* check for compatible channels in system.setBaseChannel()
- check cloned channels if no keywords are found for this channel
- fix ISE on copy file to central config channel
- Fix incorrect text fields.
- rewrite revision creation by config file update
- Don't show empty table, if there is not ident assigned.
- Extend input cell for 20 characters.
- prevent system.config.createOrUpdatePath causing deadlock
- add generator for susedata.xml.gz metadata

-------------------------------------------------------------------
Mon May 14 10:45:56 CEST 2012 - mc@suse.de

- version 1.7.54.10-1
- remove Override annotations for non overriden methods
- remove rests of OrgQuota usage
- remove OrgQuota hibernate mapping
- remove OrgQuota java class
- fix delete distribution link
- rewrite channel.listSoftwareChannels API
- rewrite KickstartFactory.lookupAccessibleTreesByOrg
- if koan is requesting anything from /cobbller_api replace hostname
  of server with hostname of first proxy in chain
- support for cobbler v2.2
- Use <c:out> for action names to prevent XSS (bnc#761165)
- Escape image name to allow quotes and prevent XSS (bnc#761165)
- fix NetworkDtoSerializer API doc
- prevent storing empty string for errata refersTo
- prevent storing empty string for errata errataFrom
- prevent storing empty string for errata notes
- Split OpenSCAP and AuditReviewing up
- Fix submit form with broken bonding info
- redirect to errata/manage/PublishedErrata.do page after deleting a
  published erratum
- debranding for virtualization (bnc#761153)

-------------------------------------------------------------------
Wed May 09 13:43:16 CEST 2012 - mc@suse.de

- version 1.7.54.9-1
- Completely remove the image type from deployment action details
- Fix NPE when one of (version|release|arch) is null (bnc#761161)
- synonym rhnUser does not exist anymore - use web_contact instead
- Refactor jsp files and make bridge device optional
- Normalize image types by creating new table suseImageType
- Normalize credentials types by creating new table suseCredentialsType
- remember pre-filled form attributes in case of form validation error
- marking Script Name as required filed on the KickstartScriptEdit
  page
- make newly introduced rhn tag functions available
- When kickstarting a system there is an option that allows you to
  create or re-create a network bond.
- fix listSharedChannels to only show this org's channels
- fix my_channel_tree query
- fix channel.listRedHatChannels shows custom channels

-------------------------------------------------------------------
Thu May 03 17:40:33 CEST 2012 - mc@suse.de

- version 1.7.54.8-1
- make spacewalk-java exclusive arch x86_64
- checkstyle fixes

-------------------------------------------------------------------
Wed May 02 14:24:18 CEST 2012 - mc@suse.de

- version 1.7.54.7-1
- Remove a code which duplicates ensureAvailableToUser() method.
- API: list results for XCCDF scan.
- fixed the Brazilian time zone
- Do not divide by zero. It prints a question mark.
- API: Show OpenSCAP XCCDF Details.
- proper use of xml entities in documentation

-------------------------------------------------------------------
Fri Apr 27 16:23:41 CEST 2012 - mc@suse.de

- version 1.7.54.6-1
- API: List Xccdf Scans for given machine.
- use arch label in distchannel.setDefaultMap API as stated in the API doc
- add missing acl to SSM
- add missing links about Solaris Patches to SSM

-------------------------------------------------------------------
Thu Apr 26 11:39:19 CEST 2012 - mc@suse.de

- version 1.7.54.5-1
- fixed error in redhat_register snippet
- Ensure that given system has OpenSCAP capability.
- Ensure that given systems is available to user.
- Repack and throw MissingEntitlementException when occurs.
- API: SCAP scan schedule for multiple systems
- Put the reboot notification at the end. Make it not mutually exclusive with
  other notifications.
- fix login page layout (bnc#739530)
- Hide the 'Schedule' tab for systems without management ent.
- force repo regeneration, when removing package
- OpenSCAP integration -- schedule new scan in SSM
- do not list ks session related activation keys
- prevent sending XML invalid chars in system.getScriptResults API
- do not check CSRF token for login pages
- fix errata clone name generation
- fix message about kickstart package - we have spacewalk-koan
- When displaying errata available for adding to channel, make sure a
  clone is not already in the channel.

-------------------------------------------------------------------
Thu Apr 19 15:17:34 CEST 2012 - jrenner@suse.de

- version 1.7.54.4-1
- Roll back ojdbc5 -> ojdbc14 for compatibility with upstream
- Removed double-dash from WebUI copyright notice.
- fix PackageEvr handling
- increase taskomatic memory
- Show systems that need reboot because of an errata.
- Remove the 'Require' on java-devel since it shouldn't be required
- fix the ErrataHandler.clone method
- make system snapshot when changing server entitlements using API
- do not scrub search_string
- making errata.clone api not requires cloned channels

-------------------------------------------------------------------
Tue Apr 17 16:18:10 CEST 2012 - jrenner@suse.de

- Fix broken link to organization page (bnc#757041)

-------------------------------------------------------------------
Fri Apr 13 15:40:37 CEST 2012 - mc@suse.de

- version 1.7.54.3-1
- replace \r\n with \n for CustomDataValues
- Activation Key does not have to have a base channel to add Child
  Channels
- OpenSCAP: view latest results of whole infrastructure
- Reduce languages available in editarea to only common / useful ones.
- improved performance of repomd generation
- do not show the Schedule Deploy Action and Schedule System
  Comparison links in the left pane -- the right pane has them with correct
  ACLs.
- Make automatically-scheduled tasks visible on Failed and Archived
  tabs

-------------------------------------------------------------------
Fri Mar 30 15:03:14 CEST 2012 - mc@suse.de

- version 1.7.54.2-1
- New web page -- details of the xccdf:rule-result
- Fixing ISE on selecting None yum checksum type for channel
- Auto-import the RHEL RPM GPG key for systems we have kickstarted
- Fix checkstyle errors
- Fix testcases
- rename Filter.isRecurring to Filter.isRecurringBool
- fix text for Brazil timezone
- If our channel is a clone of a clone we need to find the channel
  that contains the patch we are cloning
- fixin cobbler version issue
- fix parameter type
- Make Virtualization tab of system profile independent of
  Virtualization (Platform) entitlements
- The org_id colum is numeric, do not cast parameter to string.
- reload config revision from DB before returning it
- Config file diffs result in Out Of Memory for large files
- fix for configchannel.deployAllSystems
- Taught SSM to look at flex as well as regular entitlements when
  trying to add child channels
- Show legend on details page; suggesting what to search for
- Polish api documentation for system.scap APIs.
- OpenSCAP integration
- fix ISE on rhn/admin/multiorg/OrgSoftwareSubscriptions.do page
- update createOrUpradePath api documentation
- Removing rule to help system overview listing happen faster,
  improving performance of api queries
- Fixing sorting by date without replying on the inapplicable
  listdisplay-new.jspf
- fix binary file uploads
- Making a default selection of no Proxy when kickstarting a server
- Added new XMLRPC API method to allow people to change the kickstart
  preserve ks.cfg option
- Fixed incorrect sorting of archived action timestamp
- throw appropriate error if deleting nonexistant kickstart key
- remove DB values from monitoring scout configuration
- save kickstart data after modifying ks profile child channels

-------------------------------------------------------------------
Mon Mar 26 16:56:47 CEST 2012 - jrenner@suse.de

- Show legal note in the footer of all login pages

-------------------------------------------------------------------
Thu Mar 22 16:22:05 CET 2012 - mc@suse.de

- rotate logfiles as user www (bnc#681984) CVE-2011-1550

-------------------------------------------------------------------
Wed Mar 21 18:04:19 CET 2012 - mc@suse.de

- version 1.7.54.1-1
- Bumping package version

-------------------------------------------------------------------
Thu Mar 15 16:25:25 CET 2012 - jrenner@suse.de

- Add support for studio image deployments

-------------------------------------------------------------------
Wed Mar  7 16:05:19 UTC 2012 - dmacvicar@suse.de

- All Patches -> All Types (bnc#732538)
- Remove the page errata/Overview.do as it is a duplicate
  of errata/RelevantErrata.do
  Together with the change of wording described above it makes
  the Patches menu more intuitive and clear.
  See
  https://www.redhat.com/archives/spacewalk-devel/2012-March/thread.html#00002

-------------------------------------------------------------------
Tue Mar  6 17:21:44 CET 2012 - jrenner@suse.de

- Fix naming of cloned patches to not remove the first 3 chars

-------------------------------------------------------------------
Wed Feb  1 11:22:37 CET 2012 - ug@suse.de

- backported better installation server detection code
  from master

-------------------------------------------------------------------
Thu Jan  5 11:57:28 CET 2012 - jrenner@suse.de

- Remove option 'interface language' when creating users

-------------------------------------------------------------------
Mon Jan  2 14:09:15 CET 2012 - jrenner@suse.de

- Add missing URL to auditlog configuration (bnc#737649)

-------------------------------------------------------------------
Thu Dec 22 14:59:55 CET 2011 - mantel@suse.de

- rename Novell to SUSE (#708333)

-------------------------------------------------------------------
Mon Dec 19 15:37:27 CET 2011 - mc@suse.de

- generate products.xml for channel metadata (bnc#644678)

-------------------------------------------------------------------
Thu Dec 15 12:11:27 UTC 2011 - mc@suse.de

- generate solv files for channels

-------------------------------------------------------------------
Wed Dec  7 11:07:07 CET 2011 - ug@suse.de

- fixed autoinstall branding for snippets

-------------------------------------------------------------------
Thu Dec  1 13:41:19 CET 2011 - ug@suse.de

- fix display of XML snippets in the web ui
  (bnc#731304)

-------------------------------------------------------------------
Wed Nov 16 10:00:08 CET 2011 - jrenner@suse.de

- Fix ISE when deleting software channel (bnc#728894)

-------------------------------------------------------------------
Tue Nov 15 13:55:46 CET 2011 - jrenner@suse.de

- Remove markup from error message (bnc#730408)

-------------------------------------------------------------------
Mon Nov 14 14:12:15 CET 2011 - ug@suse.de

- use --force in the kickstart register snippet

-------------------------------------------------------------------
Fri Nov 11 16:00:56 CET 2011 - jrenner@suse.de

- Fix rename Kickstart -> Autoinstallation (bnc#727517)

-------------------------------------------------------------------
Fri Nov 11 10:43:13 CET 2011 - jrenner@suse.de

- Remove markup in error message from all translation files

-------------------------------------------------------------------
Tue Nov  8 14:59:00 CET 2011 - ug@suse.de

- rename kickstart/autoyast files on harddisk too when the
  profile gets a new label (bnc#706122)

-------------------------------------------------------------------
Tue Nov  8 14:17:11 CET 2011 - jrenner@suse.de

- Implement audit logging for webui and frontend API (fate#312607)

-------------------------------------------------------------------
Tue Nov  8 08:52:23 CET 2011 - mantel@suse.de

- rename "kickstart" to "Autoinstallation" (bnc#727517)

-------------------------------------------------------------------
Tue Oct 25 17:45:27 CEST 2011 - mc@suse.de

- fix currency report if all patches are installed (bnc#726543)

-------------------------------------------------------------------
Mon Oct 17 13:13:21 CEST 2011 - jrenner@suse.de

- CVE-2011-1594: Unintended Proxy/Open Redirects (bnc#644082)
- CVE-2011-2919: XSS on SystemGroupList.do page (bnc#719133)
- CVE-2011-2920: XSS flaw(s) in filter handling (bnc#719136)
- CVE-2011-2927: XSS flaw in channels search (bnc#719127)

-------------------------------------------------------------------
Thu Oct 13 15:44:27 CEST 2011 - jrenner@suse.de

- Apply revised patch to fix pam setting not saved (bnc#705179)

-------------------------------------------------------------------
Wed Oct 12 15:04:55 CEST 2011 - ug@suse.de

- the breed in cobbler was not changed when a distro was edited

-------------------------------------------------------------------
Wed Oct 12 13:23:30 CEST 2011 - jrenner@suse.de

- Fixed pam setting on user page not saving (bnc#705179)

-------------------------------------------------------------------
Tue Oct 11 13:19:06 CEST 2011 - jrenner@suse.de

- Add fix for schedule command AFTER package install (bnc#712647)

-------------------------------------------------------------------
Fri Oct  7 12:15:24 CEST 2011 - mc@suse.de

- show installed products in system overview (bnc#711021)

-------------------------------------------------------------------
Wed Oct  5 16:33:20 CEST 2011 - jrenner@suse.de

- Fix selection of errata for system currency report (bnc#721522)

-------------------------------------------------------------------
Wed Oct  5 14:23:36 CEST 2011 - mc@suse.de

- prevent listing duplicate servers in the Patch Alert e-mails

-------------------------------------------------------------------
Fri Sep 30 10:54:21 CEST 2011 - mc@suse.de

- enable sorting of the system currency page
- enable csv export of System Currency Report

-------------------------------------------------------------------
Thu Sep 29 17:36:12 CEST 2011 - mc@suse.de

- count system currency depending on severity stored in the DB

-------------------------------------------------------------------
Fri Sep 16 13:21:39 CEST 2011 - ug@suse.de

- added sles snippets
- always create a tracking regkey (bnc#659093)

-------------------------------------------------------------------
Tue Sep 13 10:18:52 CEST 2011 - jrenner@suse.de

- Fix ISE by backporting from upstream (bnc#712647, brc#691849)

-------------------------------------------------------------------
Tue Sep  6 16:53:31 CEST 2011 - jrenner@suse.de

- Create cobbler records for unregistered systems (fate#312329)
- Fix broken API doc for channel.software (bnc#712793)

-------------------------------------------------------------------
Fri Aug 12 13:13:05 CEST 2011 - jrenner@suse.de

- Remove trailing whitespace in new classes (bnc#705758)

-------------------------------------------------------------------
Fri Jul 29 15:27:03 CEST 2011 - jrenner@suse.de

- Fix software rollback to profiles (bnc#701772)

-------------------------------------------------------------------
Wed Jul 27 12:21:16 CEST 2011 - jrenner@suse.de

- Fix taskomatic classpath to make it start again (bnc#705758)

-------------------------------------------------------------------
Mon Jul 25 12:53:26 CEST 2011 - jrenner@suse.de

- Use string array for creating the cmd + empty env (bnc#705758)
- Return failure if user or passwd is null (bnc#705758)

-------------------------------------------------------------------
Fri Jul 22 15:04:24 CEST 2011 - jrenner@suse.de

- Wrap around unix2_chkpwd instead of using jpam (bnc#705758)

-------------------------------------------------------------------
Mon Jul 18 13:39:30 CEST 2011 - ug@suse.de

- kernel-options field in kickstart upload page changed to
  1024 chars (bnc#698166)

-------------------------------------------------------------------
Fri Jul  8 15:21:49 CEST 2011 - jrenner@suse.de

- Fix bnc#704049 by backporting 2 patches

-------------------------------------------------------------------
Fri Jul  8 09:09:23 CEST 2011 - jrenner@suse.de

- Refactor RedHat.do to Vendor.do (bnc#671239)
- Refactor and deprecate API method (bnc#671239)
- Include security token in system search filter

-------------------------------------------------------------------
Tue Jul  5 11:44:36 CEST 2011 - ug@suse.de

- added a function to get a package but Name+Headerrange
  (bnc#703475)

-------------------------------------------------------------------
Tue Jun 28 16:35:44 CEST 2011 - mc@suse.de

- allow setting null value as paramter (bnc#702641)

-------------------------------------------------------------------
Tue Jun 28 11:43:44 CEST 2011 - ug@suse.de

- fix XMLRPC call to raise a virtual machine
  (bnc#687323 and fate#312369)

-------------------------------------------------------------------
Tue Jun 21 16:29:55 CEST 2011 - jrenner@suse.de

- Fix missing tokens when updating child channels (bnc#701157)
- Check session validity first, security token next (bnc#644074)
- Merge with upstream spacewalk (bnc#644074)

-------------------------------------------------------------------
Tue Jun 21 14:10:54 CEST 2011 - ug@suse.de

- fix XML RPC call to install a virtual machine
  (fate#312369 and bnc#687323)

-------------------------------------------------------------------
Tue Jun 21 13:57:03 CEST 2011 - ug@suse.de

- replaced 'anaconda' by 'autoinstallation'

-------------------------------------------------------------------
Tue Jun 21 13:27:43 CEST 2011 - ug@suse.de

- track RPM installation during virtual machine setup by
  using session install=.... parameter
  part of the fix for bnc#659093 and Fate#312372

-------------------------------------------------------------------
Thu Jun 16 15:52:06 CEST 2011 - jrenner@suse.de

- Fix missing token in SSM (bnc#644074)

-------------------------------------------------------------------
Tue Jun 14 17:31:53 CEST 2011 - ug@suse.de

- XML RPC API for creating virtual SUSE machines fixed
  (fate#312369 and bnc#687323)

-------------------------------------------------------------------
Tue Jun 14 11:03:00 CEST 2011 - ug@suse.de

- settings the correct architecture in cobbler, needed by virt.
  SUSE installations (fate#312397 and bnc#682665)

-------------------------------------------------------------------
Thu Jun  9 09:59:03 CEST 2011 - jrenner@suse.de

- Additional fixes for the CSRF security bugfix (bnc#644074)

-------------------------------------------------------------------
Thu May 26 16:42:41 CEST 2011 - jrenner@suse.de

- Add token into POST url for multipart forms (bnc#644074)

-------------------------------------------------------------------
Thu May 26 11:59:54 CEST 2011 - jrenner@suse.de

- Integrate password strength meter in webapp (bnc#685551/fate#312398)

-------------------------------------------------------------------
Tue May 24 17:48:59 CEST 2011 - jrenner@suse.de

- Prevent from phishing attacks via 'url_bounce' (bnc#644082)
- CVE-2011-1594

-------------------------------------------------------------------
Mon May 23 16:24:56 CEST 2011 - jrenner@suse.de

- Protect web UI against Cross-Site Request Forgery (bnc#644074)
- CVE-2009-4139

-------------------------------------------------------------------
Tue May  3 11:13:36 CEST 2011 - jrenner@suse.de

- Rebranding of example search terms (bnc#682601)

-------------------------------------------------------------------
Fri Apr 15 16:15:01 CEST 2011 - jrenner@suse.de

- Use isNotEmpty() instead of isEmpty()

-------------------------------------------------------------------
Tue Apr 12 11:49:33 CEST 2011 - mantel@suse.de

- fix subject line of taskomatic notification mail

-------------------------------------------------------------------
Fri Apr  1 12:33:28 CEST 2011 - jrenner@suse.de

- Check if provisioning is enabled for this key (bnc#684414)

-------------------------------------------------------------------
Thu Mar 31 16:22:01 CEST 2011 - jrenner@suse.de

- Do not show success message when pws don't match (bnc#675585)

-------------------------------------------------------------------
Thu Mar 31 15:46:13 CEST 2011 - mantel@suse.de

- more debranding

-------------------------------------------------------------------
Mon Mar 28 11:44:21 CEST 2011 - jrenner@suse.de

- Add missing null check (bnc#682993)

-------------------------------------------------------------------
Fri Mar 25 16:55:04 CET 2011 - jrenner@suse.de

- Link to the local version of the release notes (bnc#676683)

-------------------------------------------------------------------
Thu Mar 24 10:52:52 CET 2011 - mc@suse.de

- debrand taskomatic

-------------------------------------------------------------------
Tue Mar 22 11:52:42 CET 2011 - jrenner@suse.de

- Refer to the right constant (bnc#677039)
- Fix method signature (bnc#681514)

-------------------------------------------------------------------
Mon Mar 21 16:15:42 CET 2011 - ug@suse.de

- fixed a missing "!" in adding "install=..." parameter code

-------------------------------------------------------------------
Mon Mar 21 13:54:35 CET 2011 - jrenner@suse.de

- Require susemanager-proxy-quick_en-pdf

-------------------------------------------------------------------
Fri Mar 18 10:49:19 CET 2011 - jrenner@suse.de

- Add the proxy quick start document to the UI

-------------------------------------------------------------------
Thu Mar 17 15:27:55 CET 2011 - jrenner@suse.de

- Do not show a subnavigation below 'Proxy'

-------------------------------------------------------------------
Thu Mar 17 11:14:16 CET 2011 - jrenner@suse.de

- Remove helper class that is not needed anymore (bnc#676704)

-------------------------------------------------------------------
Wed Mar 16 17:17:21 CET 2011 - jrenner@suse.de

- Re-enable the local doc search (bnc#676704)

-------------------------------------------------------------------
Mon Mar 14 17:20:02 CET 2011 - jrenner@suse.de

- Replace rhn-proxy with SMP for ACLs and queries (bnc#679420)

-------------------------------------------------------------------
Fri Mar 11 12:23:22 CET 2011 - ug@suse.de

- cleanup patch for install= parameter and fix for (bnc#677039)

-------------------------------------------------------------------
Thu Mar 10 14:56:00 CET 2011 - jrenner@suse.de

- Adapted the UI to URL paths from new docu packages (bnc#674315)

-------------------------------------------------------------------
Thu Mar 10 11:23:08 CET 2011 - jrenner@suse.de

- Change link path to install-guide (bnc#674315)

-------------------------------------------------------------------
Tue Mar  8 16:00:08 CET 2011 - jrenner@suse.de

- Change url path from install_guide to install-guide (bnc#674315)

-------------------------------------------------------------------
Tue Mar  8 14:24:19 CET 2011 - jrenner@suse.de

- Fix guessing login credentials (bnc#644072), patch from upstream

-------------------------------------------------------------------
Fri Mar  4 13:37:00 CET 2011 - jrenner@suse.de

- Leave out the proxy version check in navigation xml (bnc#676718)

-------------------------------------------------------------------
Thu Mar  3 17:33:47 CET 2011 - jrenner@suse.de

- fix navigation on the help page (while working on bnc#676699)

-------------------------------------------------------------------
Mon Feb 28 11:27:15 CET 2011 - jrenner@suse.de

- shorten the action name if > 128 chars (bnc#675021)

-------------------------------------------------------------------
Thu Feb 24 15:28:08 CET 2011 - jrenner@suse.de

- integrate fix for session fixation from upstream (bnc#644080)

-------------------------------------------------------------------
Tue Feb 22 17:24:28 CET 2011 - jrenner@suse.de

- removing invalid attributes 'autocomplete'

-------------------------------------------------------------------
Mon Feb 21 11:21:50 CET 2011 - ug@suse.de

- fixed owner for cobbler snippets (bnc#673297)

-------------------------------------------------------------------
Fri Feb 18 16:46:10 CET 2011 - mc@suse.de

- remove use of java-devel at runtime (bnc#673323)

-------------------------------------------------------------------
Fri Feb 18 13:25:25 CET 2011 - jrenner@suse.de

- fix branding on api pages (bnc#671160)

-------------------------------------------------------------------
Thu Feb 17 11:47:34 CET 2011 - jrenner@suse.de

- do not show delete link on creation of notes (bnc#672090)
- refix help url for orgtrusts (bnc#660528)

-------------------------------------------------------------------
Wed Feb 16 17:41:02 CET 2011 - jrenner@suse.de

- add missing help page for oganizational trusts (bnc#660528)

-------------------------------------------------------------------
Wed Feb 16 15:28:54 CET 2011 - jrenner@suse.de

- fix server error if org default profile not present (bnc#672054)

-------------------------------------------------------------------
Wed Feb 16 15:07:10 CET 2011 - mc@suse.de

- fix link to help page (bnc#672094)

-------------------------------------------------------------------
Wed Feb 16 09:56:58 CET 2011 - jrenner@suse.de

- remove more links to channel mgmt guide (bnc#672095 and others)

-------------------------------------------------------------------
Tue Feb 15 09:27:33 CET 2011 - jrenner@suse.de

- catch exception when filtering for invalid IP (bnc#668642)

-------------------------------------------------------------------
Mon Feb 14 16:42:31 CET 2011 - mantel@suse.de

- remove reference to FasTrack (bnc#671235)

-------------------------------------------------------------------
Mon Feb 14 15:43:25 CET 2011 - jrenner@suse.de

- revert to manage/clone errata, identifiers only

-------------------------------------------------------------------
Mon Feb 14 13:28:11 CET 2011 - mantel@suse.de

- remove references to FlexGuests (bnc#668622)

-------------------------------------------------------------------
Mon Feb 14 13:20:40 CET 2011 - jrenner@suse.de

- replace the term kickstart in virtualization dialog (bnc#671560)

-------------------------------------------------------------------
Fri Feb 11 15:56:18 CET 2011 - jrenner@suse.de

- fix base software channel always listed twice (bnc#671022)
- fix branding on apidocs and faqs (bnc#671160 and bnc#671158)

-------------------------------------------------------------------
Fri Feb 11 13:37:20 CET 2011 - jrenner@suse.de

- add quick start to help index and navigation

-------------------------------------------------------------------
Thu Feb 10 10:05:12 CET 2011 - jrenner@suse.de

- add check for subs to channels of the same family (bnc#670551)
- fix link to release notes in page footer (bnc#670515)
- remove references to non-existent channel mgmt guide (bnc#660768)
- fix strings in translation (bnc#670934)

-------------------------------------------------------------------
Wed Feb  9 12:10:22 CET 2011 - jrenner@suse.de

- do not show certificate configuration tab (bnc#670003)

-------------------------------------------------------------------
Tue Feb  8 18:53:19 CET 2011 - mc@suse.de

- Use LocalePreferences page but comment out language settings
  (bnc#670042)

-------------------------------------------------------------------
Tue Feb  8 15:59:05 CET 2011 - mc@suse.de

- change mountpoint and prepended_dir (bnc#669558)

-------------------------------------------------------------------
Tue Feb  8 12:37:23 CET 2011 - jrenner@suse.de

- fix session fixation (bnc#644080)
- replace the term RHN with SUSE Manager (bnc#670223)

-------------------------------------------------------------------
Mon Feb  7 17:47:52 CET 2011 - jrenner@suse.de

- removed 'translations available' from help page (bnc#669530)

-------------------------------------------------------------------
Mon Feb  7 15:49:32 CET 2011 - mc@suse.de

- add rc link (bnc#669894)

-------------------------------------------------------------------
Mon Feb  7 13:50:09 CET 2011 - mc@suse.de

- remove channel version filter in add novell patches
  (bnc#669799)

-------------------------------------------------------------------
Thu Feb  3 17:05:35 CET 2011 - jrenner@suse.de

- remove the chat link from navigation (bnc#667275)
- do not show links to RH in result page of doc search (bnc#667271)

-------------------------------------------------------------------
Wed Feb  2 17:42:28 CET 2011 - jrenner@suse.de

- internal server error clicking software channels (bnc#668918)
- Kickstart/AutoYaST in the web interface (bnc#668666)

-------------------------------------------------------------------
Mon Jan 31 11:15:48 CET 2011 - jrenner@suse.de

- add missing attribute 'probeSuite' to request (bnc#667945)

-------------------------------------------------------------------
Sun Jan 30 15:28:18 CET 2011 - mc@suse.de

- backport upstrem fixes

-------------------------------------------------------------------
Fri Jan 28 12:40:35 CET 2011 - jrenner@suse.de

- bnc#667893: wrong email text sent during user creation
- bnc#667897: wrong email text sent during user creation - part 2
- bnc#667905: remove redhat.com in monitoring configuration

-------------------------------------------------------------------
Thu Jan 27 16:36:43 CET 2011 - jrenner@suse.de

- resolve strings marked with [GALAXY] (bnc#666163)
- take the link to the copyright notice from StringResources

-------------------------------------------------------------------
Thu Jan 27 16:28:52 CET 2011 - mc@suse.de

- fix subscribe to SUSE base channel via SSM (bnc#665833)

-------------------------------------------------------------------
Thu Jan 27 13:23:35 CET 2011 - mc@suse.de

- show SUSE Channels in "alter channel page" (bnc#663374)

-------------------------------------------------------------------
Wed Jan 26 11:36:56 CET 2011 - jrenner@suse.de

- rename errata to patches in auto-generated emails

-------------------------------------------------------------------
Wed Jan 26 11:24:10 CET 2011 - jkupec@suse.cz

- Excluded non-english string files from rhn.jar for now
  (bnc #666151)

-------------------------------------------------------------------
Tue Jan 25 13:13:05 CET 2011 - jrenner@suse.de

- fix bnc#665835: wrong text on system entitlements

-------------------------------------------------------------------
Mon Jan 24 12:01:15 CET 2011 - jrenner@suse.de

- consider suseChannels when determining if repodata is required
- replace the term "Errata" with "Patches" throughout translation

-------------------------------------------------------------------
Sat Jan 22 12:38:09 CET 2011 - mc@suse.de

- fix macros

-------------------------------------------------------------------
Tue Jan 18 15:59:38 CET 2011 - jrenner@suse.de

- Fix bnc#651351: Password with less than 5 characters accepted

-------------------------------------------------------------------
Mon Jan 17 16:29:55 CET 2011 - mc@suse.de

- rename sm-register to mgr-register

-------------------------------------------------------------------
Fri Jan 14 17:21:35 CET 2011 - mc@suse.de

- Fix wrong Reference in Web Interface (bnc#662075)
- scheduleSingleSatRepoSync() added for SUSE channels
- Fixed double execution of one-time jobs.

-------------------------------------------------------------------
Tue Jan 11 17:20:19 CET 2011 - mc@suse.de

- fix Requires
- add copyright page
- some style fixes

-------------------------------------------------------------------
Wed Sep 15 09:29:38 CEST 2010 - mantel@suse.de

- Initial release of spacewalk-java

-------------------------------------------------------------------<|MERGE_RESOLUTION|>--- conflicted
+++ resolved
@@ -1,8 +1,5 @@
-<<<<<<< HEAD
 - Require uyuni-base-common for /etc/rhn
-=======
 - UI render without error if salt-formulas system folders are unreachable (bsc#1142309)
->>>>>>> d6a28c87
 - Add susemanager as prerequired for spacewalk-java
 - Cloning Errata from a specific channel should not take packages
 - Hide channels managed by Content Lifecycle projects from available sources (bsc#1137965)
