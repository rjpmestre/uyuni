<<<<<<< HEAD
- Allow to configure request timeout (bsc#1178767)
=======
- FIX: Slow response of 'Software > Install' in Ubuntu minions (bsc#1181165)

-------------------------------------------------------------------
Tue Feb 16 10:07:07 CET 2021 - jgonzalez@suse.com

- version 4.2.9-1
- fix action chains for saltssh minions (bsc#1182200)
>>>>>>> 1bdb223b

-------------------------------------------------------------------
Fri Feb 12 14:29:28 CET 2021 - jgonzalez@suse.com

- version 4.2.8-1
- Ensure new files are synced just after writing them (bsc#1175660)
- Add 'mgr_origin_server' to Salt pillar data (bsc#1180439)
- enable openscap auditing for salt systems in SSM (bsc#1157711)
- Removed "Software Crashes" feature
- detect debian products (bsc#1181416)
- show packages from channels assigned to the targeted system (bsc#1181423)

-------------------------------------------------------------------
Thu Jan 28 11:42:47 CET 2021 - jgonzalez@suse.com

- version 4.2.7-1
- Open raw output in new tab for ScriptRunAction (bsc#1180547)

-------------------------------------------------------------------
Wed Jan 27 13:04:11 CET 2021 - jgonzalez@suse.com

- version 4.2.6-1
- fix query using old EVR_T constructor (bsc#1181422)
- Update to postgresql13 (jsc#SLE-17030)
- Improve modular dependency resolution algorithm (bsc#1177267)
- Display absolute timestamps for configuration files
- Fix modular data handling for cloned channels (bsc#1177508)
- Fix: login gets an ISE when SSO is enabled (bsc#1181048)
- Content Lifecycle Management input validation errors are now displayed at the field-level instead of a popup
- Add an API endpoint to allow/disallow scheduling irrelevant patches (bsc#1180757)
- Fix CVE audit results for affected and patched entries (bsc#1180893)
- Replace custom version comparison method with the standard one which also takes debian packages into account
- Default to preferred items per page in content lifecycle lists (bsc#1180558)
- Removed Java module com.sun.bind if it is not available; Load jaxb bundles if available.
- internal code cleanup (dropping unused table rhnErrataTmp)
- Drop the ssl_available option (SSL is always present)
- fix reboot action race condition (bsc#1177031)
- Improves misleading UI message displayed on systems with modules activated (bsc#1179525)
- Fix availability check for debian repositories (bsc#1180127)
- Added 'contents' argument to the 'configchannel.create' XMLRPC API method (bsc#1179566)
- Ignore duplicate NEVRAs in package profile update (bsc#1176018)
- Prevent deletion of CLM environments if they're used in an autoinstallation
  profile (bsc#1179552)
- Fix Debian package version comparison
- register saltkey XMLRPC handler and fix behavior of delete salt key (bsc#1179872)
- Added 'revision' argument to the 'configchannel.updateInitSls' XMLRPC API method (bsc#1179566)
- Add validation for custom repository labels
- Fix configuration file download links to actually download files instead of redirecting to the home page (bsc#1179324)
- Add lang attribute to html tags
- SPEC file libxml2-devel addition, Source0 update.
- Replace the virtpoller beacon by a guests refresh action
- Added RHEL build support.
- Simplified SPEC file.
- fix expanded support detection based on CentOS installations (bsc#1179589)
- Generalize the reactivation key message (bsc#1178483)

-------------------------------------------------------------------
Thu Dec 03 13:45:57 CET 2020 - jgonzalez@suse.com

- version 4.2.5-1
- add the VirtualPC as virtualization type (bsc#1178990)
- Fix the activation key handling from kickstart profile (bsc#1178647)
- Ignore docker network ifaces in the system duplicates list
- Fix incorrect password autocompletions (bsc#1148357)
- add translation strings for newly added countries and timezones (jsc#PM-2081)
- Update exception message in findSyncedMandatoryChannels

-------------------------------------------------------------------
Wed Nov 25 12:22:07 CET 2020 - jgonzalez@suse.com

- version 4.2.4-1
- Report resolved module dependencies on CLM project details page
- Allow creating custom ULN repositories with uln:// urls
- Change message "Minion is down" to be more accurate
- Revert: Sync state modules when starting action chain execution (bsc#1177336)
- Remove expiration date from ics files (bsc#1177892)
- Localize documentation links
- fix check for available products on ISS Slaves (bsc#1177184)
- XMLRPC: Report architecture label in the list of installed packages (bsc#1176898)
- get media.1/products for cloned channels (bsc#1178303)
- calculate size to truncate a history message based on the htmlified version (bsc#1178503)
- Sync state modules when starting action chain execution (bsc#1177336)
- Fix repo url of AppStream in generated RHEL/Centos 8 kickstart file (bsc#1175739)
- Enable validation of Content Lifecycle Management entities in the XMLRPC API (bsc#1177706)
- Fix the order of the arguments in the XMLRPC API doc for contentmanagement.buildProject (bsc#1177704)
- Remove the deprecated "satellite" API namespace
- Make image pillar visible only in buildhost organization
- Maintain list of synced images in pillar
- Remove hostname from /var/lib/salt/.ssh/known_hosts when deleting system (bsc#1176159)
- log token verify errors and check for expired tokens
- show only kernel options in advanced autoinstallation page when working with
  a salt minion (bsc#1177767)
- add new allowVendorChange flag for dist upgrades
- Take pool and volume from Salt virt.vm_info for files and blocks disks (bsc#1175987)
- Create VM on a Salt host using a cobbler profile
- Show cluster upgrade plan in the upgrade UI
- Fix action chain resuming when patches updating salt-minion don't cause service to be
  restarted (bsc#1144447)
- Execute Salt SSH actions in parallel (bsc#1173199)
- Enable to switch to multiple webUI theme
- Hotfix the modular RPMs release comparison
- enable redfish power management by default
- renaming autoinstall distro didn't change the name of the Cobbler distro (bsc#1175876)
- Fix: reinspecting a container image (bsc#1177092)
- add power management xmlrpc api
- allow nightly ISS sync to also cover custom channels
- Include build id in boot image local path
- fix max password length check at user creation (bsc#1176765)
- Fix the links for downloading the binaries in the package details UI (bsc#1176603)
- Notify about missing libvirt or hypervisor on virtual host
- Redesign maintenance schedule systems table to use paginated data from server
- Fix SP migration after dry run for cloned channels (bsc#1176307)
- filter not available optional channels out
- Fix: handle version comparison corner cases in Ubuntu packages

-------------------------------------------------------------------
Fri Nov 06 15:22:07 CET 2020 - jgonzalez@suse.com

- version 4.2.3-1
- Use correct eauth module and credentials for Salt SSH calls (bsc#1178319)

-------------------------------------------------------------------
Mon Sep 21 12:04:31 CEST 2020 - jgonzalez@suse.com

- version 4.2.2-1
- Updating translations from weblate
- Log exception trace on fatal Taskomatic startup error

-------------------------------------------------------------------
Fri Sep 18 12:34:25 CEST 2020 - jgonzalez@suse.com

- version 4.2.1-1
- Force disable SPA for non-navigation links (bsc#1175512)
- pass the log level parameter to matcher
- Detect client organization from connected proxy (bsc#1175545)
- Add language picker to user preferences and user creation
- Fix EntityExistsException on migration from traditional to salt minion via proxy (bsc#1175556)
- use media.1/products from media when not specified different (bsc#1175558)
- Fix: use quiet API method when using spacewalk-common-channels (bsc#1175529)
- add java.allow_adding_patches_via_api to allow adding errata to vendor channels
- fix alignment on icon on entitlement page
- support installer update channels during autoinstallation
- filter machines not in maintenance mode for remote commands
- Upgrade jQuery and adapt the code - CVE-2020-11022 (bsc#1172831)
- Data null means the sync never ran yet (bsc#1174357)
- Reset the server path on minion registration (bsc#1174254)
- fix error when rolling back a system to a snapshot (bsc#1173997)
- Implement maintenance windows backend
- Add check for maintainence window during executing recurring actions
- Implement maintenance windows in struts
- XMLRPC: Assign/retract maintenance schedule to/from systems
- avoid deadlock when syncing channels and registering minions at the same time (bsc#1173566)
- Fix softwarechannel update for vendor channels (bsc#1172709)
- Add modular repository warning message to system overview page (bsc#1173959)
- Change system list header text to something better (bsc#1173982)
- set CPU and memory info for virtual instances (bsc#1170244)
- Add virtual network Start, Stop and Delete actions
- Add virtual network list page
- update default product tree tag and set Beta tag again
- Fix strings (mentions of Satellite, replace SUSE Manager with PRODUCT_NAME, etc)
- Update package version to 4.2.0

-------------------------------------------------------------------
Wed Sep 16 16:49:35 CEST 2020 - jgonzalez@suse.com

- version 4.1.17-1
- Use the Salt API in authenticated and encrypted form (bsc#1175884, CVE-2020-8028)

-------------------------------------------------------------------
Thu Jul 23 13:26:41 CEST 2020 - jgonzalez@suse.com

- version 4.1.16-1
- Fix httpcomponents and gson jar symlinks (bsc#1174229)
- enhance RedHat product detection for CentOS and OracleLinux (bsc#1173584)
- provide comps.xml and modules.yaml when using onlinerepo for kickstart
- Refresh virtualization pages only on events
- fix up2date detection on RH8 when salt-minion is used for registration
- improve performance of the System Groups page with many clients (bsc#1172839)
- Include number of non-patch package updates to non-critical update counts
  in system group pages (bsc#1170468)
- bump XMLRPC API version number to distinguish from Spacewalk 2.10
- Cluster UI: return to overview page after scheduling actions
- fix NPE on auto installation when no kernel options are given (bsc#1173932)
- fix issue with disabling self_update for autoyast autoupgrade (bsc#1170654)
- Adapt expectations for jobs return events after switching Salt
  states to use 'mgrcompat.module_run' state.

-------------------------------------------------------------------
Wed Jul 01 16:12:13 CEST 2020 - jgonzalez@suse.com

- version 4.1.15-1
- Make httpcomponents and gson jar symlinks dependent on product
- Fix symlinks for gson, httcomponents on Leap 15.2

-------------------------------------------------------------------
Mon Jun 29 10:08:38 CEST 2020 - jgonzalez@suse.com

- version 4.1.14-1
- Branding adjustments, get rid of spacewalk as a default
- serve media.1/products when available (bsc#1173204)
- use repo metadata of the synced base channel when kernel
  option "useonlinerepo" is provided (bsc#1173204)
- Fix recurring actions being displayed in Task Schedules list
- Fix: handle corner case of deb pkg compare version (bsc#1173201)

-------------------------------------------------------------------
Wed Jun 24 10:22:51 CEST 2020 - jgonzalez@suse.com

- version 4.1.13-1
- prevent deadlock on suseusernotification (bsc#1173073)

-------------------------------------------------------------------
Tue Jun 23 17:21:48 CEST 2020 - jgonzalez@suse.com

- version 4.1.12-1
- Don't output virtualization pillar for systems without virtualization entitlement
- Update help link URLs in the UI
- Use volumes for VMs disks and allow attaching cdrom images
- Compute the websockify URL on browser side (bsc#1149644)
- disable Beta product tree tag
- Enable OS image building for all SUSE distributions (bsc#1149101, bsc#1172076)
- Toggle virtpoller when toggling virtualization host entitlement (bsc#1172962)
- Deleting registered VM doesn't remove them VM from the Guests list (bsc#1170096)
- improve salt-ssh error parsing on bootstrapping (bsc#1172120)

-------------------------------------------------------------------
Wed Jun 10 12:16:32 CEST 2020 - jgonzalez@suse.com

- version 4.1.11-1
- Drop the unpublished patch concept. All patches are published since their creation
- Implement support for cluster management (CaaSP)
- Split branding style themes for Uyuni and SUSE Manager
- increase XMLRPC API version
- Correctly set action to failed in case of Salt errors on execution (bsc#1169604)
- improve speed of Content Lifecycle Management channel list loading (bsc#1153234)
- Avoid traceback with AssertionError: Failed to update row (bsc#1172558)
- Pass minion ip to the kiwi_collect_image runner as fallback instead
  of fqdn if not present (bsc#1170737)
- Fix software channel list coloring
- apply highstate when add-on system types should be applied to the
  system on bootstrapping (bsc#1172190)
- configure HTTP timeouts via rhn.conf
- fixed bug where in scheduling a vhm refresh would result in a permission error for org admins
- Validate CLM projects on build/promote with XMLRPC
- Fix nullpointer exception during proxy registration (bsc#1171287)
- improve Content Lifecycle Management build and promotion performance (bsc#1159226)
- fix info text about package installation on channel change (bsc#1171684)
- Clarify the behavior of the checkbox system list, when it adds systems to ssm
- Implement module picker controls for CLM AppStream filters

-------------------------------------------------------------------
Tue May 26 11:22:02 CEST 2020 - jgonzalez@suse.com

- version 4.1.10-1
- handle centos urls that contain repo target in query string (bsc#1171996)

-------------------------------------------------------------------
Wed May 20 10:55:24 CEST 2020 - jgonzalez@suse.com

- version 4.1.9-1
- Fix saving image profile custom info values with XMLRPC (bsc#1171526)
- New API endpoint for retrieving combined formula data for a list of systems
- New API endpoint for retrieving network information for a list of system
- New API endpoint for retrieving system groups information for systems with a given entitlement
- Improve performance for States view in SystemGroups detail view (bsc#1158752)
- prevent race condition on metadata generation (bsc#1170197)
- Make automatic system locking for cluster node (CaaSP) user configurable
- Assign Activation Key channels only (bsc#1166516)
- Pass image profile custom info values as Docker buildargs during image build
- Fix activation keys request error in image import page (bsc#1170046)
- Fix custom info values input in image profile edit form (bsc#1169773)
- Add check for non-existing formulas when assigning formulas to a system/group
- Add check for non-existing formulas in xmlrpc calls
- Use salt for registration for selected install types (bsc#1164836)
- Added a new API end point to manage package state (bsc#1169520)
- avoid multiple base channels when onboarding minions (bsc#1167871)
- Remember settings after Service Pack Migration dry-run

-------------------------------------------------------------------
Thu Apr 23 10:25:13 CEST 2020 - jgonzalez@suse.com

- version 4.0.32-1
- hide message about changed Update Tag change (bsc#1169109)
- Web UI: Implement bootstrapping minions using an SSH private key
- add virtual volume delete action
- refresh pillar after channel change

-------------------------------------------------------------------
Wed Apr 15 17:12:31 CEST 2020 - jgonzalez@suse.com

- version 4.1.8-1
- Add content lifecycle project validation interface

-------------------------------------------------------------------
Mon Apr 13 09:33:50 CEST 2020 - jgonzalez@suse.com

- version 4.1.7-1
- Fix the original-clone channel relationship for CLM channels (bsc#1163121)
- fix serializer and documentation for system.listSystems (bsc#1168083)
- skip and show migration targets which do not have a successor
  for all installed extension products (bsc#1168227)
- fix resource leak in taskomatic (bsc#1168696)
- XMLRPC: Implement bootstrapping minions using an SSH private key
- Fix: unable to be redirected to the IdP when SSO is enabled (bsc#1167667)
- improve performance of cleanup-data-bunch
- Show separate info for syncing product channels and children
- add XMLRPC API method: proxy.listProxyClients (bsc#1166408)
- Enable monitoring for RHEL 8 Salt clients
- Add recurring actions xmlrpc interface
- Add StateApplyFailed and CreateBootstrapRepoFailed notifications
- Add virtual storage pools actions
- Remove no longer necessary check for retail TERMINALS group membership
- change DB check before login
- fix error when adding systems to ssm with 'add to ssm' button (bsc#1160246)

-------------------------------------------------------------------
Thu Mar 19 12:16:18 CET 2020 - jgonzalez@suse.com

- version 4.1.6-1
- Filter out AppStream packages by 'modularitylabel' rpm tag

-------------------------------------------------------------------
Wed Mar 11 10:54:21 CET 2020 - jgonzalez@suse.com

- version 4.1.5-1
- Fix for pillar not being refreshed when CaaSP pattern is detected upon software profile update (bsc#1166061)
- Adapt/clarify terms for minion system locking
- Add dependency on system-lock formula
- Prevent build/promote on content projects which have build/promote in progress
- Clean stale Content Lifecycle targets on Tomcat startup (bsc#1164121)
- Show warning on products page when no SUSE Manager Server Subscription is available
- Implement recurring highstate scheduling
- Notify VMs creation actions
- Validate the suseproductchannel table and update missing date when running mgr-sync refresh (bsc#1163538)
- Add 'inst.repo' kernel option to RHEL 8 kickstart tree (bsc#1163884)
- Show proxy icon in system list
- Disable modularity failsafe mechanism for RHEL 8 channels (bsc#1164875)
- Handle the non-existent requested grains gracefully
- Get the machineid grain from the minion startup event
- Feat: enable Salt system lock when CaaSP node is onboarded
- use term 'patch' instead of 'errata' (bsc#1164649)
- enable provisioning API with salt and bootstrap entitled systems
- remove oracle DB support
- improve performance when adding systems to system groups (bsc#1158754)
- remove NccRegister Task

-------------------------------------------------------------------
Mon Feb 17 12:50:13 CET 2020 - jgonzalez@suse.com

- version 4.1.4-1
- Fix a problem with removing the monitoring entitlement from a system
- Introduce CLM AppStream filters for RHEL 8 support
- kickstart --nobase option was removed in version F22. Do not use it
  for RHEL8
- Migrate pillar and formula data on minion id change (bsc#1161755)
- Remove auditlog-keeper
- Exclude base products from PAYG (Pay-As-You-Go) instances when doing subscription matching
- call saltutil.sync_all before calling highstate (bsc#1152673)
- change doc links pointing to new documentation server

-------------------------------------------------------------------
Thu Jan 30 14:48:34 CET 2020 - jgonzalez@suse.com

- version 4.1.3-1
- overload the system.scheduleChangeChannels API method to accept multiple system IDs
- support non discoverable fqdns via custom grain (bsc#1155281)

-------------------------------------------------------------------
Wed Jan 22 12:12:18 CET 2020 - jgonzalez@suse.com

- version 4.1.2-1
- merge java translations from branding back to this package
- fix mgr-sync add channel when fromdir is configured (bsc#1160184)
- handle not found re-activation key (bsc#1159012)
- write a list of formulas sorted by execution order (bsc#1083326)
- change product_tree tag to reflect new product 4.1 and Beta phase
- Use 'changes' field if 'pchanges' field doesn't exist (bsc#1159202)
- rename rhncfg-actions to mgr-cfg-actions in UI advice (bsc#1137248)
- Show additional headers and dependencies for deb packages
- Show adequate message on saving formulas that change only pillar data
- Fix container image import (bsc#1154246)
- Add missing permission checks on formula api (bsc#1123274)
- use channel name from product tree instead of constructing it (bsc#1157317)
- Add the system.getMinionIdMap XMLRPC method
- generate metadata with empty vendor (bsc#1158480)
- Read the subscriptions from the output instead of input (bsc#1140332)
- remove undefined variable from redhat_register snippet
- Add a method in API to check if the provided session key is a valid one.
- Associate VMs and systems with the same machine ID at bootstrap (bsc#1144176)
- Prevent Package List Refresh actions to stay pending forever (bsc#1157034)
- Fix minion id when applying engine-events state (bsc#1158181)
- Prevent ISE and warn disable deletion of a Content Lifecycle channel in use (bsc#1158012)
- Remove unnecessary WARN log entries from Kubernetes integration

-------------------------------------------------------------------
Wed Nov 27 17:01:33 CET 2019 - jgonzalez@suse.com

- version 4.1.1-1
- Change form order and change project creation message (bsc#1145744)
- show version depending on the product
- Fix loading proper activation key details on SPA enabled (bsc#1157141)
- Add 'license' entry to the kiwi image inspection test data
- Enable aarch64 builds
- Hide Virtualization > Provisioning tab for Salt systems (bsc#1167329)
- Add self monitoring to Admin Monitoring UI (bsc#1143638)
- Use apache proxy of websockify (bsc#1155455)
- Split a query to the database for more reliability in case certain pages are visited and many systems are registered
- Fix WebUI invalidation time by using the package build time instead
  of the WebUI version (bsc#1154868)
- Add information message in Tasks bunch detail page if task gets interrupted before start
- Create a single action when adding erratas to an action chain via the API (bsc#1148457)
- Add check for url input when creating/editing repositories
- Fqdns are coming from salt network module instead of fqdns grain (bsc#1134860)
- Consider timeout value in salt remote script (bsc#1153181)
- rename SUSE Products to just Products in UI
- Fix: regression with Ubuntu version compare (bsc#1150113)
- Add formula metadata to form data response
- ignore kickstarttrees for child channels and prevent
  appstream repos sync to cobbler
- Check if metadata refresh is needed before adding new channels (bsc#1153613)
- Fix: match `image_id` with newer k8s (bsc#1149741)
- Handle refreshing hardware of VM with changed UUID (bsc#1135380)
- Bump version to 4.1.0 (bsc#1154940)
- fix problems with Package Hub repos having multiple rpms with same NEVRA
  but different checksums (bsc#1146683)
- Add check/message for project not found (bsc#1145755)
- Fix sorting issues on content filter list page (bsc#1145591)
- Fix combinatorial explosion when generating migrations (bsc#1151888)
- Change the default value of taskomatic maxmemory to 4GB
- Silence cache strategy Hibernate warning
- Return result in compatible type to what defined in database procedure (bsc#1150729)
- Allow channels names to start with numbers
- Fix: handle special deb package names (bsc#1150113)
- Remove extra spaces in dependencies fields in Debian repo Packages file (bsc#1145551)
- Improve performance for 'Manage Software Channels' view (bsc#1151399)
- Allow monitoring for managed systems running Ubuntu 18.04 and RedHat 6/7
- use value from systemd unit file if not set in /etc/rhn/rhn.conf
- implement "keyword" filter for Content Lifecycle Management
- Add support for Azure, Amazon EC2, and Google Compute Engine as Virtual Host Manager.
- Import additional fields for Deb packages
- enable Kiwi NG on SLE15
- allow ssl connections from Tomcat to Postgres (bsc#1149210)
- use default in case taskomatic.java.maxmemory is unset
- fix parsing of /etc/rhn/rhn.conf for taskomatic.java.maxmemory (bsc#1151097)
- replace requires susemanager with uyuni-base server for group(susemanager)
- Add page to show virtual storage pools and volumes of a system
- Migrate login to Spark
- Use 'SCC organization credentials' instead of 'SCC credentials' in error message (bsc#1149425)
- implement "regular expression" Filter for Content Lifecycle Management
  matching package names, patch name, patch synopsis and package names in patches
- implement provisioning for salt clients
- New Single Page Application engine for the UI. It can be enabled with the config 'web.spa.enable' set to true
- Check that a channel doesn't have clones before deleting it (bsc#1138454)
- Fix: initialize the hibernate transaction when merging errata via XMLRPC API (bsc#1145584)
- Fix documentation of contentmanagement handler (bsc#1145753)
- Add new API endpoint to list available Filter Criteria
- improve API documentation of Filter Criteria
- implement "patch contains package" Filter for Content Lifecycle Management
- implement Filter Patch "by type" Content Lifecycle Management
- Improve websocket authentication to prevent errors in logs (bsc#1138454)
- Implement filtering errata by synopsis in Content Lifecycle Management
- Normalize date formats for actions, notifications and clm (bsc#1142774)
- Implement ALLOW filters in Content Lifecycle Management
- move /usr/share/rhn/config-defaults to uyuni-base-common
- implement "by date" Filter for Content Lifecycle Management
- Require uyuni-base-common for /etc/rhn
- Support partly patched CVEs in CVE audit (bsc#1137229)
- UI render without error if salt-formulas system folders are unreachable (bsc#1142309)
- Add susemanager as prerequired for spacewalk-java
- Cloning Errata from a specific channel should not take packages
  from other channels (bsc#1142764)
- Hide channels managed by Content Lifecycle projects from available sources (bsc#1137965)
- add caret sorting for rpm versioning
- improve performance for retrieving the user permissions on channels (bsc#1140644)

-------------------------------------------------------------------
Wed Jul 31 17:34:30 CEST 2019 - jgonzalez@suse.com

- version 4.0.20-1
- fix permissions of cobbler owned directories
- Prerequire salt package to avoid not existing user issues
- Remove duplicate information message when changing system properties (bsc#1111371)
- Align selection column in software channel managers (bsc#1122559)
- API Documentation: mention the shebang in the system.scheduleScriptRun doc strings (bsc#1138655)
- Enable product detection for plain rhel systems (bsc#1136301)
- For orphan contentsources, look also in susesccrepositoryauth to make sure they are not being referenced(bsc#1138275)
- Fallback to logged-in-user org and then vendor errata when looking up erratum on cloning (bsc#1137308)
- Add new validation to avoid creating content lifecycle projects starting with a number (bsc#1139493)
- Improve performance of 'Systems requiring reboot' page (fate#327780)
- Allow virtualization tab for foreign systems (bsc#1116869)
- Keep querystring on ListTag parent_url for actions that have the cid param (bsc#1134677)
- Allow forcing off or resetting VMs
- Fix profiles package scheduling when epoch is null (bsc#1137144)
- Explicitly mention in API docs that to preserve LF/CR, user needs to encode the data(bsc#1135442)
- Switch menu links and adjust title icons
- Add XML-RPC API calls to manage server monitoring
- Allow adding monitoring entitlement to openSUSE Leap 15.x
- Add support for Salt Formulas to be used with standalone Salt
- Fix channel sync status logic in products page (bsc#1131721)
- Report Monitoring products to subscription-matcher
- Update help URLs in the UI
- Fix SSM package upgrade list item selection (bsc#1133421)
- Support system groups with the prometheus-exporters-formula and monitoring entitlements
- Let softwarechannel_errata_sync fallback on vendor errata (bsc#1132914)
- Don't convert localhost repositories URL in mirror case (bsc#1135957)
- Add state EDITED to filters in the Content Lifecycle Environments
- Add built time date to the Content Lifecycle Environments
- Update ServerArch on each ImageDeployedEvent (bsc#1134621)
- Remove the 'Returning' clause from the query as oracle doesn't support it (bsc#1135166)
- Display warning if product catalog refresh is already in progress (bsc#1132234)
- Fix apidoc return order on mergePackages
- Explicitly mention country code in the advanced search (bsc#1131892)

-------------------------------------------------------------------
Wed May 22 14:29:42 CEST 2019 - jgonzalez@suse.com

- version 4.0.19-1
- Fix handling of the last Salt event queue (bsc#1135896)

-------------------------------------------------------------------
Wed May 15 17:05:45 CEST 2019 - jgonzalez@suse.com

- version 4.0.18-1
- use new names in code for client tool packages which were renamed (bsc#1134876)

-------------------------------------------------------------------
Wed May 15 17:00:13 CEST 2019 - jgonzalez@suse.com

- version 4.0.17-1
- List added JARs into specfile
- Add stax and stax2 to the ant JARs

-------------------------------------------------------------------
Wed May 15 15:11:15 CEST 2019 - jgonzalez@suse.com

- version 4.0.16-1
- SPEC cleanup
- Process salt events of a single minion on the same thread
- Add Single Sign On (SSO) via SAMLv2 protocol
- Hide disabled activation keys in form drop-downs (bsc#1101706)
- Implement Errata filtering based on advisory name in Content Lifecycle Management
- UI to enable / disable server monitoring
- Add monitoring entitlement
- Log remote commands executed via Salt -> Remote Commands UI to
  file /var/log/rhn/rhn_salt_remote_commands.log
- Saving cobbler autoinstall templates with a leading slash.
- Implement NEVR(A) filtering in Content Lifecycle Management
- Adjust product tree tag according to the base OS
- Add a link to the highstate page after formula was saved
- Fix deleting server when minion_formulas.json is empty (bsc#1122230)
- Handle the different retcodes that are being returned when salt module is not available (bsc#1131704)
- Improve salt events processing performance (bsc#1125097)
- Prevent Actions that were actually completed to be displayed as "in progress" forever(bsc#1131780)
- Disable Salt presence ping for synchronous calls
- Add unit tests for base channel assignments when registering RES minions
- Enable batching mode for salt synchronous calls
- Do not implicitly set parent channel when cloning (bsc#1130492)
- Do not report Provisioning installed product to subscription matcher (bsc#1128838)
- Show minion id in System Details GUI and API
- Fix base channel selection for Ubuntu systems (bsc#1132579)
- Fix retrieval of build time for .deb repositories (bsc#1131721)
- Fix product package conflicts with SLES for SAP systems (bsc#1130551)
- Take into account only synced products when scheduling SP migration from the API (bsc#1131929)

-------------------------------------------------------------------
Fri Apr 26 09:57:29 CEST 2019 - jgonzalez@suse.com

- version 4.0.15-1
- Enable Salt presence ping for synchronous calls (bsc#1133264)

-------------------------------------------------------------------
Thu Apr 25 17:59:56 CEST 2019 - jgonzalez@suse.com

- version 4.0.14-1
- Fix offline use of SUSE Manager (bsc#1133420)

-------------------------------------------------------------------
Mon Apr 22 12:11:55 CEST 2019 - jgonzalez@suse.com

- version 4.0.13-1
- Add Content Lifecycle Management icon
- Remove the obsolete help dispatcher servlet which was used to translate the documentation URLs
- Implement packages filtering on Content Project build
- Implement Content Filters operations and expose them in XMLRPC
- Disable ActionChainCleanup if database is Postgres
- Track and expose build status of Content Environment
- Enable SLES11 OS Image Build Host
- Add support for Salt batch execution mode
- fix NPE on remote commands when no targets match (bsc1123375)
- change release notes URL
- provide Proxy release notes as well
- Add a Taskomatic job to perform minion check-in regularly, drop use of Salt's Mine (bsc#1122837)
- Change the return type of the Cobbler method last_modified_time to Double
- Populate Content Environment on inserting it in a Project
- Add makefile and pylint configuration
- allow access to susemanager tools channels without res subscription (bsc#1127542)

-------------------------------------------------------------------
Fri Mar 29 10:31:49 CET 2019 - jgonzalez@suse.com

- version 4.0.12-1
- Adapt Cobbler power management functionality to use new power_system API call (bsc#1128919)
- fix doc generation for content management API
- Add support for SLES 15 live patches in CVE audit
- Implement Content Project promote function
- Implement Content Project build function
- Add Content Project Sources CRUD operations and expose them via XMLRPC
- Add Content Project and Content Environment CRUD operations and expose them via XMLRPC
- Add Content Project CRUD operations and expose them via XMLRPC
- Fix parsing of deb package version string on download (bsc#1130040)
- Generate solv file when repository metadata is created
- Fix errata_details to return details correctly (bsc#1128228)
- prevent an error when onboarding a RES 6 minion (bsc#1124794)

-------------------------------------------------------------------
Mon Mar 25 16:43:10 CET 2019 - jgonzalez@suse.com

- version 4.0.11-1
- don't modify kickstart child channel list
- change cobblers template directory
- Remove tanukiwrapper from taskomatic
- Add error message on sync refresh when there are no scc credentials
- rename cobbler keyword ksmeta to autoinstall_meta which changed with cobbler 3
- minion-action-cleanup Taskomatic task: do not clean actions younger than one hour
- Add support for custom username when bootstrapping with Salt-SSH
- Archive orphan actions when a system is deleted and make them visible in the UI (bsc#1118213)
- Cobbler version have been updated to >= 3.0
- Removed cobbler's 'update' method call which is now invalid(bsc#1128917)
- support ubuntu products and debian architectures in mgr-sync
- adapt check for available repositories to debian style repositories
- Add virtual machine display page
- Change default image download protocol from tftp to ftp
- Fix apidoc issues
- Read and update running kernel release value at each startup of minion (bsc#1122381)
- Schedule full package refresh only once per action chain if needed(bsc#1126518)
- Check and schedule package refresh in response to events independently of what originates them (bsc#1126099)

-------------------------------------------------------------------
Wed Mar 06 11:15:31 CET 2019 - jgonzalez@suse.com

- version 4.0.10-1
- Remove obsolete /rhn/help directory

-------------------------------------------------------------------
Tue Mar 05 18:20:00 CET 2019 - jgonzalez@suse.com

- version 4.0.9-1
- Update navigation links for the documentation pages

-------------------------------------------------------------------
Sat Mar 02 00:10:43 CET 2019 - jgonzalez@suse.com

- version 4.0.8-1
- Generate InRelease file for Debian/Ubuntu repos when metadata signing is enabled
- Add support for Ubuntu minions (FATE#324534, FATE#326848, FATE#326811)
- Fix/enhance Debian/Ubuntu repository generation
- Implement HTTP token authentication for Ubuntu clients

-------------------------------------------------------------------
Wed Feb 27 13:01:45 CET 2019 - jgonzalez@suse.com

- version 4.0.7-1
- Expose necessary Java modules on JDK 9+
- Add configuration option to limit the number of changelog entries added
  to the repository metadata (FATE#325676)
- Fix a problem when cloning public child channels with a private base channel (bsc#1124639)
- set max length for xccdf rule identifier to 255 to prevent internal server error (bsc#1125492)
- add configurable option to auto deploy new tokens (bsc#1123019)
- support products with multiple base channels
- fix ordering of base channels to prevent synchronization errors
  (bsc#1123902)
- prevent crash of mgr-sync refresh when channel label could not be found (bsc#1125451)
- Keep assigned channels on traditional to minion migration (bsc#1122836)
- Add UI to create virtual machine for salt minions
- Fix "Add Selected to SSM" on System Groups -> systems page (bsc#1121856)

-------------------------------------------------------------------
Fri Feb 08 17:38:56 CET 2019 - jgonzalez@suse.com

- version 4.0.6-1
- Fix exception when removing failed salt events from database

-------------------------------------------------------------------
Thu Jan 31 09:41:46 CET 2019 - jgonzalez@suse.com

- version 4.0.5-1
- Improve memory usage when generating repo matadata for channels having
  a large number of packages (bsc#1115776)
- Merge unlimited virtualization lifecycle products with the single variant (bsc#1114059)
- show beta products if a beta subscription is available (bsc#1123189)
- fix synchronizing Expanded Support Channel with missing architecture
  (bsc#1122565)
- Explicitly require JDK11
- Update spec file to no longer install tomcat context file in cache directory (bsc#1111308)
- Fix for duplicate key violation when cloning erratas that have no packages associated (bsc#1111686)
- Improve performance for granting and revoking permissions to user for groups (bsc#1111810)

-------------------------------------------------------------------
Wed Jan 16 12:23:15 CET 2019 - jgonzalez@suse.com

- version 4.0.4-1
- Remove the reference of channel from revision before deleting it (bsc#1107850)
- Add sp migration dry runs to the daily status report (bsc#1083094)
- Fix permissions check on formula list api call (bsc#1106626)
- Prevent failing KickstartCommand when customPosition is null (bsc#1112121)
- Improve return value and errors thrown for system.createEmptyProfile XMLRPC endpoint
- Reset channel assignments when base channel changes on registration (bsc#1118917)
- Removed 'Manage Channels' shortcut for vendor channels (bsc#1115978)
- Allow bootstrapping minions with a pending minion key being present (bsc#1119727)
- Fix cloning channels when managing the same errata for both vendor and private orgs (bsc#1111686)
- Hide 'unknown virtual host manager' when virtual host manager of all hosts is known (bsc#1119320)
- Add REST API to retrieve VM definition
- Nav and section scroll independently
- Listen to salt libvirt events to update VMs state
- avoid a NullPointerException error in Taskomatic (bsc#1119271)
- XMLRPC API: Include init.sls in channel file list (bsc#1111191)
- Disable notification types with 'java.notifications_type_disabled' in rhn.conf (bsc#1111910)
- Fix the config channels assignment via SSM (bsc#1117759)
- Introduce Loggerhead-module.js to store logs from the frontend
- change SCC sync backend to adapt quicker to SCC changes and improve
  speed of syncing metadata and checking for channel dependencies (bsc#1089121)
- read OEM Orderitems from DB instead of create always new items (bsc#1098826)
- fix mgr-sync refresh when subscription was removed (bsc#1105720)
- install product packages during bootstrapping minions (bsc#1104680)
- remove Oracle support

-------------------------------------------------------------------
Mon Dec 17 14:37:54 CET 2018 - jgonzalez@suse.com

- version 4.0.3-1
- Change Requires to allow installing with both Tomcat 8 (SLE-12SP3) and 9 (SLE12-SP4)
- Automatically schedule an Action to refresh minion repos after deletion of an assigned channel (bsc#1115029)
- Performance improvements in channel management functionalities (bsc#1114877)
- Hide already applied errata and channel entries from the output list in
  audit.listSystemsByPatchStatus (bsc#1111963)
- Handle with an error message if state file fails to render (bsc#1110757)
- use a Salt engine to process return results (bsc#1099988)
- Add check for yast autoinstall profiles when setting kickstartTree (bsc#1114115)
- Fix handling of CVEs including multiple patches in CVE audit (bsc#1111963)
- When changing basechannel the compatible old childchannels are now selected by default. (bsc#1110772)
- fix scheduling jobs to prevent forever pending events (bsc#1114991)
- Performance improvements for group listings and detail page (bsc#1111810)
- fix wrong counts of systems currency reports when a system belongs to more than one group (bsc#1114362)
- Add check if ssh-file permissions are correct (bsc#1114181)
- When removing cobbler system record, lookup by mac address as well if lookup by id fails(bsc#1110361)
- increase maximum number of threads and open files for taskomatic (bsc#1111966)
- Changed Strings for MenuTree Items to remove redundancy (bsc#1019847)
- Automatic cleanup of notification messages after a configurable lifetime
- Fix 'image deployed' event data parsing (bsc#1110316)
- Handle 'image deployed' salt event by executing post-deployment procedures
- Allow listing empty system profiles via XMLRPC
- Different methods have been refactored in tomcat/taskomatic for better performance(bsc#1106430)
- Do not try cleanup when deleting empty system profiles (bsc#1111247)
- ActivationKey base and child channel in a reactjs component
- Sync changes from Spacewalk
- 1640999 - Fix status icons
- 1640999 - Show correct name of the channel provididing rhncfg* packages
- 1624837 - Suppress warning if AppStream addon is enabled
- 1624837 - Enable appstream by default
- 1624837 - Add appstream ks corresponding to given baseos ks

-------------------------------------------------------------------
Fri Oct 26 10:29:32 CEST 2018 - jgonzalez@suse.com

- version 4.0.2-1
- Reschedule taskomatic jobs if task threads limit reached (bsc#1096511)
- Require openJDK in all cases, as IBM JDK will not be available at SLE15
- Add missing jar dependency 'xalan-j2-serializer'
- Modify acls: hide 'System details -> Groups and Formulas' tab for non-minions with bootstrap entitlement
- fix typo in messages (bsc#1111249)
- Cleanup formula data and assignment when migrating formulas or when removing system
- Remove restrictions on SUSE Manager Channel subscriptions (bsc#1105724)
- Pair a new starting minion with empty profile based on its HW address (MAC)
- Allow creating empty minion profiles via XMLRPC, allow assigning and editing formula for them
- Added shortcut for editing Software Channel
- Rewrite virtual guests list page in reactjs
- Fix NullPointerException when refreshing deleted software channel (bsc#1094992)
- Subscribe saltbooted minion to software channels, respect activation key in final registration steps
- Fix script is deleted too early (bsc#1105807)
- Remove special characters from HW type string
- Optimize execution of actions in minions (bsc#1099857)
- Make Kiwi OS Image building enabled by default
- Increase Java API version
- check valid postgresql database version
- Change Saltboot grain trigger from "initrd" to "saltboot_initrd"
- add last_boot to listSystems() API call
- Changed localization strings for file summaries (bsc#1090676)
- Added menu item entries for creating/deleting file preservation lists (bsc#1034030)
- Fix displayed number of systems requiring reboot in Tasks pane (bsc#1106875)
- Added link from virtualization tab to Scheduled > Pending Actions (bsc#1037389)
- Better error handling when a websocket connection is aborted (bsc#1080474)
- Remove the reference of channel from revision before deleting it(bsc#1107850)
- Enable auto patch updates for salt clients
- Fix ACLs for system details settings
- Method to Unsubscribe channel from system(bsc#1104120)
- Fix 'Compare Config Files' task hanging (bsc#1103218)
- Fix: delete old custom OS images pillar before generation (bsc#1105107)
- Fix an error in the system software channels UI due to SUSE product channels missing a
  corresponding synced channel (bsc#1105886)
- XMLRPC API for state channels
- add logic for RedHat modules
- fix deletion of Taskomatic schedules via the GUI (bsc#1095569)
- Generate OS image pillars via Java
- Logic constraint: results must be ordered and grouped by systemId first (bsc#1101033)
- Fix retrieving salt-ssh pub key for proxy setup when key already exists
  (bsc#1105062)
- Store activation key in the Kiwi built image
- Do not wrap output if stderr is not present (bsc#1105074)
- Store image size in image pillar as integer value
- Reschedule Taskomatic jobs when the taskomatic.<job_type>.parallel_threads
  limit is reached (bsc#1105574)
- Implement the 2-phase registration of saltbooted minions (SUMA for Retail)
- Avoid an NPE on expired tokens (bsc#1104503)
- Generate systemid certificate on suse/systemid/generate event (FATE#323069)
- Fix system group overview patch status (bsc#1102478)

-------------------------------------------------------------------
Fri Aug 10 15:21:41 CEST 2018 - jgonzalez@suse.com

- version 4.0.1-1
- Allow salt systems to be registered as proxies (FATE#323069)
- Fix behavior when canceling actions (bsc#1098993)
- add DNS name to cobbler network interface (FATE#326501, bsc#1104020)
- speedup listing systems of a group (bsc#1102009)
- Add python3 xmlrpc api example to docs.
- Bump version to 4.0.0 (bsc#1104034)
- Fix copyright for the package specfile (bsc#1103696)
- Add Salt actions for virtual guests
- Disallow '.' in config channel names (bsc#1100731)
- Feat: add OS Image building with Kiwi FATE#322959 FATE#323057 FATE#323056
- Apply State Result - use different color for applied changes
- Fix checking for salt pkg upgrade when generating action chain sls
- Add queue=true to state.apply calls generated in action chain sls files
- Fix missing acl to toggle notifications in user prefs in salt clients (bsc#1100131)
- Fix race condition when applying patches to systems (bsc#1097250)
- Fix: errata id should be unique (bsc#1089662)
- improve cve-server-channels Taskomatic task's performance (bsc#1094524)
- fix union and intersection button in grouplist (bsc#1100570)
- Feature: show ordered and formated output of state apply results
- fix defining a schedule for repo-sync (bsc#1100793)
- Drop removed network interfaces on hardware profile update (bsc#1099781)
- Feature: implement test-mode for highstate UI
- Feature: implement optional signing repository metadata
- Valid optional channel must be added before reposync starts (bsc#1099583)
- XML-RPC API call system.scheduleChangeChannels() fails when no children are given (bsc#1098815)
- Fix tabs and links in the SSM "Misc" section (bsc#1098388)
- Handle binary files appropriately (bsc#1096264)
- Increase the default number of Quartz worker threads (bsc#1096511)
- Ignore inactive containers in Kubernetes clusters
- explicitly require IBM java for SLES < SLE15 (bsc#1099454)
- Do not break backward compatibility on package installation/removal (bsc#1096514)
- Fix minion software profile to allow multiple installed versions for the
  same package name (bsc#1089526)
- fix cleaning up tasks when starting up taskomatic (bsc#1095210)
- Fix truncated result message of server actions (bsc#1039043)
- Add missing result fields for errata query (bsc#1097615)
- Show chain of proxies correctly (bsc#1084128)
- improve gatherer-matcher Taskomatic task's performance (bsc#1094524)
- Check if directory /srv/susemanager/salt/actionchains exists before deleting minion
  action chain files
- fix hardware refresh with multiple IPs on a network interface (bsc#1041134)
- Fix NPE in image pages when showing containers with non-SUSE distros
  (bsc#1097676)
- Do not log when received 'docker://' prefix from Kubernetes clusters
- Add new 'upgrade_satellite_refresh_custom_sls_files' task to refresh
  custom SLS files generated for minions (bsc#1094543)
- improve branding for Uyuni
- Mark all proceeding actions in action-chain failed after an action failed(bsc#1096510)
- Fix: limit naming of action chain (bsc#1086335)
- Do not create new product if product_id exists, update it instead (bsc#1096714)
- specify old udev name as alternative when parsing hw results
- fix detection of a xen virtualization host (bsc#1096056)
- Disallow colons in image labels (bsc#1092940)
- Fix registration of RHEL clients when multiple release packages are installed
  (bsc#1076931)
- Disable support for Oracle on openSUSE (bsc#1095804)
- Fix removing action chain sls files after execution (bsc#1096016)

-------------------------------------------------------------------
Tue Jun 05 10:09:30 CEST 2018 - jgonzalez@suse.com

- version 2.8.78.7-1
- make mass-canceling of Actions faster (bsc#1095211)
- Fix logic in jsp so enabling config systems page shows right icon for error (bsc#1082988)
- Fix: show only directly connected systems for Proxy (bsc#1094986)
- generate pillar after changeing gpg_check flag (bsc#1079605)
- enable all TLS version for HTTPS connections (bsc#1094530)
- allow multi selection/deletion of notification messages
- change text on pending actions on the system page (bsc#1086176)
- Schedule only one action when changing channel assignment for a group of servers on SSM
- honor user timezone setting for system overview dates (bsc#1085516)
- Initial branding change for Uyuni (bsc#1094497)
- Fix NPE in software profile sync when building update query (bsc#1094240)
- added 404 handling inside the Spark framework (bsc#1029726)

-------------------------------------------------------------------
Wed May 23 09:01:39 CEST 2018 - jgonzalez@suse.com

- version 2.8.78.6-1
- Add Action Chain support for Salt clients using the ssh-push connection method.
- add API functions to specify system cleanup type when deleting a
  system (bsc#1094190)
- change default cleanup type for XMLRPC API to NO_CLEANUP
  (bsc#1094190)

-------------------------------------------------------------------
Wed May 16 17:41:11 CEST 2018 - jgonzalez@suse.com

- version 2.8.78.5-1
- Uniform the notification message when scheduling HW refresh (bsc#1082796)
- Improved API for formulas to be saved through API for system/group.
- add SLES12 SP2 LTSS family (bsc#1092194)
- fix token cleanup task crashing (bsc#1090585)
- HW refresh fails on SLE15 Salt client (bsc#1090221)
- reorder styles import
- prevent NPE when no image build history details are available (bsc#1092161)
- only show the most relevant (least effort) solutions (bsc#1087071)
- Show channel label when listing config channels (bsc#1083278)
- fix equals to display channels with same name but different label
  (bsc#1083278)
- Avoid init.sls files with no revision on Config State Channels (bsc#1091855)

-------------------------------------------------------------------
Mon May 07 15:23:43 CEST 2018 - jgonzalez@suse.com

- version 2.8.78.4-1
- Update codebase for salt-netapi-client 0.14.0
- Render configuration files with UTF-8 (bsc#1088667)
- Update google-gson to version 2.8.2 (bsc#1091091)
- fix updating Subscription cache (bsc#1075466)

-------------------------------------------------------------------
Wed Apr 25 12:03:28 CEST 2018 - jgonzalez@suse.com

- version 2.8.78.3-1
- fix taskomatic deadlock in failure case (bsc#1085471)
- fix NPE in websocket session configurator (bsc#1080474)

-------------------------------------------------------------------
Mon Apr 23 09:12:55 CEST 2018 - jgonzalez@suse.com

- version 2.8.78.2-1
- Sync with upstream (bsc#1083294)
- 1567157 - remove 'www' part from cve.mitre.org domain name
- 1564065 - Fix relevant_to_server_group query performance
- 1544350 - Add possibility to manage errata severity via API/WebUI
- add support for autoinstallation of SLE15 (bsc#1090205)
- update sles_register cobbler snippets to work with SLE15 (bsc#1090205)
- Wait until minion is back to set RebootAction as COMPLETED (bsc#1089401)
- Handle Salt upgrade inside an Action Chain via patch installation.
- Change the endpoint for the mandatory channels retrieval to work with IDs instead of labels
- Remove SUSE Studio based image deployments
- add support for Prometheus monitoring
- Add option to schedule the software channels change in
  software -> channels -> channel -> target systems (bsc#1088246)
- Removed unused/broken option for sys details page (bsc#1082268)
- Log debug message if required cloned children do not exist when finding Service Pack migration alternatives
- fix constraint violation errors when onboarding (bsc#1089468)
- Update Spark to version 2.7.2 (bsc#1089101)
- Properly invalidate channel access tokens when changing to the same channels (bsc#1085660)
- Fix in SSM channls UI, if all systems in SSM do not have a base channel the corresponding
  child channels are not displayed on the subsequent page
- Apply Salt states in queue mode when executing Action Chains.
- Fix config channel assignment when registering with an activation key (bsc#1084134)
- Prevent stripping curly braces when creating config states (bsc#1085500)
- Fix index out of bound exception when os-release query returns multiple
  package names for RHEL/CentOS (bsc#1076931)
- More specific message for empty custom system info

-------------------------------------------------------------------
Wed Apr 04 12:12:28 CEST 2018 - jgonzalez@suse.com

- version 2.8.75.3-1
- Bugfix: assign correct channel on bootstrap (bsc#1087842)
- Prevent JSON parsing error when 'mgractionchains' module is not deployed.

-------------------------------------------------------------------
Thu Mar 29 01:24:22 CEST 2018 - jgonzalez@suse.com

- version 2.8.75.2-1
- SLE15 support: recommended/required flag for products and channels
- add more missing help links (bsc#1085852)

-------------------------------------------------------------------
Mon Mar 26 08:54:04 CEST 2018 - jgonzalez@suse.com

- version 2.8.75.1-1
- Sync with upstream (bsc#1083294)
- 1542556 - Prevent deletion of last SW admin if disabled
- 1544350 - Add possibility to manage errata severity via API/WebUI
- Add Action Chain support for Salt clients.
- Uniform channel assignment for Salt (bsc#1077265)
- fix race condition during enabling channel tokens (bsc#1085436)
- Ensure transaction execution order when updating FQDNs for minions (bsc#1078427)
- Harmonize display of custom system information (bsc#979073)
- add ref help links (bsc#1079535)
- fix presence ping (bsc#1080353)
- Fix "Most critical systems" list on "Home Overview" view (bsc#1081757)

-------------------------------------------------------------------
Mon Mar 05 08:50:01 CET 2018 - jgonzalez@suse.com

- version 2.8.72.1-1
- 1187053 - package search do not search through ppc64le packages by default
- support SLE15 product family
- rewrite products page into reactjs
- Users who can view system should be able to delete it (bsc#1079652)
- Set hostname before hardware refresh as well (bsc#1077760)
- Separate Salt calls based on config revisions and server grouping(bsc#1074854)
- remove clean section from spec (bsc#1083294)
- Added function to update software channel.
- Fix NPE when retrieving OES repo (bsc#1082328)
- Subscribe to config channels when registering Salt systems with activation keys (bsc#1080807)
- add rhn.conf salt_check_download_tokens parameter to disable token checking (bsc#1082119)

-------------------------------------------------------------------
Wed Feb 28 09:37:21 CET 2018 - jgonzalez@suse.com

- version 2.8.69.1-1
- Refresh pillar data when executing the subscribe channels action for ssh-push minions (bsc#1080349)
- Disable taskomatic crash dumps when using openJDK.
- Move locale preferences to user preferences menu.
- Fix home page link for "Register systems" (bsc#1065708)
- Remove previous activation keys on every (re-)activation (bsc#1031081)
- Handle stderr from "virtual-host-gatherer" to avoid hanging (bsc#1067010)
- Unify methods to send email on a single API
- Fix broken 'Add' links in system's config channel overview page (bsc#1079865)
- Remove SUSE Manager repositories when deleting salt minions (bsc#1079847)
- Fix issues in text for config management.
- fix title of reference guide help entry (bsc#1079769)
- 1541955 - Clone of an erratum doesn't have original erratum's severity
- 1481329 - Lost an <rhn-tab-directory> tab in previous commit for this BZ
- 1020318 - Fix refactored to take more, multiple, errors into account
- 1020318 - Check description for max-len when updating

-------------------------------------------------------------------
Mon Feb 05 12:48:29 CET 2018 - jgonzalez@suse.com

- version 2.8.59.3-1
- Allow scheduling the change of software channels as an action.
  The previous channels remain accessible to the registered system
  until the action is executed.

-------------------------------------------------------------------
Fri Feb 02 12:36:31 CET 2018 - jgonzalez@suse.com

- version 2.8.59.2-1
- refresh pillar data on formular change (bsc#1028285)
- Hide macro delimiters for config files in state channels
- Show full Salt paths in config file details page
- Remove previous activation keys when migrating to salt (bsc#1031081)
- Imporve webui for comparing files (bsc#1076201)
- For minion, no option to modfiy config file but just view
- Uniform date formatting in System Details view (bsc#1045289)
- Remove previous activation keys when migrating to salt (bsc#1031081)
- Import content of custom states from filesystem to database on startup, backup old state files
- Change the directory of the (normal) configuration channels from mgr_cfg_org_N to manager_org_N
- Handle gpg_check correctly (bsc#1076578)
- Replace custom states with configuration channels
- Hide ownership/permission fields from create/upload config file forms for state channels (bsc#1072153)
- Hide files from state channels from deploy/compare file lists (bsc#1072160)
- Disable and hide deploy files tab for state config channels (bsc#1072157)
- Allow ordering config channels in state revision
- Disallow creating 'normal' config channels when a 'state' channel with the
  same name and org already exists and vice versa.
- UI has been updated to manage state channels
- support multiple FQDNs per system (bsc#1063419)
- Uniform the notification message when rebooting a system (bsc#1036302)
- avoid use of the potentially-slow rhnServerNeededPackageCache view

-------------------------------------------------------------------
Wed Jan 17 12:05:06 CET 2018 - jgonzalez@suse.com

- version 2.8.56.1-1
- Speed up scheduling of package updates through the SSM (bsc#1076034)
- Fix encoding/decoding of url_bounce with more parameters (bsc#1075408)
- Removing unused mockobjects and strutstest jars
- Adjust commons-pool dependency for SLES15
- Remove jakarta-common-dbcp dependency, not required by quartz anymore
- Remove enforcement of IBM JDK
- Update to Quartz 2.3.0 (bsc#1049431)
- After dry-run, sync channels back with the server (bsc#1071468)
- fix message about package profile sync (bsc#1073739)
- On registration, assign server to the organization of the creator when activation key is empty (bsc#1016377)
- Fix logging issues when saving autoyast profiles (bsc#1073474)
- Add VM state as info gathered from VMware (bsc#1063759)
- improve performance of token checking, when RPMs or metadata are downloaded from minions (bsc#1061273)
- Allow selecting unnamed context in kubeconfig (bsc#1073482)
- Fix action names and date formatting in system event history (bsc#1073713)
- Fix incorrect 'os-release' report after SP migration (bsc#1071553)
- fix failed package installation when in RES 32 and 64 bit packages are
  installed together (bsc#1071314)
- Add user preferences in order to change items-per-page (bsc#1055296)
- Order salt formulas alphabetically. (bsc#1022077)
- Improved error message (bsc#1064258)
- Display messages about wrong input more end-user friendly. (bsc#1015956)
- Add api calls for content staging
- fix content refresh when product keys change (bsc#1069943)
- Allow 'Package List Refresh' when package arch has changed (bsc#1065259)
- New API call for scheduling highstate application
- Adding initial version of web ui notifications
- Show the time on the event history page in the users preferred timezone

-------------------------------------------------------------------
Tue Nov 28 12:48:16 CET 2017 - jgonzalez@suse.com

- version 2.7.46.8-1
- Implemented assignment of configuration channels to Salt systems via Salt states
- Added file structure under Salt root for configuration management
- Enabled configuration management UI for Salt systems
- Remove SUSE Manager specific configuration from Salt ssh minion when deleting system from SUSE Manager (bsc#1048326)
- Support Open Enterprise Server 2018 (bsc#1060182)
- Enable autofocus for login field
- Do not remove virtual instances for registered systems (bsc#1063759)
- Process right configfile on 'scheduleFileComparisons' API calls (bsc#1066663)
- Fix reported UUIDs for guests instances within a virtual host (bsc#1063759)
- Generate Order Items for OEM subscriptions (bsc#1045141)
- fix alignment of systemtype counts text (bsc#1057084)
- Enable 'Power Management' features on Salt minions.
- Fix editing of vhm config params (bsc#1063185)
- Skip the server if no channel can be guessed (bsc#1040420)
- Added a method to check if OS on machine supports containerization or not(bsc#1052728)
- 'Cancel Autoinstallation' link has been changed to look like button to make it more visible (bsc#1035955)
- Make systems in system group list selectable by the group admins (bsc#1021432)
- Hide non-relevant typed systems in SystemCurrency (bsc#1019097)
- Start registration for accepted minions only on the minion start event,
  not automatically on any event (bsc#1054044)
- Exclude salt systems from the list of target systems for traditional
  configuration stack installation
- Keep the the GPG Check value if validation fails (bsc#1061548)
- Extract Proxy version from installed product (bsc#1055467)
- Provide another create method(with additional parameter Gpgcheck) to create software channel through XML RPC(bsc#1060691).
- Improve duplicate hostname and transaction handling in minion registration
- Added 'Machine Id' information as part of details in System namespace for XMLRPC API(bsc#1054902)
- Modified the displayed message after updation of activation key (bsc#1060389)
- Display GUI message after successfully deleting custom key (bsc#1048295)
- fix links on schedule pages (bsc#1059201)
- Harmonize presentation of patch information (bsc#1032065)
- Display a feedback message when user deletes configuration channel(bsc#1048355)
- Fix duplicate machine id in event history on minion restart (bsc#1059388)
- Show link in message when rescheduling actions (bsc#1032122)
- Prevent ISE when distribution does not exist (bsc#1059524)
- do not store registration-keys during autoinstallation (bsc#1057599)
- enable package profile comparisons on minions
- Disallow entering multiple identical mirror credentials (bsc#971785)
- ensure correct ordering of patches (bsc#1059801)
- fix cloning Kickstart Profiles with Custom Options (bsc#1061576)
- checkin the foreign host if a s390 minion finished a job (bsc#971916)
- increase max length of hardware address to 32 byte (bsc#989991)
- Set the creator user for minions correctly in case it is known (bsc#1058862)
- Fix minor UI issues on overview page (bsc#1063590)
- Hide invisible first level menu items (bsc#1063822)
- Fail gracefully when GPG files are requested (bsc#1065676)
- fix unscheduling actions for traditional systems (bsc#1065216)
- add logging messages for SP migration (bsc#1066819, bsc#1066404)
- Improve messaging for "Compare Packages" (bsc#1065844)
- when searching for not installed products exclude release packages
  which are provided by others (bsc#1067509)
- rhnServerNetwork refactoring (bsc#1063419)
- Add Adelaide timezone to selectable timezones (bsc#1063891)

-------------------------------------------------------------------
Thu Sep 14 11:32:37 CEST 2017 - mc@suse.de

- version 2.7.46.7-1
- Adapt Salt runner and wheel calls to the new
  error handling introduced in salt-netapi-client-0.12.0
- change log level and event history for duplicate machine id  (bsc#1041489)
- Trim spaces around the target expression in the Salt remote
  command page (bsc#1056678)
- check entitlement usage based on grains when onboarding a
  minion (bsc#1043880)
- fixes ise error with invalid custom key id (bsc#1048294)
- Image runtime UI
- Redesign VHM pages on ReactJS
- Add VHM type Kubernetes
- Kubernetes runner and image matching implementation
- XMLRPC method for importing images
- Extra return data fields for content management XMLRPC methods
- Add back "Add Selected to SSM" buttons to Group pages (bsc#1047702)
- fix a ConstraintViolationException when refreshing hardware with
  changed network interfaces or IP addresses
- Add message about channel changes on salt managed systems to
  UI and API docs (bsc#1048845)
- show Child Channels tab in SSM again if a salt minion is in the set
- improve performance of package installation and patch application
- Visualization UI look&feel improvements

-------------------------------------------------------------------
Wed Aug 30 16:00:28 CEST 2017 - mc@suse.de

- version 2.7.46.6-1
- Import image UI
- Update images list and overview pages for external images
- Add syntax highlighting for state catalog
- Delete and create new ServerNetAddress if it already exists on
  HW refresh (bsc#1054225)
- organization name allows XSS
- check if base product exists to prevent NPE
- Fix enter key submit on ListTag filter input (bsc#1048762)
- Create VirtpollerData object with JSON content instead null
  (bsc#1049170)
- Fix unsetting of image build host when a related action is deleted
- Prevent malformed XML if 'arch' is set to NULL (bsc#1045575)
- Resolve comps.xml file for repositories (bsc#1048528)
- Fix: address review issues
- Install update stack erratas as a package list (bsc#1049139)
- Feat: allow deletion for server subset (bsc#1051452)

-------------------------------------------------------------------
Tue Aug 08 11:46:36 CEST 2017 - fkobzik@suse.de

- version 2.7.46.5-1
- Fix: don't add default channel if AK is not valid (bsc#1047656)
- Add 'Enable GPG check' function for channels
- No legend icon for Activity Ocurring. (bsc#1051719)
- Implement API call for bootstrapping systems
- Fix product ids reported for SUSE Manager Server to the subscription matcher
- Fix adding products when assigning channels (bsc#1049664)
- Set default memory size for SLES 12 installations to 1024MB (bsc#1047707)
- BugFix: enable remote-command for Salt clients in SSM (bsc#1050385)
- Add missing help icons/links (bsc#1049425)
- Fixed invalid help links (bsc#1049425)
- Fix: wrong openscap xid (bsc#1030898)
- Organization name allows XSS CVE-2017-7538 (bsc#1048968)
- Fixes overlapping text narrow window (bsc#1009118)
- Adapt to the salt-netapi-client update (v0.12.0)
- Fixes alignment on the orgdetails (bsc#1017513)
- Fix text for activation key buttons (bsc#1042975)
- Add a dynamic counter of the remaining textarea length
- Bugfix: set, check and cut textarea maxlength (bsc#1043430)
- MinionActionExecutor: raise skip timeout (bsc#1046865)
- Update channels.xml with OpenStack Cloud Continuous Delivery 6 (bsc#1039458)
- Do not create VirtualInstance duplicates for the same 'uuid'
- Add taskomatic task to cleanup duplicated uuids for same system id
- Handle possible wrong UUIDs on SLE11 minions (bsc#1046218)
- Removed duplicate overview menu item (bsc#1045981)
- Enable act-key name empty on creation (bsc#1032350)
- Fix NPE when there's not udev results (bsc#1042552)
- Alphabar: change title to 'Select first character' (bsc1042199)
- Duplicate Systems: correct language not to mention 'profiles' (bsc1035728)
- Fix list filters to work with URL special characters (bsc#1042846)
- Use getActive() instead of isActive() for JavaBeans compliance (bsc#1043143)
- Fix: hide non-org event details (bsc#1039579)

-------------------------------------------------------------------
Mon Jun 19 16:36:09 CEST 2017 - mc@suse.de

- version 2.7.46.4-1
- adapt to taglibs 1.2.5 (bsc#1044804)

-------------------------------------------------------------------
Mon Jun 12 09:07:20 CEST 2017 - mc@suse.de

- version 2.7.46.3-1
- set flush mode to commit for updatePackage
- Validate content management urls (bsc#1033808)
- remove repositories which are not assigned to a channel and not
  accessible anymore (bsc#1043131)
- spacecmd report_outofdatesystems: avoid one XMLRPC call per system
  (bsc1015882)
- Fallback to first network interface if no primary ips provided
  (bsc#1038677)
- Fix reactjs unique keys generation and remove duplicated menu element
- Correctly set action status to failed when an unexpected exception
  occurs (bsc#1013606)
- Fix action-buttons style for proper action and position
- rollback transaction in error case
- use hibernate for lookup first before falling back to mode query
- SSM Actions: Showing UI error notification if Taskomatic is down
  (bsc#1032952)
- display alternative archs only from the same org
- Bugfix: Traditional SSH Push to Minion migration (bsc#1040394)
- fix parsing oscap xml result for minions, not every Rule has an
  XCCDF ID Tag (bsc#1041812)
- Do not show action-buttons if list is empty
- Bugfix: submit action buttons have to stay inside the form (bsc#1042197)
- properly encode scap file download url params
- Fix navigation menu for state catalog
- Prevents ISE if base channels data is not up-to-date on SSM. (bsc#1040420)
- new patch install should schedule a package profile update (bsc#1039571)
- prevent multiple registrations (bsc#1040352)
- remove not working hibernate cache config variable
- put ehcache config to classpath of taskomatic
- silence ehcache warning complaining about using default values in
  taskomatic
- move ehcache.xml to classpath
- silence ehcache warnings complaining about using default values
- schedule a package list update after a Service Pack Migration
  (bsc#1017703)
- remove test.ping hack in distribution upgrade
- Fix displaying of States tab in System Group details page

-------------------------------------------------------------------
Mon May 29 17:06:01 CEST 2017 - mc@suse.de

- version 2.7.46.2-1
- Alphabar becomes a dropdown list
- Move the alphabar into the panel-heading table
- Do not use AddToSSM button if systems are selectable via checkbox
- Use a better icon for IIS
- Allow toggle left menu visibility for any screen-width
- Add select boxes and 'Delete' button to image, store, profile list pages
- show bootstrap minion link only if user has org_admin role
- show permission denied instead of internal server err (bsc#1036335)
- channel admin should be able to set org user restrictions for null-org channels
- user permission checked
- Teach ListPackagesAction and list.jsp about packageChannels
- CachedStatement: reuse the Connection object for batch updates
- batch ssm package upgrades if not action chain (bsc#1039030)
- Allow processing of zypper beacon events in parallel
- Allow processing of minion start events in parallel
- Allow multiple registrations in parallel
- use fallback now time as is without user preferences (bsc#1034465)
- Fix HTML in External Authentication page
- reorganize menu
- Bring back 'Add to SSM' link to System overview page for Salt systems
- Add Highstate page to SSM and system groups
- Add support for multiple servers in the highstate preview page
- Fix race condition for preview websocket messages in remote commands page
- Enable pkgset beacon for all Suse OS distributions (bsc#1032286)
- add info about base products to json input for subscription-matcher
- add product class info to the json input for the subscription-matcher (bsc#1031716)
- Add inspect status and reinspect button to image overview page
- change mgrsshtunnel user home to /var/lib/spacewalk
- Make schedule notification links consistent for actions for a single system (bsc#1039286)
- Teach Postgres to correctly-unique-ify rhnConfigInfo rows
- lookup functions should return every minion only one time
- change contact method for bootstrap script and ssh-push (bsc#1020852)
- Fix 'Join selected groups' button in Activation Key dialog (bsc#1037912)
- Ensure proper authentication for content management (bsc#1036320)
- Hide the "Crashes" column (bsc#1033811)
- Fix: hide lock for Salt servers (bsc#1032380)
- Fix action buttons to top for Pending actions delete confirm page, in SSM patch confirm page,
  Packages list pages and Actions list pages
- parse old and new return structure of spmigration return event

-------------------------------------------------------------------
Wed May 03 16:58:35 CEST 2017 - michele.bologna@suse.com

- version 2.7.46.1-1
- parse result of SP migration Dry Run correctly (bsc#1034837)
- Apply 'action button fixed on scroll' behavior to pages (bsc#1012978)
- prevent possible null pointer exception when installed products could not be
  found (bsc#1034837)
- Allow dot character '.' for activation key (bsc#1035633)
- fix ISE when no status selection was made (bsc#1033213)
- Download empty CSV report when CVE identifier could not be found
  (bsc#1033212)
- Add 'add to ssm' checkboxes to CVE audit list (bsc#1032016)
- Fix missing IPs in Overview tab (bsc#1031453)
- fix scheduling VM deployment in future (bsc#1034289)
- handle empty set to not produce invalid sql (bsc#1033497)
- fix SSM group pagination (bsc#1012784)
- Fix ReactJS DateTime input for phantomjs (bsc#1030075)
- make sure minion keys can only be seen/managed by appropriate
  user(bsc#1025908)
- Set action status to 'failed' on uncaught exceptions (bsc#1013606)
- create PooledExecutor with pre-filled queue (bsc#1030716)
  aborted by the client (bsc#1031826)

-------------------------------------------------------------------
Mon Apr 03 14:57:25 CEST 2017 - mc@suse.de

- version 2.7.44.1-1
- add error handing and fix rebuild button
- Feat: divide & distribute salt actions randomly
- add a configuration parameter to set the time staging begins
- init. support for split-schedule in pre-download window
- add staging window duration
- patch application pre-download
- pre-download packages scheduled for install
- api call to actionchain (bsc#1011964)
- new cve audit ui for server/images
- Fix adding of new InstalledProduct entries on image inspect
- delete also image channels before generating them new
- CVE Audit for images - xmlrpc interface
- implement CVEAudit for images
- simplify rhn-search jar list
- set number of bytes instead of length of java string for 'Content-
  Length' HTTP-header

-------------------------------------------------------------------
Fri Mar 31 12:35:55 CEST 2017 - mc@suse.de

- version 2.7.40.1-1
- Fix arch for default channels lookup (bsc#1025275)
- Add new menu item and routing for Visualization > System Grouping
- Backend: expose installed product name to the ui
- Bugfix: use unique id for possible Host and Guest system duplicate
- Avoid blocking synchronous calls if some minions are unreachable
- Fix mainframesysinfo module to use /proc/sysinfo on SLES11 (bsc#1025758)
- Add Hibernate cascade option from ImageProfile to ProfileCustomDataValue
- apply SessionFilter also for error pages (bsc#1028062)
- Fix confirmation button color for system group delete page (bsc#1025236)
- create scap files dir beforehand (bsc#1029755)
- check if inspect image return a result (bsc#1030683)
- add storeLabel to ImageInfoSerializer
- add buildStatus to ImageOverviewSerializer
- make country, state/province and city searchable for system location
  (bsc#1020659)
- Show errors returned from cmd.run
- Change log level to DEBUG for 'Broken pipe' error in remote commands page
  (bsc#1029668)
- fix NPE when building image profiles without activation keys
- fix removing images and profiles with custom values
- Migrate content management forms to use ReactJS Input components
- Fix LocalDateTimeISOAdapter to parse date string with timezone
- Fix NPE when building with no activation key in the profile
- Fix ace-editor source path
- Fix: restore pkgset beacon functionality (bsc#1030434)
- Move the footer at the end of the aside column
- Move the legendbox to the header bar as a popup
- UI menu: direct link on menu element, plus/minus icon toggles submenu instead
- Fix: handle Hibernate transactions correctly (bsc#1030026)
- Feat: execute actions within 10 minutes in the past
- Handle TaskomaticApiExceptions
- Turn TaskomaticApiException to a checked exception
- Schedule minion Actions in Quartz
- make salt aware of rescheduled actions (bsc#1027852)
- add number of installed packages to ImageOverview
- parse result of docker inspect
- Add date time input for scheduling the image build
- Add 'Rebuild' button to image details page
- Implement XMLRPC API for Image Stores, Image Profiles and Images
- Add custom data values to image profile and images
- Don't allow scheduling scap scan if openscap pkg missing from minion
- add link to proxy system details page
- Show entitlements sorted in the system details overview page (bsc#1029260)
- Fix broken help link for taskstatus (bsc#1017422)
- Fix merge channels patches (bsc#1025000)
- show proxy path in bootstrap UI
- catch and display all bootstrap errs
- check if proxy hostname is FQDN in UI
- add proxy_pub_key to ssh bootstrap pillar
- cleanup and method to get proxy pub key by calling runner
- methods for gen ssh key and get pub key from proxy
- java backend for salt ssh-push through proxy

-------------------------------------------------------------------
Wed Mar 08 19:04:20 CET 2017 - mc@suse.de

- version 2.7.30.2-1
- set modified date for credentials
- use a small fixed pool so we don't overwhelm the salt-api with salt-ssh
  executions
- synchronize sendMessage on session, checkstyle fixes
- fix remote cmd ui js err and timed out msg

-------------------------------------------------------------------
Tue Mar 07 15:44:51 CET 2017 - mc@suse.de

- version 2.7.30.1-1
- Load ace-editor js library from a different place (bsc#1021897)
- use a bounded thread pool for salt-ssh async calls
- use consistent spelling in UI (bsc#1028306)
- remote cmd UI changes for salt-ssh minions
- add support for SUSE Manager Proxy 3.1
- openscap action scheduling and handling for salt minions
- rewording distchannelmap text (bsc#1017772)
- add support for salt ssh minions to remote cmd UI
- Visualization: show Proxy and Virtual Host Manager hierarchy
- Add patches and packages pages for images
- parse installed products on images
- add pillar data only for used image stores
- add image info schema and mapping
- Remove 'email' field from image profile form
- Add a notification for when Container Build Host type is applied
- Add build schedule notification on image build page
- Updated links to github in spec files
- do not push changed channels directly out to the minions
- do not schedule product installation, but add product packages to server
  state
- provide a user to the event if possible
- Set the creator of a server
- search and install missing product packages when channel assignment changes
- Display warning when JavaScript is disabled on all pages (bsc#987579)
- Remove warning on ssm page (bsc#1025981)
- Add missing dirs to the menu tree (bsc#1023413)
- Remove legacy audit logging Java code
- AuthFilter: update cookie expiry date at end of HTTP request (bsc#1025775)
- MinionActionCleanup: only call list_jobs once per action id (bsc#1025291)
- Feat: enable Salt by default on bootstrap via UI
- Fix: uniform bootstrap.sh (bsc#1000762)
- Feat: supply SSH passphrase when adding identity
- fix NPE when no SUSE Product was found for an installed product
- keep organization after migrating a system to salt (bsc#1026301)
- action now store its completion time
- Avoid deadlock with spacewalk-repo-sync (bsc#1022530)
- Changed tab text for Formulas tab to Formula Catalog (bsc#1022076)
- Add missing library to taskomatic classpath (bsc#1024066)
- Fix spacecmd cannot be executed by RO user (bsc#1015790)
- send timeout if no minions available in remote cmd ui
- show only allowed minions in remote cmd ui (bsc#1024496)
- Fix broken merge (bsc#987864)
- add possibility to add systems to SSM from ProxyClients page
- Reject tokens not assigned to minions (bsc#1019965)
- Invalidate tokens when deleting system
- make remote commands UI async

-------------------------------------------------------------------
Tue Feb 07 15:24:57 CET 2017 - michele.bologna@suse.com

- version 2.7.24.1-1
- Apply addon system types from activation key during registration
  (bsc#1020180)
- Apply highstate as the last step of a registration in case an activation key
  was provided (bsc#1020232)
- Create tmp directory in spec file (bsc#1019672)
- Add severity to updateinfo (bsc#1012365)
- Store temporary roster in configured location (bsc#1019672)
- hide migration targets without valid subscriptions (bsc#1019893)
- fix SP migration when the SUSE Manager Tools product is installed
  (bcs#1014498)
- Use human-parseable dates for server notes (bsc#969564) (#863)
- Fix timezone handling for rpm installtime (bsc#1017078)
- Validate activation key values (bsc#1015967)
- Pass user-preferred localtime to the highstate UI (bsc#1020027)
- Send ChannelsChangedEventMessage in SSM (bsc#1019451)
- Add "Content Management" feature

-------------------------------------------------------------------
Wed Jan 11 16:03:04 CET 2017 - michele.bologna@suse.com

- version 2.7.14.1-1
- Version 2.7.14.1

-------------------------------------------------------------------
Fri Dec 16 16:35:50 CET 2016 - michele.bologna@suse.com

- version 2.5.59.11-1
- Add support for live patching
- Initial support for executing actions in taskomatic
- Hide kernel patches in CVE Audit results when live patching is used
	(FATE#319519)
- Show kernel live patching info in 'system details overview' (FATE#319519)
- Escape act key names in bootstrap UI (bsc#1015967)
- Add tunneling to salt-ssh support
- Fix server checks to allow minions to perform a distupgrade (bsc#1013945)
- Change default sort to ascending for pending actions list
- Add reboot/restart type icon to relevant patch column in upgradable package
  lists
- Add system.getKernelLivePatch API method
- Update kernel version and other system info during package refresh
  (bsc#1013551)
- Fix ISE when sorting system notes list (bsc#979053)
- Fix checkbox icon align (bsc#966888)
- fix fromdir for 3rd party server (bsc#998696)
- Display warning when JavaScript is disabled on all pages (bsc#987579)
- Rename SSM page titles for consistency (bsc#979623)
- hide action chain schedule for salt systems also in SSM (bsc#1005008)
- send ActionScheduled message for all saved actions (bsc#1005008)
- Fix plus/minus buttons in action chain list (bsc#1011344)
- Fix misleading message on system reboot schedule in SSM (bsc#1011817)
- Utilize HostPortValidator to validate bootstrap host (bsc#1011317)
- Increment 'earliest' date by a millisecond between chain actions (bsc#973226)
- Use human-parseable dates for server notes (bsc#969564) (#863)
- Respect order of validation constraints in XSD files (bsc#959573)
- Remove useless self-link on login page (bsc#963545) (#872)
- Use different symbols for collapsible sidebar items (bsc#967880) (#870)
- Fix SSM reboot action success messages (bsc#968935)
- Allow sorting on avisory name in errata lists (bsc#989703)
- Update 'view/modify file' action buttons text (bsc#1009102)
- Handle salt ssh sdterr message (bsc#1005927)
- scheduleDetail.jsp: clarify button label (bsc#1010664)
- Bugfix: Prevent salt-master ERROR messages if formulas files are missing
  (bsc#1009004)
- Hide RHN disconnection option (bsc#1010049) (#850)
- Reword general config page text (bsc#1009982)
- check and fix also the assigned repository while updating the channels
  (bsc#1007490)
- match url including query param seperator to have a definitive end of the
  path component (bsc#1007490)
- Only show minions with sids available as links (bsc#1007261, bsc#970460)
- Delete previous Salt key on register event (bsc#1006119)
- Repository progress: decode another possible log info (bsc#972492)
- add oes extensions to base products bsc#1008480
- Create "script.run" capability if it is not found (bsc#1008759)
- Avoid misleading expected check-in message (bsc#1009006)

-------------------------------------------------------------------
Mon Nov 07 11:43:42 CET 2016 - michele.bologna@suse.com

- version 2.5.59.10-1
- CVE Audit: tolerate null products (bsc#1004717)
- If proxy is not found via FQDN, look it up via simple name (bsc#1006982)
- Change rhnServerPath hibernate mapping to fix ISE for server behing proxy
  (bsc#1004725)
- fix autoyast upgrade mode (bsc#1006786)
  chain (bsc#1000184)
- Open repo sync log in a new window (bsc#1007459)
- Always use queue=true when calling state.apply (bsc#1004743)
- Add a link to system pending events in patch schedule notification for a
  single system (bsc#971342)
- Sort proxy clients list by name (bsc#998348)
- Make exception class more generic and code fixup (bsc#1003449)
- Raise UnsupportedOnSaltException performing listChannels (bsc#1003449)
- New exception type to indicate unsupported operation (bsc#1003449)
- Refactor to remove action canceling duplicate code (bsc#1004745)
- arch_type of a SUSEProduct can be null (bsc#1001738 bsc#1001784 bsc#1001923
  bsc#1002678)
- Ensure no stray config channels are listed for ranking (bsc#979630)
- PinnedSubscriptionHandler: documentation comment typo (bsc#994848)
- Refactor unschedule minion actions to fix NPE (bsc#1004745)
- Enable SPMigration UI for minions
- Send an email to admin when salt event bus is down
- Separate API endpoint for SSH system registration
- Require salt-netapi-client 0.9.0
- Initial handling of job return events for dist upgrades

-------------------------------------------------------------------
Thu Oct 06 16:08:09 CEST 2016 - mc@suse.de

- version 2.5.59.9-1
- Hide all formula tabs as long as there are no formulas installed
- Support formulas in SUSE Manager
- SPMigration UI: list not synced channels in the tooltip
- SPMigration: add multi-target-selection step in front of the wizard
- Sync product extensions
- Handle JsonException when sls with error (bsc#987835)
- Many fixes for onboarding minions
- Handle hardware refresh like any other action
- clone Severity from an errata (bsc#1000666)
- Do not check for password type on autoyast files (bsc#999304)
- handle minion down and job not found when canceling jobs on minions
 (bsc#993304,bsc#994623)
- clear hibernate session after entity type change to fix
  NonUniqueObjectException (bsc#997243)
- Remove previous client capabilities on traditional->minion
  reactivation (bsc#997243)
- Enables pkgset beacon to work in RHEL systems
- support Open Enterprise Server 11 SP3 (bsc#988303)
- Fix broken merge (bsc#987864)
- use raw package install for non zypper systems
- Redirect user to a meaningful page after requesting details of non-existing Action Chain (bsc#973198)
- Setup Salt Minion before packages are taken
- Support Salt on RedHat like systems
- fix race condition during auto errata update (bsc#969790)
- API requests should not be redirected to login
- introduce Spark router conventions
- Add server endpoint for TaskoTop web UI page
- Change EmptyString warning to debug log level to not spam the logs (bsc#989498)
- BugFix: use user preferences parameters as default page size (bsc#980678)
- Add proxy detection during registration and pillar generation
- Adding default channel for minion (bsc#986019)
- Fix NoClassDefFoundError (bsc#988196)
- call cobbler sync in profile edit only if requested (bsc#991440)
- No explicite cobbler sync needed (bsc#991440)
- call all sync_* functions at minion start event
- add beacon configuration for pkgset (bsc#971372)

-------------------------------------------------------------------
Mon Jul 18 14:28:06 CEST 2016 - jrenner@suse.com

- version 2.5.59.8-1
- Initial version of the bootstrapping UI
- Integrate bootstrapping with System Overview
- support SP Migration for OES 2015 to 2015 SP1
- Fix for minion w/ multiple interfaces (bsc#985707)
- Fix HW Refresh duplicate insert (bsc#971622, bsc#983347)
- no addon entitlements allowed for Foreign and Bootstrap systems (bsc#983826)
- disable checkboxes for foreign and bootstrap systems in system types page
  (bsc#983826)
- Tell linuxrc that self_update is an user option so that it'll pass it to
  autoyast but doesn't process it further and add this to the tests
- Disable YaST self update for new autoinstallation trees for SLE
- remove misleading links from action chain page (bsc#983297)

-------------------------------------------------------------------
Fri Jun 17 18:10:20 CEST 2016 - mc@suse.de

- version 2.5.59.7-1
- support OES 2015 (bsc#934560)
- align reboot behavior of salt and tranditional clients (bsc#975534)
- update to latest salt netapi library
- Report the state of virtual guests from virtual host manager as
  'unknown'(bsc#983344)
- add taskomatic job to clean up minion actions
- replace ZypperEvent with default beacon event
- move uuid cleanup logic into taskomatic
- enable oracle support again (FATE#320213)
- Enable minions to be worked with SSM only on available features
- Use the IP address when doing ssh push via proxy (bsc#940927)
- Don't allow URLs that only differ on the authorization token (bsc#976184, bsc#982347)
- Fix typo in Systems column (bsc#983916)
- Salt hw reg: ignore virtual scsi devices (bsc#962588)

-------------------------------------------------------------------
Tue May 24 16:33:00 CEST 2016 - kwalter@suse.com

- version 2.5.59.6-1
- fix NoSuchFileException at setup time when there are no orgs yet
-  add details to history event
- only require lifecycle entitlements for systems with a SUSE base
  product, adjust test
- mgr-sync: use bulk channel reposync
- enhance list of channel families for SUSE Manager Server
- reactivate traditional server as minion on registration
- TaskomaticApi: schedule bulk reposyncs in bulk
- show machine_id in the system->hardware tab
- change missing machine_id UI warning message
- Make message handling thread pool size configurable
- Support for concurrent handling of checkin events
- add variable to make cobbler sync optional
- Add Virtualization Groups to the input JSON data for the matcher
- Backward synchronization for cobbler kernel options during CobblerSyncTask
- support for multithreaded message handling
- BugFix: redirect migration with no Org to the first step (bsc#969529)
- Trigger errata cache job on changed channel assignments
- Under high load, the service wrapper may incorrectly interpret the inability
  to get a response in time from taskomatic and kill it (bsc#962253).
- make cobbler commands work from taskomatik
- Don't modify request map when rendering alphabar, since it may fail depending
  on the implementation of ServletRequest (bsc#978253)
- require refresh channels before pkg states (bsc#975424)
- Manager-3.0: Reschedule failed actions (bsc#971622)
- Exit if there are exceptions on startup to let tanuki restart taskomatic
- BugFix: keep trace of the parent channel selected during 'Create Channel'
  (bsc#967865)
- remote commands: filter minions by permissions and not just by org
  (bsc#978050)
- ProductSyncManager: when scheduling reposyncs, use bulk mode through
  TaskomaticApi (bsc961002)
- call cobbler sync after cobbler command is finished (bsc#966890)
- use pillar and static states to install/remove packages (bsc#975424)
- Faster event processing.
- Determine the action status more correctly
- fix error msg if /srv/susemanager/salt/custom does not exist (bsc#978182)
- Recreate upgrade paths on every refresh (bsc#978166)
- prevent non org-admin user accept/reject/delete a minion (bsc#979686)
- regenerate salt files (bsc#974302)
- log permissions problems on channel access while SP migration (bsc#970223)
- support SLE-POS 11 SP3 as addon for SLES 11 SP4 (bsc#976194)
- delete salt key when system is deleted (bsc#971606)
- Improve the output of remote command actions
- No package list refresh after channel assignment change
- Force a package list refresh after the onboarding
- More "info" level logging about action executors
- Log out the duration of package profile updates
- Execute package profile update as a state.apply (bsc#973365)
- Adjust autoinst file error detecting heuristics to the newer format
  (bsc#974119)
- Use queue=true for all calls to state.apply (bsc#980556)
- make postgresql a weak systemd dependency
- filter osad from the activation key extra packages (bsc#975135)
- Ensure SCC data files are saved on disk as tomcat/root with 644 permissions
- Bugfix: add management product ids to servers without products
- Double the backslashes when reading the config files from java (bsc#958923)
- fix setting cpu flags on hw refresh (bsc#975354)

-------------------------------------------------------------------
Tue Apr 12 17:18:44 CEST 2016 - mc@suse.de

- version 2.5.59.5-1
- trim cpu values and skip dmi for ppc64 (bsc#974792)
- delete pillar data on remove server (bsc#974853)
- use minion_id in pillar data file name (bsc#974853)

-------------------------------------------------------------------
Wed Apr 06 08:30:19 CEST 2016 - mc@suse.de

- version 2.5.59.4-1
- use custom.group_[id] only when applying custom_org (bsc#973452)
- AuthFilter: don't redirect to HTML pages for JSON endpoints, send 401 instead
- subscription-matcher: add timestamp to input.json
- apply only group_<ID>.sls (bsc#973452)
- fix sls regeneration on custom state delete (bsc#973666)
- rename pillar group_id to group_ids
- Don't set a limit on the Salt API response time (bsc#972766)
- When generating repo metadata for a cloned channel, recursively fetch
  keywords from the original channel (bsc#970901)
- fix API documentation
- Fix getting MD5 for file
- Fix Content-Length in HTTP-header of response
- Cleaning up some remaining Tag/Group XSS issues
- Warning "Unservable packages" is not shown when such packages don't
  exist now
- Bad bean-message ids and navbar-vars can lead to XSS issues
- AlphaBar had an 'interesting' XSS exploit available
- Fix SelectAll in the presence of filtering
- found/fixed another in BunchDetails. QE++
- Change mechanism of selecting compatible systems
- Fix generating blank repositories because hitting salt file list cache
  (bsc#971004)
- fix kernel options splitting (bsc#973413)
- schedule minion hw refresh on api call (bsc#972305)
- fix ping minion before hw refresh (bsc#972305)
- check ftr_hardware_refresh when showing 'Refresh Hardware' button
  (bsc#972305)
- rename and use method to check salt or management entitlement (bsc#972305)
- refactor getting hardware and network information (bsc#972305)
- handle no response for installed products (bsc#971906)
- return Optional for single minion api calls (bsc#971906)
- catch smbios call errors and log warn (bsc#970497)
- Require Tomcat and Postgresql running before Taskomatic start
- list custom states from db instead of disk (bsc#972166)
- fix SLE12 patch style detection in case of cloned patches (bsc#972972)
- execute each hardware mapper in its own transaction (bsc#972163)
- Use test.ping instead of presence to detect reachable minions (bsc#972665,
  bsc#971194)
- BugFix: 'Systems > Advanced Search' title and description consistency
  (bsc#966737)
- BugFix: correct behavior with visibility conditions of sub-tabs in
  Systems/Misc page (bsc#962563)
- Trigger registration if minion is not present (bsc#971725)
- Do not sync minions on tomcat startup (bsc#971725)
- better logging for SP Migration feature (bsc#970223)
- Workaround Spark bug https://github.com/perwendel/spark/issues/490
  (bnc#972158)
- add present check to immediate schedule execution (bsc#971194)
- fix installing patches via salt (bsc#971093)
- Remove all code related to SSE based UI events (bsc#969303)
- Do not handle beacon events anymore (bsc#969303)
- Fix problem on concurrent SCC subscription refresh
- disable local repositories on registration (bnc#971788)

-------------------------------------------------------------------
Mon Mar 21 17:43:40 CET 2016 - mc@suse.de

- version 2.5.59.3-1
- BugFix: add missing url mapping (bsc#961565)
- Do not load susemanager-events.js (bsc#969303)
- fix unique index error on update custom state , refactor and add unit test
- regenerate custom state assignments on rename and delete (bsc#971206)
- query to find state revisions where a custom state is used (bsc#971206)
- check if custom state is being renamed (bsc#971206)
- fix scheduling an action chain (bsc#971495)
- replaced if with optional (bnc#971466)
- do not dump Salt err msg to Yaml (bnc#971466)
- fix icon in groups and systems -> salt page
- Support package removals in the same way as installs/updates
- Allow package actions to be scheduled on minions via the API
- Fix PackageEvr.toString() to write correct format
- Refine the system details navigation tabs
- Add support for package updates on Salt minions (bsc#971364)
- Use LocalDateTime for apply state and use user timezone setting
- update tests for HAE-GEO on SLES 4 SAP (bsc#970425)
- Disable changing Managers for Vendor Channels (bsc#957171)
- BugFix: enlarged field too small in form-control creating org (bsc#959595)
- BugFix: remove hover behavior on button inside href (bsc#967892)
- Use the 64 bit arch names
- Fix case statements to correctly check for NULL (bsc#971128)
- BugFix: header organization name behavior like text instead of link
  (bsc#967882)
- minion onboarding: generate pillar after generating repo files
- refresh pillar before applying states at onboarding time
- regenerate package states on migration (bsc#970322)
- Point Documentation link in the header to SUSE webpage (bsc#967875)
- capitalize link (bsc#970016)
- Bring back the button from SUSE Manager 2.1 (bsc#969578)
- Fix user locale prefs cannot be saved (bsc#969578)
- Create new server state revision on migration (bnc#970322)
- Verify that entitlements are *not* removed
- Do not remove entitlements when a server is migrated (bsc#958707)
- show proxy tab only if the system is a proxy (bsc#969118)
- DownloadController: Test that the right headers are set
- return an object so that Spark does not continue the filter chain
  (bnc#963148)

-------------------------------------------------------------------
Wed Mar 09 12:37:25 CET 2016 - mc@suse.de

- version 2.5.59.2-1
- use the same ehcache as the old ehcache-failsafe

-------------------------------------------------------------------
Wed Mar 09 11:18:37 CET 2016 - mc@suse.de

- version 2.5.59.1-1
- Add Custom State UI for Organizations and Groups
- set hibernate.cache.provider_configuration_file_resource_path to load a
  custom ehcache.xml instead of ehcache-failsafe.xml from the ehcache jar
- create server pillar on add/remove from group and on minion registration
- add unit tests for SLE-Live-Patching12 (bsc#924298)
- check header for csrf token
- Simplify assignment of salt entitlement during registration
- Make read-only entitlements show up aligned in the UI
- Make base entitlements permanent
- hidden taglib provide id field if given (bsc#969868)
- escape message texts and hidden fields (CVE-2016-2104)
- refactor salt minion onboarding ui showing the fingerprint
- Allow to apply the highstate from the UI
- fix kernel and initrd pathes for creating autoinstallation (bsc#966622)

-------------------------------------------------------------------
Tue Mar  8 15:09:31 UTC 2016 - dmacvicar@suse.de

- set hibernate.cache.provider_configuration_file_resource_path
  to load a custom ehcache.xml instead of ehcache-failsafe.xml
  from the ehcache jar

-------------------------------------------------------------------
Wed Mar 02 12:18:58 CET 2016 - mc@suse.de

- version 2.5.57.1-1
- fix multiple xss vulnerabilities (CVE-2016-2104)
- remove monitoring from the help text (bsc#963962)
- Add support for minions in different timezones
- on cancel, only delete actions that haven't been picked up yet
- Do not use the PICKED UP status for actions scheduled on minions
- Create a new "Salt" tab on the top level
- Unit tests for SLE-RT12-SP1 (bsc#952381) and SUSE-OpenStack-Cloud-6
  (bsc#964033)
- fallback to "virtio26" as generic os version
- Sort timezones: GMT first and then east to west
- add Chile to the list of timezones (bsc#959055)
- Reference and apply states from state catalog for single minions
- Subscription Matching Pin feature
- PinnedSubscription XMLRPC API - list, create & delete operations
- Fix crash in minion virtualization detection
- Enable reboot actions and remote commands for minions
- Add support for 'state.apply' actions
- Convert UnmatchedSystem to UnmatchedProduct report
- Improved minion registration process and fixed scheduling of actions
- refactor javascript components as separated and reusable components of React

-------------------------------------------------------------------
Wed Feb 10 08:38:05 CET 2016 - mc@suse.de

- version 2.5.49.1-1
- Update spec file to require renamed salt-netapi-client
- adjust to new netapi call syntax
- Move suse manager custom salt functions into a custom namespace
- remove RES4 from expected products
- test support for SUSE-Enterprise-Storage 2.1 (bsc#963784), SLE12-SP1-SAP
  (bsc#959548) and SLES11-SP3-LTSS-Updates (bsc#965652)
- Filter null quantity subscriptions
- Store the matcher run result to the DB
- add scheduled-by to SSM action-history-list
- fix ISE in case no system is selected
- for Channel.packageByFileName query prefer packages from the actual channel,
  sort the rest accoring to build_time
- Text description missing for remote command by API -> function
  scheduleLabelScriptRun()
- Added/changed API-methods to work with package installation/removing
  using it's nevra
- Added additional information to package metadata, returned by
  serializer

-------------------------------------------------------------------
Tue Jan 26 14:21:31 CET 2016 - mc@suse.de

- version 2.5.43.1-1
- Fix the SCCOrderItem null quantity issue by dropping the 'not null'
  constraint
- Rename package state for version from EQUAL to ANY
- add latest state support to ui and generator
- Generate package sls files on registration
- Do not refresh the SCC data while the taskomatic job does the same
  (bsc#962323)
- Make it compile against servlet API < 3.0
- Render nav menu by either request or page context
- java: rename saltstack to salt
- Add the free flag to SUSEProduct, set it from the SCC data, pass it to the
  matcher JSON
- SubscriptionMatchProcessor: performance fix
- Simplify downloading of the matcher CSVs
- Include only subscriptions with a positive total quantity in the UI data
- Subscription Matcher UI: show Taskomatic status properly
- Subscription Matching: implement UI to show matching results
- Fix timezone sorting after adding Chile (Pacific/Ester)
- SystemHandler: throw exception when permanent/nonSatellite entitlements are
  changed via API
- handle salt schedule correctly and align with SUSE Manager actions
- disable action chaining API for salt minions
- Introduce a "States" tab for minions
- fix typo in SQL statement (bsc#959987, bsc#960855)
- implement checkin timestamp update on salt job return
- use 2048MB as default for taskomatic max java memory
- Send data with mod_xsendfile
- change help url references to new manuals
- improve getting hardware and network data from minions
- Support host key algorithms other than ssh-rsa
- Fix ssh push via proxy using sudo (bsc#961521)
- fix page style when not authenticated (bsc#962573)
- add Chile to the list of timezones (bsc#959055)
- add Salt and Foreign Entitled Systems count to types page
- Disable changing Base System Type in SUSE Manager
- deploy certificate on minion registration
- Added new API methods to add new repository with SSL certificates
  or update existing one
- catch and log any exceptions in the hardware mappers (bsc#960039)
- handle IPv4 or IPv6 info missing from network.interfaces response

-------------------------------------------------------------------
Sat Jan 16 11:20:57 CET 2016 - mc@suse.de

- version 2.5.34.1-1
- Align About page to SUSE Manager
- In case the installer is zypp add all patches into one errata action
  (bsc#960997)
- improve setting Hardware data for minions (cpu, devices, network, etc.)
- create virtual hosts for s390x minions
- Implement scheduling of patches for salt minions
- Report SUMA server system itself with its products to the subscription
  matcher
- Update copyright headers to 2016 for all new files
- Adjust action status on salt jobs that we scheduled
- Unhide the "Events" tab for minion systems
- Use public channel families for SUSE channels (bsc#958708)
- Set the rhn session-cookie-path global
- Explicitly ask Tomcat to compile .jsp files (bsc#954417)
- Additional fixes for bsc#956613 (decoding [] is broken for list-key-name)
- fix kickstart with multiple packages having same NEVRA (bsc#959987,
  bsc#960855)
- get the default organization before we create any
- Revert "List global available CryptoKeys"
- Port client python HW handling to server side java
- change dependency to match Tomcat 8 Servlet API 3.1
- Fix edge-case in kickstart-profile-gen-ordering and
  post_install_network_config
- Add hack to deal with RHEL7's differing redhat-release-protocol
- make sure we can find the child channel
- moving non_expirable_package_urls parameter to java
- moving download_url_lifetime parameter to java
- removing unused force_unentitlement configuration parameter

-------------------------------------------------------------------
Tue Jan 05 15:59:05 CET 2016 - mc@suse.de

- version 2.5.26.2-1
- Fix list-key-name (decoding of [] is broken in commons-beanutils.jar > 1.7)
  (bsc#956613)
- Ignore cookies from SCC (bsc#959585)
- SP migration: use correct CSS path (bsc#956613)
- Add/Refactor equals() and hashCode() for Credentials and CredentialsType
- Fix hibernate exception when refreshing subscriptions
- Delete also subscriptions with null credentials on refresh
- Make available packages search case insensitive
- Add subscriptions and orders data files
- Package release cannot be NULL. Use "0" if none is provided by salt
  (bsc#960035)
- set a generated jid to the tokens
- Minion crashes on reg if getting DMI fails (bsc#959670)
- Add "Manage Package States" to the packages index page
- Enable the "Software Channels" tab for all salt clients
- return empty map if no dmi records
- Fix markup after merge error
- Fill General and DMI hw info on minion reg
- fix internal Server Error for Schedule > Completed Actions (bsc#956002)

-------------------------------------------------------------------
Wed Dec 16 12:35:08 CET 2015 - mc@suse.de

- version 2.5.26.1-1
- ServerFactory: don't return multiple Server objects if they have
  joint tables
- Render nav menu by either request or page context
- Add support for setting package state REMOVED and INSTALLED
- Add Salt SLS generator for the packages
- Fix the link to the online help
- implement managing package sate of a minion
- implement taskomatic task for running subscription matcher
- add caching tables for subscriptions and order items
- Create json string as input for the subscription-matcher
- installedProducts attribute was renamed to installedProductSet (bsc#959043)
- Set the correct status code for error pages
- fix calling error pages without session
- List global available CryptoKeys
- schedule mgr-sync refresh after first user gots created.
- 1274282 - Teach CobblerSyncProfile that profiles might disappear in mid-run
- refactor setting ditro kernel params (bsc#944241)
- compile jspf files differently to avoid problems with Tomcat 8
- adding setup for first organization
- create first org togther with the first user
- during installion insert default SSL crypto key with null org
- restyle page for creating users
- remove RHEL 5 related things - we don't build on el5 anymore
- BugFix: skip similar tasks only if task is 'single threaded'
- 1076490 - prefer the package from the given channel
- removing link to removed page

-------------------------------------------------------------------
Thu Dec 10 17:58:59 CET 2015 - mc@suse.de

- version 2.5.16.2-1
- fix state apply not passing the module names
- Cascade all operations to the package states
- change installed product registration to use new hibernate mapping
  and enable ui
- Simplify channel token key derivation
- do not encrypt tokens, only sign them
- use hibernate to insert a installed product
- refactor listPossibleSuseBaseChannelsForServer() using hibernate queries
- Use hibernat mapping to create the SUSEProductSet
- Get matching SUSEProduct out of the InstalledProduct if available
- create SUSEProducts before starting the test
- Set installed according to grains to get access to suse channels
- Automatically apply channels state after repo file creation
- Hibernate mapping for installed products
- Mapping and classes for PackageState

-------------------------------------------------------------------
Mon Nov 30 11:40:06 CET 2015 - mc@suse.de

- version 2.5.16.1-1
- BugFix: check mirror credentials required fields (bsc#955970)
- use new version of httpclient
- implement UI for managing Virtual Host managers
- add params parameter to scheduleSingleSatBunch()
- BugFix: sort channel list by name (bsc#955204)
- Consider old products only if no patch available (bsc#954983)
- (bsc#953129) remove message proxy.header, update context sourcefile
- (bsc#953129) remove proxy.jsp, action and struts config
- Router: use list instead of index
- BugFix: remove inconsistency and make more general the action description for
  package page title and tab-title in Schedule
- better log than nothing
- introduce conventions about router, templates and urls
- Use non-immediate errata cache rebuilding on channel unsubscription
  (bsc#949158)
- Bug fix: remove 'Locale Preferences' link from header (bsc#955252)
- (bsc#953129) add proxy version info to proxyclients page
- (bsc#953129) change details->proxy to point to proxyclients page as it was in
  Suma2.1
- Add support for timing out on an ssh connection
- Ensure subdirectories are present when writing repo files
- publishToChannel optimization
- Fix extremely slow channel.software.syncErrata API
- BugFix: remove inconsistency and make more general the action description for
  package page title and tab-title in Schedule (bsc#935375)
- Linked pages are not always opening in separate window (bsc#939358)
- login screen of SUMA3 still has reference to Oracle (bsc#954740)
- Add classes for managing .repo files
- Enable channel ui for salt minions
- implement token verification
- use the new algorithm based on package names to determine patch
  applicable/inapplicable (bnc#948964)
- Fix LTSS channels by looking at individual packages (bnc#944729)
- Remove url decoding since values are already decoded at this point bsc#951549
- Store only an integer value for cpu MHz in DB
- Virtual Systems list: show virtual hosts from different Orgs
- Call virtual-host-gatherer with configured HTTP proxy values
- BugFix: skip similar tasks only if task is 'single threaded' (bsc#953271)
- New ui for the login page and relogin
- Add accept/reject all button and show number of pending /rejected minions
- Send event to salt when minion is registered
- optimize queries
- allowing RHEL7 kickstart repositories
- support listing errata by last_modified date

-------------------------------------------------------------------
Thu Oct 22 16:36:21 CEST 2015 - mc@suse.de

- version 2.5.2.3-1
- List VirtualHostGatherer modules via XMLRPC API
- Added and delete Virtual Host Manager (VHM) entities via XMLRPC API
- Taskomatic job for running virtual-host-gatherer
- fix incomplete enabling of config actions via snippet (bsc#949528)
- deactivate all non spacewalk plugin services and repos via snippet
  (bsc#949554)
- add SUSE Enterprise Storage 2 (bsc#949285)
- do not hide human readable entitlement names
- require pxe-default-image in the spacewalk main package
- Rename javascript file to susemanager-events.js
- Open the event stream on every page
- Setup SSE event source on the system overview page
- add snippet to wait for NetworkManager (bsc#937802)

-------------------------------------------------------------------
Wed Oct 14 09:54:14 CEST 2015 - mc@suse.de

- version 2.5.2.2-1
- build without checkstyle
- Support for SLE12 SP1 product family (bsc#949726)
- implement remote command interface with target glob

-------------------------------------------------------------------
Wed Oct 07 14:41:35 CEST 2015 - mc@suse.de

- version 2.5.2.1-1
- drop monitoring
- port all perl web pages to java
- replace upstream subscription counting with new subscription
  matching (FATE#311619)
- integrate SaltStack for configuration management (FATE#312447)
- support password-recovery-tokens
- remove Solaris support
- allow to specify read-only users

-------------------------------------------------------------------
Sun Sep 27 14:44:59 CEST 2015 - mc@suse.de

- version 2.1.165.19-1
- support ssh-push with sudo
- Fix CVE Audit for LTSS channels by looking at individual
  packages (bnc#944729)
- use same regexp for channel name as in CreateChannelCommand (bsc#946248)
- prevent mojor version service pack updates from 11 to 12
- display a warning if the update stack is not up-to-date
- Add NoRouteToHost handling with better output
- fix output of client events (bsc#935377)
- fix pagination buttons (bsc#935387)
- deprecate synchronizeUpgradePaths() XMLRPC
- provide SCC product to updateUpradePaths for SLE12 migration data
- parse predecessor_ids from json
- Organization users page: fix typo (bnc#943283)
- Do not return a OES repository with null credentials (bsc#937030)
- Fix queue size: consider possible remainders from last run
- Log message when finished errata cache for a server or channel
- Log the current queue size before every job run (DEBUG)
- Fix link back to the associated channel(bsc#931519)

-------------------------------------------------------------------
Mon Sep 02 16:00:35 CEST 2015 - mseidl@suse.de

- Prevent creating channels with reserved names (bsc#939349) / (fate#319308)

-------------------------------------------------------------------
Mon Jun 22 16:00:35 CEST 2015 - jrenner@suse.de

- version 2.1.165.18-1
- Avoid deadlock in CompareConfigFilesTask when a
  rhn_channel.update_needed_cache is in progress (bsc#932845)
- add missing country code
- Restore the default checksum and architecture when the parent channel is set
  to None
- Drop all product/channel relations before populating (bsc#932052)
- Replace keyword iterator to fix writing support information (bsc#933675)
- TaskoXmlRpcHandler: dead code removed
- products.json updated from latest SCC version
- Deserialize BLOBs correctly across databases
- Revert "Java Eula database classes moved to Hibernate, fixes BLOB issue"
  (bsc#930686)
- Do not remove tasks from the database during getCandidates() (bsc#932052)
- force taskomatic to use UTF-8 (bsc#932652)

-------------------------------------------------------------------
Fri May 29 10:35:46 CEST 2015 - mc@suse.de

- version 2.1.165.17-1
- wait for current transaction end
- EXISTS is an Oracle keyword, don't use it casually
- Scheduling remote command for large system sets is slow
- move auto-errata updates into separate taskomatic task
- improve system overview list performance
- Implement a "default" kickstart script name for edit link
- do not ignore errata with same package version
- reduce number of system lookups
- Get rid of IE7 compatibility mode enforcement
- Unify profile creation/update with one submit button instead of two
- Fix file input control alignment issue with form-control (bsc#873203)
- Update specfile to compile with Java 7
- add SLE11-Public-Cloud-Module (bsc#914606)
- Change Activation Key Child Channels from select to checkboxes (bsc#859645)
- Fix NPEx when updating distribution and missing cobbler entry (bsc#919722)
- Provide channels and upgrade paths for SLE11 SP4 products (FATE#318261)
- Fix broken icon in rhn/help/ForgotCredentials.do (bsc#915122)
- Allow setting the contact method for systems via API (FATE#314858)
- Make system.getDetails() return the contact method
- Add support for setting contact_method on activation keys (FATE#314858)
- implement tilde compare in java code
- Return PATCHED if at least one patch is installed (bsc#926146)
- SatCluster: strip ipv6 zone id from vip6 attribute

-------------------------------------------------------------------
Mon May 11 10:30:28 CEST 2015 - mc@suse.de

- version 2.1.165.16.1-1
- fix XML RPC API External Entities file disclosure
  CVE-2014-8162 (bsc#922525)

-------------------------------------------------------------------
Wed Apr 08 11:20:10 CEST 2015 - mc@suse.de

- version 2.1.165.16-1
- HttpClientAdapter: fall-back to Basic auth from NTLM when both
  are supported (bsc#926319)

-------------------------------------------------------------------
Tue Mar 31 14:57:06 CEST 2015 - mc@suse.de

- version 2.1.165.15-1
- Copyright texts updated to SUSE LLC
- add SLE12-SAP product (bsc#922744)
- SCCRepository: Only NOT NULL database columns can be mapped to primitive
  types in Hibernate (bsc#922313)
- change evr parsing for repodata primary.xml dependencies
- Create only one errata cache worker per server (bsc#918994)
- findKickstartPackageToInstall: in case multiple packages are available, pick
  the most recent (bsc#924118)
- update properly necessary cobbler fields when changing ks tree
- close auto errata update timing hole
- fixing typo: sync-kickstars -> sync-kickstart
- IE11/WinServer2008/CompatMode fix
- Missing refactored SQL query for system available packages (bsc#913400)
- fixing weird path to action chain page (bsc#921720)
- fix subscription check in case of an unset start date (bsc#918220)
- Avoid high CPU loads with SSH push (bsc#920687)
- Refresh errata cache asynchronously when subscribing server to channel
- ErrataQueue shouldn't fail if server is subscribed to other org's
  channel
- Documentation changes - fix name and refer to RFC.
- avoid deadlock if you call mergePackages after mergeErrata
- Fix malformed repo metadata (bsc#920400)
- update sles_register snippets to fix trusting the CA certificate on SLE12
- hasPreflag(): improve documentation about which rpm flags are evaluated
- fix generating pre-equires (pre="1" in metadata)
- fix typo in Web UI (bsc#918151)
- Revert fixing of versions, those should be regarded as historically correct
  rather than inconsistent (bsc#910509)
- Catch NumberFormatException and send error to the client (bsc#916177)
- Do not generate solv files

-------------------------------------------------------------------
Tue Feb 03 12:10:48 CET 2015 - mc@suse.de

- version 2.1.165.14-1
- Fix style of kickstart wizard
- Fix style of Create Kickstart Profile
- Make mgr-sync fail in case of IO errors while sending
  HEAD requests to OES
- Do not swallow exceptions, rethrow ContentSyncException instead
- make config file upload on FileDetails work
- prevent NPE on activationkeys/Edit.do page
- directories and symlinks cannot be binary
- fix menu structure
- Getting rid of Tabs and trailing spaces
- make sure columns are named according to the dto attributes
- fix failures due to uninitialized log it
- Fix auditlog config yaml syntax (bnc#913221)
- Show Proxy tab if system is a proxy even when assigned to cloned
  channels (bsc#913939)
- consider no_proxy setting
- fixed uncaught error which prevent correct error handling
  (bnc#858971)
- fix NPE by setting max_members to 0 instead of NULL (bsc#912035)
- Use Hibernate-friendly equals() and hashCode() in Org
- CVE-2014-7811: fix more XSS bugs (bsc#902915)
- set bootstrap entitlements to INFINITE in all organizations
- Fix basic authentication for HTTP proxies (bsc#912057)
- SCCRepository: save SCC ID in the database as well
- SCCRepository: save to database with proper sequence
- Accept repos with same SCC ID and different URLs (bsc#911808)
- Avoid mgr-sync-refresh failure because clear_log_id was not called
  (bnc#911166)
- New API call: system.scheduleDistUpgrade()
- New API call: system.scheduleSPMigration() (FATE#314785, FATE#314340)

-------------------------------------------------------------------
Wed Jan 14 14:43:29 CET 2015 - mc@suse.de

- fix XSS in system-group (CVE-2014-7812) (bsc#912886)

-------------------------------------------------------------------
Thu Dec 18 13:39:37 CET 2014 - mc@suse.de

- version 2.1.165.13-1
- fix style of a lot of pages
- Fix extra (eg.Select All) buttons display on rhn:list and
  make it consistent with new rl:list (bnc#909724)
- Fix List tag missing submit parameter for "Select All" and others
  (bnc#909724)
- Sort filelist in configfile.compare event history alphabetically
  (bsc#910243)
- fix setting powermanagement values
- let system set manager csv contain add-on entitlements
- allow filtering RHEL7 errata
- add some missing strings
- allow removing Cobbler System Profile on  the power management page
- add csrf check for the power management page
- No ISE on provisioning page when no base channel
- Make the base channel ssm action asynchronous
- Commit after each system deletion to avoid deadlocks
- Allow paranthesis in input form descriptions
- Allow paranthesis in system group description (bsc#903064)
- Provide new API documentation in PDF format (bsc#896029)
- Update the example scripts section (bsc#896029)
- Fix grammar and typos in API code example descriptions
- Fix xmlrpc.doc for sync.content namespace (bsc#896029)
- Raise proper exception when Taskomatic is not running
- Fixed wording issues on package lock page (bsc#880022)
- made text more clear for package profile sync (bsc#884350)

-------------------------------------------------------------------
Mon Dec 08 13:33:20 CET 2014 - jrenner@suse.de

- version 2.1.165.12-1
- fix adding OES11 channels (bsc#908786)

-------------------------------------------------------------------
Thu Dec 04 16:35:53 CET 2014 - mc@suse.de

- version 2.1.165.11-1
- throw channel name exception if name is already used (bnc#901675)
- Don't commit when XMLRPCExceptions are thrown (bsc#908320)
- Remove "Select All" button from system currency report (bsc#653265)
- Fix documentation search (bsc#875452)
- add API listAutoinstallableChannels() (bsc#887879)
- Avoid ArrayIndexOutOfBoundsException with invalid URLs (bsc#892711)
- Avoid NumberFormatException in case of invalid URL (bsc#892711)
- Lookup kickstart tree only when org is found (bsc#892711)
- Fix NPE on GET /rhn/common/DownloadFile.do (bsc#892711)
- Hide empty select boxes
- Always place tips close to the inputs
- Provisioning options page: full-width textboxes
- Port of the advanced provisioning option page to Bootstrap (bnc#862408)
- New installations should use SCC as default customer center
- bnc#907337: mgr-sync refresh sets wrong permissions on JSON files
- fix link to macro documentation (bsc#895961)
- Forward to "raw mode" page in case this is an uploaded profile (bsc#904841)
- Enlarge big text area to use more available screen space (bnc#867836)
- add User Guide to online help pages
- fix links to monitoring documentation (bsc#906887)
- check memory settings for virtual SUSE systems
- fix install type detection (bsc#875231)
- point "Register Clients" link to "Client Configuration Guide" (bsc#880026)
- change order of installer type - prefer SUSE Linux (bsc#860299)
- fix ISE when clicking system currency (bnc#905530)
- Set cobbler hostname variable when calling system.createSystemRecord
  (bnc#904699)
- fix wrong install=http://nullnull line when calling system.createSystemRecord
  (bnc#904699)
- apidoc generator does not know #array("something")
- impove style of Software Crash pages
- fix js injection on /rhn/systems/Search.do page
- fixing javascript errors
- Config file url should update when you create new revision
- xml escape some pages
- user does not need to be a channel admin to manage a channel
- listActivationKeys should return empty list if no keys visible
- cannot select code from disabled textarea in Firefox, use readonly editor
- Fix entitled_systems.jsp num-per-page ISE
- we should consider if text <> binary has changed for config files
- all API methods should be able to find shared channels
- adapt the page to adding/cloning errata
- Explain snapshot/rollback behavior better (bsc#808947)
- fix patch syncing - prevent hibernate.NonUniqueObjectException and rollback
  (bsc#903880)
- Remove "Add Selected to SSM" from system overview page (bsc#901776)
- fix CVE audit in case of multiversion package installed and patch in multi
  channels (bsc#903723)
- Update channel family membership when channel is updated (bsc#901193)
- SCCWebClient: log SCC data files as received to files
- bnc#901927: Add log warning if uploaded file size > 1MB
- fix channel package compare (bsc#904690)
- fix automatic configuration file deployment via snippet (bsc#898426)
- Avoid NPE when using 'from-dir', regression introduced with SCC caching
- Add support for SLE12 and refactor kernel and initrd default paths finders.
- Fix wizard mirror credentials side help to point to SCC
- make the SCC migration/refresh dialog show steps
- Show alert message about disabling cron jobs
- Schedule sync of all vendor channels in MgrSyncRefresh job
- Add client hostname or IP to log messages (bsc#904732)
- hide email field for mirror credentials when on SCC
- we do not want to use cascade for evr and name attributes of
  PackageActionDetails
- AccessChains belong to their creator, only
- add csv export for /rhn/errata/manage/PublishedErrata.do
- add csv output for /rhn/systems/details/packages/profiles/CompareSystems.do

-------------------------------------------------------------------
Thu Nov 27 11:01:49 UTC 2014 - jrenner@suse.com

- Fixed copying text from kickstart snippets (bsc#880087)

-------------------------------------------------------------------
Wed Nov 12 11:12:53 CET 2014 - mc@suse.de

- version 2.1.165.10-1
- Sync correct repos (bnc#904959)

-------------------------------------------------------------------
Fri Nov 07 13:28:54 CET 2014 - mc@suse.de

- version 2.1.165.9-1
- No refresh if this server is an ISS slave
- Refresh is needed only if we are migrated to use SCC yet
- Integrate the refresh dialog with the setup wizard products page
- Implement new "mgr-sync-refresh" taskomatic job
- Introduce caching of repositories read from SCC
- Fix pxt page link to point to the ported version of that page (bsc#903720)
- Fix Null Pointer Exception: bare-metal systems do not have a base channel
- Only show the SMT warning if we are using from-mirror or from-dir
- add progress and reload page after finish
- do not allow to cancel the kickstart once completed
- minor UI improvements
- Show ppc64le profiles to ppc systems
- fix system.schedulePackageInstall APIdoc
- fix javascript injections
- add id to errata.getDetails APIdoc
- Removed bogus label-limit from SDC Remote Cmd pg
- Don't schedule a remote-cmd if the system can't execute it
- check if user can see activation key
- schedule configuration actions asynchronously
- initial SCC integration

-------------------------------------------------------------------
Mon Oct 27 15:20:08 CET 2014 - mc@suse.de

- fix various XSS issues CVE-2014-3654 (bsc#902182)
  CVE-2014-3654-cobbler.patch
  CVE-2014-3654-sort-attributes.patch

-------------------------------------------------------------------
Thu Oct 16 10:09:54 UTC 2014 - smoioli@suse.com

- correctly apply patches to multiple systems in SSM (bsc#898242)

-------------------------------------------------------------------
Tue Oct 14 15:01:36 CEST 2014 - mc@suse.de

- version 2.1.165.8-1
- make parsing repo filters more robust
- package details page should not list channels we can't see
- fix file descriptor leak in system.crash.getCrashFile
- specify usage of java.config_file_edit_size option
- add more documentation to Power Management page
- power management - make system identifier clearable
- do not clone custom errata when merging
- check, whether referenced kickstart profile and crypto keys are
  available
- display error messages in red
- re-set number of config file diffs correctly
- improving 'All Custom Channels' queries
- move Mirror Credentials from config file into DB
- ping SCC for testing proxy status if SCC is enabled
- Implement the API methods to work with mirror credentials
- fix CVE Audit when some packages of a patch are already installed
  (bnc#899266)
- broken checkbox layout in /rhn/channels/manage/Sync.do?cid=xxx
- Download CSV button does not export all columns ("Base Channel" missing)
  (bnc#896238)
- support SCC API v4
- support token auth with updates.suse.com
- Official repo host is now updates.suse.com (after channels.xml change)
- support list/add channels and products with SCC

-------------------------------------------------------------------
Fri Sep 12 15:21:22 CEST 2014 - mc@suse.de

- version 2.1.165.7-1
- SCC client for managing products and channels
- fix XSS flaws - CVE-2014-3595 (bnc#896012)
- implement SLE12 style of update tag handling while generating updateinfo
- show package link if package is in database
- Custom info empty value added (java/api)
- check if action chain with same name already exists
- remove duplicate Summary and Group entries
- ISE when activation key has no description.
- create /software/packages/Dependencies page in Java
- add queries for weak package dependencies to Java
- auto errata updates have to wait for errataCache to finish
- fix NullPointerException
- ssm config actions should show details for specific system in
  history
- ISE comparing config files in SSM
- history events should show script results for this system only
- config revision not found when following history link
- fix broken links to old perl events page
- fix to support custom kickstart distributions
- call rhn-config-satellite.pl only if anything has changed
- add Korea to the list of timezones
- pre-require tomcat package for spacewalk-java-config
- Fix ISE when tag name is left empty
- Guest Provisioning was broken because of refactoring
- Read and display only a limited number of logfile lines (bnc#883009)

-------------------------------------------------------------------
Wed Sep 10 14:55:30 CEST 2014 - mc@suse.de

- fix XSS flaws - CVE-2014-3595 (bnc#896012)
- fix package upgrade via SSM (bnc#889721)

-------------------------------------------------------------------
Wed Jul  2 15:24:34 CEST 2014 - mantel@suse.de

- fix logrotate for /var/log/rhn/rhn_web_api.log (bnc#884081)

-------------------------------------------------------------------
Tue Jun 17 11:48:24 CEST 2014 - jrenner@suse.de

- version 2.1.165.6-1
- Fixed wrong bug number

-------------------------------------------------------------------
Tue Jun 17 10:47:03 CEST 2014 - jrenner@suse.de

- version 2.1.165.5-1
- New page added for viewing channels a repo is associated to
- Allow pasting of keys into textarea
- Provide a faster systemgroup.listSystemsMinimal API method
- Disable caching of Locale between page loads
- Add spacewalk-report for systems with extra packages
- Improve performance of Systems with Extra Packages query
- System Event History page: fix link to pending events on Oracle databases
- Fix human dates now() staying unmodified (bnc#880081)
- Escape package name to prevent from script injection
- Allow for null evr and archs on event history detail (bnc#880327)
- Disable form autocompletion in some places (bnc#879998)
- System Snapshots pages ported from perl to java
- Add errata type selection to SSM page
- Fix datepicker time at xx:xx PM pre-filled with xx:xx AM (bnc#881522)

-------------------------------------------------------------------
Tue May 27 17:15:17 CEST 2014 - mc@suse.de

- version 2.1.165.4-1
- Fix refreshing of Autoinstallable Tree forms (bnc#874144)
- BaseTreeEditOperation: avoid NPE in unexpected exception handling
- Delete system: button styled
- System/Software/Packages/Non Compliant: button styled
- System/Software/Packages/Profiles: button styled
- System/Software/Packages/Upgrade: button styled
- System/Software/Packages/List: button styled
- System/Software/Packages/Install: button styled
- Missing translation string added (bnc#877547)

-------------------------------------------------------------------
Thu May 22 14:34:43 CEST 2014 - mc@suse.de

- version 2.1.165.3-1
- fix numbering of java libs for taskomatic daemon
- Hibernate Package definition: fix table name
- Fix exception in tomcat logs due to missing server object
- Event history: format script text and output correctly
- More schedule action unification
- You can't "Add this address". Change text to "Fill in"
- Make sure we don't end with java 6 after an upgrade
- No more checking for anaconda package to detect kickstartable channels
- New query to find kickstartable channels
- even if most of it is Javascript, add simple unit test to FormatDateTag HTML
  output
- add request scope to the remote command via SSM action
- apidoc: reflect changes in createChain() return type
- fix configchannel.createOrUpdatePath API issue that stored new revision
  contents as null characters
- ssm child channel subscription page was slow
- SDC was unnecessarily slow if the system had many guests
- deduplicate rhn_server.remove_action() calls
- fix help urls
- make use of humanize dates for package lists
- make use of humanize dates for system lists
- humanize dates for user pages. created in 'calendar' mode and last login in
  'time ago' mode
- show the system overview with human dates

-------------------------------------------------------------------
Fri May 16 13:05:49 CEST 2014 - mc@suse.de

- version 2.1.165.2-1
- fix help urls
- Bare metal system list: CSV export bugfix
- adapt to the changes in spacewalk css to bring the readable warning alters
  into the upstream code, that is also affected by this.
- Bare-metal systems list: add relevant information (bnc#861307)
- Fix parameter comment (kickstartable -> autoinstallable)
- Prevent from concurrent modification (refix bnc#808278)
- Kickstartable channels should contain the anaconda package (bnc#808278)
- Form names are only available as name attributes now, not ids.
- set autopart options correctly
- SSM package upgrades should apply correctly across diverse system sets
- The "Delete Key" link should not appear if there is no key to delete
- API package search should not require a provider
- rewrite pending events page from perl to java
- add default arch heuristic for kickstart package installs
- Reuse --add-product-by-ident for triggering product re-sync
- help: remove dead link to Quick Start guide
- Rename suseEulas table to suseEula.
- Java Eula database classes moved to Hibernate, fixes BLOB issue
- Bugfix: use Oracle BLOBs correctly in Java
- Remove Red Hat-specific Kickstart Tree functionality
- Style and rephrase the SP migration message alerts
- Set milliseconds to 0 before comparing dates (bnc#814292)
- Trigger repo metadata generation after cloning patches (bnc#814292)
- Replace editarea with ACE (http://ace.c9.io/) editor.
- dont show link if there are no details to show
- UI: show EULAs inside of package details page
- taskomatic: add SUSE's EULAs to repository metadata
- Java: added class to handle SUSE's EULAs
- Disable FreeIPA integration
- Don't pass version and release to lookup_evr to get the evr_id to join with
  the evr table to get version and release. Use them in the first place.
- use the request object and not the pagecontext directly to store whether we
  already included javascript
- Last sync date: use human format
- Bugfix: avoid NPE
- Documentation fixes

-------------------------------------------------------------------
Tue May 06 15:43:49 CEST 2014 - mc@suse.de

- version 2.1.165.1-1
- Added kickstart syntax rules box to advanced edit page
- Added warning message about kickstart syntax rules
- Fix bug converting pm times to am when using locales in 24 hour format.
- Do not force the timezone name with daylight=false. (eg. showing EST for EDT)
- Action Chain: for every action, create its own ScriptActionDetails
  (bnc#870207)
- Uneditable field is marked as required.
- filters per repository on WebUI
- xmlrpc spec includes bool values, any library should be able to handle them
- Fix link pointing to setup wizard from the popup
- fix opening of channel list modal
- KickstartSession: avoid infinite loops
- Avoid Cobbler error on KVM provisioning (bnc#870893)
- rewrite system snapshot to java: fixed nav menu hiding
- rewrite system snapshot to java: Packages.do
- rewrite system snapshot to java: Index.do
- rewrite system event page from perl to java
- Action Chaining API: fail if trying to add multiple chains with the same
  label
- Installer Generation "fedora" is breed redhat but do not result in a valid
  cobbler os_version
- correctly set cobbler distro os_version
- Enable DWR exception stack trace logging by default
- Check for failed repo sync jobs in taskomatic
- rewrite system snapshot to java: implement nav menu hiding
- limit actions displayed on schedule/*actions pages
- Submit buttons are incorrectly labelled.
- Removing repo filters ISE.
- rewrite channel compare to java:
- Implement Setup Wizard Product sync page
- remote command webui: don't scrub the script body
- params for sw-repo-sync UI/API.
- taskomatic heap size of 1G is not sufficient for large channels
- Setup Wizard: added documentation link
- Package Locking: added documentation link
- Power Management: added documentation links
- updated doc references to actual location
- fixed helpUrl
- Fixed Javadoc and XML-RPC doc
- Removed timeout limitation for the script schedule
- Added XML-RPC API for scheduling the Action Chain
- Add a warning note about doing a Dry Run (bnc#851091)
- Style the SP migration page
- port SP Migration Setup page to bootstrap and jquery
- Action Chain: bootstrap form groups fixed

-------------------------------------------------------------------
Thu Mar 27 14:59:39 CET 2014 - fcastelli@suse.com

- version 2.1.165-1
- NCCClient: URL location bug fixed
- NCCClient: fix behavior with 302's
- NCCClient: swap Apache HTTPClient with java.net's HttpUrlConnection
- Added missing translation
- Package lock: do not show pending packages as selected
- Package lock: do not allow selection of pending packages
- Package lock: changed java code to handle multiple lock events
- Cache proxy verification status in the session
- Make the Setup Wizard visible at first run
- invalidate subscriptions cache when storing proxy settings
- split the js files again as the onready callbacks conflict with the available
  dwr methods
- change the order so that the responsive tag is defined
- move the renderers to its own package
- style
- remove the custom .js for proxy settings, move everything to the main one
- cleanup unused modal, label capitalization and placeholder strings
- use DTOs and a converter instead of maps
- Setup Wizard Proxy settings: make the DTO comparable and with non-null fields
- Use the product class as name when name is not found
- Moved to NCCClient
- Ping method added to NCCClient to test proxy settings
- Proxy support: fix a bug when nothing is specified
- Proxy support: fix a bug when only the hostname is specified
- Placeholder updated to include port number
- Proxy support for NCC credential checking added
- Remove superfluous links on mirror credentials page
- HTTP Proxy description provided
- Create a separate set of icons for the setup wizard
- Mirror Credentials Front-End: first attempt
- HTTP proxy front-end
- List subscriptions with understandable names and their start/end dates
- Implement the "make primary" functionality
- Download subscriptions only when status unknown or on force refresh
- Cache subscriptions and validation status in the session object
- Fine tuning appearance of the mirror credentials page
- Rework findMirrorCredentials(): check for null and do not log passwords
- Move the setup wizard to the top of Admin tab
- Introduce MAX_REDIRECTS
- Allow bare-metal system name editing (bnc#867832)
- Redirect instead of forwarding to overview page after a reboot (bnc#868662)
- ActionChainHelperTest fix: use correct chain ordering
- use default lvm partitioning for RHEL 7 kickstarts
- package.search API returns only one match per package name
- fix finding of the right API method to call
- Adding Custom Errata offers RH Erratas.
- ChannelManager.findCompatibleChildren: propose cloned children as compatible (bnc#866045)
- ChannelManager.findCompatibleChildren: propose children correctly if old and new are equal (bnc#866045)
- bnc#862043: fail if rhnPackage.path is NULL
- bnc#862043: use rhnPackage.path as rhnErrataFile.filename like Perl does
- fix filtering on the /rhn/channels/Managers.do page
- channel.software.syncErrata clones too many packages
- Bare-metal icon fixes
- delete outdated repo-sync schedules (bnc#865141)
- Fixed merging problem (bnc#859665)
- deal with deleted users
- RecurringDatePicker sets HOUR_OF_DAY, however DatePicker design is kind of
  broken and it internally uses HOUR or HOUR_OF_DAY depending of the isLatin()
  flag. This does not make much sense as in Calendar itself HOUR, HOUR_OF_DAY
  and AM_PM are all interconnected.
- Do not restart taskomatic with every deployment
- Exclude el-api.jar since it causes HTTP Status 500
- Revamp the recurring picker fragment to use the datepicker time component.
  For this the RecurringDatePicker bean now is composed of DatePicker beans to
  reuse functionality. With some Javascript, the repeat-task-picker disables
  the cron frequencies that are not being used.
- allow to disable date selection in addition to time
- syncrepos: format the page
- make the setup of the date picker more declarative using data- attributes in
  order to be able to share this setup with other parts of the code that will
  need a slightly different picker like the recurrent selector. It also saves
  us from outputing one <script> tag in the jsp tag implementation.
- Use hostname or address in log messages instead of system.name
- New config option for using the hostname to connect via ssh push
- CreateUserActionTest fixed after upstream changes
- Fix channel deletion unit tests
- Automatic commit of package [spacewalk-java] release [2.1.164-1].
- filter out channels that are not assigned to a server
- Improve error handling when deleting a channel (bnc#865141)

-------------------------------------------------------------------
Thu Feb 27 15:31:17 CET 2014 - fcastelli@suse.com

- version 2.1.163.1-1
- fix reboot required (bnc#865161)
- Avoid double translation, rhn:icon will localize the text
- Remove unused import
- We rmvd DESIRED_PASS/CONFIRM params from UserEditSetupAction - rmv from
  expected in test
- Testing createFirstUser() now looks to be forbidden
- verifyForward() and redirects-w/params do not like each other
- Tweaking some tag Junits to work

-------------------------------------------------------------------
Fri Feb 21 15:37:40 CET 2014 - fcastelli@suse.com

- version 2.1.161.1-1
- Action Chaining: use the same sort order for all systems in an SSM package
  update
- Action Chaining: list page columns changed as suggested by upstream
- fixing ISE in create repo form
- Styling unstyled submit buttons.
- improved performance of system.listLatestUpgradeablePackages and
  UpgradableList.do
- Action Chaining: bootstrap classes tuned
- Use enhanced for loop
- For clones extend search for update tag to original channels (bnc#864028)
- escaping system name for /rhn/monitoring/config/ProbeSuiteSystemsEdit.do
- Transfer the origin's update tag to any cloned channels (bnc#864028)
- escaping system name for /rhn/systems/ssm/provisioning/RemoteCommand.do
- Simple attempt to find problematic things in jsps
- don't add &amp; twice to the parameters of the url
- Action Chaining: audit log configuration added
- Action Chaining: avoid errors on double save
- Action Chaining: proper logging added
- add schedulePackageUpgrades() method
- SSM package upgrades should not install packages if not an upgrade
- fixed errors in date/time format conversions
- put all javascript into one tag
- simplify datepicker layout and unify look of date/time part
- simplified getJavascriptPickerDayIndex()
- extend renderOpenTag() to be able to render self closing tags
- make the time format also localized
- close the date picker after click
- Use the start of the week day from the locale
- Introduce a date-time picker.
- Make the HtmlTag HTML5 compliant, by knowing that void elements can't be
  closed. The BaseTag remains agnostic.
- Added tool to manipulate localization files (format, del, sed).

-------------------------------------------------------------------
Thu Feb 13 15:32:20 CET 2014 - mc@suse.de

- version 2.1.150.1-1
- remove unused localization string
- Schedule action unification
- Separate datepicker and its label
- make package search faster
- Create and manage action chains for single systems and SSM
  * remote command
  * reboot
  * configuration file deploy
  * patch action
  * package actions
- style pages
- CVE-2013-4415 - Fix XSS flaws in Spacewalk-search
- CVE-2013-4415 - Fix XSS in new-list-tag by escaping _LABEL_SELECTED
- CVE-2013-1871, Fix XSS in edit-address JSPs
- CVE-2013-1869, close header-injection hole
- CVE-2010-2236, Cleanse backticks from monitoring-probes where
  appropriate
- CVE-2013-1869, Only follow internal return_urls
- CVE-2012-6149, Fix XSS in notes.jsp
- Fix cloned channels not available for SP migration (bnc#852582)
- Fix an ISE that could happen after clearing cookies (elaborator not bound)
- Fix GMT+3 timezone missing (bnc#862406)
- New Bare-metal icon added
- javascript not needed anymore

-------------------------------------------------------------------
Fri Feb 07 13:01:47 CET 2014 - mc@suse.de

- version 2.1.146.1-1
- patch to handle systems registered with the --nohardware flag
- fixing layout of various pages
- Generification of Listable
- Improve package search performance
- Add confirmation page to ssm/ListPatches
- Extracted "list systems in ssm related to errata" into separate action
- allow deleting disabled users
- add external group pages
- create external authentication pages
- create api for channel errata syncing, have clone-by-date call it
- Fixed ssm reboot scheduling.
- Update RHEL 7 VM memory requirements to 1024 MB
- Datepicker UI unification
- fix deadlock when cloning using spacewalk-clone-by-date
- fix ISE when cobbler components are missing (not installed)
- port reboot_confirm.pxt from perl to java
- SUSE Studio endpoint stops working via unencrypted HTTP (bnc#859762)
- fix CVE URL in updateinfo references (bnc#859637)
- CVE-2010-2236, Cleanse backticks from monitoring-probes where
  appropriate
- CVE-2012-6149, Fix XSS in notes.jsp
- CVE-2013-1869, Only follow internal return_urls
- CVE-2013-1871, Fix XSS in edit-address JSPs
- increase column length for CVE ids.
  Required for new CVE ID syntax

-------------------------------------------------------------------
Mon Jan 13 09:54:49 CET 2014 - mc@suse.de

- version 2.1.113.1-1
- Bugfix: duplicated packages in SQL quary error caused unpredictable results
- require susemanager-frontend-libs for SUSE only
- add new reboot action handling for ssh-push (FATE#312591)
- Implement task to invalidate reboot actions (FATE#312591)
- Make the packages require the frontend-libs
- return server action message within schedule.listInProgressSystems
  and schedule.listCompletedSystems API calls
- fixed icon name
- do not override existing ant property
- Rewrite groups/systems_affected_by_errata.pxt to java
- Added locking/unlocking status display on request (FATE#312359)
- Added locking action scheduling (FATE#312359)
- Added LockPackageAction for the "Package Lock" feature (FATE#312359)
- store url_bounce and request_method to session and re-use common login parts
- support logins using Kerberos ticket
- Use new rhn:icon internationalization/localization
- Perform localization inside rhn:icon tag
- Expect 'autoinstallation' instead of 'kickstart'
- updated references to new java WorkWithGroup page
- work_with_group.pxt rewritten to java
- change order of system ok/warn/crit in legends
- rewrite system event history page to java
- give icons title in rhn:toolbar tag
- kickstarts to RHEL 7 don't work because of missing rpms
- Fix the java package of DeleteGroupAction class

-------------------------------------------------------------------
Wed Dec 18 13:55:00 CET 2013 - mc@suse.de

- version 2.1.102.1-1
- bootstrap tuning: fixed icons
- Make sure that all form fields are correctly aligned
- implement pwstrength meter
- removing dead code, exception is thrown within lookupAndBindServerGroup
- Fix NPE when uploading kickstart profile with virt type none
- delete ConfigSystemTag as these things are easily handled in jsp
- Local variables need not to be synchronized
- updated links to system group delete page
- converted system group > delete page from pxt to java
- prefer objectweb-asm again to compile correctly if both are installed.
- fixing references to SSM errata page
- Rewrite of errata_list.pxt to Java
- call ssm check on system - software crashes page
- call ssm check on system notes page
- call ssm check on system migrate page
- call ssm check on system hardware page
- Fix display of notifications checkboxes on system properties page
- Id added to the Language div in the section Create New User
- Refactor the List tag to get rid of the complicated state handled by bools,
  keeping only the commands as state.
- channel/manage/delete.jsp: disabled attribute fixed
- List pagination buttons: restore hover text
- adapt the testcase and fix a issue catched by the testcase
- There is no reason for address to be a jumbotron - Use the markup like
  documented at http://getbootstrap.com/css/#type-addresses
- makes the system details page to be shown in two columns, with boxes at both
  sides instead of each of them taking the full width.
- Fix display of notifications checkboxes on system properties page
- remove obsolete unit test as tag was rewritten
- simplify logic in cfg:channel tag
- Re-add the server contact method on various pages
- Fix cve audit header icon after upstream changes
- Remove unnecessary reference to tooltip.js + the file itself
- system group edit properties - linking + cleanup
- alter system group create page to do editing
- allow channel administrator to view Channel > Managers page
- 1040540 - have package search return all matching results
- use rhn:icon tag for creating icons in rhn:toolbar
- 1039193 - Increase default ram to 768 for RHEL 7
- Move cve audit popover content into a translation file
- System Group / Admins - updated links and removed old page
- ported System Group / Admins to java
- Move javascript code from jsp file to document.ready handler
- Reference susemanager-cve-audit.js from the jsp file
- channel/manage/delete.jsp: disabled attribute fixed
- system group details - linking + cleanup
- converting system group details page to java
- button submit set back to normal size. We dont use Large size for buttons
- Bare-metal systems: disabled button style fixed
- Disabled buttons' style fixed
- CVE UI was updated and improved. It now has a popover that shows a link to
  http://cve.mitre.org/ and explains that a user can also paste the entire CVE
  as found on the site
- Fix Edit Autoinstallable Distribution page
- LoginExpiredTest fixed
- Merge the upstream details page with Manager and the bootstrap entitlement
  conditionals, product list, etc.

-------------------------------------------------------------------
Mon Dec 09 17:08:30 CET 2013 - mc@suse.de

- version 2.1.90.1-1
- new style added based on twitter bootstrap
- support power management (FATE#315029)
- support bare-metal registration (FATE#312329)
- switch to 2.1

-------------------------------------------------------------------
Thu Nov 28 16:18:08 CET 2013 - mc@suse.de

- version 1.7.54.29-1
- Fix jsp file to actually show the result list
- Automatically set the focus using formFocus()
- Add a tooltip for the CVE-ID
- Use a string constant to populate select with years
- Extract the separator from the prefix string constant
- Remove the maxlength attribute to allow n digit identifiers
- enhance Package.listOrphans query
- optimized system_config_files_with_diffs eleborator for PostgreSQL
- fix ISE, when renaming channel to channel name already in use
- synchronize repo entries creation
- Fix ISE when deleting a non persistent custom info value
- Separate CVE audit inputs for year and ID (bnc#846356)
- always set lastModifiedBy for custom infos
- Reorder snippet tabs
- Use the kickstart icon for the snippets page
- Add help URL (bnc#848225)
- Fix navigation for the default snippets page
- Replace 'kickstart' with 'autoinstallation' (bnc#848225)
- add support for enhances rpm weak dependency (java) (bnc#846436)

-------------------------------------------------------------------
Wed Nov  6 11:07:37 CET 2013 - mc@suse.de

- Forbid un-authenticated creation of SUSE Manager Administrative
  accounts CVE-2013-4480 (bnc#848639)

-------------------------------------------------------------------
Mon Nov  4 10:09:39 CET 2013 - mc@suse.de

- Deny creating of multiple first admin users.
  CVE-2013-4480 (bnc#848639)

-------------------------------------------------------------------
Fri Sep 27 10:04:28 CEST 2013 - mc@suse.de

- version 1.7.54.28-1
- Use server arch instead of relying on a base channel (bnc#841054)
- Filter out product base channels with invalid arch (bnc#841054)
- CVEAuditManager: do not fail with unsynced channels
- Log exception stack traces in Taskomatic
- CVEAuditManager: Fetch ChannelArch instead of ServerArch
- Do not assume a migrated base channel exists (bnc#841240)
- fix Systems Subscribed column on the Entitlements page
- Add missing keyword 'AS' in dist upgrade queries (bnc#840899)
- Make taskomatic max memory configurable via rhn.conf (bnc#810787)
- Clean up SSH push jobs in case of taskomatic restart (bnc#838188)
- Remember systems we are currently talking to via SSH push (bnc#838188)
- Add necessary transaction handling to fix job status (bnc#838188)
- Show the system name in the log message warning
- RhnSet concurrency fix reformulated at upstream's request
- Fix javascript "Uncaught TypeError" (bnc#836692)
- Avoid a possible issue on concurrent updates to an RhnSet

-------------------------------------------------------------------
Fri Aug 23 11:25:20 CEST 2013 - mc@suse.de

- version 1.7.54.27-1
- CVE Audit testsuite bugfixes to run on Oracle
- Fix link to the documentation
- Bugfix: avoid ClassCastException from Long to Integer in Oracle

-------------------------------------------------------------------
Wed Aug 21 16:03:35 CEST 2013 - mc@suse.de

- version 1.7.54.26-1
- Fix link to the documentation
- fix CVE Audit query to run with oracle DB
- Bugfix: allow Hibernate to distinguish packages with identical name, arch and
  evr (bnc#833643)
- Do not show link to the admin page to non-admins
- CobblerSystemCreateCommand: do not fail if distro breed is null
- Make CSV separator configurable, java (FATE#312907)
- CVE Audit java (FATE#312907)
- explicitly require libxml2 for kickstarts to avoid error
- escaping system name on multiple pages
- API call setChildChannels should produce snapshot
- changing of base channel via API should produce snapshot
- we need unentitle channels before we delete them
- add newline after writing kickstart_start var
- marking label not required
- fixing wrong escaping of utf-8 strings
- Fix HTML not being escaped in package information (bnc#833238)
- Fix a NPE when a system virtual instance does not have a corresponding info
  object (bnc#829966)
- fix metadata if capability version starts with a colon
- Generate pre flag into the metadata (bnc#826734)
- fix reinstall of products by writing correct epoch in products.xml
  (bnc#826734)
- set archive value for installed package size (bnc#825673)
- IBM Java core dumps should all go to /var/crash (bnc#824775)
- Fix entitlement addition NPE (bnc#824581)

-------------------------------------------------------------------
Wed Jun 12 16:45:02 CEST 2013 - mc@suse.de

- version 1.7.54.25-1
- Fix SP migration ClassCastException (bnc#820985)
- Fix lookup for the SSH push default schedule (bnc#823366)
- escaping system name in web pages
- Fix UI text about kickstart (bnc#822385)
- sort parent channel pop-up menu by channel name
- add list elaborator into session for CSV export
- fix invalid SQL statement for finding ssh-push candidates (bnc#821868)
- Subscribe only to selected config channels via SSM (bnc#821786)
- Fix cobbler information file system paths (bnc#820980)
- too big value in system custom info should not cause ISE
- do not offer a symlink, if the user does not have acl for the target
- added showing systems counts on cancel scheduled actions page
- add some missing UI strings
- fix system.listSystemEvents on PG
- display 'Updates' column on group system list pages
- fix 'Configs' column on system groups related pages
- Upstream-specific check on channel name removed (bnc#701082)
- Refactor bugfix (bnc#814292)
- Set milliseconds to 0 before comparing dates (bnc#814292)
- Trigger repo metadata generation after cloning patches (bnc#814292)
- Add missing string *.actions.scheduled (bnc#813756)
- fix paths for kernel and initrd on DVD on s390x (bnc#814263)

-------------------------------------------------------------------
Fri Apr 05 14:27:23 CEST 2013 - mc@suse.de

- version 1.7.54.24-1
- Disable Virtualization -> Provisioning when contact method is invalid
- Fix "Can't do inplace edit" error message during registration (bnc#812046)
- Make duplicate-hostname search case-insensitive
- use the server timezone as the default for the first user
- Provisioning is not supported with contact method 'ssh-push-tunnel'
- Do not create kickstart files for SUSE Distributions (bnc#808278)
- fixed API doc for system.listLatestUpgradablePackages and
  system.listLatestInstallablePackages API calls
- SSH Server Push (java) (FATE#312909)
- generate metadata always if not explicitly rejected (bnc#804445)
- completed kickstarts still show up on 'currently kickstarting' list
- return whole log in case more bytes are requested than the current file size
- RhnJavaJob: Do not ignore the exit code for external programs.
- Do not silence catched exceptions. Debugging can be hard.
- list also channel packages not associated with already cloned errata
- fix WebUI's errata sync
- Only package build times should be converted to GMT (bnc#794651)
- Fix ISE when doing SP migration of SLE 11 SP1 SMT (bnc#802144)

-------------------------------------------------------------------
Fri Feb 08 10:58:19 CET 2013 - mc@suse.de

- version 1.7.54.23-1
- Fix branding of api example scripts (bnc#801758)
- Add countries BQ, CW, SX.
- rebrand help text for mail domain
- fix the 'Replace Existing Subscriptions' SSM config channel option
- prevent NPE when package description might be null
- add virtualization guest info to the ServerSerializer
- added email field to user list csv
- correct olson name for Australia Western timezone
- support for Australia EST/EDT timezones
- Remove restrictions on proxy channel subscriptions (bnc#794848)
- Make images of type 'kvm' show up on the UI (bnc#797057)
- Resolve FQDN of hostname taken from the request (bnc#791905)
- order rpms by build_time to fix kickstart via proxy
- add missing strings for configuration management (bnc#796391)
- Use proxy host for kickstarting virtual guest if available
- Try to determine localhost's FQDN (bnc#791905)
- check for zypp-plugin-spacewalk if testing autoinstall
  capability(bnc#795308)
- copy GPG information from the original channel within
  channel.software.clone API, when the user omits it
- deleting an org should remove cobbler profiles too
- preserve product name when cloning channels using API

-------------------------------------------------------------------
Tue Nov 27 17:22:29 CET 2012 - mc@suse.de

- version 1.7.54.22-1
- Implement new API call system.listAllInstallablePackages
- Fix ArrayIndexOutOfBoundsException in case of a missing base channel

-------------------------------------------------------------------
Thu Nov 22 15:43:51 CET 2012 - jrenner@suse.de

- version 1.7.54.21-1
- Fix query for API call system.listLatestInstallablePackages (bnc#781655)
- new sles_register_script snippet with autoyast script elements (bnc#780269)
- Fix errors with unrequired field 'Prefix' (bnc#783646)
- prevent NPE, when accessing probe suite systems with no system associated
- do not allow creating kickstart profiles that differ from existing ones
  just by case
- enhancing kickstart file sync with cobbler
- prevent Page Request Error when at pagination
- Check hostnames for special characters and whitespace (bnc#787178)
- Basic normalization for SUSE Studio base URL (bnc#786159)
- Workaround for Studio API returning incomplete URLs (bnc#786159)
- enhance errata.setDetails - add issue_date and update_date (bnc#789238)
- Fix quartz trigger initialization repeat count (bnc#788026)
- SP migration web UI (FATE#312431, FATE#312312)
- Remove markup from kickstart.jsp.error.template_generation (bnc#787879)
- fix system.listLatestUpgradablePackages API to list upgradable packages
  from server channels only
- Kickstarting RHEL systems with RES (expanded support) repos fails
  (bnc#786367)
- return type date for yumrepo_last_sync even if the channel was never synced
  (bnc#781643, bnc#781652)

-------------------------------------------------------------------
Mon Oct 01 09:43:24 CEST 2012 - mc@suse.de

- version 1.7.54.20-1
- use elaborator for foreign_packages_get_noncompliant_systems
- fix reboot needed on postgresql by using
  allServerKeywordSinceReboot view

-------------------------------------------------------------------
Fri Sep 28 15:49:09 CEST 2012 - mc@suse.de

- version 1.7.54.19-1
- Do not show asterisk on software channels page
- Fix NPE during proxy activation in case proxyChan is a base channel
- Unsubscribe channels only if we are configured to automatically
  re-subscribe
- Validate proxy format on general config page (bnc#777462)
- make system_overview fast using elaborators
- remove SystemHealthIconDecorator and appropriate query
- remember probe state when paginate
- fixing NumberFormatException
- rewrite query for system.listLatestUpgradablePackages API
- validate session key for system.getSystemCurrencyMultipliers API
- allow complex kickstart variables containing severel '='
- display a reasonable error message on the permission error page
- display error messages only once on admin/config/GeneralConfig.do
  page
- Proxy should be specified as host:port (bnc#777462)
- Set owner/group of config-defaults dir consistently (bnc#776377)
- let errata.listPackages API return also packages associated with
  unpublished errata
- display an information message about no systems being selected for
  SSM
- fix ISE on rhn/channel/ssm/ChildSubscriptions.do page
- make IE use IE7 compatability mode for pages with editarea
- fix icons on SSM provisioning page and system list page
- validate virt guest parameters also for API input
- removed MAC Address from kickstart profile listing
- Don't let virtual kickstarts screw up the host's cobbler id
- Hide the checkbox 'Disconnected SUSE Manager' (bnc#776596)
- Fix missing CVEs in patches listing with Oracle 11 (bnc#776321)
- The Update button should be disabled if the text area is empty
  (bnc#753584)

-------------------------------------------------------------------
Tue Aug 14 11:32:26 CEST 2012 - mc@suse.de

- version 1.7.54.18-1
- fix system list in not nonCompliantMode

-------------------------------------------------------------------
Tue Aug 07 16:43:24 CEST 2012 - mc@suse.de

- version 1.7.54.17-1
- enable sorting of errata list according to synopsis on the
  rhn/channels/manage/errata/ListRemove.do page
- fix errata sort on the rhn/channels/manage/errata/ListRemove.do page
  (bnc#774194)
- detect oracle TIMESTAMPTZ objects and convert them correctly to timestamp

-------------------------------------------------------------------
Thu Aug 02 18:20:01 CEST 2012 - mc@suse.de

- version 1.7.54.16-1
- removed EOL certificate check (bnc#759552)
- Construct GMT millisecond value if DB does not store timezone (bnc#773767)
- do not commit already committed transaction
- log a message when repo sync task is triggered
- fix recommended cobbler command
- dissociate deleted crypto key from its kickstart profiles
- do not start repo sync of a channel with no associated repositories
- allow user and group name starting also with [0-9]_
- do not cache snapshot tags within the lookup method
- Remove XCCDF Legend from places where it is not necessary.
- prevent NPE
- sort groups by default
- add ruby API sample script
- limit action name to fit into the appropriate DB column
- close session when its connection signalled a connection error
- quick file list query now also returns files saved to system's
  'local' config 'channel'

-------------------------------------------------------------------
Tue Jul 17 13:01:17 CEST 2012 - ug@suse.de

- version 1.7.54.15-1
- Fix when Oracle crashes with ORA-00911 error, which is a complete misleading
  to a simple semicolon in the query.

-------------------------------------------------------------------
Mon Jul 16 15:30:34 CEST 2012 - ug@suse.de

- version 1.7.54.14-1
- Finished non-compliant systems overview feature.
- COALESCE instead of NVL keyword for pgsql compatibility
- work around for if hibernate loads a clonedchannel as its own
  original
- Allow user to set MAC Address when provisioning a virtual guest
- Oracle does not supports 'AS' keyword in SQL.
- Return list of non-compliant systems (where packages are foreign)
- Added queries for finding non-compliant systems. At this moment queries are
  unused orphans.
- add API doc for channel.software.listErrata update_date attribute
- remove "date" from the channel.software.listErrata API doc
- adding conflicts for quartz >= 2.0
- ignore also 127.0.0.2 IP addresses (bnc#768771)
- Merge branch 'Manager' of github.com:SUSE/spacewalk into Manager
- Wrong information on proxy configuration (bnc#697517)
- Do not automatically subscribe to virt channels (bnc#768856)
- requre quartz version lower than 2.0
- Each dataset must have a different name.
- Add CSV downloader for several pages
- Correcting two ISE on postgresql: NVRE not found

-------------------------------------------------------------------
Wed Jul 11 17:06:59 CEST 2012 - ug@suse.de

- kernel options in the web UI are not added to the xen distri
  (bnc#764679)

-------------------------------------------------------------------
Mon Jun 25 10:25:08 CEST 2012 - mc@suse.de

- version 1.7.54.13-1
- handle spoiled browsers separatelly
- enable filtering by synopsis for all the errata tabs

-------------------------------------------------------------------
Thu Jun 21 11:22:15 CEST 2012 - jrenner@suse.de

- version 1.7.54.12-1
- update API documentation
- do not create multiple default ks sessions
- system.config.listFiles could take > 8 minutes if there were lots of
  revisions on lots of config files
- don't sync virt bridge nic w/ cobbler
- correctly report kernel not being found at distro creation
- fix fileprovides during repodata generation
- Improve SCAP search: Return list of xccdf:TestResults-s
- Improve SCAP search: searching by scan's result and scan date
- Add a link for easy scan reschedule.

-------------------------------------------------------------------
Thu May 31 10:45:20 CEST 2012 - mc@suse.de

- version 1.7.54.11-1
- omit accessible parameter
- modified java stack to use new user_role_check_debug()
- Fail gracefully on empty list of systems
- OpenSCAP integration -- A simple search page.
- add an extra entitlement check before the key creation
- Enhancements pt_BR localization at webUI
- Return to Images.do instead of VirtualGuestList.do
- store also config revision changed_by_id
- API *must* check for compatible channels in system.setBaseChannel()
- check cloned channels if no keywords are found for this channel
- fix ISE on copy file to central config channel
- Fix incorrect text fields.
- rewrite revision creation by config file update
- Don't show empty table, if there is not ident assigned.
- Extend input cell for 20 characters.
- prevent system.config.createOrUpdatePath causing deadlock
- add generator for susedata.xml.gz metadata

-------------------------------------------------------------------
Mon May 14 10:45:56 CEST 2012 - mc@suse.de

- version 1.7.54.10-1
- remove Override annotations for non overriden methods
- remove rests of OrgQuota usage
- remove OrgQuota hibernate mapping
- remove OrgQuota java class
- fix delete distribution link
- rewrite channel.listSoftwareChannels API
- rewrite KickstartFactory.lookupAccessibleTreesByOrg
- if koan is requesting anything from /cobbller_api replace hostname
  of server with hostname of first proxy in chain
- support for cobbler v2.2
- Use <c:out> for action names to prevent XSS (bnc#761165)
- Escape image name to allow quotes and prevent XSS (bnc#761165)
- fix NetworkDtoSerializer API doc
- prevent storing empty string for errata refersTo
- prevent storing empty string for errata errataFrom
- prevent storing empty string for errata notes
- Split OpenSCAP and AuditReviewing up
- Fix submit form with broken bonding info
- redirect to errata/manage/PublishedErrata.do page after deleting a
  published erratum
- debranding for virtualization (bnc#761153)

-------------------------------------------------------------------
Wed May 09 13:43:16 CEST 2012 - mc@suse.de

- version 1.7.54.9-1
- Completely remove the image type from deployment action details
- Fix NPE when one of (version|release|arch) is null (bnc#761161)
- synonym rhnUser does not exist anymore - use web_contact instead
- Refactor jsp files and make bridge device optional
- Normalize image types by creating new table suseImageType
- Normalize credentials types by creating new table suseCredentialsType
- remember pre-filled form attributes in case of form validation error
- marking Script Name as required filed on the KickstartScriptEdit
  page
- make newly introduced rhn tag functions available
- When kickstarting a system there is an option that allows you to
  create or re-create a network bond.
- fix listSharedChannels to only show this org's channels
- fix my_channel_tree query
- fix channel.listRedHatChannels shows custom channels

-------------------------------------------------------------------
Thu May 03 17:40:33 CEST 2012 - mc@suse.de

- version 1.7.54.8-1
- make spacewalk-java exclusive arch x86_64
- checkstyle fixes

-------------------------------------------------------------------
Wed May 02 14:24:18 CEST 2012 - mc@suse.de

- version 1.7.54.7-1
- Remove a code which duplicates ensureAvailableToUser() method.
- API: list results for XCCDF scan.
- fixed the Brazilian time zone
- Do not divide by zero. It prints a question mark.
- API: Show OpenSCAP XCCDF Details.
- proper use of xml entities in documentation

-------------------------------------------------------------------
Fri Apr 27 16:23:41 CEST 2012 - mc@suse.de

- version 1.7.54.6-1
- API: List Xccdf Scans for given machine.
- use arch label in distchannel.setDefaultMap API as stated in the API doc
- add missing acl to SSM
- add missing links about Solaris Patches to SSM

-------------------------------------------------------------------
Thu Apr 26 11:39:19 CEST 2012 - mc@suse.de

- version 1.7.54.5-1
- fixed error in redhat_register snippet
- Ensure that given system has OpenSCAP capability.
- Ensure that given systems is available to user.
- Repack and throw MissingEntitlementException when occurs.
- API: SCAP scan schedule for multiple systems
- Put the reboot notification at the end. Make it not mutually exclusive with
  other notifications.
- fix login page layout (bnc#739530)
- Hide the 'Schedule' tab for systems without management ent.
- force repo regeneration, when removing package
- OpenSCAP integration -- schedule new scan in SSM
- do not list ks session related activation keys
- prevent sending XML invalid chars in system.getScriptResults API
- do not check CSRF token for login pages
- fix errata clone name generation
- fix message about kickstart package - we have spacewalk-koan
- When displaying errata available for adding to channel, make sure a
  clone is not already in the channel.

-------------------------------------------------------------------
Thu Apr 19 15:17:34 CEST 2012 - jrenner@suse.de

- version 1.7.54.4-1
- Roll back ojdbc5 -> ojdbc14 for compatibility with upstream
- Removed double-dash from WebUI copyright notice.
- fix PackageEvr handling
- increase taskomatic memory
- Show systems that need reboot because of an errata.
- Remove the 'Require' on java-devel since it shouldn't be required
- fix the ErrataHandler.clone method
- make system snapshot when changing server entitlements using API
- do not scrub search_string
- making errata.clone api not requires cloned channels

-------------------------------------------------------------------
Tue Apr 17 16:18:10 CEST 2012 - jrenner@suse.de

- Fix broken link to organization page (bnc#757041)

-------------------------------------------------------------------
Fri Apr 13 15:40:37 CEST 2012 - mc@suse.de

- version 1.7.54.3-1
- replace \r\n with \n for CustomDataValues
- Activation Key does not have to have a base channel to add Child
  Channels
- OpenSCAP: view latest results of whole infrastructure
- Reduce languages available in editarea to only common / useful ones.
- improved performance of repomd generation
- do not show the Schedule Deploy Action and Schedule System
  Comparison links in the left pane -- the right pane has them with correct
  ACLs.
- Make automatically-scheduled tasks visible on Failed and Archived
  tabs

-------------------------------------------------------------------
Fri Mar 30 15:03:14 CEST 2012 - mc@suse.de

- version 1.7.54.2-1
- New web page -- details of the xccdf:rule-result
- Fixing ISE on selecting None yum checksum type for channel
- Auto-import the RHEL RPM GPG key for systems we have kickstarted
- Fix checkstyle errors
- Fix testcases
- rename Filter.isRecurring to Filter.isRecurringBool
- fix text for Brazil timezone
- If our channel is a clone of a clone we need to find the channel
  that contains the patch we are cloning
- fixin cobbler version issue
- fix parameter type
- Make Virtualization tab of system profile independent of
  Virtualization (Platform) entitlements
- The org_id colum is numeric, do not cast parameter to string.
- reload config revision from DB before returning it
- Config file diffs result in Out Of Memory for large files
- fix for configchannel.deployAllSystems
- Taught SSM to look at flex as well as regular entitlements when
  trying to add child channels
- Show legend on details page; suggesting what to search for
- Polish api documentation for system.scap APIs.
- OpenSCAP integration
- fix ISE on rhn/admin/multiorg/OrgSoftwareSubscriptions.do page
- update createOrUpradePath api documentation
- Removing rule to help system overview listing happen faster,
  improving performance of api queries
- Fixing sorting by date without replying on the inapplicable
  listdisplay-new.jspf
- fix binary file uploads
- Making a default selection of no Proxy when kickstarting a server
- Added new XMLRPC API method to allow people to change the kickstart
  preserve ks.cfg option
- Fixed incorrect sorting of archived action timestamp
- throw appropriate error if deleting nonexistant kickstart key
- remove DB values from monitoring scout configuration
- save kickstart data after modifying ks profile child channels

-------------------------------------------------------------------
Mon Mar 26 16:56:47 CEST 2012 - jrenner@suse.de

- Show legal note in the footer of all login pages

-------------------------------------------------------------------
Thu Mar 22 16:22:05 CET 2012 - mc@suse.de

- rotate logfiles as user www (bnc#681984) CVE-2011-1550

-------------------------------------------------------------------
Wed Mar 21 18:04:19 CET 2012 - mc@suse.de

- version 1.7.54.1-1
- Bumping package version

-------------------------------------------------------------------
Thu Mar 15 16:25:25 CET 2012 - jrenner@suse.de

- Add support for studio image deployments

-------------------------------------------------------------------
Wed Mar  7 16:05:19 UTC 2012 - dmacvicar@suse.de

- All Patches -> All Types (bnc#732538)
- Remove the page errata/Overview.do as it is a duplicate
  of errata/RelevantErrata.do
  Together with the change of wording described above it makes
  the Patches menu more intuitive and clear.
  See
  https://www.redhat.com/archives/spacewalk-devel/2012-March/thread.html#00002

-------------------------------------------------------------------
Tue Mar  6 17:21:44 CET 2012 - jrenner@suse.de

- Fix naming of cloned patches to not remove the first 3 chars

-------------------------------------------------------------------
Wed Feb  1 11:22:37 CET 2012 - ug@suse.de

- backported better installation server detection code
  from master

-------------------------------------------------------------------
Thu Jan  5 11:57:28 CET 2012 - jrenner@suse.de

- Remove option 'interface language' when creating users

-------------------------------------------------------------------
Mon Jan  2 14:09:15 CET 2012 - jrenner@suse.de

- Add missing URL to auditlog configuration (bnc#737649)

-------------------------------------------------------------------
Thu Dec 22 14:59:55 CET 2011 - mantel@suse.de

- rename Novell to SUSE (#708333)

-------------------------------------------------------------------
Mon Dec 19 15:37:27 CET 2011 - mc@suse.de

- generate products.xml for channel metadata (bnc#644678)

-------------------------------------------------------------------
Thu Dec 15 12:11:27 UTC 2011 - mc@suse.de

- generate solv files for channels

-------------------------------------------------------------------
Wed Dec  7 11:07:07 CET 2011 - ug@suse.de

- fixed autoinstall branding for snippets

-------------------------------------------------------------------
Thu Dec  1 13:41:19 CET 2011 - ug@suse.de

- fix display of XML snippets in the web ui
  (bnc#731304)

-------------------------------------------------------------------
Wed Nov 16 10:00:08 CET 2011 - jrenner@suse.de

- Fix ISE when deleting software channel (bnc#728894)

-------------------------------------------------------------------
Tue Nov 15 13:55:46 CET 2011 - jrenner@suse.de

- Remove markup from error message (bnc#730408)

-------------------------------------------------------------------
Mon Nov 14 14:12:15 CET 2011 - ug@suse.de

- use --force in the kickstart register snippet

-------------------------------------------------------------------
Fri Nov 11 16:00:56 CET 2011 - jrenner@suse.de

- Fix rename Kickstart -> Autoinstallation (bnc#727517)

-------------------------------------------------------------------
Fri Nov 11 10:43:13 CET 2011 - jrenner@suse.de

- Remove markup in error message from all translation files

-------------------------------------------------------------------
Tue Nov  8 14:59:00 CET 2011 - ug@suse.de

- rename kickstart/autoyast files on harddisk too when the
  profile gets a new label (bnc#706122)

-------------------------------------------------------------------
Tue Nov  8 14:17:11 CET 2011 - jrenner@suse.de

- Implement audit logging for webui and frontend API (fate#312607)

-------------------------------------------------------------------
Tue Nov  8 08:52:23 CET 2011 - mantel@suse.de

- rename "kickstart" to "Autoinstallation" (bnc#727517)

-------------------------------------------------------------------
Tue Oct 25 17:45:27 CEST 2011 - mc@suse.de

- fix currency report if all patches are installed (bnc#726543)

-------------------------------------------------------------------
Mon Oct 17 13:13:21 CEST 2011 - jrenner@suse.de

- CVE-2011-1594: Unintended Proxy/Open Redirects (bnc#644082)
- CVE-2011-2919: XSS on SystemGroupList.do page (bnc#719133)
- CVE-2011-2920: XSS flaw(s) in filter handling (bnc#719136)
- CVE-2011-2927: XSS flaw in channels search (bnc#719127)

-------------------------------------------------------------------
Thu Oct 13 15:44:27 CEST 2011 - jrenner@suse.de

- Apply revised patch to fix pam setting not saved (bnc#705179)

-------------------------------------------------------------------
Wed Oct 12 15:04:55 CEST 2011 - ug@suse.de

- the breed in cobbler was not changed when a distro was edited

-------------------------------------------------------------------
Wed Oct 12 13:23:30 CEST 2011 - jrenner@suse.de

- Fixed pam setting on user page not saving (bnc#705179)

-------------------------------------------------------------------
Tue Oct 11 13:19:06 CEST 2011 - jrenner@suse.de

- Add fix for schedule command AFTER package install (bnc#712647)

-------------------------------------------------------------------
Fri Oct  7 12:15:24 CEST 2011 - mc@suse.de

- show installed products in system overview (bnc#711021)

-------------------------------------------------------------------
Wed Oct  5 16:33:20 CEST 2011 - jrenner@suse.de

- Fix selection of errata for system currency report (bnc#721522)

-------------------------------------------------------------------
Wed Oct  5 14:23:36 CEST 2011 - mc@suse.de

- prevent listing duplicate servers in the Patch Alert e-mails

-------------------------------------------------------------------
Fri Sep 30 10:54:21 CEST 2011 - mc@suse.de

- enable sorting of the system currency page
- enable csv export of System Currency Report

-------------------------------------------------------------------
Thu Sep 29 17:36:12 CEST 2011 - mc@suse.de

- count system currency depending on severity stored in the DB

-------------------------------------------------------------------
Fri Sep 16 13:21:39 CEST 2011 - ug@suse.de

- added sles snippets
- always create a tracking regkey (bnc#659093)

-------------------------------------------------------------------
Tue Sep 13 10:18:52 CEST 2011 - jrenner@suse.de

- Fix ISE by backporting from upstream (bnc#712647, brc#691849)

-------------------------------------------------------------------
Tue Sep  6 16:53:31 CEST 2011 - jrenner@suse.de

- Create cobbler records for unregistered systems (fate#312329)
- Fix broken API doc for channel.software (bnc#712793)

-------------------------------------------------------------------
Fri Aug 12 13:13:05 CEST 2011 - jrenner@suse.de

- Remove trailing whitespace in new classes (bnc#705758)

-------------------------------------------------------------------
Fri Jul 29 15:27:03 CEST 2011 - jrenner@suse.de

- Fix software rollback to profiles (bnc#701772)

-------------------------------------------------------------------
Wed Jul 27 12:21:16 CEST 2011 - jrenner@suse.de

- Fix taskomatic classpath to make it start again (bnc#705758)

-------------------------------------------------------------------
Mon Jul 25 12:53:26 CEST 2011 - jrenner@suse.de

- Use string array for creating the cmd + empty env (bnc#705758)
- Return failure if user or passwd is null (bnc#705758)

-------------------------------------------------------------------
Fri Jul 22 15:04:24 CEST 2011 - jrenner@suse.de

- Wrap around unix2_chkpwd instead of using jpam (bnc#705758)

-------------------------------------------------------------------
Mon Jul 18 13:39:30 CEST 2011 - ug@suse.de

- kernel-options field in kickstart upload page changed to
  1024 chars (bnc#698166)

-------------------------------------------------------------------
Fri Jul  8 15:21:49 CEST 2011 - jrenner@suse.de

- Fix bnc#704049 by backporting 2 patches

-------------------------------------------------------------------
Fri Jul  8 09:09:23 CEST 2011 - jrenner@suse.de

- Refactor RedHat.do to Vendor.do (bnc#671239)
- Refactor and deprecate API method (bnc#671239)
- Include security token in system search filter

-------------------------------------------------------------------
Tue Jul  5 11:44:36 CEST 2011 - ug@suse.de

- added a function to get a package but Name+Headerrange
  (bnc#703475)

-------------------------------------------------------------------
Tue Jun 28 16:35:44 CEST 2011 - mc@suse.de

- allow setting null value as paramter (bnc#702641)

-------------------------------------------------------------------
Tue Jun 28 11:43:44 CEST 2011 - ug@suse.de

- fix XMLRPC call to raise a virtual machine
  (bnc#687323 and fate#312369)

-------------------------------------------------------------------
Tue Jun 21 16:29:55 CEST 2011 - jrenner@suse.de

- Fix missing tokens when updating child channels (bnc#701157)
- Check session validity first, security token next (bnc#644074)
- Merge with upstream spacewalk (bnc#644074)

-------------------------------------------------------------------
Tue Jun 21 14:10:54 CEST 2011 - ug@suse.de

- fix XML RPC call to install a virtual machine
  (fate#312369 and bnc#687323)

-------------------------------------------------------------------
Tue Jun 21 13:57:03 CEST 2011 - ug@suse.de

- replaced 'anaconda' by 'autoinstallation'

-------------------------------------------------------------------
Tue Jun 21 13:27:43 CEST 2011 - ug@suse.de

- track RPM installation during virtual machine setup by
  using session install=.... parameter
  part of the fix for bnc#659093 and Fate#312372

-------------------------------------------------------------------
Thu Jun 16 15:52:06 CEST 2011 - jrenner@suse.de

- Fix missing token in SSM (bnc#644074)

-------------------------------------------------------------------
Tue Jun 14 17:31:53 CEST 2011 - ug@suse.de

- XML RPC API for creating virtual SUSE machines fixed
  (fate#312369 and bnc#687323)

-------------------------------------------------------------------
Tue Jun 14 11:03:00 CEST 2011 - ug@suse.de

- settings the correct architecture in cobbler, needed by virt.
  SUSE installations (fate#312397 and bnc#682665)

-------------------------------------------------------------------
Thu Jun  9 09:59:03 CEST 2011 - jrenner@suse.de

- Additional fixes for the CSRF security bugfix (bnc#644074)

-------------------------------------------------------------------
Thu May 26 16:42:41 CEST 2011 - jrenner@suse.de

- Add token into POST url for multipart forms (bnc#644074)

-------------------------------------------------------------------
Thu May 26 11:59:54 CEST 2011 - jrenner@suse.de

- Integrate password strength meter in webapp (bnc#685551/fate#312398)

-------------------------------------------------------------------
Tue May 24 17:48:59 CEST 2011 - jrenner@suse.de

- Prevent from phishing attacks via 'url_bounce' (bnc#644082)
- CVE-2011-1594

-------------------------------------------------------------------
Mon May 23 16:24:56 CEST 2011 - jrenner@suse.de

- Protect web UI against Cross-Site Request Forgery (bnc#644074)
- CVE-2009-4139

-------------------------------------------------------------------
Tue May  3 11:13:36 CEST 2011 - jrenner@suse.de

- Rebranding of example search terms (bnc#682601)

-------------------------------------------------------------------
Fri Apr 15 16:15:01 CEST 2011 - jrenner@suse.de

- Use isNotEmpty() instead of isEmpty()

-------------------------------------------------------------------
Tue Apr 12 11:49:33 CEST 2011 - mantel@suse.de

- fix subject line of taskomatic notification mail

-------------------------------------------------------------------
Fri Apr  1 12:33:28 CEST 2011 - jrenner@suse.de

- Check if provisioning is enabled for this key (bnc#684414)

-------------------------------------------------------------------
Thu Mar 31 16:22:01 CEST 2011 - jrenner@suse.de

- Do not show success message when pws don't match (bnc#675585)

-------------------------------------------------------------------
Thu Mar 31 15:46:13 CEST 2011 - mantel@suse.de

- more debranding

-------------------------------------------------------------------
Mon Mar 28 11:44:21 CEST 2011 - jrenner@suse.de

- Add missing null check (bnc#682993)

-------------------------------------------------------------------
Fri Mar 25 16:55:04 CET 2011 - jrenner@suse.de

- Link to the local version of the release notes (bnc#676683)

-------------------------------------------------------------------
Thu Mar 24 10:52:52 CET 2011 - mc@suse.de

- debrand taskomatic

-------------------------------------------------------------------
Tue Mar 22 11:52:42 CET 2011 - jrenner@suse.de

- Refer to the right constant (bnc#677039)
- Fix method signature (bnc#681514)

-------------------------------------------------------------------
Mon Mar 21 16:15:42 CET 2011 - ug@suse.de

- fixed a missing "!" in adding "install=..." parameter code

-------------------------------------------------------------------
Mon Mar 21 13:54:35 CET 2011 - jrenner@suse.de

- Require susemanager-proxy-quick_en-pdf

-------------------------------------------------------------------
Fri Mar 18 10:49:19 CET 2011 - jrenner@suse.de

- Add the proxy quick start document to the UI

-------------------------------------------------------------------
Thu Mar 17 15:27:55 CET 2011 - jrenner@suse.de

- Do not show a subnavigation below 'Proxy'

-------------------------------------------------------------------
Thu Mar 17 11:14:16 CET 2011 - jrenner@suse.de

- Remove helper class that is not needed anymore (bnc#676704)

-------------------------------------------------------------------
Wed Mar 16 17:17:21 CET 2011 - jrenner@suse.de

- Re-enable the local doc search (bnc#676704)

-------------------------------------------------------------------
Mon Mar 14 17:20:02 CET 2011 - jrenner@suse.de

- Replace rhn-proxy with SMP for ACLs and queries (bnc#679420)

-------------------------------------------------------------------
Fri Mar 11 12:23:22 CET 2011 - ug@suse.de

- cleanup patch for install= parameter and fix for (bnc#677039)

-------------------------------------------------------------------
Thu Mar 10 14:56:00 CET 2011 - jrenner@suse.de

- Adapted the UI to URL paths from new docu packages (bnc#674315)

-------------------------------------------------------------------
Thu Mar 10 11:23:08 CET 2011 - jrenner@suse.de

- Change link path to install-guide (bnc#674315)

-------------------------------------------------------------------
Tue Mar  8 16:00:08 CET 2011 - jrenner@suse.de

- Change url path from install_guide to install-guide (bnc#674315)

-------------------------------------------------------------------
Tue Mar  8 14:24:19 CET 2011 - jrenner@suse.de

- Fix guessing login credentials (bnc#644072), patch from upstream

-------------------------------------------------------------------
Fri Mar  4 13:37:00 CET 2011 - jrenner@suse.de

- Leave out the proxy version check in navigation xml (bnc#676718)

-------------------------------------------------------------------
Thu Mar  3 17:33:47 CET 2011 - jrenner@suse.de

- fix navigation on the help page (while working on bnc#676699)

-------------------------------------------------------------------
Mon Feb 28 11:27:15 CET 2011 - jrenner@suse.de

- shorten the action name if > 128 chars (bnc#675021)

-------------------------------------------------------------------
Thu Feb 24 15:28:08 CET 2011 - jrenner@suse.de

- integrate fix for session fixation from upstream (bnc#644080)

-------------------------------------------------------------------
Tue Feb 22 17:24:28 CET 2011 - jrenner@suse.de

- removing invalid attributes 'autocomplete'

-------------------------------------------------------------------
Mon Feb 21 11:21:50 CET 2011 - ug@suse.de

- fixed owner for cobbler snippets (bnc#673297)

-------------------------------------------------------------------
Fri Feb 18 16:46:10 CET 2011 - mc@suse.de

- remove use of java-devel at runtime (bnc#673323)

-------------------------------------------------------------------
Fri Feb 18 13:25:25 CET 2011 - jrenner@suse.de

- fix branding on api pages (bnc#671160)

-------------------------------------------------------------------
Thu Feb 17 11:47:34 CET 2011 - jrenner@suse.de

- do not show delete link on creation of notes (bnc#672090)
- refix help url for orgtrusts (bnc#660528)

-------------------------------------------------------------------
Wed Feb 16 17:41:02 CET 2011 - jrenner@suse.de

- add missing help page for oganizational trusts (bnc#660528)

-------------------------------------------------------------------
Wed Feb 16 15:28:54 CET 2011 - jrenner@suse.de

- fix server error if org default profile not present (bnc#672054)

-------------------------------------------------------------------
Wed Feb 16 15:07:10 CET 2011 - mc@suse.de

- fix link to help page (bnc#672094)

-------------------------------------------------------------------
Wed Feb 16 09:56:58 CET 2011 - jrenner@suse.de

- remove more links to channel mgmt guide (bnc#672095 and others)

-------------------------------------------------------------------
Tue Feb 15 09:27:33 CET 2011 - jrenner@suse.de

- catch exception when filtering for invalid IP (bnc#668642)

-------------------------------------------------------------------
Mon Feb 14 16:42:31 CET 2011 - mantel@suse.de

- remove reference to FasTrack (bnc#671235)

-------------------------------------------------------------------
Mon Feb 14 15:43:25 CET 2011 - jrenner@suse.de

- revert to manage/clone errata, identifiers only

-------------------------------------------------------------------
Mon Feb 14 13:28:11 CET 2011 - mantel@suse.de

- remove references to FlexGuests (bnc#668622)

-------------------------------------------------------------------
Mon Feb 14 13:20:40 CET 2011 - jrenner@suse.de

- replace the term kickstart in virtualization dialog (bnc#671560)

-------------------------------------------------------------------
Fri Feb 11 15:56:18 CET 2011 - jrenner@suse.de

- fix base software channel always listed twice (bnc#671022)
- fix branding on apidocs and faqs (bnc#671160 and bnc#671158)

-------------------------------------------------------------------
Fri Feb 11 13:37:20 CET 2011 - jrenner@suse.de

- add quick start to help index and navigation

-------------------------------------------------------------------
Thu Feb 10 10:05:12 CET 2011 - jrenner@suse.de

- add check for subs to channels of the same family (bnc#670551)
- fix link to release notes in page footer (bnc#670515)
- remove references to non-existent channel mgmt guide (bnc#660768)
- fix strings in translation (bnc#670934)

-------------------------------------------------------------------
Wed Feb  9 12:10:22 CET 2011 - jrenner@suse.de

- do not show certificate configuration tab (bnc#670003)

-------------------------------------------------------------------
Tue Feb  8 18:53:19 CET 2011 - mc@suse.de

- Use LocalePreferences page but comment out language settings
  (bnc#670042)

-------------------------------------------------------------------
Tue Feb  8 15:59:05 CET 2011 - mc@suse.de

- change mountpoint and prepended_dir (bnc#669558)

-------------------------------------------------------------------
Tue Feb  8 12:37:23 CET 2011 - jrenner@suse.de

- fix session fixation (bnc#644080)
- replace the term RHN with SUSE Manager (bnc#670223)

-------------------------------------------------------------------
Mon Feb  7 17:47:52 CET 2011 - jrenner@suse.de

- removed 'translations available' from help page (bnc#669530)

-------------------------------------------------------------------
Mon Feb  7 15:49:32 CET 2011 - mc@suse.de

- add rc link (bnc#669894)

-------------------------------------------------------------------
Mon Feb  7 13:50:09 CET 2011 - mc@suse.de

- remove channel version filter in add novell patches
  (bnc#669799)

-------------------------------------------------------------------
Thu Feb  3 17:05:35 CET 2011 - jrenner@suse.de

- remove the chat link from navigation (bnc#667275)
- do not show links to RH in result page of doc search (bnc#667271)

-------------------------------------------------------------------
Wed Feb  2 17:42:28 CET 2011 - jrenner@suse.de

- internal server error clicking software channels (bnc#668918)
- Kickstart/AutoYaST in the web interface (bnc#668666)

-------------------------------------------------------------------
Mon Jan 31 11:15:48 CET 2011 - jrenner@suse.de

- add missing attribute 'probeSuite' to request (bnc#667945)

-------------------------------------------------------------------
Sun Jan 30 15:28:18 CET 2011 - mc@suse.de

- backport upstrem fixes

-------------------------------------------------------------------
Fri Jan 28 12:40:35 CET 2011 - jrenner@suse.de

- bnc#667893: wrong email text sent during user creation
- bnc#667897: wrong email text sent during user creation - part 2
- bnc#667905: remove redhat.com in monitoring configuration

-------------------------------------------------------------------
Thu Jan 27 16:36:43 CET 2011 - jrenner@suse.de

- resolve strings marked with [GALAXY] (bnc#666163)
- take the link to the copyright notice from StringResources

-------------------------------------------------------------------
Thu Jan 27 16:28:52 CET 2011 - mc@suse.de

- fix subscribe to SUSE base channel via SSM (bnc#665833)

-------------------------------------------------------------------
Thu Jan 27 13:23:35 CET 2011 - mc@suse.de

- show SUSE Channels in "alter channel page" (bnc#663374)

-------------------------------------------------------------------
Wed Jan 26 11:36:56 CET 2011 - jrenner@suse.de

- rename errata to patches in auto-generated emails

-------------------------------------------------------------------
Wed Jan 26 11:24:10 CET 2011 - jkupec@suse.cz

- Excluded non-english string files from rhn.jar for now
  (bnc #666151)

-------------------------------------------------------------------
Tue Jan 25 13:13:05 CET 2011 - jrenner@suse.de

- fix bnc#665835: wrong text on system entitlements

-------------------------------------------------------------------
Mon Jan 24 12:01:15 CET 2011 - jrenner@suse.de

- consider suseChannels when determining if repodata is required
- replace the term "Errata" with "Patches" throughout translation

-------------------------------------------------------------------
Sat Jan 22 12:38:09 CET 2011 - mc@suse.de

- fix macros

-------------------------------------------------------------------
Tue Jan 18 15:59:38 CET 2011 - jrenner@suse.de

- Fix bnc#651351: Password with less than 5 characters accepted

-------------------------------------------------------------------
Mon Jan 17 16:29:55 CET 2011 - mc@suse.de

- rename sm-register to mgr-register

-------------------------------------------------------------------
Fri Jan 14 17:21:35 CET 2011 - mc@suse.de

- Fix wrong Reference in Web Interface (bnc#662075)
- scheduleSingleSatRepoSync() added for SUSE channels
- Fixed double execution of one-time jobs.

-------------------------------------------------------------------
Tue Jan 11 17:20:19 CET 2011 - mc@suse.de

- fix Requires
- add copyright page
- some style fixes

-------------------------------------------------------------------
Wed Sep 15 09:29:38 CEST 2010 - mantel@suse.de

- Initial release of spacewalk-java

-------------------------------------------------------------------<|MERGE_RESOLUTION|>--- conflicted
+++ resolved
@@ -1,6 +1,4 @@
-<<<<<<< HEAD
 - Allow to configure request timeout (bsc#1178767)
-=======
 - FIX: Slow response of 'Software > Install' in Ubuntu minions (bsc#1181165)
 
 -------------------------------------------------------------------
@@ -8,7 +6,6 @@
 
 - version 4.2.9-1
 - fix action chains for saltssh minions (bsc#1182200)
->>>>>>> 1bdb223b
 
 -------------------------------------------------------------------
 Fri Feb 12 14:29:28 CET 2021 - jgonzalez@suse.com
