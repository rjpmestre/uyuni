--- conflicted
+++ resolved
@@ -1,9 +1,6 @@
-<<<<<<< HEAD
 - new API endpoint for addErrataUpdate, that take 
   multiple servers as argument
-=======
 - Fix initial profile and build host on Image Build page (bsc#1199659)
->>>>>>> 0ecb3554
 - Convert formula integer values when upgrading (bsc#1200347)
 - Cleanup salt known_hosts when generating proxy containers config
 - Modify proxy containers configuration files set output
