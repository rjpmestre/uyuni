--- conflicted
+++ resolved
@@ -1,9 +1,6 @@
-<<<<<<< HEAD
 - Ensure installation of 'xalan-j2' for building.
 - Simplify Java package dependencies.
-=======
 - Safe XSLT processing in SCAP transformations
->>>>>>> 3bcf2cee
 - Fix Internal Server Error when downloading static assets (bsc#1207691)
 - Recurring custom states
 - Update Cobbler profile when a new image is deployed
