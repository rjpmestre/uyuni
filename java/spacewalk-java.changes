--- conflicted
+++ resolved
@@ -1,9 +1,5 @@
-<<<<<<< HEAD
 - Remove NullPointerException in rhn_web_ui.log when building an image (bsc#1185951)
-=======
-- Bugfix: Prevent "no session" hibernate error on deleting server
->>>>>>> b092da27
-- Set product name and version in the User-Agent header when connecting to SCC
+- Bugfix: Prevent "no session" hibernate error on deleting server- Set product name and version in the User-Agent header when connecting to SCC
 - On salt-ssh minions, enforce package list refresh after state apply
 - Improve the API to query system events and history
 - Fix internal server error on DuplicateSystemsCompare (bsc#1191643)
