<<<<<<< HEAD
- Fix download CSV
=======
- Hide authentication data in PAYG UI (bsc#1199679)
>>>>>>> 931dbadd
- Clean grub2 reinstall entry in autoyast snippet (bsc#1199950)
- Show reboot alert message on all system detail pages (bsc#1199779)
- Show patch as installed in CVE Audit even if successor patch affects
  additional packages (bsc#1199646)
- Fix refresh action confirmation message when no system is selected
- Fix Intenal Server Error when URI contains invalid sysid (bsc#1186011)
- Fix notification message on system properties update to ensure
  style consistency (bsc#1172179)
- Fix containerized proxy configuration machine name
- Improve CLM channel cloning performance (bsc#1199523)
- Keep the websocket connections alive with ping/pong frames (bsc#1199874)

-------------------------------------------------------------------
Tue Jun 21 18:31:05 CEST 2022 - jgonzalez@suse.com

- version 4.3.34-1
  * fix missing remote command history events for big output (bsc#1199656)
  * fix api log message references the wrong user (bsc#1179962)
  * Consistently use conf value for SPA engine timeout
  * fix download of packages with caret sign in the version due
    to missing url decode
  * Add specific requirement for Cobbler 3.2.1 to not conflict with Leap 15.4

-------------------------------------------------------------------
Thu Jun 02 11:41:36 CEST 2022 - jgonzalez@suse.com

- version 4.3.33-1
  * Fix autoinstallation profiles editor area and hints (bsc#1199887)

-------------------------------------------------------------------
Wed Jun 01 13:23:36 CEST 2022 - jgonzalez@suse.com

- version 4.3.32-1
  * Do not generate pillars for non-PXE images (bsc#1200101)

-------------------------------------------------------------------
Tue May 31 16:58:37 CEST 2022 - jgonzalez@suse.com

- version 4.3.31-1
  * Migration of server pillars was not loading file pillars (bsc#1199979)

-------------------------------------------------------------------
Mon May 30 14:58:51 CEST 2022 - jgonzalez@suse.com

- version 4.3.30-1
  * Fix loading filebased pillars for minions (bsc#1199979)

-------------------------------------------------------------------
Thu May 26 12:30:12 CEST 2022 - jgonzalez@suse.com

- version 4.3.29-1
  * Prefer the Salt Bundle with Cobbler snippets configuration
    (minion_script and redhat_register_using_salt) (bsc#1198646)

-------------------------------------------------------------------
Thu May 26 09:27:43 CEST 2022 - jgonzalez@suse.com

- version 4.3.28-1
  * During re-activation, recalculate grains if 
    contact method has been changed (bsc#1199677)
  * autoinstallation: missing whitespace after install URL (bsc#1199888)

-------------------------------------------------------------------
Mon May 23 17:20:08 CEST 2022 - jgonzalez@suse.com

- version 4.3.27-1
  * Fix send login(s) and send password actions to avoid user
    enumeration (bsc#1199629) (CVE-2022-31248)
  * Added rate-limiting to frontend logging (bsc#1199512) (CVE-2022-21952)

-------------------------------------------------------------------
Mon May 23 10:57:23 CEST 2022 - jgonzalez@suse.com

- version 4.3.26-1
  * set prouduct_tree_tag to SUMA4.3 (bsc#1199758)

-------------------------------------------------------------------
Fri May 20 00:09:29 CEST 2022 - jgonzalez@suse.com

- version 4.3.25-1
  * Fixed query to populate the XccdScanResult reporting table
  * skip forwarding data to scc if no credentials are available
  * add python3 example for HTTP API
  * Improved handling of error messages during bootstrapping
  * Fix the confirm message on the refresh action by adding a link
    to pending actions on it (bsc#1172705)
  * Change system details lock tab name to lock/unlock (bsc#1193032)
  * Added a notification to inform the administrators about the product end-of-life
  * Set profile tag has no-mandatory in XCCDF result (bsc#1194262)
  * provisioning thought proxy should use proxy for self_update (bsc#1199036)
  * Allow removing duplicated packages names in the same Salt action (bsc#1198686)
  * Styling fixes for new branding
  * fix NoSuchElementException when pkg install date is missing
  * Fix error message in Kubernetes VHM creation dialog
  * Add createAppStreamFilters() XMLRPC function
  * Correct concurrency error on payg taskomatic task
    for updating certificates (#17783)
  * Display usertime instead of server time for clm issue date filter (bsc#1198429)
  * fix bootstrapping of ssh minions via proxy
  * check if file exists before sending it to xsendfile (bsc#1198191)
  * update server needed cache after adding Ubuntu Errata (bsc#1196977)
  * Fix ACL rules for config diff download for SLS files (bsc#1198914)
  * fix invalid link to action schedule

-------------------------------------------------------------------
Tue May 10 13:13:13 CEST 2022 - jgonzalez@suse.com

- version 4.3.24-1
  * Update translations

-------------------------------------------------------------------
Mon May 09 11:02:43 CEST 2022 - jgonzalez@suse.com

- version 4.3.23-1
  * Remove the SSH proxy port from the path passed to preflight script

-------------------------------------------------------------------
Wed May 04 15:20:24 CEST 2022 - jgonzalez@suse.com

- version 4.3.22-1
  * faster display installable packages list (bsc#1187333)
  * fix package selection for ubuntu errata install (bsc#1199049)
  * Add script examples for HTTP API
  * Refactor API docs for HTTP API
  * Branding updates
  * Collect logs form docker.build
  * add schedulePackageUpdate() XMLRPC function (bsc#1197507)
  * Redesign the auto errata task to schedule combined actions (bsc#1197429)
  * Allow to add failed and completed servers to SSM
  * drop specialized SSL truststore for db connections in favor
    of the java default
  * add menu item for report database schema documentation
  * Improve TaskQueue for mgr-update-reporting-hub task
  * Handle missing tables gracefully during hub synchronisation
  * improve performance of synchronizing peripheral report databases
  * Allow alternative location for byte-buddy jar.
  * Allow migration where target products have no successor
  * require new salt-netapi-client version
  * Fix PXEEvent string comparision
  * Make TERMINALS group optional for saltbooted machines
  * Fix outdated documentation and release notes links

-------------------------------------------------------------------
Wed Apr 27 12:40:30 CEST 2022 - jgonzalez@suse.com

- version 4.3.21-1
  * require uyuni netty build to fix failing tomcat start

-------------------------------------------------------------------
Mon Apr 25 15:04:59 CEST 2022 - jgonzalez@suse.com

- version 4.3.20-1
  * Prefer parsing numbers as ints in HTTP API for compatibility

-------------------------------------------------------------------
Tue Apr 19 12:01:05 CEST 2022 - jgonzalez@suse.com

- version 4.3.19-1
  * Fix handling of empty image version
  * Add url pillar info to built boot-images
  * Fix reboot time on salt-ssh client(bsc#1197591)
  * detect free products in Alpha and Beta stage and prevent checks
    on openSUSE products (bsc#1197488)
  * Implement JSON over HTTP API
  * Preserve parameter names in bytecode
  * Disable CSRF tokens for API routes
  * Migrated from log4j1.x.x to log4j2.x.x
  * Add UI for peripheral server with report database password
    regeneration
  * Added the server location information to reporting database
  * detect MgrServer on bootstrap and store report database settings
  * Correctly notify the failed status for the report db update task.
  * Show image build log in UI
  * Build bundle less images and create pxe profile for pxe images
    Introduce saltboot-group handing and pxe management of them
    Part of saltboot containerization workflow
  * Improve XMLRPC API for image management
  * Allow image upload via HTTP
  * Remove doc search functionality
  * adapt for new c3p0 and mchange-commons package
  * Set default image download protocol to http
  * Container proxy configuration handler
  * Hibernate: set a non-singleton ehcache
  * change directory owner and permissions only when needed
  * Provide link to Sync page when unsynced patches message show up
    (bsc#1196094)
  * Optimize adding new products function (bsc#1193707)
  * Allow monitoring entitlement for debian 11 and 10
  * warning log when hardware refresh result is not serializable
  * Hide private methods in XMLRPC handlers
  * update last checkin only if job is successful (bsc#1197007)
  * Fixed broken help link for system overview
  * send notifications for new or changed ubuntu errata (bsc#1196977)
  * Allow using a custom SSH port for proxies
  * Hide useless fields for containerized proxies in UI
  * Keep virtualization notifications websocket alive
  * Fix NPE when accessing cancelled action via system history (bsc#1195762)
  * CVE Audit: Show patch as available in the currently installed product even if successor
    patch affects additional packages (bsc#1196455)
  * Added the server location information to reporting database

-------------------------------------------------------------------
Mon Apr 04 11:02:21 CEST 2022 - jgonzalez@suse.com

- version 4.3.18-1
  * Prevent error on setting web.ssh_salt_pre_flight_script to blank

-------------------------------------------------------------------
Wed Mar 23 10:32:00 CET 2022 - jgonzalez@suse.com

- version 4.3.17-1
  * Fix type casting for Prometheus SD

-------------------------------------------------------------------
Mon Mar 21 13:51:28 CET 2022 - jgonzalez@suse.com

- version 4.3.16-1
  * Fix exception when image store is deleted before image

-------------------------------------------------------------------
Wed Mar 16 12:11:47 CET 2022 - jgonzalez@suse.com

- version 4.3.15-1
  * Reapply the patch for  handle npe when syncing ubuntu errata (bsc#1196619)

-------------------------------------------------------------------
Fri Mar 11 16:48:29 CET 2022 - jgonzalez@suse.com

- version 4.3.14-1
  * Add XML-RPC API to generate proxy containers configuration

-------------------------------------------------------------------
Fri Mar 11 14:51:09 CET 2022 - jgonzalez@suse.com

- version 4.3.13-1
  * Improved task to update the reporting database
  * Improve image management
  * Store delta image info in the database
  * fix class cast exception during action chains (bsc#1195772)
  * Finding empty profiles by mac address must be case insensitive (bsc#1196407)
  * prepare to use new postgresql-jdbc driver with stringprep and saslprep
    support (bsc#1196693)
  * allow SCC to display the last check-in time for registered systems
  * generate the system ssh key when bootstrapping a salt-ssh client
    (bsc#1194909)
  * Fix disappearing metadata key files after channel change (bsc#1192822)
  * New endpoint 'createFirst' added to 'org' xmlrpc api to allow initial organization and user creation
  * Corrected source URLs in spec file.
  * RHEL certificate compatibility.
  * Reuse existing certificate file detection.
  * Require rng-tools for EL8 to generate more entropy faster.
  * Add store info to Equals and hash methods to fix CVE audit process (bsc#1195282)
  * Fix lock/unlock scheduling on page Software -> Packages -> Lock (bsc#1195271)
  * Provide link for CVEs

-------------------------------------------------------------------
Fri Feb 25 15:31:09 CET 2022 - jgonzalez@suse.com

- version 4.3.12-1
  * handle npe when syncing ubuntu errata (bsc#1196619)

-------------------------------------------------------------------
Thu Feb 17 11:47:41 CET 2022 - jgonzalez@suse.com

- version 4.3.11-1
  * Revert: Improvements on list packages query processing
    by using query elaborator (bsc#1187333)

-------------------------------------------------------------------
Tue Feb 15 10:03:14 CET 2022 - jgonzalez@suse.com

- version 4.3.10-1
  * Write data into reporting database using a taskomatic job
  * Handle multiple Kiwi bundles (bsc#1194905)
  * Added new XML-RPC mathod: configchannel.syncSaltFilesOnDisk
  * Fix virtualization list rendering for foreign systems (bsc#1195712)
  * Change order of 'Relevant' and 'All' in patches menu
  * When adding a product, check if the new vendor channels conflicts
    with any of the existing custom channel (bsc#1193448)
  * Use uyuni roster salt module instead of flat roster files
  * Improvements on list packages query processing by using query
    elaborator (bsc#1187333)
  * add ubuntu errata data and install handling
  * fix possible race condition in job handling (bsc#1192510)
  * Remove verbose token log (bsc#1195666)
  * FIX errors when an image profile / store is deleted
    during build / inspect action (bsc#1191597, bsc#1192150)
  * SLES PAYG client support on cloud
  * fix ClassCastException during action processing (bsc#1195043)
  * Install product by default after a channel is subscribed
  * Improve token validation logs
  * Pass only selected servers to taskomatic for cancelation (bsc#1194044)

-------------------------------------------------------------------
Tue Feb 08 13:15:56 CET 2022 - jgonzalez@suse.com

- version 4.3.9-1
  * Fix stack overflow when building a CLM project from modular sources (bsc#1194990)

-------------------------------------------------------------------
Mon Jan 24 11:17:28 CET 2022 - jgonzalez@suse.com

- version 4.3.8-1
  * Update translation strings

-------------------------------------------------------------------
Tue Jan 18 13:52:58 CET 2022 - jgonzalez@suse.com

- version 4.3.7-1
  * Remove cluster management feature
  * Avoid using RPM tags when filtering modular packages in CLM (bsc#1192487)
  * Store formula pillar data in database
  * Add new endpoints to packages API: schedulePackageLockChange, listPackagesLockStatus
  * Generate flat repositories metadata for Debian based systems
  * Fix stripping module metadata when cloning channels in CLM (bsc#1193008)
  * Added rights field to generated updateinfo.xml to handle copyright
  * fix XML syntax in cobbler snippets (bsc#1193694)
  * Migrate the displaying of the date/time to rhn:formatDate
  * Suggest Product Migration when patch for CVE is in a successor Product (bsc#1191360)
  * Add route for virtual systems ReactJS page
  * fix actionchain stuck in pending/picked up (bsc#1189561)
  * provide static configuration key name for SSHMinionActionExecutor
    parallel threads
  * Add link to the original vendor advisory in the patch details page
  * fix issue with empty action chains getting deleted too early (bsc#1191377)
  * Move pickedup actions to history as soon as they are pickedup (bsc#1191444)
  * Add additional matchers to package (nevra) filter
  * Add greater equals matcher to package (nevra) filter
  * Add support for custom SSH port for SSH minions
  * UI and API call for changing proxy
  * Use an 'allow' filter for the kernel packages with live patching
    filter templates (bsc#1191460)
  * require postgresql14 on SLE15 SP4

-------------------------------------------------------------------
Fri Dec 03 12:21:41 CET 2021 - jgonzalez@suse.com

- version 4.3.6-1
  * fix parsing error by making SCAP Profile description attribute optional
    (bsc#1192321)
  * fix openscap scan with tailoring-file option (bsc#1192321)
  * Pass the "allow_vendor_change" flag using the right name when installing patches
  * Fix legacy timepicker passing wrong time to the backend if server and
    user time differ (bsc#1192699)
  * Fix legacy timepicker passing wrong time to the backend if selected
    date is in summer time (bsc#1192776)

-------------------------------------------------------------------
Tue Nov 16 12:58:01 CET 2021 - jgonzalez@suse.com

- version 4.3.5-1
  * Fix calling wrong XMLRPC bootstrap method (bsc#1192736)

-------------------------------------------------------------------
Tue Nov 16 10:06:56 CET 2021 - jgonzalez@suse.com

- version 4.3.4-1
  * update last boot time of SSH Minions after bootstrapping (bsc#1191899)
  * Fix package update action with shared channels (bsc#1191313)
  * Implement using re-activation keys when bootstrapping with the Web UI
    or XMLRPC API
  * Show salt ssh error message in failed action details
  * switch to best repo auth item for contentsources (bsc#1191442)
  * Add compressed flag to image pillars when kiwi image is
    compressed (bsc#1191702)

-------------------------------------------------------------------
Fri Nov 05 13:49:19 CET 2021 - jgonzalez@suse.com

- version 4.3.3-1
  * Remove NullPointerException in rhn_web_ui.log when building an
    image (bsc#1185951)
  * Bugfix: Prevent "no session" hibernate error on deleting server
  * Set product name and version in the User-Agent header when
    connecting to SCC
  * On salt-ssh minions, enforce package list refresh after state apply
  * Improve the API to query system events and history
  * Fix internal server error on DuplicateSystemsCompare (bsc#1191643)
  * Fix Service Package migration with pillar in database
  * Run Prometheus JMX exporter as Java agent (bsc#1184617)
  * Allow usage of jinja template in Salt config channels
  * Store Salt minion pillars in database
  * Fix datetime format parsing with moment (bsc#1191348)
  * trigger reboot needed message also when installhint is available
    on package level
  * add Content Lifecycle Management filter for package provides and
    use it in live patching filter template
  * Update proxy path on minion connection
  * mgr-sync refresh logs when a vendor channel is expired and shows
    how to remove it (bsc#1191222)
  * Hide link to CLM live patching template in system details for
    products that don't support live patching (bsc#1190866)
  * fix logging of the spark framework and map requests to media.1
    directory in the download controller (bsc#1189933)
  * Add 'Last build date' column to CLM project list (jsc#PM-2644)
    (jsc#SUMA-61)
  * Improve exception handling and logging for mgr-libmod calls
  * Execute the diskcheck script at login to validate the available space
  * Add checksums to repository metadata filenames (bsc#1188315)
  * Fix ISE in product migration if base product is missing (bsc#1190151)
  * Add 'Flush cache' option to Ansible playbook execution
    (bsc#1190405)
  * Update kernel live patch version on minion startup (bsc#1190276)
  * use TLSv1.3 if it is a supported Protocol
  * Adapt auto errata update to skip during CLM build (bsc#1189609)
  * Adapt auto errata update to respect maintenance windows
  * fix ISE in SSM when scheduling patches on multiple
    systems (bsc#1190396, bsc#1190275)
  * Add new endpoints to saltkeys API: acceptedList, pendingList,
    rejectedList, deniedList, accept and reject
  * add CentOS 7/8 aarch64
  * add Oracle Linux 7/8 aarch64
  * add Rocky Linux 8 aarch64
  * add AlmaLinux 8 aarch64
  * add Amazon Linux 2 aarch64

-------------------------------------------------------------------
Fri Sep 17 12:18:34 CEST 2021 - jgonzalez@suse.com

- version 4.3.2-1
  * Allow getting all completed actions via XMLRPC without display limit (bsc#1181223)
  * Add XMLRPC API to force refreshing pillar data (bsc#1190123)
  * Add missing string on XCCDF scan results (bsc#1190164)
  * Support syncing patches with advisory status 'pending' (bsc#1190455)
  * Updated Enterprise Linux servlet requirement.
  * Ignore duplicates in 'pkg.installed' result when applying patches (bsc#1187572)
  * Improved timezone support
  * implement package locking for salt minions
  * Show AppStreams tab just for modular channels
  * Fix Json null comparison in virtual network info parsing (bsc#1189167)
  * 'AppStreams with defaults' filter template in CLM
  * Add a link to OS image store dir in image list page
  * Do not log XMLRPC fault exceptions as errors (bsc#1188853)
  * AppStreams tab for modular channels
  * Allow getting all archived actions via XMLRPC without display limit (bsc#1181223)
  * Link to CLM filter creation from system details page
  * Delete ActionChains when the last action is a Reboot and it completes (bsc#1188163)
  * XMLRPC: Add call for listing application monitoring endpoints
  * Bring back Beta product tag
  * fix NPE when no redhat info could be fetched

-------------------------------------------------------------------
Mon Aug 09 11:00:52 CEST 2021 - jgonzalez@suse.com

- version 4.3.1-1
- Mark SSH minion actions when they're picked up (bsc#1188505)
- Properly handle virtual networks without defined bridge (bsc#1189167)
- Fix cleanup always being executed on delete system (bsc#1189011)
- Warning in Overview page for SLE Micro system (bsc#1188551)
- Fix system information forwarding to SCC (bsc#1188900)
- Add UEFI support for VM creation / editing
- Add virt-tuner templates to VM creation
- Ensure XMLRPC returns 'issue_date' in ISO format when listing erratas (bsc#1188260)
- Fix NullPointerException in HardwareMapper.getUpdatedGuestMemory
- Fix entitlements not being updated during system transfer (bsc#1188032)
- Simplify the VM creation action in DB
- Refresh virtual host pillar to clear the virtpoller beacon (bsc#1188393)
- Fix updating primary net interface on hardware refresh (bsc#1188400)
- Fix issues when removing archived actions using XMLRPC api (bsc#1181223)
- Readable error when "mgr-sync add channel" is called with a non-existing label (bsc#1173143)
- Fix NPE error when scheduling ErrataAction from relevant errata page (bsc#1188289)
- Add Beijing timezone to selectable timezones (bsc#1188193)
- Java enablement for Rocky Linux 8
- Get CPU data for AArch64
- Add option to run Ansible playbooks in 'test' mode
- Add support for Kiwi options
- New filter template: Live patching based on a system
- Adapt generated pillar data to run the new Salt scap state
- Handle virtual machines running on pacemaker cluster
- SP migration: wait some seconds before scheduling "package refresh" action after migration is completed (bsc#1187963)
- cleanup and regenerate system state files when machine id has changed (bsc#1187660)
- manually disable repositories on redhat like systems
- Do not update Kickstart session when download after session is complete or failed (bsc#1187621)
- define a pillar for the https port when connection as ssh-push with tunnel (bsc#1187441)
- Fix the unit test coverage reports
- Fix random NullPointerException when rendering page tabs (bsc#1182769)
- Add missing task status strings (bsc#1186744)

-------------------------------------------------------------------
Fri Jun 18 12:41:30 CEST 2021 - jgonzalez@suse.com

- version 4.2.23-1
- Show the full state return message for VM actions
- show reposync errors in user notification details
- do not check accessibility of free product repositories (bsc#1182817)

-------------------------------------------------------------------
Thu Jun 17 10:38:51 UTC 2021 - Julio González Gil <jgonzalez@suse.com>

- Use the correct product tag

-------------------------------------------------------------------
Thu Jun 10 13:46:09 CEST 2021 - jgonzalez@suse.com

- version 4.2.22-1
- Fix product migration when scheduled from the event page (bsc#1187066)

-------------------------------------------------------------------
Wed Jun 09 10:19:43 CEST 2021 - jgonzalez@suse.com

- version 4.2.21-1
- adapt parsed strings from AlmaLinux and AmazonLinux match
  SCC/sumatoolbox product definition (bsc#1186750)
- Run database table analyze in most used tables of CLM for better performance (bsc#1186704)

-------------------------------------------------------------------
Tue Jun 01 11:47:32 CEST 2021 - jgonzalez@suse.com

- version 4.2.20-1
- fix permission problem with /srv/susemanager/salt/custom files (bsc#1186325)
- fixing ISE when searching in docs for logged-in users (bsc#1186319)
- Fix package building on openSUSE Leap 15.3

-------------------------------------------------------------------
Mon May 24 12:37:31 CEST 2021 - jgonzalez@suse.com

- version 4.2.19-1
- Show NICs without IPs in Hardware info
- Allow interfaces with just valid mac address in cobbler record (bsc#1185416)
- Allow virtualization host entitlement on Xen Dom0 (bsc#1185522)
- Fix start/end timestamps for xccdf scan details (bsc#1186016)
- Fix report links for SCAP Scans (bsc#1186017)
- Fix the documentation for the parseReleaseFile method
- Add group by clause to reduce the number of rows for groupAdvisoryTypes CTE to improve performance(bsc#1185015)
- Drop stale libs for old not supported browsers
- fix file ownership and permissions in /srv/susemanager/pillar_data/ (bsc#1179954)
- Strip the modular metadata for newly created channels in CLM if modular filters present (bsc#1184118)
- fix disapearing Autoinstallation Menu for minions (bsc#1184813)
- catch not found repository and create a standard error page (bsc#1183992)
- Remove duplicate entries on AppStream filter channel browser
- Do not require advisory_status to be set in ErrataHandler.create (bsc#1185965)
- Fix the problem with wrong icons for virtual systems (bsc#1185507)

-------------------------------------------------------------------
Mon May 10 17:43:42 CEST 2021 - jgonzalez@suse.com

- version 4.2.18-1
- Java side of AlmaLinux and Amazon Linux 2 enablement

-------------------------------------------------------------------
Wed May 05 16:35:15 CEST 2021 - jgonzalez@suse.com

- version 4.2.17-1
- Speed up pages to compare or add packages to channels (bsc#1178767)
- Implement CLM filter templates
- Parse ansible inventory and show registered systems
- fix problem reading product_tree.json from wrong location in offline setups (bsc#1184283)
- Eliminate duplicate entries when displaying results from mgr-libmod
- Fix boot image url, change default to ftp (bsc#1185509)
- XMLRPC: Endpoint for aligning channel metadata based on another channel (bsc#1182810)
- forward registration data to SUSE Customer Center
- Rename system migration to system transfer
- Rename SP to product migration
- Change onboarding behavior to easier recycle systems (bsc#1183437)
- The 'cookie' property for pkgset beacon was removed as no longer required
- virtual console monitors VM state changes
- Ansible integration: configure paths, inspect inventories, discover and schedule playbooks
- support Amazon Linux mirror list URLs and set signed Metadata flag correct
- Bugfix: Remove the unneeded check that was stopping updating a virtual instance type (bsc#1180673)
- Exclude minions from the list of locally-managed/sandbox systems when copying config files (bsc#1184940)
- Remove activation key display from system details page
- change deprecated path /var/run into /run for systemd (bsc#1185059)
- add virtual network edit action
- Lower case fqdn comparation when calculating minion connection path (bsc#1184849)

-------------------------------------------------------------------
Mon Apr 19 14:51:51 CEST 2021 - jgonzalez@suse.com

- version 4.2.16-1
- Update translation strings

-------------------------------------------------------------------
Mon Apr 19 11:37:19 CEST 2021 - jgonzalez@suse.com

- version 4.2.15-1
- Bugfix: Retracted Patches: Filter minion correctly when executing package install (bsc#1184929)

-------------------------------------------------------------------
Fri Apr 16 15:59:32 CEST 2021 - jgonzalez@suse.com

- version 4.2.14-1
- fix check for for mirrorlist URLs when refreshing products (bsc#1184861)

-------------------------------------------------------------------
Fri Apr 16 15:55:47 CEST 2021 - jgonzalez@suse.com

- version 4.2.13-1
- Add calendar widget to display maintenance windows

-------------------------------------------------------------------
Fri Apr 16 13:23:01 CEST 2021 - jgonzalez@suse.com

- version 4.2.12-1
- for a SUSE system get metadata and package from same source (bsc#1184475)
- List config state summary for systems in highstate page
- Implement retracted patches
- Add support for notify beacon for Debian/Ubuntu systems
- Check if the directory exists prior to modular data cleanup (bsc#1184311)
- define dependencies for salt-netapi-client and DB schema version
- assign right base product for res8 (bsc#1184005)
- Fix docs link in my organization configuration (bsc#1184286)
- Provide Custom Info as Pillar data
- remove deprecated xmlrpc functions
- Add support for Alibaba Cloud Linux 2
- Only update the kickstart path in cobbler if necessary (bsc#1175216)
- enhance config channel API with list assigned groups
- enhance server group API with config channel and formula
  access methods
- Fix: populate docker-registries on inspection (bsc#1178179)
- Raise length limit for kernel options (bsc#1182916)
- optionally allow vendor change when patching
- Speed up the system groups page (bsc#1182132)
- Log shell command output on failure when checking known_hosts file permissions
- adapt logging for testing accessability of URLs (bsc#1182817)
- add warning about missing salt feature for virtual networks
- add virtual network create action

-------------------------------------------------------------------
Fri Mar 05 15:42:30 CET 2021 - jgonzalez@suse.com

- version 4.2.11-1
- Allow setting a primary FQDN per system, either via WebUI or XMLRPC-API
- Speed up pages to compare or add packages to channels (bsc#1178767)
- Remove validator.js from jade templates
- Homogenizes style in filter buttons, facilitating testability
- improve fromdir with better mapping of URL to local files

-------------------------------------------------------------------
Thu Feb 25 12:06:49 CET 2021 - jgonzalez@suse.com

- version 4.2.10-1
- Rebuild and improve rendering of error pages 404 and 500 pages (bsc#1181228)
- Fix user creation with pam auth and no password (bsc#1179579)
- Rename rhnVirtualInstanceInfo memory_size_k column
- Fix registration of VM created with cobbler profile on Salt minion
- enahance schedule states XMLRPC API
- Cleanup sessions via SQL query instead of SQL function (bsc#1180224)
- Do not call page decorator in HEAD requests (bsc#1181228)
- Allow to configure request timeout (bsc#1178767)
- FIX: Slow response of 'Software > Install' in Ubuntu minions (bsc#1181165)

-------------------------------------------------------------------
Tue Feb 16 10:07:07 CET 2021 - jgonzalez@suse.com

- version 4.2.9-1
- fix action chains for saltssh minions (bsc#1182200)

-------------------------------------------------------------------
Fri Feb 12 14:29:28 CET 2021 - jgonzalez@suse.com

- version 4.2.8-1
- Ensure new files are synced just after writing them (bsc#1175660)
- Add 'mgr_origin_server' to Salt pillar data (bsc#1180439)
- enable openscap auditing for salt systems in SSM (bsc#1157711)
- Removed "Software Crashes" feature
- detect debian products (bsc#1181416)
- show packages from channels assigned to the targeted system (bsc#1181423)

-------------------------------------------------------------------
Thu Jan 28 11:42:47 CET 2021 - jgonzalez@suse.com

- version 4.2.7-1
- Open raw output in new tab for ScriptRunAction (bsc#1180547)

-------------------------------------------------------------------
Wed Jan 27 13:04:11 CET 2021 - jgonzalez@suse.com

- version 4.2.6-1
- fix query using old EVR_T constructor (bsc#1181422)
- Update to postgresql13 (jsc#SLE-17030)
- Improve modular dependency resolution algorithm (bsc#1177267)
- Display absolute timestamps for configuration files
- Fix modular data handling for cloned channels (bsc#1177508)
- Fix: login gets an ISE when SSO is enabled (bsc#1181048)
- Content Lifecycle Management input validation errors are now displayed at the field-level instead of a popup
- Add an API endpoint to allow/disallow scheduling irrelevant patches (bsc#1180757)
- Fix CVE audit results for affected and patched entries (bsc#1180893)
- Replace custom version comparison method with the standard one which also takes debian packages into account
- Default to preferred items per page in content lifecycle lists (bsc#1180558)
- Removed Java module com.sun.bind if it is not available; Load jaxb bundles if available.
- internal code cleanup (dropping unused table rhnErrataTmp)
- Drop the ssl_available option (SSL is always present)
- fix reboot action race condition (bsc#1177031)
- Improves misleading UI message displayed on systems with modules activated (bsc#1179525)
- Fix availability check for debian repositories (bsc#1180127)
- Added 'contents' argument to the 'configchannel.create' XMLRPC API method (bsc#1179566)
- Ignore duplicate NEVRAs in package profile update (bsc#1176018)
- Prevent deletion of CLM environments if they're used in an autoinstallation
  profile (bsc#1179552)
- Fix Debian package version comparison
- register saltkey XMLRPC handler and fix behavior of delete salt key (bsc#1179872)
- Added 'revision' argument to the 'configchannel.updateInitSls' XMLRPC API method (bsc#1179566)
- Add validation for custom repository labels
- Fix configuration file download links to actually download files instead of redirecting to the home page (bsc#1179324)
- Add lang attribute to html tags
- SPEC file libxml2-devel addition, Source0 update.
- Replace the virtpoller beacon by a guests refresh action
- Added RHEL build support.
- Simplified SPEC file.
- fix expanded support detection based on CentOS installations (bsc#1179589)
- Generalize the reactivation key message (bsc#1178483)

-------------------------------------------------------------------
Thu Dec 03 13:45:57 CET 2020 - jgonzalez@suse.com

- version 4.2.5-1
- add the VirtualPC as virtualization type (bsc#1178990)
- Fix the activation key handling from kickstart profile (bsc#1178647)
- Ignore docker network ifaces in the system duplicates list
- Fix incorrect password autocompletions (bsc#1148357)
- add translation strings for newly added countries and timezones (jsc#PM-2081)
- Update exception message in findSyncedMandatoryChannels

-------------------------------------------------------------------
Wed Nov 25 12:22:07 CET 2020 - jgonzalez@suse.com

- version 4.2.4-1
- Report resolved module dependencies on CLM project details page
- Allow creating custom ULN repositories with uln:// urls
- Change message "Minion is down" to be more accurate
- Revert: Sync state modules when starting action chain execution (bsc#1177336)
- Remove expiration date from ics files (bsc#1177892)
- Localize documentation links
- fix check for available products on ISS Slaves (bsc#1177184)
- XMLRPC: Report architecture label in the list of installed packages (bsc#1176898)
- get media.1/products for cloned channels (bsc#1178303)
- calculate size to truncate a history message based on the htmlified version (bsc#1178503)
- Sync state modules when starting action chain execution (bsc#1177336)
- Fix repo url of AppStream in generated RHEL/Centos 8 kickstart file (bsc#1175739)
- Enable validation of Content Lifecycle Management entities in the XMLRPC API (bsc#1177706)
- Fix the order of the arguments in the XMLRPC API doc for contentmanagement.buildProject (bsc#1177704)
- Remove the deprecated "satellite" API namespace
- Make image pillar visible only in buildhost organization
- Maintain list of synced images in pillar
- Remove hostname from /var/lib/salt/.ssh/known_hosts when deleting system (bsc#1176159)
- log token verify errors and check for expired tokens
- show only kernel options in advanced autoinstallation page when working with
  a salt minion (bsc#1177767)
- add new allowVendorChange flag for dist upgrades
- Take pool and volume from Salt virt.vm_info for files and blocks disks (bsc#1175987)
- Create VM on a Salt host using a cobbler profile
- Show cluster upgrade plan in the upgrade UI
- Fix action chain resuming when patches updating salt-minion don't cause service to be
  restarted (bsc#1144447)
- Execute Salt SSH actions in parallel (bsc#1173199)
- Enable to switch to multiple webUI theme
- Hotfix the modular RPMs release comparison
- enable redfish power management by default
- renaming autoinstall distro didn't change the name of the Cobbler distro (bsc#1175876)
- Fix: reinspecting a container image (bsc#1177092)
- add power management xmlrpc api
- allow nightly ISS sync to also cover custom channels
- Include build id in boot image local path
- fix max password length check at user creation (bsc#1176765)
- Fix the links for downloading the binaries in the package details UI (bsc#1176603)
- Notify about missing libvirt or hypervisor on virtual host
- Redesign maintenance schedule systems table to use paginated data from server
- Fix SP migration after dry run for cloned channels (bsc#1176307)
- filter not available optional channels out
- Fix: handle version comparison corner cases in Ubuntu packages

-------------------------------------------------------------------
Fri Nov 06 15:22:07 CET 2020 - jgonzalez@suse.com

- version 4.2.3-1
- Use correct eauth module and credentials for Salt SSH calls (bsc#1178319)

-------------------------------------------------------------------
Mon Sep 21 12:04:31 CEST 2020 - jgonzalez@suse.com

- version 4.2.2-1
- Updating translations from weblate
- Log exception trace on fatal Taskomatic startup error

-------------------------------------------------------------------
Fri Sep 18 12:34:25 CEST 2020 - jgonzalez@suse.com

- version 4.2.1-1
- Force disable SPA for non-navigation links (bsc#1175512)
- pass the log level parameter to matcher
- Detect client organization from connected proxy (bsc#1175545)
- Add language picker to user preferences and user creation
- Fix EntityExistsException on migration from traditional to salt minion via proxy (bsc#1175556)
- use media.1/products from media when not specified different (bsc#1175558)
- Fix: use quiet API method when using spacewalk-common-channels (bsc#1175529)
- add java.allow_adding_patches_via_api to allow adding errata to vendor channels
- fix alignment on icon on entitlement page
- support installer update channels during autoinstallation
- filter machines not in maintenance mode for remote commands
- Upgrade jQuery and adapt the code - CVE-2020-11022 (bsc#1172831)
- Data null means the sync never ran yet (bsc#1174357)
- Reset the server path on minion registration (bsc#1174254)
- fix error when rolling back a system to a snapshot (bsc#1173997)
- Implement maintenance windows backend
- Add check for maintainence window during executing recurring actions
- Implement maintenance windows in struts
- XMLRPC: Assign/retract maintenance schedule to/from systems
- avoid deadlock when syncing channels and registering minions at the same time (bsc#1173566)
- Fix softwarechannel update for vendor channels (bsc#1172709)
- Add modular repository warning message to system overview page (bsc#1173959)
- Change system list header text to something better (bsc#1173982)
- set CPU and memory info for virtual instances (bsc#1170244)
- Add virtual network Start, Stop and Delete actions
- Add virtual network list page
- update default product tree tag and set Beta tag again
- Fix strings (mentions of Satellite, replace SUSE Manager with PRODUCT_NAME, etc)
- Update package version to 4.2.0

-------------------------------------------------------------------
Wed Sep 16 16:49:35 CEST 2020 - jgonzalez@suse.com

- version 4.1.17-1
- Use the Salt API in authenticated and encrypted form (bsc#1175884, CVE-2020-8028)

-------------------------------------------------------------------
Thu Jul 23 13:26:41 CEST 2020 - jgonzalez@suse.com

- version 4.1.16-1
- Fix httpcomponents and gson jar symlinks (bsc#1174229)
- enhance RedHat product detection for CentOS and OracleLinux (bsc#1173584)
- provide comps.xml and modules.yaml when using onlinerepo for kickstart
- Refresh virtualization pages only on events
- fix up2date detection on RH8 when salt-minion is used for registration
- improve performance of the System Groups page with many clients (bsc#1172839)
- Include number of non-patch package updates to non-critical update counts
  in system group pages (bsc#1170468)
- bump XMLRPC API version number to distinguish from Spacewalk 2.10
- Cluster UI: return to overview page after scheduling actions
- fix NPE on auto installation when no kernel options are given (bsc#1173932)
- fix issue with disabling self_update for autoyast autoupgrade (bsc#1170654)
- Adapt expectations for jobs return events after switching Salt
  states to use 'mgrcompat.module_run' state.

-------------------------------------------------------------------
Wed Jul 01 16:12:13 CEST 2020 - jgonzalez@suse.com

- version 4.1.15-1
- Make httpcomponents and gson jar symlinks dependent on product
- Fix symlinks for gson, httcomponents on Leap 15.2

-------------------------------------------------------------------
Mon Jun 29 10:08:38 CEST 2020 - jgonzalez@suse.com

- version 4.1.14-1
- Branding adjustments, get rid of spacewalk as a default
- serve media.1/products when available (bsc#1173204)
- use repo metadata of the synced base channel when kernel
  option "useonlinerepo" is provided (bsc#1173204)
- Fix recurring actions being displayed in Task Schedules list
- Fix: handle corner case of deb pkg compare version (bsc#1173201)

-------------------------------------------------------------------
Wed Jun 24 10:22:51 CEST 2020 - jgonzalez@suse.com

- version 4.1.13-1
- prevent deadlock on suseusernotification (bsc#1173073)

-------------------------------------------------------------------
Tue Jun 23 17:21:48 CEST 2020 - jgonzalez@suse.com

- version 4.1.12-1
- Don't output virtualization pillar for systems without virtualization entitlement
- Update help link URLs in the UI
- Use volumes for VMs disks and allow attaching cdrom images
- Compute the websockify URL on browser side (bsc#1149644)
- disable Beta product tree tag
- Enable OS image building for all SUSE distributions (bsc#1149101, bsc#1172076)
- Toggle virtpoller when toggling virtualization host entitlement (bsc#1172962)
- Deleting registered VM doesn't remove them VM from the Guests list (bsc#1170096)
- improve salt-ssh error parsing on bootstrapping (bsc#1172120)

-------------------------------------------------------------------
Wed Jun 10 12:16:32 CEST 2020 - jgonzalez@suse.com

- version 4.1.11-1
- Drop the unpublished patch concept. All patches are published since their creation
- Implement support for cluster management (CaaSP)
- Split branding style themes for Uyuni and SUSE Manager
- increase XMLRPC API version
- Correctly set action to failed in case of Salt errors on execution (bsc#1169604)
- improve speed of Content Lifecycle Management channel list loading (bsc#1153234)
- Avoid traceback with AssertionError: Failed to update row (bsc#1172558)
- Pass minion ip to the kiwi_collect_image runner as fallback instead
  of fqdn if not present (bsc#1170737)
- Fix software channel list coloring
- apply highstate when add-on system types should be applied to the
  system on bootstrapping (bsc#1172190)
- configure HTTP timeouts via rhn.conf
- fixed bug where in scheduling a vhm refresh would result in a permission error for org admins
- Validate CLM projects on build/promote with XMLRPC
- Fix nullpointer exception during proxy registration (bsc#1171287)
- improve Content Lifecycle Management build and promotion performance (bsc#1159226)
- fix info text about package installation on channel change (bsc#1171684)
- Clarify the behavior of the checkbox system list, when it adds systems to ssm
- Implement module picker controls for CLM AppStream filters

-------------------------------------------------------------------
Tue May 26 11:22:02 CEST 2020 - jgonzalez@suse.com

- version 4.1.10-1
- handle centos urls that contain repo target in query string (bsc#1171996)

-------------------------------------------------------------------
Wed May 20 10:55:24 CEST 2020 - jgonzalez@suse.com

- version 4.1.9-1
- Fix saving image profile custom info values with XMLRPC (bsc#1171526)
- New API endpoint for retrieving combined formula data for a list of systems
- New API endpoint for retrieving network information for a list of system
- New API endpoint for retrieving system groups information for systems with a given entitlement
- Improve performance for States view in SystemGroups detail view (bsc#1158752)
- prevent race condition on metadata generation (bsc#1170197)
- Make automatic system locking for cluster node (CaaSP) user configurable
- Assign Activation Key channels only (bsc#1166516)
- Pass image profile custom info values as Docker buildargs during image build
- Fix activation keys request error in image import page (bsc#1170046)
- Fix custom info values input in image profile edit form (bsc#1169773)
- Add check for non-existing formulas when assigning formulas to a system/group
- Add check for non-existing formulas in xmlrpc calls
- Use salt for registration for selected install types (bsc#1164836)
- Added a new API end point to manage package state (bsc#1169520)
- avoid multiple base channels when onboarding minions (bsc#1167871)
- Remember settings after Service Pack Migration dry-run

-------------------------------------------------------------------
Thu Apr 23 10:25:13 CEST 2020 - jgonzalez@suse.com

- version 4.0.32-1
- hide message about changed Update Tag change (bsc#1169109)
- Web UI: Implement bootstrapping minions using an SSH private key
- add virtual volume delete action
- refresh pillar after channel change

-------------------------------------------------------------------
Wed Apr 15 17:12:31 CEST 2020 - jgonzalez@suse.com

- version 4.1.8-1
- Add content lifecycle project validation interface

-------------------------------------------------------------------
Mon Apr 13 09:33:50 CEST 2020 - jgonzalez@suse.com

- version 4.1.7-1
- Fix the original-clone channel relationship for CLM channels (bsc#1163121)
- fix serializer and documentation for system.listSystems (bsc#1168083)
- skip and show migration targets which do not have a successor
  for all installed extension products (bsc#1168227)
- fix resource leak in taskomatic (bsc#1168696)
- XMLRPC: Implement bootstrapping minions using an SSH private key
- Fix: unable to be redirected to the IdP when SSO is enabled (bsc#1167667)
- improve performance of cleanup-data-bunch
- Show separate info for syncing product channels and children
- add XMLRPC API method: proxy.listProxyClients (bsc#1166408)
- Enable monitoring for RHEL 8 Salt clients
- Add recurring actions xmlrpc interface
- Add StateApplyFailed and CreateBootstrapRepoFailed notifications
- Add virtual storage pools actions
- Remove no longer necessary check for retail TERMINALS group membership
- change DB check before login
- fix error when adding systems to ssm with 'add to ssm' button (bsc#1160246)

-------------------------------------------------------------------
Thu Mar 19 12:16:18 CET 2020 - jgonzalez@suse.com

- version 4.1.6-1
- Filter out AppStream packages by 'modularitylabel' rpm tag

-------------------------------------------------------------------
Wed Mar 11 10:54:21 CET 2020 - jgonzalez@suse.com

- version 4.1.5-1
- Fix for pillar not being refreshed when CaaSP pattern is detected upon software profile update (bsc#1166061)
- Adapt/clarify terms for minion system locking
- Add dependency on system-lock formula
- Prevent build/promote on content projects which have build/promote in progress
- Clean stale Content Lifecycle targets on Tomcat startup (bsc#1164121)
- Show warning on products page when no SUSE Manager Server Subscription is available
- Implement recurring highstate scheduling
- Notify VMs creation actions
- Validate the suseproductchannel table and update missing date when running mgr-sync refresh (bsc#1163538)
- Add 'inst.repo' kernel option to RHEL 8 kickstart tree (bsc#1163884)
- Show proxy icon in system list
- Disable modularity failsafe mechanism for RHEL 8 channels (bsc#1164875)
- Handle the non-existent requested grains gracefully
- Get the machineid grain from the minion startup event
- Feat: enable Salt system lock when CaaSP node is onboarded
- use term 'patch' instead of 'errata' (bsc#1164649)
- enable provisioning API with salt and bootstrap entitled systems
- remove oracle DB support
- improve performance when adding systems to system groups (bsc#1158754)
- remove NccRegister Task

-------------------------------------------------------------------
Mon Feb 17 12:50:13 CET 2020 - jgonzalez@suse.com

- version 4.1.4-1
- Fix a problem with removing the monitoring entitlement from a system
- Introduce CLM AppStream filters for RHEL 8 support
- kickstart --nobase option was removed in version F22. Do not use it
  for RHEL8
- Migrate pillar and formula data on minion id change (bsc#1161755)
- Remove auditlog-keeper
- Exclude base products from PAYG (Pay-As-You-Go) instances when doing subscription matching
- call saltutil.sync_all before calling highstate (bsc#1152673)
- change doc links pointing to new documentation server

-------------------------------------------------------------------
Thu Jan 30 14:48:34 CET 2020 - jgonzalez@suse.com

- version 4.1.3-1
- overload the system.scheduleChangeChannels API method to accept multiple system IDs
- support non discoverable fqdns via custom grain (bsc#1155281)

-------------------------------------------------------------------
Wed Jan 22 12:12:18 CET 2020 - jgonzalez@suse.com

- version 4.1.2-1
- merge java translations from branding back to this package
- fix mgr-sync add channel when fromdir is configured (bsc#1160184)
- handle not found re-activation key (bsc#1159012)
- write a list of formulas sorted by execution order (bsc#1083326)
- change product_tree tag to reflect new product 4.1 and Beta phase
- Use 'changes' field if 'pchanges' field doesn't exist (bsc#1159202)
- rename rhncfg-actions to mgr-cfg-actions in UI advice (bsc#1137248)
- Show additional headers and dependencies for deb packages
- Show adequate message on saving formulas that change only pillar data
- Fix container image import (bsc#1154246)
- Add missing permission checks on formula api (bsc#1123274)
- use channel name from product tree instead of constructing it (bsc#1157317)
- Add the system.getMinionIdMap XMLRPC method
- generate metadata with empty vendor (bsc#1158480)
- Read the subscriptions from the output instead of input (bsc#1140332)
- remove undefined variable from redhat_register snippet
- Add a method in API to check if the provided session key is a valid one.
- Associate VMs and systems with the same machine ID at bootstrap (bsc#1144176)
- Prevent Package List Refresh actions to stay pending forever (bsc#1157034)
- Fix minion id when applying engine-events state (bsc#1158181)
- Prevent ISE and warn disable deletion of a Content Lifecycle channel in use (bsc#1158012)
- Remove unnecessary WARN log entries from Kubernetes integration

-------------------------------------------------------------------
Wed Nov 27 17:01:33 CET 2019 - jgonzalez@suse.com

- version 4.1.1-1
- Change form order and change project creation message (bsc#1145744)
- show version depending on the product
- Fix loading proper activation key details on SPA enabled (bsc#1157141)
- Add 'license' entry to the kiwi image inspection test data
- Enable aarch64 builds
- Hide Virtualization > Provisioning tab for Salt systems (bsc#1167329)
- Add self monitoring to Admin Monitoring UI (bsc#1143638)
- Use apache proxy of websockify (bsc#1155455)
- Split a query to the database for more reliability in case certain pages are visited and many systems are registered
- Fix WebUI invalidation time by using the package build time instead
  of the WebUI version (bsc#1154868)
- Add information message in Tasks bunch detail page if task gets interrupted before start
- Create a single action when adding erratas to an action chain via the API (bsc#1148457)
- Add check for url input when creating/editing repositories
- Fqdns are coming from salt network module instead of fqdns grain (bsc#1134860)
- Consider timeout value in salt remote script (bsc#1153181)
- rename SUSE Products to just Products in UI
- Fix: regression with Ubuntu version compare (bsc#1150113)
- Add formula metadata to form data response
- ignore kickstarttrees for child channels and prevent
  appstream repos sync to cobbler
- Check if metadata refresh is needed before adding new channels (bsc#1153613)
- Fix: match `image_id` with newer k8s (bsc#1149741)
- Handle refreshing hardware of VM with changed UUID (bsc#1135380)
- Bump version to 4.1.0 (bsc#1154940)
- fix problems with Package Hub repos having multiple rpms with same NEVRA
  but different checksums (bsc#1146683)
- Add check/message for project not found (bsc#1145755)
- Fix sorting issues on content filter list page (bsc#1145591)
- Fix combinatorial explosion when generating migrations (bsc#1151888)
- Change the default value of taskomatic maxmemory to 4GB
- Silence cache strategy Hibernate warning
- Return result in compatible type to what defined in database procedure (bsc#1150729)
- Allow channels names to start with numbers
- Fix: handle special deb package names (bsc#1150113)
- Remove extra spaces in dependencies fields in Debian repo Packages file (bsc#1145551)
- Improve performance for 'Manage Software Channels' view (bsc#1151399)
- Allow monitoring for managed systems running Ubuntu 18.04 and RedHat 6/7
- use value from systemd unit file if not set in /etc/rhn/rhn.conf
- implement "keyword" filter for Content Lifecycle Management
- Add support for Azure, Amazon EC2, and Google Compute Engine as Virtual Host Manager.
- Import additional fields for Deb packages
- enable Kiwi NG on SLE15
- allow ssl connections from Tomcat to Postgres (bsc#1149210)
- use default in case taskomatic.java.maxmemory is unset
- fix parsing of /etc/rhn/rhn.conf for taskomatic.java.maxmemory (bsc#1151097)
- replace requires susemanager with uyuni-base server for group(susemanager)
- Add page to show virtual storage pools and volumes of a system
- Migrate login to Spark
- Use 'SCC organization credentials' instead of 'SCC credentials' in error message (bsc#1149425)
- implement "regular expression" Filter for Content Lifecycle Management
  matching package names, patch name, patch synopsis and package names in patches
- implement provisioning for salt clients
- New Single Page Application engine for the UI. It can be enabled with the config 'web.spa.enable' set to true
- Check that a channel doesn't have clones before deleting it (bsc#1138454)
- Fix: initialize the hibernate transaction when merging errata via XMLRPC API (bsc#1145584)
- Fix documentation of contentmanagement handler (bsc#1145753)
- Add new API endpoint to list available Filter Criteria
- improve API documentation of Filter Criteria
- implement "patch contains package" Filter for Content Lifecycle Management
- implement Filter Patch "by type" Content Lifecycle Management
- Improve websocket authentication to prevent errors in logs (bsc#1138454)
- Implement filtering errata by synopsis in Content Lifecycle Management
- Normalize date formats for actions, notifications and clm (bsc#1142774)
- Implement ALLOW filters in Content Lifecycle Management
- move /usr/share/rhn/config-defaults to uyuni-base-common
- implement "by date" Filter for Content Lifecycle Management
- Require uyuni-base-common for /etc/rhn
- Support partly patched CVEs in CVE audit (bsc#1137229)
- UI render without error if salt-formulas system folders are unreachable (bsc#1142309)
- Add susemanager as prerequired for spacewalk-java
- Cloning Errata from a specific channel should not take packages
  from other channels (bsc#1142764)
- Hide channels managed by Content Lifecycle projects from available sources (bsc#1137965)
- add caret sorting for rpm versioning
- improve performance for retrieving the user permissions on channels (bsc#1140644)

-------------------------------------------------------------------
Wed Jul 31 17:34:30 CEST 2019 - jgonzalez@suse.com

- version 4.0.20-1
- fix permissions of cobbler owned directories
- Prerequire salt package to avoid not existing user issues
- Remove duplicate information message when changing system properties (bsc#1111371)
- Align selection column in software channel managers (bsc#1122559)
- API Documentation: mention the shebang in the system.scheduleScriptRun doc strings (bsc#1138655)
- Enable product detection for plain rhel systems (bsc#1136301)
- For orphan contentsources, look also in susesccrepositoryauth to make sure they are not being referenced(bsc#1138275)
- Fallback to logged-in-user org and then vendor errata when looking up erratum on cloning (bsc#1137308)
- Add new validation to avoid creating content lifecycle projects starting with a number (bsc#1139493)
- Improve performance of 'Systems requiring reboot' page (fate#327780)
- Allow virtualization tab for foreign systems (bsc#1116869)
- Keep querystring on ListTag parent_url for actions that have the cid param (bsc#1134677)
- Allow forcing off or resetting VMs
- Fix profiles package scheduling when epoch is null (bsc#1137144)
- Explicitly mention in API docs that to preserve LF/CR, user needs to encode the data(bsc#1135442)
- Switch menu links and adjust title icons
- Add XML-RPC API calls to manage server monitoring
- Allow adding monitoring entitlement to openSUSE Leap 15.x
- Add support for Salt Formulas to be used with standalone Salt
- Fix channel sync status logic in products page (bsc#1131721)
- Report Monitoring products to subscription-matcher
- Update help URLs in the UI
- Fix SSM package upgrade list item selection (bsc#1133421)
- Support system groups with the prometheus-exporters-formula and monitoring entitlements
- Let softwarechannel_errata_sync fallback on vendor errata (bsc#1132914)
- Don't convert localhost repositories URL in mirror case (bsc#1135957)
- Add state EDITED to filters in the Content Lifecycle Environments
- Add built time date to the Content Lifecycle Environments
- Update ServerArch on each ImageDeployedEvent (bsc#1134621)
- Remove the 'Returning' clause from the query as oracle doesn't support it (bsc#1135166)
- Display warning if product catalog refresh is already in progress (bsc#1132234)
- Fix apidoc return order on mergePackages
- Explicitly mention country code in the advanced search (bsc#1131892)

-------------------------------------------------------------------
Wed May 22 14:29:42 CEST 2019 - jgonzalez@suse.com

- version 4.0.19-1
- Fix handling of the last Salt event queue (bsc#1135896)

-------------------------------------------------------------------
Wed May 15 17:05:45 CEST 2019 - jgonzalez@suse.com

- version 4.0.18-1
- use new names in code for client tool packages which were renamed (bsc#1134876)

-------------------------------------------------------------------
Wed May 15 17:00:13 CEST 2019 - jgonzalez@suse.com

- version 4.0.17-1
- List added JARs into specfile
- Add stax and stax2 to the ant JARs

-------------------------------------------------------------------
Wed May 15 15:11:15 CEST 2019 - jgonzalez@suse.com

- version 4.0.16-1
- SPEC cleanup
- Process salt events of a single minion on the same thread
- Add Single Sign On (SSO) via SAMLv2 protocol
- Hide disabled activation keys in form drop-downs (bsc#1101706)
- Implement Errata filtering based on advisory name in Content Lifecycle Management
- UI to enable / disable server monitoring
- Add monitoring entitlement
- Log remote commands executed via Salt -> Remote Commands UI to
  file /var/log/rhn/rhn_salt_remote_commands.log
- Saving cobbler autoinstall templates with a leading slash.
- Implement NEVR(A) filtering in Content Lifecycle Management
- Adjust product tree tag according to the base OS
- Add a link to the highstate page after formula was saved
- Fix deleting server when minion_formulas.json is empty (bsc#1122230)
- Handle the different retcodes that are being returned when salt module is not available (bsc#1131704)
- Improve salt events processing performance (bsc#1125097)
- Prevent Actions that were actually completed to be displayed as "in progress" forever(bsc#1131780)
- Disable Salt presence ping for synchronous calls
- Add unit tests for base channel assignments when registering RES minions
- Enable batching mode for salt synchronous calls
- Do not implicitly set parent channel when cloning (bsc#1130492)
- Do not report Provisioning installed product to subscription matcher (bsc#1128838)
- Show minion id in System Details GUI and API
- Fix base channel selection for Ubuntu systems (bsc#1132579)
- Fix retrieval of build time for .deb repositories (bsc#1131721)
- Fix product package conflicts with SLES for SAP systems (bsc#1130551)
- Take into account only synced products when scheduling SP migration from the API (bsc#1131929)

-------------------------------------------------------------------
Fri Apr 26 09:57:29 CEST 2019 - jgonzalez@suse.com

- version 4.0.15-1
- Enable Salt presence ping for synchronous calls (bsc#1133264)

-------------------------------------------------------------------
Thu Apr 25 17:59:56 CEST 2019 - jgonzalez@suse.com

- version 4.0.14-1
- Fix offline use of SUSE Manager (bsc#1133420)

-------------------------------------------------------------------
Mon Apr 22 12:11:55 CEST 2019 - jgonzalez@suse.com

- version 4.0.13-1
- Add Content Lifecycle Management icon
- Remove the obsolete help dispatcher servlet which was used to translate the documentation URLs
- Implement packages filtering on Content Project build
- Implement Content Filters operations and expose them in XMLRPC
- Disable ActionChainCleanup if database is Postgres
- Track and expose build status of Content Environment
- Enable SLES11 OS Image Build Host
- Add support for Salt batch execution mode
- fix NPE on remote commands when no targets match (bsc1123375)
- change release notes URL
- provide Proxy release notes as well
- Add a Taskomatic job to perform minion check-in regularly, drop use of Salt's Mine (bsc#1122837)
- Change the return type of the Cobbler method last_modified_time to Double
- Populate Content Environment on inserting it in a Project
- Add makefile and pylint configuration
- allow access to susemanager tools channels without res subscription (bsc#1127542)

-------------------------------------------------------------------
Fri Mar 29 10:31:49 CET 2019 - jgonzalez@suse.com

- version 4.0.12-1
- Adapt Cobbler power management functionality to use new power_system API call (bsc#1128919)
- fix doc generation for content management API
- Add support for SLES 15 live patches in CVE audit
- Implement Content Project promote function
- Implement Content Project build function
- Add Content Project Sources CRUD operations and expose them via XMLRPC
- Add Content Project and Content Environment CRUD operations and expose them via XMLRPC
- Add Content Project CRUD operations and expose them via XMLRPC
- Fix parsing of deb package version string on download (bsc#1130040)
- Generate solv file when repository metadata is created
- Fix errata_details to return details correctly (bsc#1128228)
- prevent an error when onboarding a RES 6 minion (bsc#1124794)

-------------------------------------------------------------------
Mon Mar 25 16:43:10 CET 2019 - jgonzalez@suse.com

- version 4.0.11-1
- don't modify kickstart child channel list
- change cobblers template directory
- Remove tanukiwrapper from taskomatic
- Add error message on sync refresh when there are no scc credentials
- rename cobbler keyword ksmeta to autoinstall_meta which changed with cobbler 3
- minion-action-cleanup Taskomatic task: do not clean actions younger than one hour
- Add support for custom username when bootstrapping with Salt-SSH
- Archive orphan actions when a system is deleted and make them visible in the UI (bsc#1118213)
- Cobbler version have been updated to >= 3.0
- Removed cobbler's 'update' method call which is now invalid(bsc#1128917)
- support ubuntu products and debian architectures in mgr-sync
- adapt check for available repositories to debian style repositories
- Add virtual machine display page
- Change default image download protocol from tftp to ftp
- Fix apidoc issues
- Read and update running kernel release value at each startup of minion (bsc#1122381)
- Schedule full package refresh only once per action chain if needed(bsc#1126518)
- Check and schedule package refresh in response to events independently of what originates them (bsc#1126099)

-------------------------------------------------------------------
Wed Mar 06 11:15:31 CET 2019 - jgonzalez@suse.com

- version 4.0.10-1
- Remove obsolete /rhn/help directory

-------------------------------------------------------------------
Tue Mar 05 18:20:00 CET 2019 - jgonzalez@suse.com

- version 4.0.9-1
- Update navigation links for the documentation pages

-------------------------------------------------------------------
Sat Mar 02 00:10:43 CET 2019 - jgonzalez@suse.com

- version 4.0.8-1
- Generate InRelease file for Debian/Ubuntu repos when metadata signing is enabled
- Add support for Ubuntu minions (FATE#324534, FATE#326848, FATE#326811)
- Fix/enhance Debian/Ubuntu repository generation
- Implement HTTP token authentication for Ubuntu clients

-------------------------------------------------------------------
Wed Feb 27 13:01:45 CET 2019 - jgonzalez@suse.com

- version 4.0.7-1
- Expose necessary Java modules on JDK 9+
- Add configuration option to limit the number of changelog entries added
  to the repository metadata (FATE#325676)
- Fix a problem when cloning public child channels with a private base channel (bsc#1124639)
- set max length for xccdf rule identifier to 255 to prevent internal server error (bsc#1125492)
- add configurable option to auto deploy new tokens (bsc#1123019)
- support products with multiple base channels
- fix ordering of base channels to prevent synchronization errors
  (bsc#1123902)
- prevent crash of mgr-sync refresh when channel label could not be found (bsc#1125451)
- Keep assigned channels on traditional to minion migration (bsc#1122836)
- Add UI to create virtual machine for salt minions
- Fix "Add Selected to SSM" on System Groups -> systems page (bsc#1121856)

-------------------------------------------------------------------
Fri Feb 08 17:38:56 CET 2019 - jgonzalez@suse.com

- version 4.0.6-1
- Fix exception when removing failed salt events from database

-------------------------------------------------------------------
Thu Jan 31 09:41:46 CET 2019 - jgonzalez@suse.com

- version 4.0.5-1
- Improve memory usage when generating repo matadata for channels having
  a large number of packages (bsc#1115776)
- Merge unlimited virtualization lifecycle products with the single variant (bsc#1114059)
- show beta products if a beta subscription is available (bsc#1123189)
- fix synchronizing Expanded Support Channel with missing architecture
  (bsc#1122565)
- Explicitly require JDK11
- Update spec file to no longer install tomcat context file in cache directory (bsc#1111308)
- Fix for duplicate key violation when cloning erratas that have no packages associated (bsc#1111686)
- Improve performance for granting and revoking permissions to user for groups (bsc#1111810)

-------------------------------------------------------------------
Wed Jan 16 12:23:15 CET 2019 - jgonzalez@suse.com

- version 4.0.4-1
- Remove the reference of channel from revision before deleting it (bsc#1107850)
- Add sp migration dry runs to the daily status report (bsc#1083094)
- Fix permissions check on formula list api call (bsc#1106626)
- Prevent failing KickstartCommand when customPosition is null (bsc#1112121)
- Improve return value and errors thrown for system.createEmptyProfile XMLRPC endpoint
- Reset channel assignments when base channel changes on registration (bsc#1118917)
- Removed 'Manage Channels' shortcut for vendor channels (bsc#1115978)
- Allow bootstrapping minions with a pending minion key being present (bsc#1119727)
- Fix cloning channels when managing the same errata for both vendor and private orgs (bsc#1111686)
- Hide 'unknown virtual host manager' when virtual host manager of all hosts is known (bsc#1119320)
- Add REST API to retrieve VM definition
- Nav and section scroll independently
- Listen to salt libvirt events to update VMs state
- avoid a NullPointerException error in Taskomatic (bsc#1119271)
- XMLRPC API: Include init.sls in channel file list (bsc#1111191)
- Disable notification types with 'java.notifications_type_disabled' in rhn.conf (bsc#1111910)
- Fix the config channels assignment via SSM (bsc#1117759)
- Introduce Loggerhead-module.js to store logs from the frontend
- change SCC sync backend to adapt quicker to SCC changes and improve
  speed of syncing metadata and checking for channel dependencies (bsc#1089121)
- read OEM Orderitems from DB instead of create always new items (bsc#1098826)
- fix mgr-sync refresh when subscription was removed (bsc#1105720)
- install product packages during bootstrapping minions (bsc#1104680)
- remove Oracle support

-------------------------------------------------------------------
Mon Dec 17 14:37:54 CET 2018 - jgonzalez@suse.com

- version 4.0.3-1
- Change Requires to allow installing with both Tomcat 8 (SLE-12SP3) and 9 (SLE12-SP4)
- Automatically schedule an Action to refresh minion repos after deletion of an assigned channel (bsc#1115029)
- Performance improvements in channel management functionalities (bsc#1114877)
- Hide already applied errata and channel entries from the output list in
  audit.listSystemsByPatchStatus (bsc#1111963)
- Handle with an error message if state file fails to render (bsc#1110757)
- use a Salt engine to process return results (bsc#1099988)
- Add check for yast autoinstall profiles when setting kickstartTree (bsc#1114115)
- Fix handling of CVEs including multiple patches in CVE audit (bsc#1111963)
- When changing basechannel the compatible old childchannels are now selected by default. (bsc#1110772)
- fix scheduling jobs to prevent forever pending events (bsc#1114991)
- Performance improvements for group listings and detail page (bsc#1111810)
- fix wrong counts of systems currency reports when a system belongs to more than one group (bsc#1114362)
- Add check if ssh-file permissions are correct (bsc#1114181)
- When removing cobbler system record, lookup by mac address as well if lookup by id fails(bsc#1110361)
- increase maximum number of threads and open files for taskomatic (bsc#1111966)
- Changed Strings for MenuTree Items to remove redundancy (bsc#1019847)
- Automatic cleanup of notification messages after a configurable lifetime
- Fix 'image deployed' event data parsing (bsc#1110316)
- Handle 'image deployed' salt event by executing post-deployment procedures
- Allow listing empty system profiles via XMLRPC
- Different methods have been refactored in tomcat/taskomatic for better performance(bsc#1106430)
- Do not try cleanup when deleting empty system profiles (bsc#1111247)
- ActivationKey base and child channel in a reactjs component
- Sync changes from Spacewalk
- 1640999 - Fix status icons
- 1640999 - Show correct name of the channel provididing rhncfg* packages
- 1624837 - Suppress warning if AppStream addon is enabled
- 1624837 - Enable appstream by default
- 1624837 - Add appstream ks corresponding to given baseos ks

-------------------------------------------------------------------
Fri Oct 26 10:29:32 CEST 2018 - jgonzalez@suse.com

- version 4.0.2-1
- Reschedule taskomatic jobs if task threads limit reached (bsc#1096511)
- Require openJDK in all cases, as IBM JDK will not be available at SLE15
- Add missing jar dependency 'xalan-j2-serializer'
- Modify acls: hide 'System details -> Groups and Formulas' tab for non-minions with bootstrap entitlement
- fix typo in messages (bsc#1111249)
- Cleanup formula data and assignment when migrating formulas or when removing system
- Remove restrictions on SUSE Manager Channel subscriptions (bsc#1105724)
- Pair a new starting minion with empty profile based on its HW address (MAC)
- Allow creating empty minion profiles via XMLRPC, allow assigning and editing formula for them
- Added shortcut for editing Software Channel
- Rewrite virtual guests list page in reactjs
- Fix NullPointerException when refreshing deleted software channel (bsc#1094992)
- Subscribe saltbooted minion to software channels, respect activation key in final registration steps
- Fix script is deleted too early (bsc#1105807)
- Remove special characters from HW type string
- Optimize execution of actions in minions (bsc#1099857)
- Make Kiwi OS Image building enabled by default
- Increase Java API version
- check valid postgresql database version
- Change Saltboot grain trigger from "initrd" to "saltboot_initrd"
- add last_boot to listSystems() API call
- Changed localization strings for file summaries (bsc#1090676)
- Added menu item entries for creating/deleting file preservation lists (bsc#1034030)
- Fix displayed number of systems requiring reboot in Tasks pane (bsc#1106875)
- Added link from virtualization tab to Scheduled > Pending Actions (bsc#1037389)
- Better error handling when a websocket connection is aborted (bsc#1080474)
- Remove the reference of channel from revision before deleting it(bsc#1107850)
- Enable auto patch updates for salt clients
- Fix ACLs for system details settings
- Method to Unsubscribe channel from system(bsc#1104120)
- Fix 'Compare Config Files' task hanging (bsc#1103218)
- Fix: delete old custom OS images pillar before generation (bsc#1105107)
- Fix an error in the system software channels UI due to SUSE product channels missing a
  corresponding synced channel (bsc#1105886)
- XMLRPC API for state channels
- add logic for RedHat modules
- fix deletion of Taskomatic schedules via the GUI (bsc#1095569)
- Generate OS image pillars via Java
- Logic constraint: results must be ordered and grouped by systemId first (bsc#1101033)
- Fix retrieving salt-ssh pub key for proxy setup when key already exists
  (bsc#1105062)
- Store activation key in the Kiwi built image
- Do not wrap output if stderr is not present (bsc#1105074)
- Store image size in image pillar as integer value
- Reschedule Taskomatic jobs when the taskomatic.<job_type>.parallel_threads
  limit is reached (bsc#1105574)
- Implement the 2-phase registration of saltbooted minions (SUMA for Retail)
- Avoid an NPE on expired tokens (bsc#1104503)
- Generate systemid certificate on suse/systemid/generate event (FATE#323069)
- Fix system group overview patch status (bsc#1102478)

-------------------------------------------------------------------
Fri Aug 10 15:21:41 CEST 2018 - jgonzalez@suse.com

- version 4.0.1-1
- Allow salt systems to be registered as proxies (FATE#323069)
- Fix behavior when canceling actions (bsc#1098993)
- add DNS name to cobbler network interface (FATE#326501, bsc#1104020)
- speedup listing systems of a group (bsc#1102009)
- Add python3 xmlrpc api example to docs.
- Bump version to 4.0.0 (bsc#1104034)
- Fix copyright for the package specfile (bsc#1103696)
- Add Salt actions for virtual guests
- Disallow '.' in config channel names (bsc#1100731)
- Feat: add OS Image building with Kiwi FATE#322959 FATE#323057 FATE#323056
- Apply State Result - use different color for applied changes
- Fix checking for salt pkg upgrade when generating action chain sls
- Add queue=true to state.apply calls generated in action chain sls files
- Fix missing acl to toggle notifications in user prefs in salt clients (bsc#1100131)
- Fix race condition when applying patches to systems (bsc#1097250)
- Fix: errata id should be unique (bsc#1089662)
- improve cve-server-channels Taskomatic task's performance (bsc#1094524)
- fix union and intersection button in grouplist (bsc#1100570)
- Feature: show ordered and formated output of state apply results
- fix defining a schedule for repo-sync (bsc#1100793)
- Drop removed network interfaces on hardware profile update (bsc#1099781)
- Feature: implement test-mode for highstate UI
- Feature: implement optional signing repository metadata
- Valid optional channel must be added before reposync starts (bsc#1099583)
- XML-RPC API call system.scheduleChangeChannels() fails when no children are given (bsc#1098815)
- Fix tabs and links in the SSM "Misc" section (bsc#1098388)
- Handle binary files appropriately (bsc#1096264)
- Increase the default number of Quartz worker threads (bsc#1096511)
- Ignore inactive containers in Kubernetes clusters
- explicitly require IBM java for SLES < SLE15 (bsc#1099454)
- Do not break backward compatibility on package installation/removal (bsc#1096514)
- Fix minion software profile to allow multiple installed versions for the
  same package name (bsc#1089526)
- fix cleaning up tasks when starting up taskomatic (bsc#1095210)
- Fix truncated result message of server actions (bsc#1039043)
- Add missing result fields for errata query (bsc#1097615)
- Show chain of proxies correctly (bsc#1084128)
- improve gatherer-matcher Taskomatic task's performance (bsc#1094524)
- Check if directory /srv/susemanager/salt/actionchains exists before deleting minion
  action chain files
- fix hardware refresh with multiple IPs on a network interface (bsc#1041134)
- Fix NPE in image pages when showing containers with non-SUSE distros
  (bsc#1097676)
- Do not log when received 'docker://' prefix from Kubernetes clusters
- Add new 'upgrade_satellite_refresh_custom_sls_files' task to refresh
  custom SLS files generated for minions (bsc#1094543)
- improve branding for Uyuni
- Mark all proceeding actions in action-chain failed after an action failed(bsc#1096510)
- Fix: limit naming of action chain (bsc#1086335)
- Do not create new product if product_id exists, update it instead (bsc#1096714)
- specify old udev name as alternative when parsing hw results
- fix detection of a xen virtualization host (bsc#1096056)
- Disallow colons in image labels (bsc#1092940)
- Fix registration of RHEL clients when multiple release packages are installed
  (bsc#1076931)
- Disable support for Oracle on openSUSE (bsc#1095804)
- Fix removing action chain sls files after execution (bsc#1096016)

-------------------------------------------------------------------
Tue Jun 05 10:09:30 CEST 2018 - jgonzalez@suse.com

- version 2.8.78.7-1
- make mass-canceling of Actions faster (bsc#1095211)
- Fix logic in jsp so enabling config systems page shows right icon for error (bsc#1082988)
- Fix: show only directly connected systems for Proxy (bsc#1094986)
- generate pillar after changeing gpg_check flag (bsc#1079605)
- enable all TLS version for HTTPS connections (bsc#1094530)
- allow multi selection/deletion of notification messages
- change text on pending actions on the system page (bsc#1086176)
- Schedule only one action when changing channel assignment for a group of servers on SSM
- honor user timezone setting for system overview dates (bsc#1085516)
- Initial branding change for Uyuni (bsc#1094497)
- Fix NPE in software profile sync when building update query (bsc#1094240)
- added 404 handling inside the Spark framework (bsc#1029726)

-------------------------------------------------------------------
Wed May 23 09:01:39 CEST 2018 - jgonzalez@suse.com

- version 2.8.78.6-1
- Add Action Chain support for Salt clients using the ssh-push connection method.
- add API functions to specify system cleanup type when deleting a
  system (bsc#1094190)
- change default cleanup type for XMLRPC API to NO_CLEANUP
  (bsc#1094190)

-------------------------------------------------------------------
Wed May 16 17:41:11 CEST 2018 - jgonzalez@suse.com

- version 2.8.78.5-1
- Uniform the notification message when scheduling HW refresh (bsc#1082796)
- Improved API for formulas to be saved through API for system/group.
- add SLES12 SP2 LTSS family (bsc#1092194)
- fix token cleanup task crashing (bsc#1090585)
- HW refresh fails on SLE15 Salt client (bsc#1090221)
- reorder styles import
- prevent NPE when no image build history details are available (bsc#1092161)
- only show the most relevant (least effort) solutions (bsc#1087071)
- Show channel label when listing config channels (bsc#1083278)
- fix equals to display channels with same name but different label
  (bsc#1083278)
- Avoid init.sls files with no revision on Config State Channels (bsc#1091855)

-------------------------------------------------------------------
Mon May 07 15:23:43 CEST 2018 - jgonzalez@suse.com

- version 2.8.78.4-1
- Update codebase for salt-netapi-client 0.14.0
- Render configuration files with UTF-8 (bsc#1088667)
- Update google-gson to version 2.8.2 (bsc#1091091)
- fix updating Subscription cache (bsc#1075466)

-------------------------------------------------------------------
Wed Apr 25 12:03:28 CEST 2018 - jgonzalez@suse.com

- version 2.8.78.3-1
- fix taskomatic deadlock in failure case (bsc#1085471)
- fix NPE in websocket session configurator (bsc#1080474)

-------------------------------------------------------------------
Mon Apr 23 09:12:55 CEST 2018 - jgonzalez@suse.com

- version 2.8.78.2-1
- Sync with upstream (bsc#1083294)
- 1567157 - remove 'www' part from cve.mitre.org domain name
- 1564065 - Fix relevant_to_server_group query performance
- 1544350 - Add possibility to manage errata severity via API/WebUI
- add support for autoinstallation of SLE15 (bsc#1090205)
- update sles_register cobbler snippets to work with SLE15 (bsc#1090205)
- Wait until minion is back to set RebootAction as COMPLETED (bsc#1089401)
- Handle Salt upgrade inside an Action Chain via patch installation.
- Change the endpoint for the mandatory channels retrieval to work with IDs instead of labels
- Remove SUSE Studio based image deployments
- add support for Prometheus monitoring
- Add option to schedule the software channels change in
  software -> channels -> channel -> target systems (bsc#1088246)
- Removed unused/broken option for sys details page (bsc#1082268)
- Log debug message if required cloned children do not exist when finding Service Pack migration alternatives
- fix constraint violation errors when onboarding (bsc#1089468)
- Update Spark to version 2.7.2 (bsc#1089101)
- Properly invalidate channel access tokens when changing to the same channels (bsc#1085660)
- Fix in SSM channls UI, if all systems in SSM do not have a base channel the corresponding
  child channels are not displayed on the subsequent page
- Apply Salt states in queue mode when executing Action Chains.
- Fix config channel assignment when registering with an activation key (bsc#1084134)
- Prevent stripping curly braces when creating config states (bsc#1085500)
- Fix index out of bound exception when os-release query returns multiple
  package names for RHEL/CentOS (bsc#1076931)
- More specific message for empty custom system info

-------------------------------------------------------------------
Wed Apr 04 12:12:28 CEST 2018 - jgonzalez@suse.com

- version 2.8.75.3-1
- Bugfix: assign correct channel on bootstrap (bsc#1087842)
- Prevent JSON parsing error when 'mgractionchains' module is not deployed.

-------------------------------------------------------------------
Thu Mar 29 01:24:22 CEST 2018 - jgonzalez@suse.com

- version 2.8.75.2-1
- SLE15 support: recommended/required flag for products and channels
- add more missing help links (bsc#1085852)

-------------------------------------------------------------------
Mon Mar 26 08:54:04 CEST 2018 - jgonzalez@suse.com

- version 2.8.75.1-1
- Sync with upstream (bsc#1083294)
- 1542556 - Prevent deletion of last SW admin if disabled
- 1544350 - Add possibility to manage errata severity via API/WebUI
- Add Action Chain support for Salt clients.
- Uniform channel assignment for Salt (bsc#1077265)
- fix race condition during enabling channel tokens (bsc#1085436)
- Ensure transaction execution order when updating FQDNs for minions (bsc#1078427)
- Harmonize display of custom system information (bsc#979073)
- add ref help links (bsc#1079535)
- fix presence ping (bsc#1080353)
- Fix "Most critical systems" list on "Home Overview" view (bsc#1081757)

-------------------------------------------------------------------
Mon Mar 05 08:50:01 CET 2018 - jgonzalez@suse.com

- version 2.8.72.1-1
- 1187053 - package search do not search through ppc64le packages by default
- support SLE15 product family
- rewrite products page into reactjs
- Users who can view system should be able to delete it (bsc#1079652)
- Set hostname before hardware refresh as well (bsc#1077760)
- Separate Salt calls based on config revisions and server grouping(bsc#1074854)
- remove clean section from spec (bsc#1083294)
- Added function to update software channel.
- Fix NPE when retrieving OES repo (bsc#1082328)
- Subscribe to config channels when registering Salt systems with activation keys (bsc#1080807)
- add rhn.conf salt_check_download_tokens parameter to disable token checking (bsc#1082119)

-------------------------------------------------------------------
Wed Feb 28 09:37:21 CET 2018 - jgonzalez@suse.com

- version 2.8.69.1-1
- Refresh pillar data when executing the subscribe channels action for ssh-push minions (bsc#1080349)
- Disable taskomatic crash dumps when using openJDK.
- Move locale preferences to user preferences menu.
- Fix home page link for "Register systems" (bsc#1065708)
- Remove previous activation keys on every (re-)activation (bsc#1031081)
- Handle stderr from "virtual-host-gatherer" to avoid hanging (bsc#1067010)
- Unify methods to send email on a single API
- Fix broken 'Add' links in system's config channel overview page (bsc#1079865)
- Remove SUSE Manager repositories when deleting salt minions (bsc#1079847)
- Fix issues in text for config management.
- fix title of reference guide help entry (bsc#1079769)
- 1541955 - Clone of an erratum doesn't have original erratum's severity
- 1481329 - Lost an <rhn-tab-directory> tab in previous commit for this BZ
- 1020318 - Fix refactored to take more, multiple, errors into account
- 1020318 - Check description for max-len when updating

-------------------------------------------------------------------
Mon Feb 05 12:48:29 CET 2018 - jgonzalez@suse.com

- version 2.8.59.3-1
- Allow scheduling the change of software channels as an action.
  The previous channels remain accessible to the registered system
  until the action is executed.

-------------------------------------------------------------------
Fri Feb 02 12:36:31 CET 2018 - jgonzalez@suse.com

- version 2.8.59.2-1
- refresh pillar data on formular change (bsc#1028285)
- Hide macro delimiters for config files in state channels
- Show full Salt paths in config file details page
- Remove previous activation keys when migrating to salt (bsc#1031081)
- Imporve webui for comparing files (bsc#1076201)
- For minion, no option to modfiy config file but just view
- Uniform date formatting in System Details view (bsc#1045289)
- Remove previous activation keys when migrating to salt (bsc#1031081)
- Import content of custom states from filesystem to database on startup, backup old state files
- Change the directory of the (normal) configuration channels from mgr_cfg_org_N to manager_org_N
- Handle gpg_check correctly (bsc#1076578)
- Replace custom states with configuration channels
- Hide ownership/permission fields from create/upload config file forms for state channels (bsc#1072153)
- Hide files from state channels from deploy/compare file lists (bsc#1072160)
- Disable and hide deploy files tab for state config channels (bsc#1072157)
- Allow ordering config channels in state revision
- Disallow creating 'normal' config channels when a 'state' channel with the
  same name and org already exists and vice versa.
- UI has been updated to manage state channels
- support multiple FQDNs per system (bsc#1063419)
- Uniform the notification message when rebooting a system (bsc#1036302)
- avoid use of the potentially-slow rhnServerNeededPackageCache view

-------------------------------------------------------------------
Wed Jan 17 12:05:06 CET 2018 - jgonzalez@suse.com

- version 2.8.56.1-1
- Speed up scheduling of package updates through the SSM (bsc#1076034)
- Fix encoding/decoding of url_bounce with more parameters (bsc#1075408)
- Removing unused mockobjects and strutstest jars
- Adjust commons-pool dependency for SLES15
- Remove jakarta-common-dbcp dependency, not required by quartz anymore
- Remove enforcement of IBM JDK
- Update to Quartz 2.3.0 (bsc#1049431)
- After dry-run, sync channels back with the server (bsc#1071468)
- fix message about package profile sync (bsc#1073739)
- On registration, assign server to the organization of the creator when activation key is empty (bsc#1016377)
- Fix logging issues when saving autoyast profiles (bsc#1073474)
- Add VM state as info gathered from VMware (bsc#1063759)
- improve performance of token checking, when RPMs or metadata are downloaded from minions (bsc#1061273)
- Allow selecting unnamed context in kubeconfig (bsc#1073482)
- Fix action names and date formatting in system event history (bsc#1073713)
- Fix incorrect 'os-release' report after SP migration (bsc#1071553)
- fix failed package installation when in RES 32 and 64 bit packages are
  installed together (bsc#1071314)
- Add user preferences in order to change items-per-page (bsc#1055296)
- Order salt formulas alphabetically. (bsc#1022077)
- Improved error message (bsc#1064258)
- Display messages about wrong input more end-user friendly. (bsc#1015956)
- Add api calls for content staging
- fix content refresh when product keys change (bsc#1069943)
- Allow 'Package List Refresh' when package arch has changed (bsc#1065259)
- New API call for scheduling highstate application
- Adding initial version of web ui notifications
- Show the time on the event history page in the users preferred timezone

-------------------------------------------------------------------
Tue Nov 28 12:48:16 CET 2017 - jgonzalez@suse.com

- version 2.7.46.8-1
- Implemented assignment of configuration channels to Salt systems via Salt states
- Added file structure under Salt root for configuration management
- Enabled configuration management UI for Salt systems
- Remove SUSE Manager specific configuration from Salt ssh minion when deleting system from SUSE Manager (bsc#1048326)
- Support Open Enterprise Server 2018 (bsc#1060182)
- Enable autofocus for login field
- Do not remove virtual instances for registered systems (bsc#1063759)
- Process right configfile on 'scheduleFileComparisons' API calls (bsc#1066663)
- Fix reported UUIDs for guests instances within a virtual host (bsc#1063759)
- Generate Order Items for OEM subscriptions (bsc#1045141)
- fix alignment of systemtype counts text (bsc#1057084)
- Enable 'Power Management' features on Salt minions.
- Fix editing of vhm config params (bsc#1063185)
- Skip the server if no channel can be guessed (bsc#1040420)
- Added a method to check if OS on machine supports containerization or not(bsc#1052728)
- 'Cancel Autoinstallation' link has been changed to look like button to make it more visible (bsc#1035955)
- Make systems in system group list selectable by the group admins (bsc#1021432)
- Hide non-relevant typed systems in SystemCurrency (bsc#1019097)
- Start registration for accepted minions only on the minion start event,
  not automatically on any event (bsc#1054044)
- Exclude salt systems from the list of target systems for traditional
  configuration stack installation
- Keep the the GPG Check value if validation fails (bsc#1061548)
- Extract Proxy version from installed product (bsc#1055467)
- Provide another create method(with additional parameter Gpgcheck) to create software channel through XML RPC(bsc#1060691).
- Improve duplicate hostname and transaction handling in minion registration
- Added 'Machine Id' information as part of details in System namespace for XMLRPC API(bsc#1054902)
- Modified the displayed message after updation of activation key (bsc#1060389)
- Display GUI message after successfully deleting custom key (bsc#1048295)
- fix links on schedule pages (bsc#1059201)
- Harmonize presentation of patch information (bsc#1032065)
- Display a feedback message when user deletes configuration channel(bsc#1048355)
- Fix duplicate machine id in event history on minion restart (bsc#1059388)
- Show link in message when rescheduling actions (bsc#1032122)
- Prevent ISE when distribution does not exist (bsc#1059524)
- do not store registration-keys during autoinstallation (bsc#1057599)
- enable package profile comparisons on minions
- Disallow entering multiple identical mirror credentials (bsc#971785)
- ensure correct ordering of patches (bsc#1059801)
- fix cloning Kickstart Profiles with Custom Options (bsc#1061576)
- checkin the foreign host if a s390 minion finished a job (bsc#971916)
- increase max length of hardware address to 32 byte (bsc#989991)
- Set the creator user for minions correctly in case it is known (bsc#1058862)
- Fix minor UI issues on overview page (bsc#1063590)
- Hide invisible first level menu items (bsc#1063822)
- Fail gracefully when GPG files are requested (bsc#1065676)
- fix unscheduling actions for traditional systems (bsc#1065216)
- add logging messages for SP migration (bsc#1066819, bsc#1066404)
- Improve messaging for "Compare Packages" (bsc#1065844)
- when searching for not installed products exclude release packages
  which are provided by others (bsc#1067509)
- rhnServerNetwork refactoring (bsc#1063419)
- Add Adelaide timezone to selectable timezones (bsc#1063891)

-------------------------------------------------------------------
Thu Sep 14 11:32:37 CEST 2017 - mc@suse.de

- version 2.7.46.7-1
- Adapt Salt runner and wheel calls to the new
  error handling introduced in salt-netapi-client-0.12.0
- change log level and event history for duplicate machine id  (bsc#1041489)
- Trim spaces around the target expression in the Salt remote
  command page (bsc#1056678)
- check entitlement usage based on grains when onboarding a
  minion (bsc#1043880)
- fixes ise error with invalid custom key id (bsc#1048294)
- Image runtime UI
- Redesign VHM pages on ReactJS
- Add VHM type Kubernetes
- Kubernetes runner and image matching implementation
- XMLRPC method for importing images
- Extra return data fields for content management XMLRPC methods
- Add back "Add Selected to SSM" buttons to Group pages (bsc#1047702)
- fix a ConstraintViolationException when refreshing hardware with
  changed network interfaces or IP addresses
- Add message about channel changes on salt managed systems to
  UI and API docs (bsc#1048845)
- show Child Channels tab in SSM again if a salt minion is in the set
- improve performance of package installation and patch application
- Visualization UI look&feel improvements

-------------------------------------------------------------------
Wed Aug 30 16:00:28 CEST 2017 - mc@suse.de

- version 2.7.46.6-1
- Import image UI
- Update images list and overview pages for external images
- Add syntax highlighting for state catalog
- Delete and create new ServerNetAddress if it already exists on
  HW refresh (bsc#1054225)
- organization name allows XSS
- check if base product exists to prevent NPE
- Fix enter key submit on ListTag filter input (bsc#1048762)
- Create VirtpollerData object with JSON content instead null
  (bsc#1049170)
- Fix unsetting of image build host when a related action is deleted
- Prevent malformed XML if 'arch' is set to NULL (bsc#1045575)
- Resolve comps.xml file for repositories (bsc#1048528)
- Fix: address review issues
- Install update stack erratas as a package list (bsc#1049139)
- Feat: allow deletion for server subset (bsc#1051452)

-------------------------------------------------------------------
Tue Aug 08 11:46:36 CEST 2017 - fkobzik@suse.de

- version 2.7.46.5-1
- Fix: don't add default channel if AK is not valid (bsc#1047656)
- Add 'Enable GPG check' function for channels
- No legend icon for Activity Ocurring. (bsc#1051719)
- Implement API call for bootstrapping systems
- Fix product ids reported for SUSE Manager Server to the subscription matcher
- Fix adding products when assigning channels (bsc#1049664)
- Set default memory size for SLES 12 installations to 1024MB (bsc#1047707)
- BugFix: enable remote-command for Salt clients in SSM (bsc#1050385)
- Add missing help icons/links (bsc#1049425)
- Fixed invalid help links (bsc#1049425)
- Fix: wrong openscap xid (bsc#1030898)
- Organization name allows XSS CVE-2017-7538 (bsc#1048968)
- Fixes overlapping text narrow window (bsc#1009118)
- Adapt to the salt-netapi-client update (v0.12.0)
- Fixes alignment on the orgdetails (bsc#1017513)
- Fix text for activation key buttons (bsc#1042975)
- Add a dynamic counter of the remaining textarea length
- Bugfix: set, check and cut textarea maxlength (bsc#1043430)
- MinionActionExecutor: raise skip timeout (bsc#1046865)
- Update channels.xml with OpenStack Cloud Continuous Delivery 6 (bsc#1039458)
- Do not create VirtualInstance duplicates for the same 'uuid'
- Add taskomatic task to cleanup duplicated uuids for same system id
- Handle possible wrong UUIDs on SLE11 minions (bsc#1046218)
- Removed duplicate overview menu item (bsc#1045981)
- Enable act-key name empty on creation (bsc#1032350)
- Fix NPE when there's not udev results (bsc#1042552)
- Alphabar: change title to 'Select first character' (bsc1042199)
- Duplicate Systems: correct language not to mention 'profiles' (bsc1035728)
- Fix list filters to work with URL special characters (bsc#1042846)
- Use getActive() instead of isActive() for JavaBeans compliance (bsc#1043143)
- Fix: hide non-org event details (bsc#1039579)

-------------------------------------------------------------------
Mon Jun 19 16:36:09 CEST 2017 - mc@suse.de

- version 2.7.46.4-1
- adapt to taglibs 1.2.5 (bsc#1044804)

-------------------------------------------------------------------
Mon Jun 12 09:07:20 CEST 2017 - mc@suse.de

- version 2.7.46.3-1
- set flush mode to commit for updatePackage
- Validate content management urls (bsc#1033808)
- remove repositories which are not assigned to a channel and not
  accessible anymore (bsc#1043131)
- spacecmd report_outofdatesystems: avoid one XMLRPC call per system
  (bsc1015882)
- Fallback to first network interface if no primary ips provided
  (bsc#1038677)
- Fix reactjs unique keys generation and remove duplicated menu element
- Correctly set action status to failed when an unexpected exception
  occurs (bsc#1013606)
- Fix action-buttons style for proper action and position
- rollback transaction in error case
- use hibernate for lookup first before falling back to mode query
- SSM Actions: Showing UI error notification if Taskomatic is down
  (bsc#1032952)
- display alternative archs only from the same org
- Bugfix: Traditional SSH Push to Minion migration (bsc#1040394)
- fix parsing oscap xml result for minions, not every Rule has an
  XCCDF ID Tag (bsc#1041812)
- Do not show action-buttons if list is empty
- Bugfix: submit action buttons have to stay inside the form (bsc#1042197)
- properly encode scap file download url params
- Fix navigation menu for state catalog
- Prevents ISE if base channels data is not up-to-date on SSM. (bsc#1040420)
- new patch install should schedule a package profile update (bsc#1039571)
- prevent multiple registrations (bsc#1040352)
- remove not working hibernate cache config variable
- put ehcache config to classpath of taskomatic
- silence ehcache warning complaining about using default values in
  taskomatic
- move ehcache.xml to classpath
- silence ehcache warnings complaining about using default values
- schedule a package list update after a Service Pack Migration
  (bsc#1017703)
- remove test.ping hack in distribution upgrade
- Fix displaying of States tab in System Group details page

-------------------------------------------------------------------
Mon May 29 17:06:01 CEST 2017 - mc@suse.de

- version 2.7.46.2-1
- Alphabar becomes a dropdown list
- Move the alphabar into the panel-heading table
- Do not use AddToSSM button if systems are selectable via checkbox
- Use a better icon for IIS
- Allow toggle left menu visibility for any screen-width
- Add select boxes and 'Delete' button to image, store, profile list pages
- show bootstrap minion link only if user has org_admin role
- show permission denied instead of internal server err (bsc#1036335)
- channel admin should be able to set org user restrictions for null-org channels
- user permission checked
- Teach ListPackagesAction and list.jsp about packageChannels
- CachedStatement: reuse the Connection object for batch updates
- batch ssm package upgrades if not action chain (bsc#1039030)
- Allow processing of zypper beacon events in parallel
- Allow processing of minion start events in parallel
- Allow multiple registrations in parallel
- use fallback now time as is without user preferences (bsc#1034465)
- Fix HTML in External Authentication page
- reorganize menu
- Bring back 'Add to SSM' link to System overview page for Salt systems
- Add Highstate page to SSM and system groups
- Add support for multiple servers in the highstate preview page
- Fix race condition for preview websocket messages in remote commands page
- Enable pkgset beacon for all Suse OS distributions (bsc#1032286)
- add info about base products to json input for subscription-matcher
- add product class info to the json input for the subscription-matcher (bsc#1031716)
- Add inspect status and reinspect button to image overview page
- change mgrsshtunnel user home to /var/lib/spacewalk
- Make schedule notification links consistent for actions for a single system (bsc#1039286)
- Teach Postgres to correctly-unique-ify rhnConfigInfo rows
- lookup functions should return every minion only one time
- change contact method for bootstrap script and ssh-push (bsc#1020852)
- Fix 'Join selected groups' button in Activation Key dialog (bsc#1037912)
- Ensure proper authentication for content management (bsc#1036320)
- Hide the "Crashes" column (bsc#1033811)
- Fix: hide lock for Salt servers (bsc#1032380)
- Fix action buttons to top for Pending actions delete confirm page, in SSM patch confirm page,
  Packages list pages and Actions list pages
- parse old and new return structure of spmigration return event

-------------------------------------------------------------------
Wed May 03 16:58:35 CEST 2017 - michele.bologna@suse.com

- version 2.7.46.1-1
- parse result of SP migration Dry Run correctly (bsc#1034837)
- Apply 'action button fixed on scroll' behavior to pages (bsc#1012978)
- prevent possible null pointer exception when installed products could not be
  found (bsc#1034837)
- Allow dot character '.' for activation key (bsc#1035633)
- fix ISE when no status selection was made (bsc#1033213)
- Download empty CSV report when CVE identifier could not be found
  (bsc#1033212)
- Add 'add to ssm' checkboxes to CVE audit list (bsc#1032016)
- Fix missing IPs in Overview tab (bsc#1031453)
- fix scheduling VM deployment in future (bsc#1034289)
- handle empty set to not produce invalid sql (bsc#1033497)
- fix SSM group pagination (bsc#1012784)
- Fix ReactJS DateTime input for phantomjs (bsc#1030075)
- make sure minion keys can only be seen/managed by appropriate
  user(bsc#1025908)
- Set action status to 'failed' on uncaught exceptions (bsc#1013606)
- create PooledExecutor with pre-filled queue (bsc#1030716)
  aborted by the client (bsc#1031826)

-------------------------------------------------------------------
Mon Apr 03 14:57:25 CEST 2017 - mc@suse.de

- version 2.7.44.1-1
- add error handing and fix rebuild button
- Feat: divide & distribute salt actions randomly
- add a configuration parameter to set the time staging begins
- init. support for split-schedule in pre-download window
- add staging window duration
- patch application pre-download
- pre-download packages scheduled for install
- api call to actionchain (bsc#1011964)
- new cve audit ui for server/images
- Fix adding of new InstalledProduct entries on image inspect
- delete also image channels before generating them new
- CVE Audit for images - xmlrpc interface
- implement CVEAudit for images
- simplify rhn-search jar list
- set number of bytes instead of length of java string for 'Content-
  Length' HTTP-header

-------------------------------------------------------------------
Fri Mar 31 12:35:55 CEST 2017 - mc@suse.de

- version 2.7.40.1-1
- Fix arch for default channels lookup (bsc#1025275)
- Add new menu item and routing for Visualization > System Grouping
- Backend: expose installed product name to the ui
- Bugfix: use unique id for possible Host and Guest system duplicate
- Avoid blocking synchronous calls if some minions are unreachable
- Fix mainframesysinfo module to use /proc/sysinfo on SLES11 (bsc#1025758)
- Add Hibernate cascade option from ImageProfile to ProfileCustomDataValue
- apply SessionFilter also for error pages (bsc#1028062)
- Fix confirmation button color for system group delete page (bsc#1025236)
- create scap files dir beforehand (bsc#1029755)
- check if inspect image return a result (bsc#1030683)
- add storeLabel to ImageInfoSerializer
- add buildStatus to ImageOverviewSerializer
- make country, state/province and city searchable for system location
  (bsc#1020659)
- Show errors returned from cmd.run
- Change log level to DEBUG for 'Broken pipe' error in remote commands page
  (bsc#1029668)
- fix NPE when building image profiles without activation keys
- fix removing images and profiles with custom values
- Migrate content management forms to use ReactJS Input components
- Fix LocalDateTimeISOAdapter to parse date string with timezone
- Fix NPE when building with no activation key in the profile
- Fix ace-editor source path
- Fix: restore pkgset beacon functionality (bsc#1030434)
- Move the footer at the end of the aside column
- Move the legendbox to the header bar as a popup
- UI menu: direct link on menu element, plus/minus icon toggles submenu instead
- Fix: handle Hibernate transactions correctly (bsc#1030026)
- Feat: execute actions within 10 minutes in the past
- Handle TaskomaticApiExceptions
- Turn TaskomaticApiException to a checked exception
- Schedule minion Actions in Quartz
- make salt aware of rescheduled actions (bsc#1027852)
- add number of installed packages to ImageOverview
- parse result of docker inspect
- Add date time input for scheduling the image build
- Add 'Rebuild' button to image details page
- Implement XMLRPC API for Image Stores, Image Profiles and Images
- Add custom data values to image profile and images
- Don't allow scheduling scap scan if openscap pkg missing from minion
- add link to proxy system details page
- Show entitlements sorted in the system details overview page (bsc#1029260)
- Fix broken help link for taskstatus (bsc#1017422)
- Fix merge channels patches (bsc#1025000)
- show proxy path in bootstrap UI
- catch and display all bootstrap errs
- check if proxy hostname is FQDN in UI
- add proxy_pub_key to ssh bootstrap pillar
- cleanup and method to get proxy pub key by calling runner
- methods for gen ssh key and get pub key from proxy
- java backend for salt ssh-push through proxy

-------------------------------------------------------------------
Wed Mar 08 19:04:20 CET 2017 - mc@suse.de

- version 2.7.30.2-1
- set modified date for credentials
- use a small fixed pool so we don't overwhelm the salt-api with salt-ssh
  executions
- synchronize sendMessage on session, checkstyle fixes
- fix remote cmd ui js err and timed out msg

-------------------------------------------------------------------
Tue Mar 07 15:44:51 CET 2017 - mc@suse.de

- version 2.7.30.1-1
- Load ace-editor js library from a different place (bsc#1021897)
- use a bounded thread pool for salt-ssh async calls
- use consistent spelling in UI (bsc#1028306)
- remote cmd UI changes for salt-ssh minions
- add support for SUSE Manager Proxy 3.1
- openscap action scheduling and handling for salt minions
- rewording distchannelmap text (bsc#1017772)
- add support for salt ssh minions to remote cmd UI
- Visualization: show Proxy and Virtual Host Manager hierarchy
- Add patches and packages pages for images
- parse installed products on images
- add pillar data only for used image stores
- add image info schema and mapping
- Remove 'email' field from image profile form
- Add a notification for when Container Build Host type is applied
- Add build schedule notification on image build page
- Updated links to github in spec files
- do not push changed channels directly out to the minions
- do not schedule product installation, but add product packages to server
  state
- provide a user to the event if possible
- Set the creator of a server
- search and install missing product packages when channel assignment changes
- Display warning when JavaScript is disabled on all pages (bsc#987579)
- Remove warning on ssm page (bsc#1025981)
- Add missing dirs to the menu tree (bsc#1023413)
- Remove legacy audit logging Java code
- AuthFilter: update cookie expiry date at end of HTTP request (bsc#1025775)
- MinionActionCleanup: only call list_jobs once per action id (bsc#1025291)
- Feat: enable Salt by default on bootstrap via UI
- Fix: uniform bootstrap.sh (bsc#1000762)
- Feat: supply SSH passphrase when adding identity
- fix NPE when no SUSE Product was found for an installed product
- keep organization after migrating a system to salt (bsc#1026301)
- action now store its completion time
- Avoid deadlock with spacewalk-repo-sync (bsc#1022530)
- Changed tab text for Formulas tab to Formula Catalog (bsc#1022076)
- Add missing library to taskomatic classpath (bsc#1024066)
- Fix spacecmd cannot be executed by RO user (bsc#1015790)
- send timeout if no minions available in remote cmd ui
- show only allowed minions in remote cmd ui (bsc#1024496)
- Fix broken merge (bsc#987864)
- add possibility to add systems to SSM from ProxyClients page
- Reject tokens not assigned to minions (bsc#1019965)
- Invalidate tokens when deleting system
- make remote commands UI async

-------------------------------------------------------------------
Tue Feb 07 15:24:57 CET 2017 - michele.bologna@suse.com

- version 2.7.24.1-1
- Apply addon system types from activation key during registration
  (bsc#1020180)
- Apply highstate as the last step of a registration in case an activation key
  was provided (bsc#1020232)
- Create tmp directory in spec file (bsc#1019672)
- Add severity to updateinfo (bsc#1012365)
- Store temporary roster in configured location (bsc#1019672)
- hide migration targets without valid subscriptions (bsc#1019893)
- fix SP migration when the SUSE Manager Tools product is installed
  (bcs#1014498)
- Use human-parseable dates for server notes (bsc#969564) (#863)
- Fix timezone handling for rpm installtime (bsc#1017078)
- Validate activation key values (bsc#1015967)
- Pass user-preferred localtime to the highstate UI (bsc#1020027)
- Send ChannelsChangedEventMessage in SSM (bsc#1019451)
- Add "Content Management" feature

-------------------------------------------------------------------
Wed Jan 11 16:03:04 CET 2017 - michele.bologna@suse.com

- version 2.7.14.1-1
- Version 2.7.14.1

-------------------------------------------------------------------
Fri Dec 16 16:35:50 CET 2016 - michele.bologna@suse.com

- version 2.5.59.11-1
- Add support for live patching
- Initial support for executing actions in taskomatic
- Hide kernel patches in CVE Audit results when live patching is used
	(FATE#319519)
- Show kernel live patching info in 'system details overview' (FATE#319519)
- Escape act key names in bootstrap UI (bsc#1015967)
- Add tunneling to salt-ssh support
- Fix server checks to allow minions to perform a distupgrade (bsc#1013945)
- Change default sort to ascending for pending actions list
- Add reboot/restart type icon to relevant patch column in upgradable package
  lists
- Add system.getKernelLivePatch API method
- Update kernel version and other system info during package refresh
  (bsc#1013551)
- Fix ISE when sorting system notes list (bsc#979053)
- Fix checkbox icon align (bsc#966888)
- fix fromdir for 3rd party server (bsc#998696)
- Display warning when JavaScript is disabled on all pages (bsc#987579)
- Rename SSM page titles for consistency (bsc#979623)
- hide action chain schedule for salt systems also in SSM (bsc#1005008)
- send ActionScheduled message for all saved actions (bsc#1005008)
- Fix plus/minus buttons in action chain list (bsc#1011344)
- Fix misleading message on system reboot schedule in SSM (bsc#1011817)
- Utilize HostPortValidator to validate bootstrap host (bsc#1011317)
- Increment 'earliest' date by a millisecond between chain actions (bsc#973226)
- Use human-parseable dates for server notes (bsc#969564) (#863)
- Respect order of validation constraints in XSD files (bsc#959573)
- Remove useless self-link on login page (bsc#963545) (#872)
- Use different symbols for collapsible sidebar items (bsc#967880) (#870)
- Fix SSM reboot action success messages (bsc#968935)
- Allow sorting on avisory name in errata lists (bsc#989703)
- Update 'view/modify file' action buttons text (bsc#1009102)
- Handle salt ssh sdterr message (bsc#1005927)
- scheduleDetail.jsp: clarify button label (bsc#1010664)
- Bugfix: Prevent salt-master ERROR messages if formulas files are missing
  (bsc#1009004)
- Hide RHN disconnection option (bsc#1010049) (#850)
- Reword general config page text (bsc#1009982)
- check and fix also the assigned repository while updating the channels
  (bsc#1007490)
- match url including query param seperator to have a definitive end of the
  path component (bsc#1007490)
- Only show minions with sids available as links (bsc#1007261, bsc#970460)
- Delete previous Salt key on register event (bsc#1006119)
- Repository progress: decode another possible log info (bsc#972492)
- add oes extensions to base products bsc#1008480
- Create "script.run" capability if it is not found (bsc#1008759)
- Avoid misleading expected check-in message (bsc#1009006)

-------------------------------------------------------------------
Mon Nov 07 11:43:42 CET 2016 - michele.bologna@suse.com

- version 2.5.59.10-1
- CVE Audit: tolerate null products (bsc#1004717)
- If proxy is not found via FQDN, look it up via simple name (bsc#1006982)
- Change rhnServerPath hibernate mapping to fix ISE for server behing proxy
  (bsc#1004725)
- fix autoyast upgrade mode (bsc#1006786)
  chain (bsc#1000184)
- Open repo sync log in a new window (bsc#1007459)
- Always use queue=true when calling state.apply (bsc#1004743)
- Add a link to system pending events in patch schedule notification for a
  single system (bsc#971342)
- Sort proxy clients list by name (bsc#998348)
- Make exception class more generic and code fixup (bsc#1003449)
- Raise UnsupportedOnSaltException performing listChannels (bsc#1003449)
- New exception type to indicate unsupported operation (bsc#1003449)
- Refactor to remove action canceling duplicate code (bsc#1004745)
- arch_type of a SUSEProduct can be null (bsc#1001738 bsc#1001784 bsc#1001923
  bsc#1002678)
- Ensure no stray config channels are listed for ranking (bsc#979630)
- PinnedSubscriptionHandler: documentation comment typo (bsc#994848)
- Refactor unschedule minion actions to fix NPE (bsc#1004745)
- Enable SPMigration UI for minions
- Send an email to admin when salt event bus is down
- Separate API endpoint for SSH system registration
- Require salt-netapi-client 0.9.0
- Initial handling of job return events for dist upgrades

-------------------------------------------------------------------
Thu Oct 06 16:08:09 CEST 2016 - mc@suse.de

- version 2.5.59.9-1
- Hide all formula tabs as long as there are no formulas installed
- Support formulas in SUSE Manager
- SPMigration UI: list not synced channels in the tooltip
- SPMigration: add multi-target-selection step in front of the wizard
- Sync product extensions
- Handle JsonException when sls with error (bsc#987835)
- Many fixes for onboarding minions
- Handle hardware refresh like any other action
- clone Severity from an errata (bsc#1000666)
- Do not check for password type on autoyast files (bsc#999304)
- handle minion down and job not found when canceling jobs on minions
 (bsc#993304,bsc#994623)
- clear hibernate session after entity type change to fix
  NonUniqueObjectException (bsc#997243)
- Remove previous client capabilities on traditional->minion
  reactivation (bsc#997243)
- Enables pkgset beacon to work in RHEL systems
- support Open Enterprise Server 11 SP3 (bsc#988303)
- Fix broken merge (bsc#987864)
- use raw package install for non zypper systems
- Redirect user to a meaningful page after requesting details of non-existing Action Chain (bsc#973198)
- Setup Salt Minion before packages are taken
- Support Salt on RedHat like systems
- fix race condition during auto errata update (bsc#969790)
- API requests should not be redirected to login
- introduce Spark router conventions
- Add server endpoint for TaskoTop web UI page
- Change EmptyString warning to debug log level to not spam the logs (bsc#989498)
- BugFix: use user preferences parameters as default page size (bsc#980678)
- Add proxy detection during registration and pillar generation
- Adding default channel for minion (bsc#986019)
- Fix NoClassDefFoundError (bsc#988196)
- call cobbler sync in profile edit only if requested (bsc#991440)
- No explicite cobbler sync needed (bsc#991440)
- call all sync_* functions at minion start event
- add beacon configuration for pkgset (bsc#971372)

-------------------------------------------------------------------
Mon Jul 18 14:28:06 CEST 2016 - jrenner@suse.com

- version 2.5.59.8-1
- Initial version of the bootstrapping UI
- Integrate bootstrapping with System Overview
- support SP Migration for OES 2015 to 2015 SP1
- Fix for minion w/ multiple interfaces (bsc#985707)
- Fix HW Refresh duplicate insert (bsc#971622, bsc#983347)
- no addon entitlements allowed for Foreign and Bootstrap systems (bsc#983826)
- disable checkboxes for foreign and bootstrap systems in system types page
  (bsc#983826)
- Tell linuxrc that self_update is an user option so that it'll pass it to
  autoyast but doesn't process it further and add this to the tests
- Disable YaST self update for new autoinstallation trees for SLE
- remove misleading links from action chain page (bsc#983297)

-------------------------------------------------------------------
Fri Jun 17 18:10:20 CEST 2016 - mc@suse.de

- version 2.5.59.7-1
- support OES 2015 (bsc#934560)
- align reboot behavior of salt and tranditional clients (bsc#975534)
- update to latest salt netapi library
- Report the state of virtual guests from virtual host manager as
  'unknown'(bsc#983344)
- add taskomatic job to clean up minion actions
- replace ZypperEvent with default beacon event
- move uuid cleanup logic into taskomatic
- enable oracle support again (FATE#320213)
- Enable minions to be worked with SSM only on available features
- Use the IP address when doing ssh push via proxy (bsc#940927)
- Don't allow URLs that only differ on the authorization token (bsc#976184, bsc#982347)
- Fix typo in Systems column (bsc#983916)
- Salt hw reg: ignore virtual scsi devices (bsc#962588)

-------------------------------------------------------------------
Tue May 24 16:33:00 CEST 2016 - kwalter@suse.com

- version 2.5.59.6-1
- fix NoSuchFileException at setup time when there are no orgs yet
-  add details to history event
- only require lifecycle entitlements for systems with a SUSE base
  product, adjust test
- mgr-sync: use bulk channel reposync
- enhance list of channel families for SUSE Manager Server
- reactivate traditional server as minion on registration
- TaskomaticApi: schedule bulk reposyncs in bulk
- show machine_id in the system->hardware tab
- change missing machine_id UI warning message
- Make message handling thread pool size configurable
- Support for concurrent handling of checkin events
- add variable to make cobbler sync optional
- Add Virtualization Groups to the input JSON data for the matcher
- Backward synchronization for cobbler kernel options during CobblerSyncTask
- support for multithreaded message handling
- BugFix: redirect migration with no Org to the first step (bsc#969529)
- Trigger errata cache job on changed channel assignments
- Under high load, the service wrapper may incorrectly interpret the inability
  to get a response in time from taskomatic and kill it (bsc#962253).
- make cobbler commands work from taskomatik
- Don't modify request map when rendering alphabar, since it may fail depending
  on the implementation of ServletRequest (bsc#978253)
- require refresh channels before pkg states (bsc#975424)
- Manager-3.0: Reschedule failed actions (bsc#971622)
- Exit if there are exceptions on startup to let tanuki restart taskomatic
- BugFix: keep trace of the parent channel selected during 'Create Channel'
  (bsc#967865)
- remote commands: filter minions by permissions and not just by org
  (bsc#978050)
- ProductSyncManager: when scheduling reposyncs, use bulk mode through
  TaskomaticApi (bsc961002)
- call cobbler sync after cobbler command is finished (bsc#966890)
- use pillar and static states to install/remove packages (bsc#975424)
- Faster event processing.
- Determine the action status more correctly
- fix error msg if /srv/susemanager/salt/custom does not exist (bsc#978182)
- Recreate upgrade paths on every refresh (bsc#978166)
- prevent non org-admin user accept/reject/delete a minion (bsc#979686)
- regenerate salt files (bsc#974302)
- log permissions problems on channel access while SP migration (bsc#970223)
- support SLE-POS 11 SP3 as addon for SLES 11 SP4 (bsc#976194)
- delete salt key when system is deleted (bsc#971606)
- Improve the output of remote command actions
- No package list refresh after channel assignment change
- Force a package list refresh after the onboarding
- More "info" level logging about action executors
- Log out the duration of package profile updates
- Execute package profile update as a state.apply (bsc#973365)
- Adjust autoinst file error detecting heuristics to the newer format
  (bsc#974119)
- Use queue=true for all calls to state.apply (bsc#980556)
- make postgresql a weak systemd dependency
- filter osad from the activation key extra packages (bsc#975135)
- Ensure SCC data files are saved on disk as tomcat/root with 644 permissions
- Bugfix: add management product ids to servers without products
- Double the backslashes when reading the config files from java (bsc#958923)
- fix setting cpu flags on hw refresh (bsc#975354)

-------------------------------------------------------------------
Tue Apr 12 17:18:44 CEST 2016 - mc@suse.de

- version 2.5.59.5-1
- trim cpu values and skip dmi for ppc64 (bsc#974792)
- delete pillar data on remove server (bsc#974853)
- use minion_id in pillar data file name (bsc#974853)

-------------------------------------------------------------------
Wed Apr 06 08:30:19 CEST 2016 - mc@suse.de

- version 2.5.59.4-1
- use custom.group_[id] only when applying custom_org (bsc#973452)
- AuthFilter: don't redirect to HTML pages for JSON endpoints, send 401 instead
- subscription-matcher: add timestamp to input.json
- apply only group_<ID>.sls (bsc#973452)
- fix sls regeneration on custom state delete (bsc#973666)
- rename pillar group_id to group_ids
- Don't set a limit on the Salt API response time (bsc#972766)
- When generating repo metadata for a cloned channel, recursively fetch
  keywords from the original channel (bsc#970901)
- fix API documentation
- Fix getting MD5 for file
- Fix Content-Length in HTTP-header of response
- Cleaning up some remaining Tag/Group XSS issues
- Warning "Unservable packages" is not shown when such packages don't
  exist now
- Bad bean-message ids and navbar-vars can lead to XSS issues
- AlphaBar had an 'interesting' XSS exploit available
- Fix SelectAll in the presence of filtering
- found/fixed another in BunchDetails. QE++
- Change mechanism of selecting compatible systems
- Fix generating blank repositories because hitting salt file list cache
  (bsc#971004)
- fix kernel options splitting (bsc#973413)
- schedule minion hw refresh on api call (bsc#972305)
- fix ping minion before hw refresh (bsc#972305)
- check ftr_hardware_refresh when showing 'Refresh Hardware' button
  (bsc#972305)
- rename and use method to check salt or management entitlement (bsc#972305)
- refactor getting hardware and network information (bsc#972305)
- handle no response for installed products (bsc#971906)
- return Optional for single minion api calls (bsc#971906)
- catch smbios call errors and log warn (bsc#970497)
- Require Tomcat and Postgresql running before Taskomatic start
- list custom states from db instead of disk (bsc#972166)
- fix SLE12 patch style detection in case of cloned patches (bsc#972972)
- execute each hardware mapper in its own transaction (bsc#972163)
- Use test.ping instead of presence to detect reachable minions (bsc#972665,
  bsc#971194)
- BugFix: 'Systems > Advanced Search' title and description consistency
  (bsc#966737)
- BugFix: correct behavior with visibility conditions of sub-tabs in
  Systems/Misc page (bsc#962563)
- Trigger registration if minion is not present (bsc#971725)
- Do not sync minions on tomcat startup (bsc#971725)
- better logging for SP Migration feature (bsc#970223)
- Workaround Spark bug https://github.com/perwendel/spark/issues/490
  (bnc#972158)
- add present check to immediate schedule execution (bsc#971194)
- fix installing patches via salt (bsc#971093)
- Remove all code related to SSE based UI events (bsc#969303)
- Do not handle beacon events anymore (bsc#969303)
- Fix problem on concurrent SCC subscription refresh
- disable local repositories on registration (bnc#971788)

-------------------------------------------------------------------
Mon Mar 21 17:43:40 CET 2016 - mc@suse.de

- version 2.5.59.3-1
- BugFix: add missing url mapping (bsc#961565)
- Do not load susemanager-events.js (bsc#969303)
- fix unique index error on update custom state , refactor and add unit test
- regenerate custom state assignments on rename and delete (bsc#971206)
- query to find state revisions where a custom state is used (bsc#971206)
- check if custom state is being renamed (bsc#971206)
- fix scheduling an action chain (bsc#971495)
- replaced if with optional (bnc#971466)
- do not dump Salt err msg to Yaml (bnc#971466)
- fix icon in groups and systems -> salt page
- Support package removals in the same way as installs/updates
- Allow package actions to be scheduled on minions via the API
- Fix PackageEvr.toString() to write correct format
- Refine the system details navigation tabs
- Add support for package updates on Salt minions (bsc#971364)
- Use LocalDateTime for apply state and use user timezone setting
- update tests for HAE-GEO on SLES 4 SAP (bsc#970425)
- Disable changing Managers for Vendor Channels (bsc#957171)
- BugFix: enlarged field too small in form-control creating org (bsc#959595)
- BugFix: remove hover behavior on button inside href (bsc#967892)
- Use the 64 bit arch names
- Fix case statements to correctly check for NULL (bsc#971128)
- BugFix: header organization name behavior like text instead of link
  (bsc#967882)
- minion onboarding: generate pillar after generating repo files
- refresh pillar before applying states at onboarding time
- regenerate package states on migration (bsc#970322)
- Point Documentation link in the header to SUSE webpage (bsc#967875)
- capitalize link (bsc#970016)
- Bring back the button from SUSE Manager 2.1 (bsc#969578)
- Fix user locale prefs cannot be saved (bsc#969578)
- Create new server state revision on migration (bnc#970322)
- Verify that entitlements are *not* removed
- Do not remove entitlements when a server is migrated (bsc#958707)
- show proxy tab only if the system is a proxy (bsc#969118)
- DownloadController: Test that the right headers are set
- return an object so that Spark does not continue the filter chain
  (bnc#963148)

-------------------------------------------------------------------
Wed Mar 09 12:37:25 CET 2016 - mc@suse.de

- version 2.5.59.2-1
- use the same ehcache as the old ehcache-failsafe

-------------------------------------------------------------------
Wed Mar 09 11:18:37 CET 2016 - mc@suse.de

- version 2.5.59.1-1
- Add Custom State UI for Organizations and Groups
- set hibernate.cache.provider_configuration_file_resource_path to load a
  custom ehcache.xml instead of ehcache-failsafe.xml from the ehcache jar
- create server pillar on add/remove from group and on minion registration
- add unit tests for SLE-Live-Patching12 (bsc#924298)
- check header for csrf token
- Simplify assignment of salt entitlement during registration
- Make read-only entitlements show up aligned in the UI
- Make base entitlements permanent
- hidden taglib provide id field if given (bsc#969868)
- escape message texts and hidden fields (CVE-2016-2104)
- refactor salt minion onboarding ui showing the fingerprint
- Allow to apply the highstate from the UI
- fix kernel and initrd pathes for creating autoinstallation (bsc#966622)

-------------------------------------------------------------------
Tue Mar  8 15:09:31 UTC 2016 - dmacvicar@suse.de

- set hibernate.cache.provider_configuration_file_resource_path
  to load a custom ehcache.xml instead of ehcache-failsafe.xml
  from the ehcache jar

-------------------------------------------------------------------
Wed Mar 02 12:18:58 CET 2016 - mc@suse.de

- version 2.5.57.1-1
- fix multiple xss vulnerabilities (CVE-2016-2104)
- remove monitoring from the help text (bsc#963962)
- Add support for minions in different timezones
- on cancel, only delete actions that haven't been picked up yet
- Do not use the PICKED UP status for actions scheduled on minions
- Create a new "Salt" tab on the top level
- Unit tests for SLE-RT12-SP1 (bsc#952381) and SUSE-OpenStack-Cloud-6
  (bsc#964033)
- fallback to "virtio26" as generic os version
- Sort timezones: GMT first and then east to west
- add Chile to the list of timezones (bsc#959055)
- Reference and apply states from state catalog for single minions
- Subscription Matching Pin feature
- PinnedSubscription XMLRPC API - list, create & delete operations
- Fix crash in minion virtualization detection
- Enable reboot actions and remote commands for minions
- Add support for 'state.apply' actions
- Convert UnmatchedSystem to UnmatchedProduct report
- Improved minion registration process and fixed scheduling of actions
- refactor javascript components as separated and reusable components of React

-------------------------------------------------------------------
Wed Feb 10 08:38:05 CET 2016 - mc@suse.de

- version 2.5.49.1-1
- Update spec file to require renamed salt-netapi-client
- adjust to new netapi call syntax
- Move suse manager custom salt functions into a custom namespace
- remove RES4 from expected products
- test support for SUSE-Enterprise-Storage 2.1 (bsc#963784), SLE12-SP1-SAP
  (bsc#959548) and SLES11-SP3-LTSS-Updates (bsc#965652)
- Filter null quantity subscriptions
- Store the matcher run result to the DB
- add scheduled-by to SSM action-history-list
- fix ISE in case no system is selected
- for Channel.packageByFileName query prefer packages from the actual channel,
  sort the rest accoring to build_time
- Text description missing for remote command by API -> function
  scheduleLabelScriptRun()
- Added/changed API-methods to work with package installation/removing
  using it's nevra
- Added additional information to package metadata, returned by
  serializer

-------------------------------------------------------------------
Tue Jan 26 14:21:31 CET 2016 - mc@suse.de

- version 2.5.43.1-1
- Fix the SCCOrderItem null quantity issue by dropping the 'not null'
  constraint
- Rename package state for version from EQUAL to ANY
- add latest state support to ui and generator
- Generate package sls files on registration
- Do not refresh the SCC data while the taskomatic job does the same
  (bsc#962323)
- Make it compile against servlet API < 3.0
- Render nav menu by either request or page context
- java: rename saltstack to salt
- Add the free flag to SUSEProduct, set it from the SCC data, pass it to the
  matcher JSON
- SubscriptionMatchProcessor: performance fix
- Simplify downloading of the matcher CSVs
- Include only subscriptions with a positive total quantity in the UI data
- Subscription Matcher UI: show Taskomatic status properly
- Subscription Matching: implement UI to show matching results
- Fix timezone sorting after adding Chile (Pacific/Ester)
- SystemHandler: throw exception when permanent/nonSatellite entitlements are
  changed via API
- handle salt schedule correctly and align with SUSE Manager actions
- disable action chaining API for salt minions
- Introduce a "States" tab for minions
- fix typo in SQL statement (bsc#959987, bsc#960855)
- implement checkin timestamp update on salt job return
- use 2048MB as default for taskomatic max java memory
- Send data with mod_xsendfile
- change help url references to new manuals
- improve getting hardware and network data from minions
- Support host key algorithms other than ssh-rsa
- Fix ssh push via proxy using sudo (bsc#961521)
- fix page style when not authenticated (bsc#962573)
- add Chile to the list of timezones (bsc#959055)
- add Salt and Foreign Entitled Systems count to types page
- Disable changing Base System Type in SUSE Manager
- deploy certificate on minion registration
- Added new API methods to add new repository with SSL certificates
  or update existing one
- catch and log any exceptions in the hardware mappers (bsc#960039)
- handle IPv4 or IPv6 info missing from network.interfaces response

-------------------------------------------------------------------
Sat Jan 16 11:20:57 CET 2016 - mc@suse.de

- version 2.5.34.1-1
- Align About page to SUSE Manager
- In case the installer is zypp add all patches into one errata action
  (bsc#960997)
- improve setting Hardware data for minions (cpu, devices, network, etc.)
- create virtual hosts for s390x minions
- Implement scheduling of patches for salt minions
- Report SUMA server system itself with its products to the subscription
  matcher
- Update copyright headers to 2016 for all new files
- Adjust action status on salt jobs that we scheduled
- Unhide the "Events" tab for minion systems
- Use public channel families for SUSE channels (bsc#958708)
- Set the rhn session-cookie-path global
- Explicitly ask Tomcat to compile .jsp files (bsc#954417)
- Additional fixes for bsc#956613 (decoding [] is broken for list-key-name)
- fix kickstart with multiple packages having same NEVRA (bsc#959987,
  bsc#960855)
- get the default organization before we create any
- Revert "List global available CryptoKeys"
- Port client python HW handling to server side java
- change dependency to match Tomcat 8 Servlet API 3.1
- Fix edge-case in kickstart-profile-gen-ordering and
  post_install_network_config
- Add hack to deal with RHEL7's differing redhat-release-protocol
- make sure we can find the child channel
- moving non_expirable_package_urls parameter to java
- moving download_url_lifetime parameter to java
- removing unused force_unentitlement configuration parameter

-------------------------------------------------------------------
Tue Jan 05 15:59:05 CET 2016 - mc@suse.de

- version 2.5.26.2-1
- Fix list-key-name (decoding of [] is broken in commons-beanutils.jar > 1.7)
  (bsc#956613)
- Ignore cookies from SCC (bsc#959585)
- SP migration: use correct CSS path (bsc#956613)
- Add/Refactor equals() and hashCode() for Credentials and CredentialsType
- Fix hibernate exception when refreshing subscriptions
- Delete also subscriptions with null credentials on refresh
- Make available packages search case insensitive
- Add subscriptions and orders data files
- Package release cannot be NULL. Use "0" if none is provided by salt
  (bsc#960035)
- set a generated jid to the tokens
- Minion crashes on reg if getting DMI fails (bsc#959670)
- Add "Manage Package States" to the packages index page
- Enable the "Software Channels" tab for all salt clients
- return empty map if no dmi records
- Fix markup after merge error
- Fill General and DMI hw info on minion reg
- fix internal Server Error for Schedule > Completed Actions (bsc#956002)

-------------------------------------------------------------------
Wed Dec 16 12:35:08 CET 2015 - mc@suse.de

- version 2.5.26.1-1
- ServerFactory: don't return multiple Server objects if they have
  joint tables
- Render nav menu by either request or page context
- Add support for setting package state REMOVED and INSTALLED
- Add Salt SLS generator for the packages
- Fix the link to the online help
- implement managing package sate of a minion
- implement taskomatic task for running subscription matcher
- add caching tables for subscriptions and order items
- Create json string as input for the subscription-matcher
- installedProducts attribute was renamed to installedProductSet (bsc#959043)
- Set the correct status code for error pages
- fix calling error pages without session
- List global available CryptoKeys
- schedule mgr-sync refresh after first user gots created.
- 1274282 - Teach CobblerSyncProfile that profiles might disappear in mid-run
- refactor setting ditro kernel params (bsc#944241)
- compile jspf files differently to avoid problems with Tomcat 8
- adding setup for first organization
- create first org togther with the first user
- during installion insert default SSL crypto key with null org
- restyle page for creating users
- remove RHEL 5 related things - we don't build on el5 anymore
- BugFix: skip similar tasks only if task is 'single threaded'
- 1076490 - prefer the package from the given channel
- removing link to removed page

-------------------------------------------------------------------
Thu Dec 10 17:58:59 CET 2015 - mc@suse.de

- version 2.5.16.2-1
- fix state apply not passing the module names
- Cascade all operations to the package states
- change installed product registration to use new hibernate mapping
  and enable ui
- Simplify channel token key derivation
- do not encrypt tokens, only sign them
- use hibernate to insert a installed product
- refactor listPossibleSuseBaseChannelsForServer() using hibernate queries
- Use hibernat mapping to create the SUSEProductSet
- Get matching SUSEProduct out of the InstalledProduct if available
- create SUSEProducts before starting the test
- Set installed according to grains to get access to suse channels
- Automatically apply channels state after repo file creation
- Hibernate mapping for installed products
- Mapping and classes for PackageState

-------------------------------------------------------------------
Mon Nov 30 11:40:06 CET 2015 - mc@suse.de

- version 2.5.16.1-1
- BugFix: check mirror credentials required fields (bsc#955970)
- use new version of httpclient
- implement UI for managing Virtual Host managers
- add params parameter to scheduleSingleSatBunch()
- BugFix: sort channel list by name (bsc#955204)
- Consider old products only if no patch available (bsc#954983)
- (bsc#953129) remove message proxy.header, update context sourcefile
- (bsc#953129) remove proxy.jsp, action and struts config
- Router: use list instead of index
- BugFix: remove inconsistency and make more general the action description for
  package page title and tab-title in Schedule
- better log than nothing
- introduce conventions about router, templates and urls
- Use non-immediate errata cache rebuilding on channel unsubscription
  (bsc#949158)
- Bug fix: remove 'Locale Preferences' link from header (bsc#955252)
- (bsc#953129) add proxy version info to proxyclients page
- (bsc#953129) change details->proxy to point to proxyclients page as it was in
  Suma2.1
- Add support for timing out on an ssh connection
- Ensure subdirectories are present when writing repo files
- publishToChannel optimization
- Fix extremely slow channel.software.syncErrata API
- BugFix: remove inconsistency and make more general the action description for
  package page title and tab-title in Schedule (bsc#935375)
- Linked pages are not always opening in separate window (bsc#939358)
- login screen of SUMA3 still has reference to Oracle (bsc#954740)
- Add classes for managing .repo files
- Enable channel ui for salt minions
- implement token verification
- use the new algorithm based on package names to determine patch
  applicable/inapplicable (bnc#948964)
- Fix LTSS channels by looking at individual packages (bnc#944729)
- Remove url decoding since values are already decoded at this point bsc#951549
- Store only an integer value for cpu MHz in DB
- Virtual Systems list: show virtual hosts from different Orgs
- Call virtual-host-gatherer with configured HTTP proxy values
- BugFix: skip similar tasks only if task is 'single threaded' (bsc#953271)
- New ui for the login page and relogin
- Add accept/reject all button and show number of pending /rejected minions
- Send event to salt when minion is registered
- optimize queries
- allowing RHEL7 kickstart repositories
- support listing errata by last_modified date

-------------------------------------------------------------------
Thu Oct 22 16:36:21 CEST 2015 - mc@suse.de

- version 2.5.2.3-1
- List VirtualHostGatherer modules via XMLRPC API
- Added and delete Virtual Host Manager (VHM) entities via XMLRPC API
- Taskomatic job for running virtual-host-gatherer
- fix incomplete enabling of config actions via snippet (bsc#949528)
- deactivate all non spacewalk plugin services and repos via snippet
  (bsc#949554)
- add SUSE Enterprise Storage 2 (bsc#949285)
- do not hide human readable entitlement names
- require pxe-default-image in the spacewalk main package
- Rename javascript file to susemanager-events.js
- Open the event stream on every page
- Setup SSE event source on the system overview page
- add snippet to wait for NetworkManager (bsc#937802)

-------------------------------------------------------------------
Wed Oct 14 09:54:14 CEST 2015 - mc@suse.de

- version 2.5.2.2-1
- build without checkstyle
- Support for SLE12 SP1 product family (bsc#949726)
- implement remote command interface with target glob

-------------------------------------------------------------------
Wed Oct 07 14:41:35 CEST 2015 - mc@suse.de

- version 2.5.2.1-1
- drop monitoring
- port all perl web pages to java
- replace upstream subscription counting with new subscription
  matching (FATE#311619)
- integrate SaltStack for configuration management (FATE#312447)
- support password-recovery-tokens
- remove Solaris support
- allow to specify read-only users

-------------------------------------------------------------------
Sun Sep 27 14:44:59 CEST 2015 - mc@suse.de

- version 2.1.165.19-1
- support ssh-push with sudo
- Fix CVE Audit for LTSS channels by looking at individual
  packages (bnc#944729)
- use same regexp for channel name as in CreateChannelCommand (bsc#946248)
- prevent mojor version service pack updates from 11 to 12
- display a warning if the update stack is not up-to-date
- Add NoRouteToHost handling with better output
- fix output of client events (bsc#935377)
- fix pagination buttons (bsc#935387)
- deprecate synchronizeUpgradePaths() XMLRPC
- provide SCC product to updateUpradePaths for SLE12 migration data
- parse predecessor_ids from json
- Organization users page: fix typo (bnc#943283)
- Do not return a OES repository with null credentials (bsc#937030)
- Fix queue size: consider possible remainders from last run
- Log message when finished errata cache for a server or channel
- Log the current queue size before every job run (DEBUG)
- Fix link back to the associated channel(bsc#931519)

-------------------------------------------------------------------
Mon Sep 02 16:00:35 CEST 2015 - mseidl@suse.de

- Prevent creating channels with reserved names (bsc#939349) / (fate#319308)

-------------------------------------------------------------------
Mon Jun 22 16:00:35 CEST 2015 - jrenner@suse.de

- version 2.1.165.18-1
- Avoid deadlock in CompareConfigFilesTask when a
  rhn_channel.update_needed_cache is in progress (bsc#932845)
- add missing country code
- Restore the default checksum and architecture when the parent channel is set
  to None
- Drop all product/channel relations before populating (bsc#932052)
- Replace keyword iterator to fix writing support information (bsc#933675)
- TaskoXmlRpcHandler: dead code removed
- products.json updated from latest SCC version
- Deserialize BLOBs correctly across databases
- Revert "Java Eula database classes moved to Hibernate, fixes BLOB issue"
  (bsc#930686)
- Do not remove tasks from the database during getCandidates() (bsc#932052)
- force taskomatic to use UTF-8 (bsc#932652)

-------------------------------------------------------------------
Fri May 29 10:35:46 CEST 2015 - mc@suse.de

- version 2.1.165.17-1
- wait for current transaction end
- EXISTS is an Oracle keyword, don't use it casually
- Scheduling remote command for large system sets is slow
- move auto-errata updates into separate taskomatic task
- improve system overview list performance
- Implement a "default" kickstart script name for edit link
- do not ignore errata with same package version
- reduce number of system lookups
- Get rid of IE7 compatibility mode enforcement
- Unify profile creation/update with one submit button instead of two
- Fix file input control alignment issue with form-control (bsc#873203)
- Update specfile to compile with Java 7
- add SLE11-Public-Cloud-Module (bsc#914606)
- Change Activation Key Child Channels from select to checkboxes (bsc#859645)
- Fix NPEx when updating distribution and missing cobbler entry (bsc#919722)
- Provide channels and upgrade paths for SLE11 SP4 products (FATE#318261)
- Fix broken icon in rhn/help/ForgotCredentials.do (bsc#915122)
- Allow setting the contact method for systems via API (FATE#314858)
- Make system.getDetails() return the contact method
- Add support for setting contact_method on activation keys (FATE#314858)
- implement tilde compare in java code
- Return PATCHED if at least one patch is installed (bsc#926146)
- SatCluster: strip ipv6 zone id from vip6 attribute

-------------------------------------------------------------------
Mon May 11 10:30:28 CEST 2015 - mc@suse.de

- version 2.1.165.16.1-1
- fix XML RPC API External Entities file disclosure
  CVE-2014-8162 (bsc#922525)

-------------------------------------------------------------------
Wed Apr 08 11:20:10 CEST 2015 - mc@suse.de

- version 2.1.165.16-1
- HttpClientAdapter: fall-back to Basic auth from NTLM when both
  are supported (bsc#926319)

-------------------------------------------------------------------
Tue Mar 31 14:57:06 CEST 2015 - mc@suse.de

- version 2.1.165.15-1
- Copyright texts updated to SUSE LLC
- add SLE12-SAP product (bsc#922744)
- SCCRepository: Only NOT NULL database columns can be mapped to primitive
  types in Hibernate (bsc#922313)
- change evr parsing for repodata primary.xml dependencies
- Create only one errata cache worker per server (bsc#918994)
- findKickstartPackageToInstall: in case multiple packages are available, pick
  the most recent (bsc#924118)
- update properly necessary cobbler fields when changing ks tree
- close auto errata update timing hole
- fixing typo: sync-kickstars -> sync-kickstart
- IE11/WinServer2008/CompatMode fix
- Missing refactored SQL query for system available packages (bsc#913400)
- fixing weird path to action chain page (bsc#921720)
- fix subscription check in case of an unset start date (bsc#918220)
- Avoid high CPU loads with SSH push (bsc#920687)
- Refresh errata cache asynchronously when subscribing server to channel
- ErrataQueue shouldn't fail if server is subscribed to other org's
  channel
- Documentation changes - fix name and refer to RFC.
- avoid deadlock if you call mergePackages after mergeErrata
- Fix malformed repo metadata (bsc#920400)
- update sles_register snippets to fix trusting the CA certificate on SLE12
- hasPreflag(): improve documentation about which rpm flags are evaluated
- fix generating pre-equires (pre="1" in metadata)
- fix typo in Web UI (bsc#918151)
- Revert fixing of versions, those should be regarded as historically correct
  rather than inconsistent (bsc#910509)
- Catch NumberFormatException and send error to the client (bsc#916177)
- Do not generate solv files

-------------------------------------------------------------------
Tue Feb 03 12:10:48 CET 2015 - mc@suse.de

- version 2.1.165.14-1
- Fix style of kickstart wizard
- Fix style of Create Kickstart Profile
- Make mgr-sync fail in case of IO errors while sending
  HEAD requests to OES
- Do not swallow exceptions, rethrow ContentSyncException instead
- make config file upload on FileDetails work
- prevent NPE on activationkeys/Edit.do page
- directories and symlinks cannot be binary
- fix menu structure
- Getting rid of Tabs and trailing spaces
- make sure columns are named according to the dto attributes
- fix failures due to uninitialized log it
- Fix auditlog config yaml syntax (bnc#913221)
- Show Proxy tab if system is a proxy even when assigned to cloned
  channels (bsc#913939)
- consider no_proxy setting
- fixed uncaught error which prevent correct error handling
  (bnc#858971)
- fix NPE by setting max_members to 0 instead of NULL (bsc#912035)
- Use Hibernate-friendly equals() and hashCode() in Org
- CVE-2014-7811: fix more XSS bugs (bsc#902915)
- set bootstrap entitlements to INFINITE in all organizations
- Fix basic authentication for HTTP proxies (bsc#912057)
- SCCRepository: save SCC ID in the database as well
- SCCRepository: save to database with proper sequence
- Accept repos with same SCC ID and different URLs (bsc#911808)
- Avoid mgr-sync-refresh failure because clear_log_id was not called
  (bnc#911166)
- New API call: system.scheduleDistUpgrade()
- New API call: system.scheduleSPMigration() (FATE#314785, FATE#314340)

-------------------------------------------------------------------
Wed Jan 14 14:43:29 CET 2015 - mc@suse.de

- fix XSS in system-group (CVE-2014-7812) (bsc#912886)

-------------------------------------------------------------------
Thu Dec 18 13:39:37 CET 2014 - mc@suse.de

- version 2.1.165.13-1
- fix style of a lot of pages
- Fix extra (eg.Select All) buttons display on rhn:list and
  make it consistent with new rl:list (bnc#909724)
- Fix List tag missing submit parameter for "Select All" and others
  (bnc#909724)
- Sort filelist in configfile.compare event history alphabetically
  (bsc#910243)
- fix setting powermanagement values
- let system set manager csv contain add-on entitlements
- allow filtering RHEL7 errata
- add some missing strings
- allow removing Cobbler System Profile on  the power management page
- add csrf check for the power management page
- No ISE on provisioning page when no base channel
- Make the base channel ssm action asynchronous
- Commit after each system deletion to avoid deadlocks
- Allow paranthesis in input form descriptions
- Allow paranthesis in system group description (bsc#903064)
- Provide new API documentation in PDF format (bsc#896029)
- Update the example scripts section (bsc#896029)
- Fix grammar and typos in API code example descriptions
- Fix xmlrpc.doc for sync.content namespace (bsc#896029)
- Raise proper exception when Taskomatic is not running
- Fixed wording issues on package lock page (bsc#880022)
- made text more clear for package profile sync (bsc#884350)

-------------------------------------------------------------------
Mon Dec 08 13:33:20 CET 2014 - jrenner@suse.de

- version 2.1.165.12-1
- fix adding OES11 channels (bsc#908786)

-------------------------------------------------------------------
Thu Dec 04 16:35:53 CET 2014 - mc@suse.de

- version 2.1.165.11-1
- throw channel name exception if name is already used (bnc#901675)
- Don't commit when XMLRPCExceptions are thrown (bsc#908320)
- Remove "Select All" button from system currency report (bsc#653265)
- Fix documentation search (bsc#875452)
- add API listAutoinstallableChannels() (bsc#887879)
- Avoid ArrayIndexOutOfBoundsException with invalid URLs (bsc#892711)
- Avoid NumberFormatException in case of invalid URL (bsc#892711)
- Lookup kickstart tree only when org is found (bsc#892711)
- Fix NPE on GET /rhn/common/DownloadFile.do (bsc#892711)
- Hide empty select boxes
- Always place tips close to the inputs
- Provisioning options page: full-width textboxes
- Port of the advanced provisioning option page to Bootstrap (bnc#862408)
- New installations should use SCC as default customer center
- bnc#907337: mgr-sync refresh sets wrong permissions on JSON files
- fix link to macro documentation (bsc#895961)
- Forward to "raw mode" page in case this is an uploaded profile (bsc#904841)
- Enlarge big text area to use more available screen space (bnc#867836)
- add User Guide to online help pages
- fix links to monitoring documentation (bsc#906887)
- check memory settings for virtual SUSE systems
- fix install type detection (bsc#875231)
- point "Register Clients" link to "Client Configuration Guide" (bsc#880026)
- change order of installer type - prefer SUSE Linux (bsc#860299)
- fix ISE when clicking system currency (bnc#905530)
- Set cobbler hostname variable when calling system.createSystemRecord
  (bnc#904699)
- fix wrong install=http://nullnull line when calling system.createSystemRecord
  (bnc#904699)
- apidoc generator does not know #array("something")
- impove style of Software Crash pages
- fix js injection on /rhn/systems/Search.do page
- fixing javascript errors
- Config file url should update when you create new revision
- xml escape some pages
- user does not need to be a channel admin to manage a channel
- listActivationKeys should return empty list if no keys visible
- cannot select code from disabled textarea in Firefox, use readonly editor
- Fix entitled_systems.jsp num-per-page ISE
- we should consider if text <> binary has changed for config files
- all API methods should be able to find shared channels
- adapt the page to adding/cloning errata
- Explain snapshot/rollback behavior better (bsc#808947)
- fix patch syncing - prevent hibernate.NonUniqueObjectException and rollback
  (bsc#903880)
- Remove "Add Selected to SSM" from system overview page (bsc#901776)
- fix CVE audit in case of multiversion package installed and patch in multi
  channels (bsc#903723)
- Update channel family membership when channel is updated (bsc#901193)
- SCCWebClient: log SCC data files as received to files
- bnc#901927: Add log warning if uploaded file size > 1MB
- fix channel package compare (bsc#904690)
- fix automatic configuration file deployment via snippet (bsc#898426)
- Avoid NPE when using 'from-dir', regression introduced with SCC caching
- Add support for SLE12 and refactor kernel and initrd default paths finders.
- Fix wizard mirror credentials side help to point to SCC
- make the SCC migration/refresh dialog show steps
- Show alert message about disabling cron jobs
- Schedule sync of all vendor channels in MgrSyncRefresh job
- Add client hostname or IP to log messages (bsc#904732)
- hide email field for mirror credentials when on SCC
- we do not want to use cascade for evr and name attributes of
  PackageActionDetails
- AccessChains belong to their creator, only
- add csv export for /rhn/errata/manage/PublishedErrata.do
- add csv output for /rhn/systems/details/packages/profiles/CompareSystems.do

-------------------------------------------------------------------
Thu Nov 27 11:01:49 UTC 2014 - jrenner@suse.com

- Fixed copying text from kickstart snippets (bsc#880087)

-------------------------------------------------------------------
Wed Nov 12 11:12:53 CET 2014 - mc@suse.de

- version 2.1.165.10-1
- Sync correct repos (bnc#904959)

-------------------------------------------------------------------
Fri Nov 07 13:28:54 CET 2014 - mc@suse.de

- version 2.1.165.9-1
- No refresh if this server is an ISS slave
- Refresh is needed only if we are migrated to use SCC yet
- Integrate the refresh dialog with the setup wizard products page
- Implement new "mgr-sync-refresh" taskomatic job
- Introduce caching of repositories read from SCC
- Fix pxt page link to point to the ported version of that page (bsc#903720)
- Fix Null Pointer Exception: bare-metal systems do not have a base channel
- Only show the SMT warning if we are using from-mirror or from-dir
- add progress and reload page after finish
- do not allow to cancel the kickstart once completed
- minor UI improvements
- Show ppc64le profiles to ppc systems
- fix system.schedulePackageInstall APIdoc
- fix javascript injections
- add id to errata.getDetails APIdoc
- Removed bogus label-limit from SDC Remote Cmd pg
- Don't schedule a remote-cmd if the system can't execute it
- check if user can see activation key
- schedule configuration actions asynchronously
- initial SCC integration

-------------------------------------------------------------------
Mon Oct 27 15:20:08 CET 2014 - mc@suse.de

- fix various XSS issues CVE-2014-3654 (bsc#902182)
  CVE-2014-3654-cobbler.patch
  CVE-2014-3654-sort-attributes.patch

-------------------------------------------------------------------
Thu Oct 16 10:09:54 UTC 2014 - smoioli@suse.com

- correctly apply patches to multiple systems in SSM (bsc#898242)

-------------------------------------------------------------------
Tue Oct 14 15:01:36 CEST 2014 - mc@suse.de

- version 2.1.165.8-1
- make parsing repo filters more robust
- package details page should not list channels we can't see
- fix file descriptor leak in system.crash.getCrashFile
- specify usage of java.config_file_edit_size option
- add more documentation to Power Management page
- power management - make system identifier clearable
- do not clone custom errata when merging
- check, whether referenced kickstart profile and crypto keys are
  available
- display error messages in red
- re-set number of config file diffs correctly
- improving 'All Custom Channels' queries
- move Mirror Credentials from config file into DB
- ping SCC for testing proxy status if SCC is enabled
- Implement the API methods to work with mirror credentials
- fix CVE Audit when some packages of a patch are already installed
  (bnc#899266)
- broken checkbox layout in /rhn/channels/manage/Sync.do?cid=xxx
- Download CSV button does not export all columns ("Base Channel" missing)
  (bnc#896238)
- support SCC API v4
- support token auth with updates.suse.com
- Official repo host is now updates.suse.com (after channels.xml change)
- support list/add channels and products with SCC

-------------------------------------------------------------------
Fri Sep 12 15:21:22 CEST 2014 - mc@suse.de

- version 2.1.165.7-1
- SCC client for managing products and channels
- fix XSS flaws - CVE-2014-3595 (bnc#896012)
- implement SLE12 style of update tag handling while generating updateinfo
- show package link if package is in database
- Custom info empty value added (java/api)
- check if action chain with same name already exists
- remove duplicate Summary and Group entries
- ISE when activation key has no description.
- create /software/packages/Dependencies page in Java
- add queries for weak package dependencies to Java
- auto errata updates have to wait for errataCache to finish
- fix NullPointerException
- ssm config actions should show details for specific system in
  history
- ISE comparing config files in SSM
- history events should show script results for this system only
- config revision not found when following history link
- fix broken links to old perl events page
- fix to support custom kickstart distributions
- call rhn-config-satellite.pl only if anything has changed
- add Korea to the list of timezones
- pre-require tomcat package for spacewalk-java-config
- Fix ISE when tag name is left empty
- Guest Provisioning was broken because of refactoring
- Read and display only a limited number of logfile lines (bnc#883009)

-------------------------------------------------------------------
Wed Sep 10 14:55:30 CEST 2014 - mc@suse.de

- fix XSS flaws - CVE-2014-3595 (bnc#896012)
- fix package upgrade via SSM (bnc#889721)

-------------------------------------------------------------------
Wed Jul  2 15:24:34 CEST 2014 - mantel@suse.de

- fix logrotate for /var/log/rhn/rhn_web_api.log (bnc#884081)

-------------------------------------------------------------------
Tue Jun 17 11:48:24 CEST 2014 - jrenner@suse.de

- version 2.1.165.6-1
- Fixed wrong bug number

-------------------------------------------------------------------
Tue Jun 17 10:47:03 CEST 2014 - jrenner@suse.de

- version 2.1.165.5-1
- New page added for viewing channels a repo is associated to
- Allow pasting of keys into textarea
- Provide a faster systemgroup.listSystemsMinimal API method
- Disable caching of Locale between page loads
- Add spacewalk-report for systems with extra packages
- Improve performance of Systems with Extra Packages query
- System Event History page: fix link to pending events on Oracle databases
- Fix human dates now() staying unmodified (bnc#880081)
- Escape package name to prevent from script injection
- Allow for null evr and archs on event history detail (bnc#880327)
- Disable form autocompletion in some places (bnc#879998)
- System Snapshots pages ported from perl to java
- Add errata type selection to SSM page
- Fix datepicker time at xx:xx PM pre-filled with xx:xx AM (bnc#881522)

-------------------------------------------------------------------
Tue May 27 17:15:17 CEST 2014 - mc@suse.de

- version 2.1.165.4-1
- Fix refreshing of Autoinstallable Tree forms (bnc#874144)
- BaseTreeEditOperation: avoid NPE in unexpected exception handling
- Delete system: button styled
- System/Software/Packages/Non Compliant: button styled
- System/Software/Packages/Profiles: button styled
- System/Software/Packages/Upgrade: button styled
- System/Software/Packages/List: button styled
- System/Software/Packages/Install: button styled
- Missing translation string added (bnc#877547)

-------------------------------------------------------------------
Thu May 22 14:34:43 CEST 2014 - mc@suse.de

- version 2.1.165.3-1
- fix numbering of java libs for taskomatic daemon
- Hibernate Package definition: fix table name
- Fix exception in tomcat logs due to missing server object
- Event history: format script text and output correctly
- More schedule action unification
- You can't "Add this address". Change text to "Fill in"
- Make sure we don't end with java 6 after an upgrade
- No more checking for anaconda package to detect kickstartable channels
- New query to find kickstartable channels
- even if most of it is Javascript, add simple unit test to FormatDateTag HTML
  output
- add request scope to the remote command via SSM action
- apidoc: reflect changes in createChain() return type
- fix configchannel.createOrUpdatePath API issue that stored new revision
  contents as null characters
- ssm child channel subscription page was slow
- SDC was unnecessarily slow if the system had many guests
- deduplicate rhn_server.remove_action() calls
- fix help urls
- make use of humanize dates for package lists
- make use of humanize dates for system lists
- humanize dates for user pages. created in 'calendar' mode and last login in
  'time ago' mode
- show the system overview with human dates

-------------------------------------------------------------------
Fri May 16 13:05:49 CEST 2014 - mc@suse.de

- version 2.1.165.2-1
- fix help urls
- Bare metal system list: CSV export bugfix
- adapt to the changes in spacewalk css to bring the readable warning alters
  into the upstream code, that is also affected by this.
- Bare-metal systems list: add relevant information (bnc#861307)
- Fix parameter comment (kickstartable -> autoinstallable)
- Prevent from concurrent modification (refix bnc#808278)
- Kickstartable channels should contain the anaconda package (bnc#808278)
- Form names are only available as name attributes now, not ids.
- set autopart options correctly
- SSM package upgrades should apply correctly across diverse system sets
- The "Delete Key" link should not appear if there is no key to delete
- API package search should not require a provider
- rewrite pending events page from perl to java
- add default arch heuristic for kickstart package installs
- Reuse --add-product-by-ident for triggering product re-sync
- help: remove dead link to Quick Start guide
- Rename suseEulas table to suseEula.
- Java Eula database classes moved to Hibernate, fixes BLOB issue
- Bugfix: use Oracle BLOBs correctly in Java
- Remove Red Hat-specific Kickstart Tree functionality
- Style and rephrase the SP migration message alerts
- Set milliseconds to 0 before comparing dates (bnc#814292)
- Trigger repo metadata generation after cloning patches (bnc#814292)
- Replace editarea with ACE (http://ace.c9.io/) editor.
- dont show link if there are no details to show
- UI: show EULAs inside of package details page
- taskomatic: add SUSE's EULAs to repository metadata
- Java: added class to handle SUSE's EULAs
- Disable FreeIPA integration
- Don't pass version and release to lookup_evr to get the evr_id to join with
  the evr table to get version and release. Use them in the first place.
- use the request object and not the pagecontext directly to store whether we
  already included javascript
- Last sync date: use human format
- Bugfix: avoid NPE
- Documentation fixes

-------------------------------------------------------------------
Tue May 06 15:43:49 CEST 2014 - mc@suse.de

- version 2.1.165.1-1
- Added kickstart syntax rules box to advanced edit page
- Added warning message about kickstart syntax rules
- Fix bug converting pm times to am when using locales in 24 hour format.
- Do not force the timezone name with daylight=false. (eg. showing EST for EDT)
- Action Chain: for every action, create its own ScriptActionDetails
  (bnc#870207)
- Uneditable field is marked as required.
- filters per repository on WebUI
- xmlrpc spec includes bool values, any library should be able to handle them
- Fix link pointing to setup wizard from the popup
- fix opening of channel list modal
- KickstartSession: avoid infinite loops
- Avoid Cobbler error on KVM provisioning (bnc#870893)
- rewrite system snapshot to java: fixed nav menu hiding
- rewrite system snapshot to java: Packages.do
- rewrite system snapshot to java: Index.do
- rewrite system event page from perl to java
- Action Chaining API: fail if trying to add multiple chains with the same
  label
- Installer Generation "fedora" is breed redhat but do not result in a valid
  cobbler os_version
- correctly set cobbler distro os_version
- Enable DWR exception stack trace logging by default
- Check for failed repo sync jobs in taskomatic
- rewrite system snapshot to java: implement nav menu hiding
- limit actions displayed on schedule/*actions pages
- Submit buttons are incorrectly labelled.
- Removing repo filters ISE.
- rewrite channel compare to java:
- Implement Setup Wizard Product sync page
- remote command webui: don't scrub the script body
- params for sw-repo-sync UI/API.
- taskomatic heap size of 1G is not sufficient for large channels
- Setup Wizard: added documentation link
- Package Locking: added documentation link
- Power Management: added documentation links
- updated doc references to actual location
- fixed helpUrl
- Fixed Javadoc and XML-RPC doc
- Removed timeout limitation for the script schedule
- Added XML-RPC API for scheduling the Action Chain
- Add a warning note about doing a Dry Run (bnc#851091)
- Style the SP migration page
- port SP Migration Setup page to bootstrap and jquery
- Action Chain: bootstrap form groups fixed

-------------------------------------------------------------------
Thu Mar 27 14:59:39 CET 2014 - fcastelli@suse.com

- version 2.1.165-1
- NCCClient: URL location bug fixed
- NCCClient: fix behavior with 302's
- NCCClient: swap Apache HTTPClient with java.net's HttpUrlConnection
- Added missing translation
- Package lock: do not show pending packages as selected
- Package lock: do not allow selection of pending packages
- Package lock: changed java code to handle multiple lock events
- Cache proxy verification status in the session
- Make the Setup Wizard visible at first run
- invalidate subscriptions cache when storing proxy settings
- split the js files again as the onready callbacks conflict with the available
  dwr methods
- change the order so that the responsive tag is defined
- move the renderers to its own package
- style
- remove the custom .js for proxy settings, move everything to the main one
- cleanup unused modal, label capitalization and placeholder strings
- use DTOs and a converter instead of maps
- Setup Wizard Proxy settings: make the DTO comparable and with non-null fields
- Use the product class as name when name is not found
- Moved to NCCClient
- Ping method added to NCCClient to test proxy settings
- Proxy support: fix a bug when nothing is specified
- Proxy support: fix a bug when only the hostname is specified
- Placeholder updated to include port number
- Proxy support for NCC credential checking added
- Remove superfluous links on mirror credentials page
- HTTP Proxy description provided
- Create a separate set of icons for the setup wizard
- Mirror Credentials Front-End: first attempt
- HTTP proxy front-end
- List subscriptions with understandable names and their start/end dates
- Implement the "make primary" functionality
- Download subscriptions only when status unknown or on force refresh
- Cache subscriptions and validation status in the session object
- Fine tuning appearance of the mirror credentials page
- Rework findMirrorCredentials(): check for null and do not log passwords
- Move the setup wizard to the top of Admin tab
- Introduce MAX_REDIRECTS
- Allow bare-metal system name editing (bnc#867832)
- Redirect instead of forwarding to overview page after a reboot (bnc#868662)
- ActionChainHelperTest fix: use correct chain ordering
- use default lvm partitioning for RHEL 7 kickstarts
- package.search API returns only one match per package name
- fix finding of the right API method to call
- Adding Custom Errata offers RH Erratas.
- ChannelManager.findCompatibleChildren: propose cloned children as compatible (bnc#866045)
- ChannelManager.findCompatibleChildren: propose children correctly if old and new are equal (bnc#866045)
- bnc#862043: fail if rhnPackage.path is NULL
- bnc#862043: use rhnPackage.path as rhnErrataFile.filename like Perl does
- fix filtering on the /rhn/channels/Managers.do page
- channel.software.syncErrata clones too many packages
- Bare-metal icon fixes
- delete outdated repo-sync schedules (bnc#865141)
- Fixed merging problem (bnc#859665)
- deal with deleted users
- RecurringDatePicker sets HOUR_OF_DAY, however DatePicker design is kind of
  broken and it internally uses HOUR or HOUR_OF_DAY depending of the isLatin()
  flag. This does not make much sense as in Calendar itself HOUR, HOUR_OF_DAY
  and AM_PM are all interconnected.
- Do not restart taskomatic with every deployment
- Exclude el-api.jar since it causes HTTP Status 500
- Revamp the recurring picker fragment to use the datepicker time component.
  For this the RecurringDatePicker bean now is composed of DatePicker beans to
  reuse functionality. With some Javascript, the repeat-task-picker disables
  the cron frequencies that are not being used.
- allow to disable date selection in addition to time
- syncrepos: format the page
- make the setup of the date picker more declarative using data- attributes in
  order to be able to share this setup with other parts of the code that will
  need a slightly different picker like the recurrent selector. It also saves
  us from outputing one <script> tag in the jsp tag implementation.
- Use hostname or address in log messages instead of system.name
- New config option for using the hostname to connect via ssh push
- CreateUserActionTest fixed after upstream changes
- Fix channel deletion unit tests
- Automatic commit of package [spacewalk-java] release [2.1.164-1].
- filter out channels that are not assigned to a server
- Improve error handling when deleting a channel (bnc#865141)

-------------------------------------------------------------------
Thu Feb 27 15:31:17 CET 2014 - fcastelli@suse.com

- version 2.1.163.1-1
- fix reboot required (bnc#865161)
- Avoid double translation, rhn:icon will localize the text
- Remove unused import
- We rmvd DESIRED_PASS/CONFIRM params from UserEditSetupAction - rmv from
  expected in test
- Testing createFirstUser() now looks to be forbidden
- verifyForward() and redirects-w/params do not like each other
- Tweaking some tag Junits to work

-------------------------------------------------------------------
Fri Feb 21 15:37:40 CET 2014 - fcastelli@suse.com

- version 2.1.161.1-1
- Action Chaining: use the same sort order for all systems in an SSM package
  update
- Action Chaining: list page columns changed as suggested by upstream
- fixing ISE in create repo form
- Styling unstyled submit buttons.
- improved performance of system.listLatestUpgradeablePackages and
  UpgradableList.do
- Action Chaining: bootstrap classes tuned
- Use enhanced for loop
- For clones extend search for update tag to original channels (bnc#864028)
- escaping system name for /rhn/monitoring/config/ProbeSuiteSystemsEdit.do
- Transfer the origin's update tag to any cloned channels (bnc#864028)
- escaping system name for /rhn/systems/ssm/provisioning/RemoteCommand.do
- Simple attempt to find problematic things in jsps
- don't add &amp; twice to the parameters of the url
- Action Chaining: audit log configuration added
- Action Chaining: avoid errors on double save
- Action Chaining: proper logging added
- add schedulePackageUpgrades() method
- SSM package upgrades should not install packages if not an upgrade
- fixed errors in date/time format conversions
- put all javascript into one tag
- simplify datepicker layout and unify look of date/time part
- simplified getJavascriptPickerDayIndex()
- extend renderOpenTag() to be able to render self closing tags
- make the time format also localized
- close the date picker after click
- Use the start of the week day from the locale
- Introduce a date-time picker.
- Make the HtmlTag HTML5 compliant, by knowing that void elements can't be
  closed. The BaseTag remains agnostic.
- Added tool to manipulate localization files (format, del, sed).

-------------------------------------------------------------------
Thu Feb 13 15:32:20 CET 2014 - mc@suse.de

- version 2.1.150.1-1
- remove unused localization string
- Schedule action unification
- Separate datepicker and its label
- make package search faster
- Create and manage action chains for single systems and SSM
  * remote command
  * reboot
  * configuration file deploy
  * patch action
  * package actions
- style pages
- CVE-2013-4415 - Fix XSS flaws in Spacewalk-search
- CVE-2013-4415 - Fix XSS in new-list-tag by escaping _LABEL_SELECTED
- CVE-2013-1871, Fix XSS in edit-address JSPs
- CVE-2013-1869, close header-injection hole
- CVE-2010-2236, Cleanse backticks from monitoring-probes where
  appropriate
- CVE-2013-1869, Only follow internal return_urls
- CVE-2012-6149, Fix XSS in notes.jsp
- Fix cloned channels not available for SP migration (bnc#852582)
- Fix an ISE that could happen after clearing cookies (elaborator not bound)
- Fix GMT+3 timezone missing (bnc#862406)
- New Bare-metal icon added
- javascript not needed anymore

-------------------------------------------------------------------
Fri Feb 07 13:01:47 CET 2014 - mc@suse.de

- version 2.1.146.1-1
- patch to handle systems registered with the --nohardware flag
- fixing layout of various pages
- Generification of Listable
- Improve package search performance
- Add confirmation page to ssm/ListPatches
- Extracted "list systems in ssm related to errata" into separate action
- allow deleting disabled users
- add external group pages
- create external authentication pages
- create api for channel errata syncing, have clone-by-date call it
- Fixed ssm reboot scheduling.
- Update RHEL 7 VM memory requirements to 1024 MB
- Datepicker UI unification
- fix deadlock when cloning using spacewalk-clone-by-date
- fix ISE when cobbler components are missing (not installed)
- port reboot_confirm.pxt from perl to java
- SUSE Studio endpoint stops working via unencrypted HTTP (bnc#859762)
- fix CVE URL in updateinfo references (bnc#859637)
- CVE-2010-2236, Cleanse backticks from monitoring-probes where
  appropriate
- CVE-2012-6149, Fix XSS in notes.jsp
- CVE-2013-1869, Only follow internal return_urls
- CVE-2013-1871, Fix XSS in edit-address JSPs
- increase column length for CVE ids.
  Required for new CVE ID syntax

-------------------------------------------------------------------
Mon Jan 13 09:54:49 CET 2014 - mc@suse.de

- version 2.1.113.1-1
- Bugfix: duplicated packages in SQL quary error caused unpredictable results
- require susemanager-frontend-libs for SUSE only
- add new reboot action handling for ssh-push (FATE#312591)
- Implement task to invalidate reboot actions (FATE#312591)
- Make the packages require the frontend-libs
- return server action message within schedule.listInProgressSystems
  and schedule.listCompletedSystems API calls
- fixed icon name
- do not override existing ant property
- Rewrite groups/systems_affected_by_errata.pxt to java
- Added locking/unlocking status display on request (FATE#312359)
- Added locking action scheduling (FATE#312359)
- Added LockPackageAction for the "Package Lock" feature (FATE#312359)
- store url_bounce and request_method to session and re-use common login parts
- support logins using Kerberos ticket
- Use new rhn:icon internationalization/localization
- Perform localization inside rhn:icon tag
- Expect 'autoinstallation' instead of 'kickstart'
- updated references to new java WorkWithGroup page
- work_with_group.pxt rewritten to java
- change order of system ok/warn/crit in legends
- rewrite system event history page to java
- give icons title in rhn:toolbar tag
- kickstarts to RHEL 7 don't work because of missing rpms
- Fix the java package of DeleteGroupAction class

-------------------------------------------------------------------
Wed Dec 18 13:55:00 CET 2013 - mc@suse.de

- version 2.1.102.1-1
- bootstrap tuning: fixed icons
- Make sure that all form fields are correctly aligned
- implement pwstrength meter
- removing dead code, exception is thrown within lookupAndBindServerGroup
- Fix NPE when uploading kickstart profile with virt type none
- delete ConfigSystemTag as these things are easily handled in jsp
- Local variables need not to be synchronized
- updated links to system group delete page
- converted system group > delete page from pxt to java
- prefer objectweb-asm again to compile correctly if both are installed.
- fixing references to SSM errata page
- Rewrite of errata_list.pxt to Java
- call ssm check on system - software crashes page
- call ssm check on system notes page
- call ssm check on system migrate page
- call ssm check on system hardware page
- Fix display of notifications checkboxes on system properties page
- Id added to the Language div in the section Create New User
- Refactor the List tag to get rid of the complicated state handled by bools,
  keeping only the commands as state.
- channel/manage/delete.jsp: disabled attribute fixed
- List pagination buttons: restore hover text
- adapt the testcase and fix a issue catched by the testcase
- There is no reason for address to be a jumbotron - Use the markup like
  documented at http://getbootstrap.com/css/#type-addresses
- makes the system details page to be shown in two columns, with boxes at both
  sides instead of each of them taking the full width.
- Fix display of notifications checkboxes on system properties page
- remove obsolete unit test as tag was rewritten
- simplify logic in cfg:channel tag
- Re-add the server contact method on various pages
- Fix cve audit header icon after upstream changes
- Remove unnecessary reference to tooltip.js + the file itself
- system group edit properties - linking + cleanup
- alter system group create page to do editing
- allow channel administrator to view Channel > Managers page
- 1040540 - have package search return all matching results
- use rhn:icon tag for creating icons in rhn:toolbar
- 1039193 - Increase default ram to 768 for RHEL 7
- Move cve audit popover content into a translation file
- System Group / Admins - updated links and removed old page
- ported System Group / Admins to java
- Move javascript code from jsp file to document.ready handler
- Reference susemanager-cve-audit.js from the jsp file
- channel/manage/delete.jsp: disabled attribute fixed
- system group details - linking + cleanup
- converting system group details page to java
- button submit set back to normal size. We dont use Large size for buttons
- Bare-metal systems: disabled button style fixed
- Disabled buttons' style fixed
- CVE UI was updated and improved. It now has a popover that shows a link to
  http://cve.mitre.org/ and explains that a user can also paste the entire CVE
  as found on the site
- Fix Edit Autoinstallable Distribution page
- LoginExpiredTest fixed
- Merge the upstream details page with Manager and the bootstrap entitlement
  conditionals, product list, etc.

-------------------------------------------------------------------
Mon Dec 09 17:08:30 CET 2013 - mc@suse.de

- version 2.1.90.1-1
- new style added based on twitter bootstrap
- support power management (FATE#315029)
- support bare-metal registration (FATE#312329)
- switch to 2.1

-------------------------------------------------------------------
Thu Nov 28 16:18:08 CET 2013 - mc@suse.de

- version 1.7.54.29-1
- Fix jsp file to actually show the result list
- Automatically set the focus using formFocus()
- Add a tooltip for the CVE-ID
- Use a string constant to populate select with years
- Extract the separator from the prefix string constant
- Remove the maxlength attribute to allow n digit identifiers
- enhance Package.listOrphans query
- optimized system_config_files_with_diffs eleborator for PostgreSQL
- fix ISE, when renaming channel to channel name already in use
- synchronize repo entries creation
- Fix ISE when deleting a non persistent custom info value
- Separate CVE audit inputs for year and ID (bnc#846356)
- always set lastModifiedBy for custom infos
- Reorder snippet tabs
- Use the kickstart icon for the snippets page
- Add help URL (bnc#848225)
- Fix navigation for the default snippets page
- Replace 'kickstart' with 'autoinstallation' (bnc#848225)
- add support for enhances rpm weak dependency (java) (bnc#846436)

-------------------------------------------------------------------
Wed Nov  6 11:07:37 CET 2013 - mc@suse.de

- Forbid un-authenticated creation of SUSE Manager Administrative
  accounts CVE-2013-4480 (bnc#848639)

-------------------------------------------------------------------
Mon Nov  4 10:09:39 CET 2013 - mc@suse.de

- Deny creating of multiple first admin users.
  CVE-2013-4480 (bnc#848639)

-------------------------------------------------------------------
Fri Sep 27 10:04:28 CEST 2013 - mc@suse.de

- version 1.7.54.28-1
- Use server arch instead of relying on a base channel (bnc#841054)
- Filter out product base channels with invalid arch (bnc#841054)
- CVEAuditManager: do not fail with unsynced channels
- Log exception stack traces in Taskomatic
- CVEAuditManager: Fetch ChannelArch instead of ServerArch
- Do not assume a migrated base channel exists (bnc#841240)
- fix Systems Subscribed column on the Entitlements page
- Add missing keyword 'AS' in dist upgrade queries (bnc#840899)
- Make taskomatic max memory configurable via rhn.conf (bnc#810787)
- Clean up SSH push jobs in case of taskomatic restart (bnc#838188)
- Remember systems we are currently talking to via SSH push (bnc#838188)
- Add necessary transaction handling to fix job status (bnc#838188)
- Show the system name in the log message warning
- RhnSet concurrency fix reformulated at upstream's request
- Fix javascript "Uncaught TypeError" (bnc#836692)
- Avoid a possible issue on concurrent updates to an RhnSet

-------------------------------------------------------------------
Fri Aug 23 11:25:20 CEST 2013 - mc@suse.de

- version 1.7.54.27-1
- CVE Audit testsuite bugfixes to run on Oracle
- Fix link to the documentation
- Bugfix: avoid ClassCastException from Long to Integer in Oracle

-------------------------------------------------------------------
Wed Aug 21 16:03:35 CEST 2013 - mc@suse.de

- version 1.7.54.26-1
- Fix link to the documentation
- fix CVE Audit query to run with oracle DB
- Bugfix: allow Hibernate to distinguish packages with identical name, arch and
  evr (bnc#833643)
- Do not show link to the admin page to non-admins
- CobblerSystemCreateCommand: do not fail if distro breed is null
- Make CSV separator configurable, java (FATE#312907)
- CVE Audit java (FATE#312907)
- explicitly require libxml2 for kickstarts to avoid error
- escaping system name on multiple pages
- API call setChildChannels should produce snapshot
- changing of base channel via API should produce snapshot
- we need unentitle channels before we delete them
- add newline after writing kickstart_start var
- marking label not required
- fixing wrong escaping of utf-8 strings
- Fix HTML not being escaped in package information (bnc#833238)
- Fix a NPE when a system virtual instance does not have a corresponding info
  object (bnc#829966)
- fix metadata if capability version starts with a colon
- Generate pre flag into the metadata (bnc#826734)
- fix reinstall of products by writing correct epoch in products.xml
  (bnc#826734)
- set archive value for installed package size (bnc#825673)
- IBM Java core dumps should all go to /var/crash (bnc#824775)
- Fix entitlement addition NPE (bnc#824581)

-------------------------------------------------------------------
Wed Jun 12 16:45:02 CEST 2013 - mc@suse.de

- version 1.7.54.25-1
- Fix SP migration ClassCastException (bnc#820985)
- Fix lookup for the SSH push default schedule (bnc#823366)
- escaping system name in web pages
- Fix UI text about kickstart (bnc#822385)
- sort parent channel pop-up menu by channel name
- add list elaborator into session for CSV export
- fix invalid SQL statement for finding ssh-push candidates (bnc#821868)
- Subscribe only to selected config channels via SSM (bnc#821786)
- Fix cobbler information file system paths (bnc#820980)
- too big value in system custom info should not cause ISE
- do not offer a symlink, if the user does not have acl for the target
- added showing systems counts on cancel scheduled actions page
- add some missing UI strings
- fix system.listSystemEvents on PG
- display 'Updates' column on group system list pages
- fix 'Configs' column on system groups related pages
- Upstream-specific check on channel name removed (bnc#701082)
- Refactor bugfix (bnc#814292)
- Set milliseconds to 0 before comparing dates (bnc#814292)
- Trigger repo metadata generation after cloning patches (bnc#814292)
- Add missing string *.actions.scheduled (bnc#813756)
- fix paths for kernel and initrd on DVD on s390x (bnc#814263)

-------------------------------------------------------------------
Fri Apr 05 14:27:23 CEST 2013 - mc@suse.de

- version 1.7.54.24-1
- Disable Virtualization -> Provisioning when contact method is invalid
- Fix "Can't do inplace edit" error message during registration (bnc#812046)
- Make duplicate-hostname search case-insensitive
- use the server timezone as the default for the first user
- Provisioning is not supported with contact method 'ssh-push-tunnel'
- Do not create kickstart files for SUSE Distributions (bnc#808278)
- fixed API doc for system.listLatestUpgradablePackages and
  system.listLatestInstallablePackages API calls
- SSH Server Push (java) (FATE#312909)
- generate metadata always if not explicitly rejected (bnc#804445)
- completed kickstarts still show up on 'currently kickstarting' list
- return whole log in case more bytes are requested than the current file size
- RhnJavaJob: Do not ignore the exit code for external programs.
- Do not silence catched exceptions. Debugging can be hard.
- list also channel packages not associated with already cloned errata
- fix WebUI's errata sync
- Only package build times should be converted to GMT (bnc#794651)
- Fix ISE when doing SP migration of SLE 11 SP1 SMT (bnc#802144)

-------------------------------------------------------------------
Fri Feb 08 10:58:19 CET 2013 - mc@suse.de

- version 1.7.54.23-1
- Fix branding of api example scripts (bnc#801758)
- Add countries BQ, CW, SX.
- rebrand help text for mail domain
- fix the 'Replace Existing Subscriptions' SSM config channel option
- prevent NPE when package description might be null
- add virtualization guest info to the ServerSerializer
- added email field to user list csv
- correct olson name for Australia Western timezone
- support for Australia EST/EDT timezones
- Remove restrictions on proxy channel subscriptions (bnc#794848)
- Make images of type 'kvm' show up on the UI (bnc#797057)
- Resolve FQDN of hostname taken from the request (bnc#791905)
- order rpms by build_time to fix kickstart via proxy
- add missing strings for configuration management (bnc#796391)
- Use proxy host for kickstarting virtual guest if available
- Try to determine localhost's FQDN (bnc#791905)
- check for zypp-plugin-spacewalk if testing autoinstall
  capability(bnc#795308)
- copy GPG information from the original channel within
  channel.software.clone API, when the user omits it
- deleting an org should remove cobbler profiles too
- preserve product name when cloning channels using API

-------------------------------------------------------------------
Tue Nov 27 17:22:29 CET 2012 - mc@suse.de

- version 1.7.54.22-1
- Implement new API call system.listAllInstallablePackages
- Fix ArrayIndexOutOfBoundsException in case of a missing base channel

-------------------------------------------------------------------
Thu Nov 22 15:43:51 CET 2012 - jrenner@suse.de

- version 1.7.54.21-1
- Fix query for API call system.listLatestInstallablePackages (bnc#781655)
- new sles_register_script snippet with autoyast script elements (bnc#780269)
- Fix errors with unrequired field 'Prefix' (bnc#783646)
- prevent NPE, when accessing probe suite systems with no system associated
- do not allow creating kickstart profiles that differ from existing ones
  just by case
- enhancing kickstart file sync with cobbler
- prevent Page Request Error when at pagination
- Check hostnames for special characters and whitespace (bnc#787178)
- Basic normalization for SUSE Studio base URL (bnc#786159)
- Workaround for Studio API returning incomplete URLs (bnc#786159)
- enhance errata.setDetails - add issue_date and update_date (bnc#789238)
- Fix quartz trigger initialization repeat count (bnc#788026)
- SP migration web UI (FATE#312431, FATE#312312)
- Remove markup from kickstart.jsp.error.template_generation (bnc#787879)
- fix system.listLatestUpgradablePackages API to list upgradable packages
  from server channels only
- Kickstarting RHEL systems with RES (expanded support) repos fails
  (bnc#786367)
- return type date for yumrepo_last_sync even if the channel was never synced
  (bnc#781643, bnc#781652)

-------------------------------------------------------------------
Mon Oct 01 09:43:24 CEST 2012 - mc@suse.de

- version 1.7.54.20-1
- use elaborator for foreign_packages_get_noncompliant_systems
- fix reboot needed on postgresql by using
  allServerKeywordSinceReboot view

-------------------------------------------------------------------
Fri Sep 28 15:49:09 CEST 2012 - mc@suse.de

- version 1.7.54.19-1
- Do not show asterisk on software channels page
- Fix NPE during proxy activation in case proxyChan is a base channel
- Unsubscribe channels only if we are configured to automatically
  re-subscribe
- Validate proxy format on general config page (bnc#777462)
- make system_overview fast using elaborators
- remove SystemHealthIconDecorator and appropriate query
- remember probe state when paginate
- fixing NumberFormatException
- rewrite query for system.listLatestUpgradablePackages API
- validate session key for system.getSystemCurrencyMultipliers API
- allow complex kickstart variables containing severel '='
- display a reasonable error message on the permission error page
- display error messages only once on admin/config/GeneralConfig.do
  page
- Proxy should be specified as host:port (bnc#777462)
- Set owner/group of config-defaults dir consistently (bnc#776377)
- let errata.listPackages API return also packages associated with
  unpublished errata
- display an information message about no systems being selected for
  SSM
- fix ISE on rhn/channel/ssm/ChildSubscriptions.do page
- make IE use IE7 compatability mode for pages with editarea
- fix icons on SSM provisioning page and system list page
- validate virt guest parameters also for API input
- removed MAC Address from kickstart profile listing
- Don't let virtual kickstarts screw up the host's cobbler id
- Hide the checkbox 'Disconnected SUSE Manager' (bnc#776596)
- Fix missing CVEs in patches listing with Oracle 11 (bnc#776321)
- The Update button should be disabled if the text area is empty
  (bnc#753584)

-------------------------------------------------------------------
Tue Aug 14 11:32:26 CEST 2012 - mc@suse.de

- version 1.7.54.18-1
- fix system list in not nonCompliantMode

-------------------------------------------------------------------
Tue Aug 07 16:43:24 CEST 2012 - mc@suse.de

- version 1.7.54.17-1
- enable sorting of errata list according to synopsis on the
  rhn/channels/manage/errata/ListRemove.do page
- fix errata sort on the rhn/channels/manage/errata/ListRemove.do page
  (bnc#774194)
- detect oracle TIMESTAMPTZ objects and convert them correctly to timestamp

-------------------------------------------------------------------
Thu Aug 02 18:20:01 CEST 2012 - mc@suse.de

- version 1.7.54.16-1
- removed EOL certificate check (bnc#759552)
- Construct GMT millisecond value if DB does not store timezone (bnc#773767)
- do not commit already committed transaction
- log a message when repo sync task is triggered
- fix recommended cobbler command
- dissociate deleted crypto key from its kickstart profiles
- do not start repo sync of a channel with no associated repositories
- allow user and group name starting also with [0-9]_
- do not cache snapshot tags within the lookup method
- Remove XCCDF Legend from places where it is not necessary.
- prevent NPE
- sort groups by default
- add ruby API sample script
- limit action name to fit into the appropriate DB column
- close session when its connection signalled a connection error
- quick file list query now also returns files saved to system's
  'local' config 'channel'

-------------------------------------------------------------------
Tue Jul 17 13:01:17 CEST 2012 - ug@suse.de

- version 1.7.54.15-1
- Fix when Oracle crashes with ORA-00911 error, which is a complete misleading
  to a simple semicolon in the query.

-------------------------------------------------------------------
Mon Jul 16 15:30:34 CEST 2012 - ug@suse.de

- version 1.7.54.14-1
- Finished non-compliant systems overview feature.
- COALESCE instead of NVL keyword for pgsql compatibility
- work around for if hibernate loads a clonedchannel as its own
  original
- Allow user to set MAC Address when provisioning a virtual guest
- Oracle does not supports 'AS' keyword in SQL.
- Return list of non-compliant systems (where packages are foreign)
- Added queries for finding non-compliant systems. At this moment queries are
  unused orphans.
- add API doc for channel.software.listErrata update_date attribute
- remove "date" from the channel.software.listErrata API doc
- adding conflicts for quartz >= 2.0
- ignore also 127.0.0.2 IP addresses (bnc#768771)
- Merge branch 'Manager' of github.com:SUSE/spacewalk into Manager
- Wrong information on proxy configuration (bnc#697517)
- Do not automatically subscribe to virt channels (bnc#768856)
- requre quartz version lower than 2.0
- Each dataset must have a different name.
- Add CSV downloader for several pages
- Correcting two ISE on postgresql: NVRE not found

-------------------------------------------------------------------
Wed Jul 11 17:06:59 CEST 2012 - ug@suse.de

- kernel options in the web UI are not added to the xen distri
  (bnc#764679)

-------------------------------------------------------------------
Mon Jun 25 10:25:08 CEST 2012 - mc@suse.de

- version 1.7.54.13-1
- handle spoiled browsers separatelly
- enable filtering by synopsis for all the errata tabs

-------------------------------------------------------------------
Thu Jun 21 11:22:15 CEST 2012 - jrenner@suse.de

- version 1.7.54.12-1
- update API documentation
- do not create multiple default ks sessions
- system.config.listFiles could take > 8 minutes if there were lots of
  revisions on lots of config files
- don't sync virt bridge nic w/ cobbler
- correctly report kernel not being found at distro creation
- fix fileprovides during repodata generation
- Improve SCAP search: Return list of xccdf:TestResults-s
- Improve SCAP search: searching by scan's result and scan date
- Add a link for easy scan reschedule.

-------------------------------------------------------------------
Thu May 31 10:45:20 CEST 2012 - mc@suse.de

- version 1.7.54.11-1
- omit accessible parameter
- modified java stack to use new user_role_check_debug()
- Fail gracefully on empty list of systems
- OpenSCAP integration -- A simple search page.
- add an extra entitlement check before the key creation
- Enhancements pt_BR localization at webUI
- Return to Images.do instead of VirtualGuestList.do
- store also config revision changed_by_id
- API *must* check for compatible channels in system.setBaseChannel()
- check cloned channels if no keywords are found for this channel
- fix ISE on copy file to central config channel
- Fix incorrect text fields.
- rewrite revision creation by config file update
- Don't show empty table, if there is not ident assigned.
- Extend input cell for 20 characters.
- prevent system.config.createOrUpdatePath causing deadlock
- add generator for susedata.xml.gz metadata

-------------------------------------------------------------------
Mon May 14 10:45:56 CEST 2012 - mc@suse.de

- version 1.7.54.10-1
- remove Override annotations for non overriden methods
- remove rests of OrgQuota usage
- remove OrgQuota hibernate mapping
- remove OrgQuota java class
- fix delete distribution link
- rewrite channel.listSoftwareChannels API
- rewrite KickstartFactory.lookupAccessibleTreesByOrg
- if koan is requesting anything from /cobbller_api replace hostname
  of server with hostname of first proxy in chain
- support for cobbler v2.2
- Use <c:out> for action names to prevent XSS (bnc#761165)
- Escape image name to allow quotes and prevent XSS (bnc#761165)
- fix NetworkDtoSerializer API doc
- prevent storing empty string for errata refersTo
- prevent storing empty string for errata errataFrom
- prevent storing empty string for errata notes
- Split OpenSCAP and AuditReviewing up
- Fix submit form with broken bonding info
- redirect to errata/manage/PublishedErrata.do page after deleting a
  published erratum
- debranding for virtualization (bnc#761153)

-------------------------------------------------------------------
Wed May 09 13:43:16 CEST 2012 - mc@suse.de

- version 1.7.54.9-1
- Completely remove the image type from deployment action details
- Fix NPE when one of (version|release|arch) is null (bnc#761161)
- synonym rhnUser does not exist anymore - use web_contact instead
- Refactor jsp files and make bridge device optional
- Normalize image types by creating new table suseImageType
- Normalize credentials types by creating new table suseCredentialsType
- remember pre-filled form attributes in case of form validation error
- marking Script Name as required filed on the KickstartScriptEdit
  page
- make newly introduced rhn tag functions available
- When kickstarting a system there is an option that allows you to
  create or re-create a network bond.
- fix listSharedChannels to only show this org's channels
- fix my_channel_tree query
- fix channel.listRedHatChannels shows custom channels

-------------------------------------------------------------------
Thu May 03 17:40:33 CEST 2012 - mc@suse.de

- version 1.7.54.8-1
- make spacewalk-java exclusive arch x86_64
- checkstyle fixes

-------------------------------------------------------------------
Wed May 02 14:24:18 CEST 2012 - mc@suse.de

- version 1.7.54.7-1
- Remove a code which duplicates ensureAvailableToUser() method.
- API: list results for XCCDF scan.
- fixed the Brazilian time zone
- Do not divide by zero. It prints a question mark.
- API: Show OpenSCAP XCCDF Details.
- proper use of xml entities in documentation

-------------------------------------------------------------------
Fri Apr 27 16:23:41 CEST 2012 - mc@suse.de

- version 1.7.54.6-1
- API: List Xccdf Scans for given machine.
- use arch label in distchannel.setDefaultMap API as stated in the API doc
- add missing acl to SSM
- add missing links about Solaris Patches to SSM

-------------------------------------------------------------------
Thu Apr 26 11:39:19 CEST 2012 - mc@suse.de

- version 1.7.54.5-1
- fixed error in redhat_register snippet
- Ensure that given system has OpenSCAP capability.
- Ensure that given systems is available to user.
- Repack and throw MissingEntitlementException when occurs.
- API: SCAP scan schedule for multiple systems
- Put the reboot notification at the end. Make it not mutually exclusive with
  other notifications.
- fix login page layout (bnc#739530)
- Hide the 'Schedule' tab for systems without management ent.
- force repo regeneration, when removing package
- OpenSCAP integration -- schedule new scan in SSM
- do not list ks session related activation keys
- prevent sending XML invalid chars in system.getScriptResults API
- do not check CSRF token for login pages
- fix errata clone name generation
- fix message about kickstart package - we have spacewalk-koan
- When displaying errata available for adding to channel, make sure a
  clone is not already in the channel.

-------------------------------------------------------------------
Thu Apr 19 15:17:34 CEST 2012 - jrenner@suse.de

- version 1.7.54.4-1
- Roll back ojdbc5 -> ojdbc14 for compatibility with upstream
- Removed double-dash from WebUI copyright notice.
- fix PackageEvr handling
- increase taskomatic memory
- Show systems that need reboot because of an errata.
- Remove the 'Require' on java-devel since it shouldn't be required
- fix the ErrataHandler.clone method
- make system snapshot when changing server entitlements using API
- do not scrub search_string
- making errata.clone api not requires cloned channels

-------------------------------------------------------------------
Tue Apr 17 16:18:10 CEST 2012 - jrenner@suse.de

- Fix broken link to organization page (bnc#757041)

-------------------------------------------------------------------
Fri Apr 13 15:40:37 CEST 2012 - mc@suse.de

- version 1.7.54.3-1
- replace \r\n with \n for CustomDataValues
- Activation Key does not have to have a base channel to add Child
  Channels
- OpenSCAP: view latest results of whole infrastructure
- Reduce languages available in editarea to only common / useful ones.
- improved performance of repomd generation
- do not show the Schedule Deploy Action and Schedule System
  Comparison links in the left pane -- the right pane has them with correct
  ACLs.
- Make automatically-scheduled tasks visible on Failed and Archived
  tabs

-------------------------------------------------------------------
Fri Mar 30 15:03:14 CEST 2012 - mc@suse.de

- version 1.7.54.2-1
- New web page -- details of the xccdf:rule-result
- Fixing ISE on selecting None yum checksum type for channel
- Auto-import the RHEL RPM GPG key for systems we have kickstarted
- Fix checkstyle errors
- Fix testcases
- rename Filter.isRecurring to Filter.isRecurringBool
- fix text for Brazil timezone
- If our channel is a clone of a clone we need to find the channel
  that contains the patch we are cloning
- fixin cobbler version issue
- fix parameter type
- Make Virtualization tab of system profile independent of
  Virtualization (Platform) entitlements
- The org_id colum is numeric, do not cast parameter to string.
- reload config revision from DB before returning it
- Config file diffs result in Out Of Memory for large files
- fix for configchannel.deployAllSystems
- Taught SSM to look at flex as well as regular entitlements when
  trying to add child channels
- Show legend on details page; suggesting what to search for
- Polish api documentation for system.scap APIs.
- OpenSCAP integration
- fix ISE on rhn/admin/multiorg/OrgSoftwareSubscriptions.do page
- update createOrUpradePath api documentation
- Removing rule to help system overview listing happen faster,
  improving performance of api queries
- Fixing sorting by date without replying on the inapplicable
  listdisplay-new.jspf
- fix binary file uploads
- Making a default selection of no Proxy when kickstarting a server
- Added new XMLRPC API method to allow people to change the kickstart
  preserve ks.cfg option
- Fixed incorrect sorting of archived action timestamp
- throw appropriate error if deleting nonexistant kickstart key
- remove DB values from monitoring scout configuration
- save kickstart data after modifying ks profile child channels

-------------------------------------------------------------------
Mon Mar 26 16:56:47 CEST 2012 - jrenner@suse.de

- Show legal note in the footer of all login pages

-------------------------------------------------------------------
Thu Mar 22 16:22:05 CET 2012 - mc@suse.de

- rotate logfiles as user www (bnc#681984) CVE-2011-1550

-------------------------------------------------------------------
Wed Mar 21 18:04:19 CET 2012 - mc@suse.de

- version 1.7.54.1-1
- Bumping package version

-------------------------------------------------------------------
Thu Mar 15 16:25:25 CET 2012 - jrenner@suse.de

- Add support for studio image deployments

-------------------------------------------------------------------
Wed Mar  7 16:05:19 UTC 2012 - dmacvicar@suse.de

- All Patches -> All Types (bnc#732538)
- Remove the page errata/Overview.do as it is a duplicate
  of errata/RelevantErrata.do
  Together with the change of wording described above it makes
  the Patches menu more intuitive and clear.
  See
  https://www.redhat.com/archives/spacewalk-devel/2012-March/thread.html#00002

-------------------------------------------------------------------
Tue Mar  6 17:21:44 CET 2012 - jrenner@suse.de

- Fix naming of cloned patches to not remove the first 3 chars

-------------------------------------------------------------------
Wed Feb  1 11:22:37 CET 2012 - ug@suse.de

- backported better installation server detection code
  from master

-------------------------------------------------------------------
Thu Jan  5 11:57:28 CET 2012 - jrenner@suse.de

- Remove option 'interface language' when creating users

-------------------------------------------------------------------
Mon Jan  2 14:09:15 CET 2012 - jrenner@suse.de

- Add missing URL to auditlog configuration (bnc#737649)

-------------------------------------------------------------------
Thu Dec 22 14:59:55 CET 2011 - mantel@suse.de

- rename Novell to SUSE (#708333)

-------------------------------------------------------------------
Mon Dec 19 15:37:27 CET 2011 - mc@suse.de

- generate products.xml for channel metadata (bnc#644678)

-------------------------------------------------------------------
Thu Dec 15 12:11:27 UTC 2011 - mc@suse.de

- generate solv files for channels

-------------------------------------------------------------------
Wed Dec  7 11:07:07 CET 2011 - ug@suse.de

- fixed autoinstall branding for snippets

-------------------------------------------------------------------
Thu Dec  1 13:41:19 CET 2011 - ug@suse.de

- fix display of XML snippets in the web ui
  (bnc#731304)

-------------------------------------------------------------------
Wed Nov 16 10:00:08 CET 2011 - jrenner@suse.de

- Fix ISE when deleting software channel (bnc#728894)

-------------------------------------------------------------------
Tue Nov 15 13:55:46 CET 2011 - jrenner@suse.de

- Remove markup from error message (bnc#730408)

-------------------------------------------------------------------
Mon Nov 14 14:12:15 CET 2011 - ug@suse.de

- use --force in the kickstart register snippet

-------------------------------------------------------------------
Fri Nov 11 16:00:56 CET 2011 - jrenner@suse.de

- Fix rename Kickstart -> Autoinstallation (bnc#727517)

-------------------------------------------------------------------
Fri Nov 11 10:43:13 CET 2011 - jrenner@suse.de

- Remove markup in error message from all translation files

-------------------------------------------------------------------
Tue Nov  8 14:59:00 CET 2011 - ug@suse.de

- rename kickstart/autoyast files on harddisk too when the
  profile gets a new label (bnc#706122)

-------------------------------------------------------------------
Tue Nov  8 14:17:11 CET 2011 - jrenner@suse.de

- Implement audit logging for webui and frontend API (fate#312607)

-------------------------------------------------------------------
Tue Nov  8 08:52:23 CET 2011 - mantel@suse.de

- rename "kickstart" to "Autoinstallation" (bnc#727517)

-------------------------------------------------------------------
Tue Oct 25 17:45:27 CEST 2011 - mc@suse.de

- fix currency report if all patches are installed (bnc#726543)

-------------------------------------------------------------------
Mon Oct 17 13:13:21 CEST 2011 - jrenner@suse.de

- CVE-2011-1594: Unintended Proxy/Open Redirects (bnc#644082)
- CVE-2011-2919: XSS on SystemGroupList.do page (bnc#719133)
- CVE-2011-2920: XSS flaw(s) in filter handling (bnc#719136)
- CVE-2011-2927: XSS flaw in channels search (bnc#719127)

-------------------------------------------------------------------
Thu Oct 13 15:44:27 CEST 2011 - jrenner@suse.de

- Apply revised patch to fix pam setting not saved (bnc#705179)

-------------------------------------------------------------------
Wed Oct 12 15:04:55 CEST 2011 - ug@suse.de

- the breed in cobbler was not changed when a distro was edited

-------------------------------------------------------------------
Wed Oct 12 13:23:30 CEST 2011 - jrenner@suse.de

- Fixed pam setting on user page not saving (bnc#705179)

-------------------------------------------------------------------
Tue Oct 11 13:19:06 CEST 2011 - jrenner@suse.de

- Add fix for schedule command AFTER package install (bnc#712647)

-------------------------------------------------------------------
Fri Oct  7 12:15:24 CEST 2011 - mc@suse.de

- show installed products in system overview (bnc#711021)

-------------------------------------------------------------------
Wed Oct  5 16:33:20 CEST 2011 - jrenner@suse.de

- Fix selection of errata for system currency report (bnc#721522)

-------------------------------------------------------------------
Wed Oct  5 14:23:36 CEST 2011 - mc@suse.de

- prevent listing duplicate servers in the Patch Alert e-mails

-------------------------------------------------------------------
Fri Sep 30 10:54:21 CEST 2011 - mc@suse.de

- enable sorting of the system currency page
- enable csv export of System Currency Report

-------------------------------------------------------------------
Thu Sep 29 17:36:12 CEST 2011 - mc@suse.de

- count system currency depending on severity stored in the DB

-------------------------------------------------------------------
Fri Sep 16 13:21:39 CEST 2011 - ug@suse.de

- added sles snippets
- always create a tracking regkey (bnc#659093)

-------------------------------------------------------------------
Tue Sep 13 10:18:52 CEST 2011 - jrenner@suse.de

- Fix ISE by backporting from upstream (bnc#712647, brc#691849)

-------------------------------------------------------------------
Tue Sep  6 16:53:31 CEST 2011 - jrenner@suse.de

- Create cobbler records for unregistered systems (fate#312329)
- Fix broken API doc for channel.software (bnc#712793)

-------------------------------------------------------------------
Fri Aug 12 13:13:05 CEST 2011 - jrenner@suse.de

- Remove trailing whitespace in new classes (bnc#705758)

-------------------------------------------------------------------
Fri Jul 29 15:27:03 CEST 2011 - jrenner@suse.de

- Fix software rollback to profiles (bnc#701772)

-------------------------------------------------------------------
Wed Jul 27 12:21:16 CEST 2011 - jrenner@suse.de

- Fix taskomatic classpath to make it start again (bnc#705758)

-------------------------------------------------------------------
Mon Jul 25 12:53:26 CEST 2011 - jrenner@suse.de

- Use string array for creating the cmd + empty env (bnc#705758)
- Return failure if user or passwd is null (bnc#705758)

-------------------------------------------------------------------
Fri Jul 22 15:04:24 CEST 2011 - jrenner@suse.de

- Wrap around unix2_chkpwd instead of using jpam (bnc#705758)

-------------------------------------------------------------------
Mon Jul 18 13:39:30 CEST 2011 - ug@suse.de

- kernel-options field in kickstart upload page changed to
  1024 chars (bnc#698166)

-------------------------------------------------------------------
Fri Jul  8 15:21:49 CEST 2011 - jrenner@suse.de

- Fix bnc#704049 by backporting 2 patches

-------------------------------------------------------------------
Fri Jul  8 09:09:23 CEST 2011 - jrenner@suse.de

- Refactor RedHat.do to Vendor.do (bnc#671239)
- Refactor and deprecate API method (bnc#671239)
- Include security token in system search filter

-------------------------------------------------------------------
Tue Jul  5 11:44:36 CEST 2011 - ug@suse.de

- added a function to get a package but Name+Headerrange
  (bnc#703475)

-------------------------------------------------------------------
Tue Jun 28 16:35:44 CEST 2011 - mc@suse.de

- allow setting null value as paramter (bnc#702641)

-------------------------------------------------------------------
Tue Jun 28 11:43:44 CEST 2011 - ug@suse.de

- fix XMLRPC call to raise a virtual machine
  (bnc#687323 and fate#312369)

-------------------------------------------------------------------
Tue Jun 21 16:29:55 CEST 2011 - jrenner@suse.de

- Fix missing tokens when updating child channels (bnc#701157)
- Check session validity first, security token next (bnc#644074)
- Merge with upstream spacewalk (bnc#644074)

-------------------------------------------------------------------
Tue Jun 21 14:10:54 CEST 2011 - ug@suse.de

- fix XML RPC call to install a virtual machine
  (fate#312369 and bnc#687323)

-------------------------------------------------------------------
Tue Jun 21 13:57:03 CEST 2011 - ug@suse.de

- replaced 'anaconda' by 'autoinstallation'

-------------------------------------------------------------------
Tue Jun 21 13:27:43 CEST 2011 - ug@suse.de

- track RPM installation during virtual machine setup by
  using session install=.... parameter
  part of the fix for bnc#659093 and Fate#312372

-------------------------------------------------------------------
Thu Jun 16 15:52:06 CEST 2011 - jrenner@suse.de

- Fix missing token in SSM (bnc#644074)

-------------------------------------------------------------------
Tue Jun 14 17:31:53 CEST 2011 - ug@suse.de

- XML RPC API for creating virtual SUSE machines fixed
  (fate#312369 and bnc#687323)

-------------------------------------------------------------------
Tue Jun 14 11:03:00 CEST 2011 - ug@suse.de

- settings the correct architecture in cobbler, needed by virt.
  SUSE installations (fate#312397 and bnc#682665)

-------------------------------------------------------------------
Thu Jun  9 09:59:03 CEST 2011 - jrenner@suse.de

- Additional fixes for the CSRF security bugfix (bnc#644074)

-------------------------------------------------------------------
Thu May 26 16:42:41 CEST 2011 - jrenner@suse.de

- Add token into POST url for multipart forms (bnc#644074)

-------------------------------------------------------------------
Thu May 26 11:59:54 CEST 2011 - jrenner@suse.de

- Integrate password strength meter in webapp (bnc#685551/fate#312398)

-------------------------------------------------------------------
Tue May 24 17:48:59 CEST 2011 - jrenner@suse.de

- Prevent from phishing attacks via 'url_bounce' (bnc#644082)
- CVE-2011-1594

-------------------------------------------------------------------
Mon May 23 16:24:56 CEST 2011 - jrenner@suse.de

- Protect web UI against Cross-Site Request Forgery (bnc#644074)
- CVE-2009-4139

-------------------------------------------------------------------
Tue May  3 11:13:36 CEST 2011 - jrenner@suse.de

- Rebranding of example search terms (bnc#682601)

-------------------------------------------------------------------
Fri Apr 15 16:15:01 CEST 2011 - jrenner@suse.de

- Use isNotEmpty() instead of isEmpty()

-------------------------------------------------------------------
Tue Apr 12 11:49:33 CEST 2011 - mantel@suse.de

- fix subject line of taskomatic notification mail

-------------------------------------------------------------------
Fri Apr  1 12:33:28 CEST 2011 - jrenner@suse.de

- Check if provisioning is enabled for this key (bnc#684414)

-------------------------------------------------------------------
Thu Mar 31 16:22:01 CEST 2011 - jrenner@suse.de

- Do not show success message when pws don't match (bnc#675585)

-------------------------------------------------------------------
Thu Mar 31 15:46:13 CEST 2011 - mantel@suse.de

- more debranding

-------------------------------------------------------------------
Mon Mar 28 11:44:21 CEST 2011 - jrenner@suse.de

- Add missing null check (bnc#682993)

-------------------------------------------------------------------
Fri Mar 25 16:55:04 CET 2011 - jrenner@suse.de

- Link to the local version of the release notes (bnc#676683)

-------------------------------------------------------------------
Thu Mar 24 10:52:52 CET 2011 - mc@suse.de

- debrand taskomatic

-------------------------------------------------------------------
Tue Mar 22 11:52:42 CET 2011 - jrenner@suse.de

- Refer to the right constant (bnc#677039)
- Fix method signature (bnc#681514)

-------------------------------------------------------------------
Mon Mar 21 16:15:42 CET 2011 - ug@suse.de

- fixed a missing "!" in adding "install=..." parameter code

-------------------------------------------------------------------
Mon Mar 21 13:54:35 CET 2011 - jrenner@suse.de

- Require susemanager-proxy-quick_en-pdf

-------------------------------------------------------------------
Fri Mar 18 10:49:19 CET 2011 - jrenner@suse.de

- Add the proxy quick start document to the UI

-------------------------------------------------------------------
Thu Mar 17 15:27:55 CET 2011 - jrenner@suse.de

- Do not show a subnavigation below 'Proxy'

-------------------------------------------------------------------
Thu Mar 17 11:14:16 CET 2011 - jrenner@suse.de

- Remove helper class that is not needed anymore (bnc#676704)

-------------------------------------------------------------------
Wed Mar 16 17:17:21 CET 2011 - jrenner@suse.de

- Re-enable the local doc search (bnc#676704)

-------------------------------------------------------------------
Mon Mar 14 17:20:02 CET 2011 - jrenner@suse.de

- Replace rhn-proxy with SMP for ACLs and queries (bnc#679420)

-------------------------------------------------------------------
Fri Mar 11 12:23:22 CET 2011 - ug@suse.de

- cleanup patch for install= parameter and fix for (bnc#677039)

-------------------------------------------------------------------
Thu Mar 10 14:56:00 CET 2011 - jrenner@suse.de

- Adapted the UI to URL paths from new docu packages (bnc#674315)

-------------------------------------------------------------------
Thu Mar 10 11:23:08 CET 2011 - jrenner@suse.de

- Change link path to install-guide (bnc#674315)

-------------------------------------------------------------------
Tue Mar  8 16:00:08 CET 2011 - jrenner@suse.de

- Change url path from install_guide to install-guide (bnc#674315)

-------------------------------------------------------------------
Tue Mar  8 14:24:19 CET 2011 - jrenner@suse.de

- Fix guessing login credentials (bnc#644072), patch from upstream

-------------------------------------------------------------------
Fri Mar  4 13:37:00 CET 2011 - jrenner@suse.de

- Leave out the proxy version check in navigation xml (bnc#676718)

-------------------------------------------------------------------
Thu Mar  3 17:33:47 CET 2011 - jrenner@suse.de

- fix navigation on the help page (while working on bnc#676699)

-------------------------------------------------------------------
Mon Feb 28 11:27:15 CET 2011 - jrenner@suse.de

- shorten the action name if > 128 chars (bnc#675021)

-------------------------------------------------------------------
Thu Feb 24 15:28:08 CET 2011 - jrenner@suse.de

- integrate fix for session fixation from upstream (bnc#644080)

-------------------------------------------------------------------
Tue Feb 22 17:24:28 CET 2011 - jrenner@suse.de

- removing invalid attributes 'autocomplete'

-------------------------------------------------------------------
Mon Feb 21 11:21:50 CET 2011 - ug@suse.de

- fixed owner for cobbler snippets (bnc#673297)

-------------------------------------------------------------------
Fri Feb 18 16:46:10 CET 2011 - mc@suse.de

- remove use of java-devel at runtime (bnc#673323)

-------------------------------------------------------------------
Fri Feb 18 13:25:25 CET 2011 - jrenner@suse.de

- fix branding on api pages (bnc#671160)

-------------------------------------------------------------------
Thu Feb 17 11:47:34 CET 2011 - jrenner@suse.de

- do not show delete link on creation of notes (bnc#672090)
- refix help url for orgtrusts (bnc#660528)

-------------------------------------------------------------------
Wed Feb 16 17:41:02 CET 2011 - jrenner@suse.de

- add missing help page for oganizational trusts (bnc#660528)

-------------------------------------------------------------------
Wed Feb 16 15:28:54 CET 2011 - jrenner@suse.de

- fix server error if org default profile not present (bnc#672054)

-------------------------------------------------------------------
Wed Feb 16 15:07:10 CET 2011 - mc@suse.de

- fix link to help page (bnc#672094)

-------------------------------------------------------------------
Wed Feb 16 09:56:58 CET 2011 - jrenner@suse.de

- remove more links to channel mgmt guide (bnc#672095 and others)

-------------------------------------------------------------------
Tue Feb 15 09:27:33 CET 2011 - jrenner@suse.de

- catch exception when filtering for invalid IP (bnc#668642)

-------------------------------------------------------------------
Mon Feb 14 16:42:31 CET 2011 - mantel@suse.de

- remove reference to FasTrack (bnc#671235)

-------------------------------------------------------------------
Mon Feb 14 15:43:25 CET 2011 - jrenner@suse.de

- revert to manage/clone errata, identifiers only

-------------------------------------------------------------------
Mon Feb 14 13:28:11 CET 2011 - mantel@suse.de

- remove references to FlexGuests (bnc#668622)

-------------------------------------------------------------------
Mon Feb 14 13:20:40 CET 2011 - jrenner@suse.de

- replace the term kickstart in virtualization dialog (bnc#671560)

-------------------------------------------------------------------
Fri Feb 11 15:56:18 CET 2011 - jrenner@suse.de

- fix base software channel always listed twice (bnc#671022)
- fix branding on apidocs and faqs (bnc#671160 and bnc#671158)

-------------------------------------------------------------------
Fri Feb 11 13:37:20 CET 2011 - jrenner@suse.de

- add quick start to help index and navigation

-------------------------------------------------------------------
Thu Feb 10 10:05:12 CET 2011 - jrenner@suse.de

- add check for subs to channels of the same family (bnc#670551)
- fix link to release notes in page footer (bnc#670515)
- remove references to non-existent channel mgmt guide (bnc#660768)
- fix strings in translation (bnc#670934)

-------------------------------------------------------------------
Wed Feb  9 12:10:22 CET 2011 - jrenner@suse.de

- do not show certificate configuration tab (bnc#670003)

-------------------------------------------------------------------
Tue Feb  8 18:53:19 CET 2011 - mc@suse.de

- Use LocalePreferences page but comment out language settings
  (bnc#670042)

-------------------------------------------------------------------
Tue Feb  8 15:59:05 CET 2011 - mc@suse.de

- change mountpoint and prepended_dir (bnc#669558)

-------------------------------------------------------------------
Tue Feb  8 12:37:23 CET 2011 - jrenner@suse.de

- fix session fixation (bnc#644080)
- replace the term RHN with SUSE Manager (bnc#670223)

-------------------------------------------------------------------
Mon Feb  7 17:47:52 CET 2011 - jrenner@suse.de

- removed 'translations available' from help page (bnc#669530)

-------------------------------------------------------------------
Mon Feb  7 15:49:32 CET 2011 - mc@suse.de

- add rc link (bnc#669894)

-------------------------------------------------------------------
Mon Feb  7 13:50:09 CET 2011 - mc@suse.de

- remove channel version filter in add novell patches
  (bnc#669799)

-------------------------------------------------------------------
Thu Feb  3 17:05:35 CET 2011 - jrenner@suse.de

- remove the chat link from navigation (bnc#667275)
- do not show links to RH in result page of doc search (bnc#667271)

-------------------------------------------------------------------
Wed Feb  2 17:42:28 CET 2011 - jrenner@suse.de

- internal server error clicking software channels (bnc#668918)
- Kickstart/AutoYaST in the web interface (bnc#668666)

-------------------------------------------------------------------
Mon Jan 31 11:15:48 CET 2011 - jrenner@suse.de

- add missing attribute 'probeSuite' to request (bnc#667945)

-------------------------------------------------------------------
Sun Jan 30 15:28:18 CET 2011 - mc@suse.de

- backport upstrem fixes

-------------------------------------------------------------------
Fri Jan 28 12:40:35 CET 2011 - jrenner@suse.de

- bnc#667893: wrong email text sent during user creation
- bnc#667897: wrong email text sent during user creation - part 2
- bnc#667905: remove redhat.com in monitoring configuration

-------------------------------------------------------------------
Thu Jan 27 16:36:43 CET 2011 - jrenner@suse.de

- resolve strings marked with [GALAXY] (bnc#666163)
- take the link to the copyright notice from StringResources

-------------------------------------------------------------------
Thu Jan 27 16:28:52 CET 2011 - mc@suse.de

- fix subscribe to SUSE base channel via SSM (bnc#665833)

-------------------------------------------------------------------
Thu Jan 27 13:23:35 CET 2011 - mc@suse.de

- show SUSE Channels in "alter channel page" (bnc#663374)

-------------------------------------------------------------------
Wed Jan 26 11:36:56 CET 2011 - jrenner@suse.de

- rename errata to patches in auto-generated emails

-------------------------------------------------------------------
Wed Jan 26 11:24:10 CET 2011 - jkupec@suse.cz

- Excluded non-english string files from rhn.jar for now
  (bnc #666151)

-------------------------------------------------------------------
Tue Jan 25 13:13:05 CET 2011 - jrenner@suse.de

- fix bnc#665835: wrong text on system entitlements

-------------------------------------------------------------------
Mon Jan 24 12:01:15 CET 2011 - jrenner@suse.de

- consider suseChannels when determining if repodata is required
- replace the term "Errata" with "Patches" throughout translation

-------------------------------------------------------------------
Sat Jan 22 12:38:09 CET 2011 - mc@suse.de

- fix macros

-------------------------------------------------------------------
Tue Jan 18 15:59:38 CET 2011 - jrenner@suse.de

- Fix bnc#651351: Password with less than 5 characters accepted

-------------------------------------------------------------------
Mon Jan 17 16:29:55 CET 2011 - mc@suse.de

- rename sm-register to mgr-register

-------------------------------------------------------------------
Fri Jan 14 17:21:35 CET 2011 - mc@suse.de

- Fix wrong Reference in Web Interface (bnc#662075)
- scheduleSingleSatRepoSync() added for SUSE channels
- Fixed double execution of one-time jobs.

-------------------------------------------------------------------
Tue Jan 11 17:20:19 CET 2011 - mc@suse.de

- fix Requires
- add copyright page
- some style fixes

-------------------------------------------------------------------
Wed Sep 15 09:29:38 CEST 2010 - mantel@suse.de

- Initial release of spacewalk-java

-------------------------------------------------------------------<|MERGE_RESOLUTION|>--- conflicted
+++ resolved
@@ -1,8 +1,5 @@
-<<<<<<< HEAD
 - Fix download CSV
-=======
 - Hide authentication data in PAYG UI (bsc#1199679)
->>>>>>> 931dbadd
 - Clean grub2 reinstall entry in autoyast snippet (bsc#1199950)
 - Show reboot alert message on all system detail pages (bsc#1199779)
 - Show patch as installed in CVE Audit even if successor patch affects
