--- conflicted
+++ resolved
@@ -1,7 +1,5 @@
-<<<<<<< HEAD
 - During re-activation, recalculate grains if 
   contact method has been changed (bsc#1199677)
-=======
 - autoinstallation: missing whitespace after install URL (bsc#1199888)
 
 -------------------------------------------------------------------
@@ -10,7 +8,6 @@
 - version 4.3.27-1
   * Fix send login(s) and send password actions to avoid user enumeration (bsc#1199629)
   * Added rate-limiting to frontend logging (bsc#1199512) (CVE-2022-21952)
->>>>>>> 60d13d00
 
 -------------------------------------------------------------------
 Mon May 23 10:57:23 CEST 2022 - jgonzalez@suse.com
