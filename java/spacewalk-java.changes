--- conflicted
+++ resolved
@@ -1,9 +1,6 @@
-<<<<<<< HEAD
 - adapt parsed strings from AlmaLinux and AmazonLinux match
   SCC/sumatoolbox product definition (bsc#1186750)
-=======
 - Run database table analyze in most used tables of CLM for better performance (bsc#1186704)
->>>>>>> 075722b3
 
 -------------------------------------------------------------------
 Tue Jun 01 11:47:32 CEST 2021 - jgonzalez@suse.com
