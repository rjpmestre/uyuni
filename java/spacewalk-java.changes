<<<<<<< HEAD
- Improved dropdown layout handling
=======
- Fix download CSV
- Hide authentication data in PAYG UI (bsc#1199679)
>>>>>>> f2e1b59a
- Clean grub2 reinstall entry in autoyast snippet (bsc#1199950)
- Show reboot alert message on all system detail pages (bsc#1199779)
- Show patch as installed in CVE Audit even if successor patch affects
  additional packages (bsc#1199646)
- Fix refresh action confirmation message when no system is selected
- Fix Intenal Server Error when URI contains invalid sysid (bsc#1186011)
- Fix notification message on system properties update to ensure
  style consistency (bsc#1172179)
- Fix containerized proxy configuration machine name
- Improve CLM channel cloning performance (bsc#1199523)
- Keep the websocket connections alive with ping/pong frames (bsc#1199874)

-------------------------------------------------------------------
Tue Jun 21 18:31:05 CEST 2022 - jgonzalez@suse.com

- version 4.3.34-1
  * fix missing remote command history events for big output (bsc#1199656)
  * fix api log message references the wrong user (bsc#1179962)
  * Consistently use conf value for SPA engine timeout
  * fix download of packages with caret sign in the version due
    to missing url decode
  * Add specific requirement for Cobbler 3.2.1 to not conflict with Leap 15.4

-------------------------------------------------------------------
Thu Jun 02 11:41:36 CEST 2022 - jgonzalez@suse.com

- version 4.3.33-1
  * Fix autoinstallation profiles editor area and hints (bsc#1199887)

-------------------------------------------------------------------
Wed Jun 01 13:23:36 CEST 2022 - jgonzalez@suse.com

- version 4.3.32-1
  * Do not generate pillars for non-PXE images (bsc#1200101)

-------------------------------------------------------------------
Tue May 31 16:58:37 CEST 2022 - jgonzalez@suse.com

- version 4.3.31-1
  * Migration of server pillars was not loading file pillars (bsc#1199979)

-------------------------------------------------------------------
Mon May 30 14:58:51 CEST 2022 - jgonzalez@suse.com

- version 4.3.30-1
  * Fix loading filebased pillars for minions (bsc#1199979)

-------------------------------------------------------------------
Thu May 26 12:30:12 CEST 2022 - jgonzalez@suse.com

- version 4.3.29-1
  * Prefer the Salt Bundle with Cobbler snippets configuration
    (minion_script and redhat_register_using_salt) (bsc#1198646)

-------------------------------------------------------------------
Thu May 26 09:27:43 CEST 2022 - jgonzalez@suse.com

- version 4.3.28-1
  * During re-activation, recalculate grains if 
    contact method has been changed (bsc#1199677)
  * autoinstallation: missing whitespace after install URL (bsc#1199888)

-------------------------------------------------------------------
Mon May 23 17:20:08 CEST 2022 - jgonzalez@suse.com

- version 4.3.27-1
  * Fix send login(s) and send password actions to avoid user
    enumeration (bsc#1199629) (CVE-2022-31248)
  * Added rate-limiting to frontend logging (bsc#1199512) (CVE-2022-21952)

-------------------------------------------------------------------
Mon May 23 10:57:23 CEST 2022 - jgonzalez@suse.com

- version 4.3.26-1
  * set prouduct_tree_tag to SUMA4.3 (bsc#1199758)

-------------------------------------------------------------------
Fri May 20 00:09:29 CEST 2022 - jgonzalez@suse.com

- version 4.3.25-1
  * Fixed query to populate the XccdScanResult reporting table
  * skip forwarding data to scc if no credentials are available
  * add python3 example for HTTP API
  * Improved handling of error messages during bootstrapping
  * Fix the confirm message on the refresh action by adding a link
    to pending actions on it (bsc#1172705)
  * Change system details lock tab name to lock/unlock (bsc#1193032)
  * Added a notification to inform the administrators about the product end-of-life
  * Set profile tag has no-mandatory in XCCDF result (bsc#1194262)
  * provisioning thought proxy should use proxy for self_update (bsc#1199036)
  * Allow removing duplicated packages names in the same Salt action (bsc#1198686)
  * Styling fixes for new branding
  * fix NoSuchElementException when pkg install date is missing
  * Fix error message in Kubernetes VHM creation dialog
  * Add createAppStreamFilters() XMLRPC function
  * Correct concurrency error on payg taskomatic task
    for updating certificates (#17783)
  * Display usertime instead of server time for clm issue date filter (bsc#1198429)
  * fix bootstrapping of ssh minions via proxy
  * check if file exists before sending it to xsendfile (bsc#1198191)
  * update server needed cache after adding Ubuntu Errata (bsc#1196977)
  * Fix ACL rules for config diff download for SLS files (bsc#1198914)
  * fix invalid link to action schedule

-------------------------------------------------------------------
Tue May 10 13:13:13 CEST 2022 - jgonzalez@suse.com

- version 4.3.24-1
  * Update translations

-------------------------------------------------------------------
Mon May 09 11:02:43 CEST 2022 - jgonzalez@suse.com

- version 4.3.23-1
  * Remove the SSH proxy port from the path passed to preflight script

-------------------------------------------------------------------
Wed May 04 15:20:24 CEST 2022 - jgonzalez@suse.com

- version 4.3.22-1
  * faster display installable packages list (bsc#1187333)
  * fix package selection for ubuntu errata install (bsc#1199049)
  * Add script examples for HTTP API
  * Refactor API docs for HTTP API
  * Branding updates
  * Collect logs form docker.build
  * add schedulePackageUpdate() XMLRPC function (bsc#1197507)
  * Redesign the auto errata task to schedule combined actions (bsc#1197429)
  * Allow to add failed and completed servers to SSM
  * drop specialized SSL truststore for db connections in favor
    of the java default
  * add menu item for report database schema documentation
  * Improve TaskQueue for mgr-update-reporting-hub task
  * Handle missing tables gracefully during hub synchronisation
  * improve performance of synchronizing peripheral report databases
  * Allow alternative location for byte-buddy jar.
  * Allow migration where target products have no successor
  * require new salt-netapi-client version
  * Fix PXEEvent string comparision
  * Make TERMINALS group optional for saltbooted machines
  * Fix outdated documentation and release notes links

-------------------------------------------------------------------
Wed Apr 27 12:40:30 CEST 2022 - jgonzalez@suse.com

- version 4.3.21-1
  * require uyuni netty build to fix failing tomcat start

-------------------------------------------------------------------
Mon Apr 25 15:04:59 CEST 2022 - jgonzalez@suse.com

- version 4.3.20-1
  * Prefer parsing numbers as ints in HTTP API for compatibility

-------------------------------------------------------------------
Tue Apr 19 12:01:05 CEST 2022 - jgonzalez@suse.com

- version 4.3.19-1
  * Fix handling of empty image version
  * Add url pillar info to built boot-images
  * Fix reboot time on salt-ssh client(bsc#1197591)
  * detect free products in Alpha and Beta stage and prevent checks
    on openSUSE products (bsc#1197488)
  * Implement JSON over HTTP API
  * Preserve parameter names in bytecode
  * Disable CSRF tokens for API routes
  * Migrated from log4j1.x.x to log4j2.x.x
  * Add UI for peripheral server with report database password
    regeneration
  * Added the server location information to reporting database
  * detect MgrServer on bootstrap and store report database settings
  * Correctly notify the failed status for the report db update task.
  * Show image build log in UI
  * Build bundle less images and create pxe profile for pxe images
    Introduce saltboot-group handing and pxe management of them
    Part of saltboot containerization workflow
  * Improve XMLRPC API for image management
  * Allow image upload via HTTP
  * Remove doc search functionality
  * adapt for new c3p0 and mchange-commons package
  * Set default image download protocol to http
  * Container proxy configuration handler
  * Hibernate: set a non-singleton ehcache
  * change directory owner and permissions only when needed
  * Provide link to Sync page when unsynced patches message show up
    (bsc#1196094)
  * Optimize adding new products function (bsc#1193707)
  * Allow monitoring entitlement for debian 11 and 10
  * warning log when hardware refresh result is not serializable
  * Hide private methods in XMLRPC handlers
  * update last checkin only if job is successful (bsc#1197007)
  * Fixed broken help link for system overview
  * send notifications for new or changed ubuntu errata (bsc#1196977)
  * Allow using a custom SSH port for proxies
  * Hide useless fields for containerized proxies in UI
  * Keep virtualization notifications websocket alive
  * Fix NPE when accessing cancelled action via system history (bsc#1195762)
  * CVE Audit: Show patch as available in the currently installed product even if successor
    patch affects additional packages (bsc#1196455)
  * Added the server location information to reporting database

-------------------------------------------------------------------
Mon Apr 04 11:02:21 CEST 2022 - jgonzalez@suse.com

- version 4.3.18-1
  * Prevent error on setting web.ssh_salt_pre_flight_script to blank

-------------------------------------------------------------------
Wed Mar 23 10:32:00 CET 2022 - jgonzalez@suse.com

- version 4.3.17-1
  * Fix type casting for Prometheus SD

-------------------------------------------------------------------
Mon Mar 21 13:51:28 CET 2022 - jgonzalez@suse.com

- version 4.3.16-1
  * Fix exception when image store is deleted before image

-------------------------------------------------------------------
Wed Mar 16 12:11:47 CET 2022 - jgonzalez@suse.com

- version 4.3.15-1
  * Reapply the patch for  handle npe when syncing ubuntu errata (bsc#1196619)

-------------------------------------------------------------------
Fri Mar 11 16:48:29 CET 2022 - jgonzalez@suse.com

- version 4.3.14-1
  * Add XML-RPC API to generate proxy containers configuration

-------------------------------------------------------------------
Fri Mar 11 14:51:09 CET 2022 - jgonzalez@suse.com

- version 4.3.13-1
  * Improved task to update the reporting database
  * Improve image management
  * Store delta image info in the database
  * fix class cast exception during action chains (bsc#1195772)
  * Finding empty profiles by mac address must be case insensitive (bsc#1196407)
  * prepare to use new postgresql-jdbc driver with stringprep and saslprep
    support (bsc#1196693)
  * allow SCC to display the last check-in time for registered systems
  * generate the system ssh key when bootstrapping a salt-ssh client
    (bsc#1194909)
  * Fix disappearing metadata key files after channel change (bsc#1192822)
  * New endpoint 'createFirst' added to 'org' xmlrpc api to allow initial organization and user creation
  * Corrected source URLs in spec file.
  * RHEL certificate compatibility.
  * Reuse existing certificate file detection.
  * Require rng-tools for EL8 to generate more entropy faster.
  * Add store info to Equals and hash methods to fix CVE audit process (bsc#1195282)
  * Fix lock/unlock scheduling on page Software -> Packages -> Lock (bsc#1195271)
  * Provide link for CVEs

-------------------------------------------------------------------
Fri Feb 25 15:31:09 CET 2022 - jgonzalez@suse.com

- version 4.3.12-1
  * handle npe when syncing ubuntu errata (bsc#1196619)

-------------------------------------------------------------------
Thu Feb 17 11:47:41 CET 2022 - jgonzalez@suse.com

- version 4.3.11-1
  * Revert: Improvements on list packages query processing
    by using query elaborator (bsc#1187333)

-------------------------------------------------------------------
Tue Feb 15 10:03:14 CET 2022 - jgonzalez@suse.com

- version 4.3.10-1
  * Write data into reporting database using a taskomatic job
  * Handle multiple Kiwi bundles (bsc#1194905)
  * Added new XML-RPC mathod: configchannel.syncSaltFilesOnDisk
  * Fix virtualization list rendering for foreign systems (bsc#1195712)
  * Change order of 'Relevant' and 'All' in patches menu
  * When adding a product, check if the new vendor channels conflicts
    with any of the existing custom channel (bsc#1193448)
  * Use uyuni roster salt module instead of flat roster files
  * Improvements on list packages query processing by using query
    elaborator (bsc#1187333)
  * add ubuntu errata data and install handling
  * fix possible race condition in job handling (bsc#1192510)
  * Remove verbose token log (bsc#1195666)
  * FIX errors when an image profile / store is deleted
    during build / inspect action (bsc#1191597, bsc#1192150)
  * SLES PAYG client support on cloud
  * fix ClassCastException during action processing (bsc#1195043)
  * Install product by default after a channel is subscribed
  * Improve token validation logs
  * Pass only selected servers to taskomatic for cancelation (bsc#1194044)

-------------------------------------------------------------------
Tue Feb 08 13:15:56 CET 2022 - jgonzalez@suse.com

- version 4.3.9-1
  * Fix stack overflow when building a CLM project from modular sources (bsc#1194990)

-------------------------------------------------------------------
Mon Jan 24 11:17:28 CET 2022 - jgonzalez@suse.com

- version 4.3.8-1
  * Update translation strings

-------------------------------------------------------------------
Tue Jan 18 13:52:58 CET 2022 - jgonzalez@suse.com

- version 4.3.7-1
  * Remove cluster management feature
  * Avoid using RPM tags when filtering modular packages in CLM (bsc#1192487)
  * Store formula pillar data in database
  * Add new endpoints to packages API: schedulePackageLockChange, listPackagesLockStatus
  * Generate flat repositories metadata for Debian based systems
  * Fix stripping module metadata when cloning channels in CLM (bsc#1193008)
  * Added rights field to generated updateinfo.xml to handle copyright
  * fix XML syntax in cobbler snippets (bsc#1193694)
  * Migrate the displaying of the date/time to rhn:formatDate
  * Suggest Product Migration when patch for CVE is in a successor Product (bsc#1191360)
  * Add route for virtual systems ReactJS page
  * fix actionchain stuck in pending/picked up (bsc#1189561)
  * provide static configuration key name for SSHMinionActionExecutor
    parallel threads
  * Add link to the original vendor advisory in the patch details page
  * fix issue with empty action chains getting deleted too early (bsc#1191377)
  * Move pickedup actions to history as soon as they are pickedup (bsc#1191444)
  * Add additional matchers to package (nevra) filter
  * Add greater equals matcher to package (nevra) filter
  * Add support for custom SSH port for SSH minions
  * UI and API call for changing proxy
  * Use an 'allow' filter for the kernel packages with live patching
    filter templates (bsc#1191460)
  * require postgresql14 on SLE15 SP4

-------------------------------------------------------------------
Fri Dec 03 12:21:41 CET 2021 - jgonzalez@suse.com

- version 4.3.6-1
  * fix parsing error by making SCAP Profile description attribute optional
    (bsc#1192321)
  * fix openscap scan with tailoring-file option (bsc#1192321)
  * Pass the "allow_vendor_change" flag using the right name when installing patches
  * Fix legacy timepicker passing wrong time to the backend if server and
    user time differ (bsc#1192699)
  * Fix legacy timepicker passing wrong time to the backend if selected
    date is in summer time (bsc#1192776)

-------------------------------------------------------------------
Tue Nov 16 12:58:01 CET 2021 - jgonzalez@suse.com

- version 4.3.5-1
  * Fix calling wrong XMLRPC bootstrap method (bsc#1192736)

-------------------------------------------------------------------
Tue Nov 16 10:06:56 CET 2021 - jgonzalez@suse.com

- version 4.3.4-1
  * update last boot time of SSH Minions after bootstrapping (bsc#1191899)
  * Fix package update action with shared channels (bsc#1191313)
  * Implement using re-activation keys when bootstrapping with the Web UI
    or XMLRPC API
  * Show salt ssh error message in failed action details
  * switch to best repo auth item for contentsources (bsc#1191442)
  * Add compressed flag to image pillars when kiwi image is
    compressed (bsc#1191702)

-------------------------------------------------------------------
Fri Nov 05 13:49:19 CET 2021 - jgonzalez@suse.com

- version 4.3.3-1
  * Remove NullPointerException in rhn_web_ui.log when building an
    image (bsc#1185951)
  * Bugfix: Prevent "no session" hibernate error on deleting server
  * Set product name and version in the User-Agent header when
    connecting to SCC
  * On salt-ssh minions, enforce package list refresh after state apply
  * Improve the API to query system events and history
  * Fix internal server error on DuplicateSystemsCompare (bsc#1191643)
  * Fix Service Package migration with pillar in database
  * Run Prometheus JMX exporter as Java agent (bsc#1184617)
  * Allow usage of jinja template in Salt config channels
  * Store Salt minion pillars in database
  * Fix datetime format parsing with moment (bsc#1191348)
  * trigger reboot needed message also when installhint is available
    on package level
  * add Content Lifecycle Management filter for package provides and
    use it in live patching filter template
  * Update proxy path on minion connection
  * mgr-sync refresh logs when a vendor channel is expired and shows
    how to remove it (bsc#1191222)
  * Hide link to CLM live patching template in system details for
    products that don't support live patching (bsc#1190866)
  * fix logging of the spark framework and map requests to media.1
    directory in the download controller (bsc#1189933)
  * Add 'Last build date' column to CLM project list (jsc#PM-2644)
    (jsc#SUMA-61)
  * Improve exception handling and logging for mgr-libmod calls
  * Execute the diskcheck script at login to validate the available space
  * Add checksums to repository metadata filenames (bsc#1188315)
  * Fix ISE in product migration if base product is missing (bsc#1190151)
  * Add 'Flush cache' option to Ansible playbook execution
    (bsc#1190405)
  * Update kernel live patch version on minion startup (bsc#1190276)
  * use TLSv1.3 if it is a supported Protocol
  * Adapt auto errata update to skip during CLM build (bsc#1189609)
  * Adapt auto errata update to respect maintenance windows
  * fix ISE in SSM when scheduling patches on multiple
    systems (bsc#1190396, bsc#1190275)
  * Add new endpoints to saltkeys API: acceptedList, pendingList,
    rejectedList, deniedList, accept and reject
  * add CentOS 7/8 aarch64
  * add Oracle Linux 7/8 aarch64
  * add Rocky Linux 8 aarch64
  * add AlmaLinux 8 aarch64
  * add Amazon Linux 2 aarch64

-------------------------------------------------------------------
Fri Sep 17 12:18:34 CEST 2021 - jgonzalez@suse.com

- version 4.3.2-1
  * Allow getting all completed actions via XMLRPC without display limit (bsc#1181223)
  * Add XMLRPC API to force refreshing pillar data (bsc#1190123)
  * Add missing string on XCCDF scan results (bsc#1190164)
  * Support syncing patches with advisory status 'pending' (bsc#1190455)
  * Updated Enterprise Linux servlet requirement.
  * Ignore duplicates in 'pkg.installed' result when applying patches (bsc#1187572)
  * Improved timezone support
  * implement package locking for salt minions
  * Show AppStreams tab just for modular channels
  * Fix Json null comparison in virtual network info parsing (bsc#1189167)
  * 'AppStreams with defaults' filter template in CLM
  * Add a link to OS image store dir in image list page
  * Do not log XMLRPC fault exceptions as errors (bsc#1188853)
  * AppStreams tab for modular channels
  * Allow getting all archived actions via XMLRPC without display limit (bsc#1181223)
  * Link to CLM filter creation from system details page
  * Delete ActionChains when the last action is a Reboot and it completes (bsc#1188163)
  * XMLRPC: Add call for listing application monitoring endpoints
  * Bring back Beta product tag
  * fix NPE when no redhat info could be fetched

-------------------------------------------------------------------
Mon Aug 09 11:00:52 CEST 2021 - jgonzalez@suse.com

- version 4.3.1-1
- Mark SSH minion actions when they're picked up (bsc#1188505)
- Properly handle virtual networks without defined bridge (bsc#1189167)
- Fix cleanup always being executed on delete system (bsc#1189011)
- Warning in Overview page for SLE Micro system (bsc#1188551)
- Fix system information forwarding to SCC (bsc#1188900)
- Add UEFI support for VM creation / editing
- Add virt-tuner templates to VM creation
- Ensure XMLRPC returns 'issue_date' in ISO format when listing erratas (bsc#1188260)
- Fix NullPointerException in HardwareMapper.getUpdatedGuestMemory
- Fix entitlements not being updated during system transfer (bsc#1188032)
- Simplify the VM creation action in DB
- Refresh virtual host pillar to clear the virtpoller beacon (bsc#1188393)
- Fix updating primary net interface on hardware refresh (bsc#1188400)
- Fix issues when removing archived actions using XMLRPC api (bsc#1181223)
- Readable error when "mgr-sync add channel" is called with a non-existing label (bsc#1173143)
- Fix NPE error when scheduling ErrataAction from relevant errata page (bsc#1188289)
- Add Beijing timezone to selectable timezones (bsc#1188193)
- Java enablement for Rocky Linux 8
- Get CPU data for AArch64
- Add option to run Ansible playbooks in 'test' mode
- Add support for Kiwi options
- New filter template: Live patching based on a system
- Adapt generated pillar data to run the new Salt scap state
- Handle virtual machines running on pacemaker cluster
- SP migration: wait some seconds before scheduling "package refresh" action after migration is completed (bsc#1187963)
- cleanup and regenerate system state files when machine id has changed (bsc#1187660)
- manually disable repositories on redhat like systems
- Do not update Kickstart session when download after session is complete or failed (bsc#1187621)
- define a pillar for the https port when connection as ssh-push with tunnel (bsc#1187441)
- Fix the unit test coverage reports
- Fix random NullPointerException when rendering page tabs (bsc#1182769)
- Add missing task status strings (bsc#1186744)

-------------------------------------------------------------------
Fri Jun 18 12:41:30 CEST 2021 - jgonzalez@suse.com

- version 4.2.23-1
- Show the full state return message for VM actions
- show reposync errors in user notification details
- do not check accessibility of free product repositories (bsc#1182817)

-------------------------------------------------------------------
Thu Jun 17 10:38:51 UTC 2021 - Julio González Gil <jgonzalez@suse.com>

- Use the correct product tag

-------------------------------------------------------------------
Thu Jun 10 13:46:09 CEST 2021 - jgonzalez@suse.com

- version 4.2.22-1
- Fix product migration when scheduled from the event page (bsc#1187066)

-------------------------------------------------------------------
Wed Jun 09 10:19:43 CEST 2021 - jgonzalez@suse.com

- version 4.2.21-1
- adapt parsed strings from AlmaLinux and AmazonLinux match
  SCC/sumatoolbox product definition (bsc#1186750)
- Run database table analyze in most used tables of CLM for better performance (bsc#1186704)

-------------------------------------------------------------------
Tue Jun 01 11:47:32 CEST 2021 - jgonzalez@suse.com

- version 4.2.20-1
- fix permission problem with /srv/susemanager/salt/custom files (bsc#1186325)
- fixing ISE when searching in docs for logged-in users (bsc#1186319)
- Fix package building on openSUSE Leap 15.3

-------------------------------------------------------------------
Mon May 24 12:37:31 CEST 2021 - jgonzalez@suse.com

- version 4.2.19-1
- Show NICs without IPs in Hardware info
- Allow interfaces with just valid mac address in cobbler record (bsc#1185416)
- Allow virtualization host entitlement on Xen Dom0 (bsc#1185522)
- Fix start/end timestamps for xccdf scan details (bsc#1186016)
- Fix report links for SCAP Scans (bsc#1186017)
- Fix the documentation for the parseReleaseFile method
- Add group by clause to reduce the number of rows for groupAdvisoryTypes CTE to improve performance(bsc#1185015)
- Drop stale libs for old not supported browsers
- fix file ownership and permissions in /srv/susemanager/pillar_data/ (bsc#1179954)
- Strip the modular metadata for newly created channels in CLM if modular filters present (bsc#1184118)
- fix disapearing Autoinstallation Menu for minions (bsc#1184813)
- catch not found repository and create a standard error page (bsc#1183992)
- Remove duplicate entries on AppStream filter channel browser
- Do not require advisory_status to be set in ErrataHandler.create (bsc#1185965)
- Fix the problem with wrong icons for virtual systems (bsc#1185507)

-------------------------------------------------------------------
Mon May 10 17:43:42 CEST 2021 - jgonzalez@suse.com

- version 4.2.18-1
- Java side of AlmaLinux and Amazon Linux 2 enablement

-------------------------------------------------------------------
Wed May 05 16:35:15 CEST 2021 - jgonzalez@suse.com

- version 4.2.17-1
- Speed up pages to compare or add packages to channels (bsc#1178767)
- Implement CLM filter templates
- Parse ansible inventory and show registered systems
- fix problem reading product_tree.json from wrong location in offline setups (bsc#1184283)
- Eliminate duplicate entries when displaying results from mgr-libmod
- Fix boot image url, change default to ftp (bsc#1185509)
- XMLRPC: Endpoint for aligning channel metadata based on another channel (bsc#1182810)
- forward registration data to SUSE Customer Center
- Rename system migration to system transfer
- Rename SP to product migration
- Change onboarding behavior to easier recycle systems (bsc#1183437)
- The 'cookie' property for pkgset beacon was removed as no longer required
- virtual console monitors VM state changes
- Ansible integration: configure paths, inspect inventories, discover and schedule playbooks
- support Amazon Linux mirror list URLs and set signed Metadata flag correct
- Bugfix: Remove the unneeded check that was stopping updating a virtual instance type (bsc#1180673)
- Exclude minions from the list of locally-managed/sandbox systems when copying config files (bsc#1184940)
- Remove activation key display from system details page
- change deprecated path /var/run into /run for systemd (bsc#1185059)
- add virtual network edit action
- Lower case fqdn comparation when calculating minion connection path (bsc#1184849)

-------------------------------------------------------------------
Mon Apr 19 14:51:51 CEST 2021 - jgonzalez@suse.com

- version 4.2.16-1
- Update translation strings

-------------------------------------------------------------------
Mon Apr 19 11:37:19 CEST 2021 - jgonzalez@suse.com

- version 4.2.15-1
- Bugfix: Retracted Patches: Filter minion correctly when executing package install (bsc#1184929)

-------------------------------------------------------------------
Fri Apr 16 15:59:32 CEST 2021 - jgonzalez@suse.com

- version 4.2.14-1
- fix check for for mirrorlist URLs when refreshing products (bsc#1184861)

-------------------------------------------------------------------
Fri Apr 16 15:55:47 CEST 2021 - jgonzalez@suse.com

- version 4.2.13-1
- Add calendar widget to display maintenance windows

-------------------------------------------------------------------
Fri Apr 16 13:23:01 CEST 2021 - jgonzalez@suse.com

- version 4.2.12-1
- for a SUSE system get metadata and package from same source (bsc#1184475)
- List config state summary for systems in highstate page
- Implement retracted patches
- Add support for notify beacon for Debian/Ubuntu systems
- Check if the directory exists prior to modular data cleanup (bsc#1184311)
- define dependencies for salt-netapi-client and DB schema version
- assign right base product for res8 (bsc#1184005)
- Fix docs link in my organization configuration (bsc#1184286)
- Provide Custom Info as Pillar data
- remove deprecated xmlrpc functions
- Add support for Alibaba Cloud Linux 2
- Only update the kickstart path in cobbler if necessary (bsc#1175216)
- enhance config channel API with list assigned groups
- enhance server group API with config channel and formula
  access methods
- Fix: populate docker-registries on inspection (bsc#1178179)
- Raise length limit for kernel options (bsc#1182916)
- optionally allow vendor change when patching
- Speed up the system groups page (bsc#1182132)
- Log shell command output on failure when checking known_hosts file permissions
- adapt logging for testing accessability of URLs (bsc#1182817)
- add warning about missing salt feature for virtual networks
- add virtual network create action

-------------------------------------------------------------------
Fri Mar 05 15:42:30 CET 2021 - jgonzalez@suse.com

- version 4.2.11-1
- Allow setting a primary FQDN per system, either via WebUI or XMLRPC-API
- Speed up pages to compare or add packages to channels (bsc#1178767)
- Remove validator.js from jade templates
- Homogenizes style in filter buttons, facilitating testability
- improve fromdir with better mapping of URL to local files

-------------------------------------------------------------------
Thu Feb 25 12:06:49 CET 2021 - jgonzalez@suse.com

- version 4.2.10-1
- Rebuild and improve rendering of error pages 404 and 500 pages (bsc#1181228)
- Fix user creation with pam auth and no password (bsc#1179579)
- Rename rhnVirtualInstanceInfo memory_size_k column
- Fix registration of VM created with cobbler profile on Salt minion
- enahance schedule states XMLRPC API
- Cleanup sessions via SQL query instead of SQL function (bsc#1180224)
- Do not call page decorator in HEAD requests (bsc#1181228)
- Allow to configure request timeout (bsc#1178767)
- FIX: Slow response of 'Software > Install' in Ubuntu minions (bsc#1181165)

-------------------------------------------------------------------
Tue Feb 16 10:07:07 CET 2021 - jgonzalez@suse.com

- version 4.2.9-1
- fix action chains for saltssh minions (bsc#1182200)

-------------------------------------------------------------------
Fri Feb 12 14:29:28 CET 2021 - jgonzalez@suse.com

- version 4.2.8-1
- Ensure new files are synced just after writing them (bsc#1175660)
- Add 'mgr_origin_server' to Salt pillar data (bsc#1180439)
- enable openscap auditing for salt systems in SSM (bsc#1157711)
- Removed "Software Crashes" feature
- detect debian products (bsc#1181416)
- show packages from channels assigned to the targeted system (bsc#1181423)

-------------------------------------------------------------------
Thu Jan 28 11:42:47 CET 2021 - jgonzalez@suse.com

- version 4.2.7-1
- Open raw output in new tab for ScriptRunAction (bsc#1180547)

-------------------------------------------------------------------
Wed Jan 27 13:04:11 CET 2021 - jgonzalez@suse.com

- version 4.2.6-1
- fix query using old EVR_T constructor (bsc#1181422)
- Update to postgresql13 (jsc#SLE-17030)
- Improve modular dependency resolution algorithm (bsc#1177267)
- Display absolute timestamps for configuration files
- Fix modular data handling for cloned channels (bsc#1177508)
- Fix: login gets an ISE when SSO is enabled (bsc#1181048)
- Content Lifecycle Management input validation errors are now displayed at the field-level instead of a popup
- Add an API endpoint to allow/disallow scheduling irrelevant patches (bsc#1180757)
- Fix CVE audit results for affected and patched entries (bsc#1180893)
- Replace custom version comparison method with the standard one which also takes debian packages into account
- Default to preferred items per page in content lifecycle lists (bsc#1180558)
- Removed Java module com.sun.bind if it is not available; Load jaxb bundles if available.
- internal code cleanup (dropping unused table rhnErrataTmp)
- Drop the ssl_available option (SSL is always present)
- fix reboot action race condition (bsc#1177031)
- Improves misleading UI message displayed on systems with modules activated (bsc#1179525)
- Fix availability check for debian repositories (bsc#1180127)
- Added 'contents' argument to the 'configchannel.create' XMLRPC API method (bsc#1179566)
- Ignore duplicate NEVRAs in package profile update (bsc#1176018)
- Prevent deletion of CLM environments if they're used in an autoinstallation
  profile (bsc#1179552)
- Fix Debian package version comparison
- register saltkey XMLRPC handler and fix behavior of delete salt key (bsc#1179872)
- Added 'revision' argument to the 'configchannel.updateInitSls' XMLRPC API method (bsc#1179566)
- Add validation for custom repository labels
- Fix configuration file download links to actually download files instead of redirecting to the home page (bsc#1179324)
- Add lang attribute to html tags
- SPEC file libxml2-devel addition, Source0 update.
- Replace the virtpoller beacon by a guests refresh action
- Added RHEL build support.
- Simplified SPEC file.
- fix expanded support detection based on CentOS installations (bsc#1179589)
- Generalize the reactivation key message (bsc#1178483)

-------------------------------------------------------------------
Thu Dec 03 13:45:57 CET 2020 - jgonzalez@suse.com

- version 4.2.5-1
- add the VirtualPC as virtualization type (bsc#1178990)
- Fix the activation key handling from kickstart profile (bsc#1178647)
- Ignore docker network ifaces in the system duplicates list
- Fix incorrect password autocompletions (bsc#1148357)
- add translation strings for newly added countries and timezones (jsc#PM-2081)
- Update exception message in findSyncedMandatoryChannels

-------------------------------------------------------------------
Wed Nov 25 12:22:07 CET 2020 - jgonzalez@suse.com

- version 4.2.4-1
- Report resolved module dependencies on CLM project details page
- Allow creating custom ULN repositories with uln:// urls
- Change message "Minion is down" to be more accurate
- Revert: Sync state modules when starting action chain execution (bsc#1177336)
- Remove expiration date from ics files (bsc#1177892)
- Localize documentation links
- fix check for available products on ISS Slaves (bsc#1177184)
- XMLRPC: Report architecture label in the list of installed packages (bsc#1176898)
- get media.1/products for cloned channels (bsc#1178303)
- calculate size to truncate a history message based on the htmlified version (bsc#1178503)
- Sync state modules when starting action chain execution (bsc#1177336)
- Fix repo url of AppStream in generated RHEL/Centos 8 kickstart file (bsc#1175739)
- Enable validation of Content Lifecycle Management entities in the XMLRPC API (bsc#1177706)
- Fix the order of the arguments in the XMLRPC API doc for contentmanagement.buildProject (bsc#1177704)
- Remove the deprecated "satellite" API namespace
- Make image pillar visible only in buildhost organization
- Maintain list of synced images in pillar
- Remove hostname from /var/lib/salt/.ssh/known_hosts when deleting system (bsc#1176159)
- log token verify errors and check for expired tokens
- show only kernel options in advanced autoinstallation page when working with
  a salt minion (bsc#1177767)
- add new allowVendorChange flag for dist upgrades
- Take pool and volume from Salt virt.vm_info for files and blocks disks (bsc#1175987)
- Create VM on a Salt host using a cobbler profile
- Show cluster upgrade plan in the upgrade UI
- Fix action chain resuming when patches updating salt-minion don't cause service to be
  restarted (bsc#1144447)
- Execute Salt SSH actions in parallel (bsc#1173199)
- Enable to switch to multiple webUI theme
- Hotfix the modular RPMs release comparison
- enable redfish power management by default
- renaming autoinstall distro didn't change the name of the Cobbler distro (bsc#1175876)
- Fix: reinspecting a container image (bsc#1177092)
- add power management xmlrpc api
- allow nightly ISS sync to also cover custom channels
- Include build id in boot image local path
- fix max password length check at user creation (bsc#1176765)
- Fix the links for downloading the binaries in the package details UI (bsc#1176603)
- Notify about missing libvirt or hypervisor on virtual host
- Redesign maintenance schedule systems table to use paginated data from server
- Fix SP migration after dry run for cloned channels (bsc#1176307)
- filter not available optional channels out
- Fix: handle version comparison corner cases in Ubuntu packages

-------------------------------------------------------------------
Fri Nov 06 15:22:07 CET 2020 - jgonzalez@suse.com

- version 4.2.3-1
- Use correct eauth module and credentials for Salt SSH calls (bsc#1178319)

-------------------------------------------------------------------
Mon Sep 21 12:04:31 CEST 2020 - jgonzalez@suse.com

- version 4.2.2-1
- Updating translations from weblate
- Log exception trace on fatal Taskomatic startup error

-------------------------------------------------------------------
Fri Sep 18 12:34:25 CEST 2020 - jgonzalez@suse.com

- version 4.2.1-1
- Force disable SPA for non-navigation links (bsc#1175512)
- pass the log level parameter to matcher
- Detect client organization from connected proxy (bsc#1175545)
- Add language picker to user preferences and user creation
- Fix EntityExistsException on migration from traditional to salt minion via proxy (bsc#1175556)
- use media.1/products from media when not specified different (bsc#1175558)
- Fix: use quiet API method when using spacewalk-common-channels (bsc#1175529)
- add java.allow_adding_patches_via_api to allow adding errata to vendor channels
- fix alignment on icon on entitlement page
- support installer update channels during autoinstallation
- filter machines not in maintenance mode for remote commands
- Upgrade jQuery and adapt the code - CVE-2020-11022 (bsc#1172831)
- Data null means the sync never ran yet (bsc#1174357)
- Reset the server path on minion registration (bsc#1174254)
- fix error when rolling back a system to a snapshot (bsc#1173997)
- Implement maintenance windows backend
- Add check for maintainence window during executing recurring actions
- Implement maintenance windows in struts
- XMLRPC: Assign/retract maintenance schedule to/from systems
- avoid deadlock when syncing channels and registering minions at the same time (bsc#1173566)
- Fix softwarechannel update for vendor channels (bsc#1172709)
- Add modular repository warning message to system overview page (bsc#1173959)
- Change system list header text to something better (bsc#1173982)
- set CPU and memory info for virtual instances (bsc#1170244)
- Add virtual network Start, Stop and Delete actions
- Add virtual network list page
- update default product tree tag and set Beta tag again
- Fix strings (mentions of Satellite, replace SUSE Manager with PRODUCT_NAME, etc)
- Update package version to 4.2.0

-------------------------------------------------------------------
Wed Sep 16 16:49:35 CEST 2020 - jgonzalez@suse.com

- version 4.1.17-1
- Use the Salt API in authenticated and encrypted form (bsc#1175884, CVE-2020-8028)

-------------------------------------------------------------------
Thu Jul 23 13:26:41 CEST 2020 - jgonzalez@suse.com

- version 4.1.16-1
- Fix httpcomponents and gson jar symlinks (bsc#1174229)
- enhance RedHat product detection for CentOS and OracleLinux (bsc#1173584)
- provide comps.xml and modules.yaml when using onlinerepo for kickstart
- Refresh virtualization pages only on events
- fix up2date detection on RH8 when salt-minion is used for registration
- improve performance of the System Groups page with many clients (bsc#1172839)
- Include number of non-patch package updates to non-critical update counts
  in system group pages (bsc#1170468)
- bump XMLRPC API version number to distinguish from Spacewalk 2.10
- Cluster UI: return to overview page after scheduling actions
- fix NPE on auto installation when no kernel options are given (bsc#1173932)
- fix issue with disabling self_update for autoyast autoupgrade (bsc#1170654)
- Adapt expectations for jobs return events after switching Salt
  states to use 'mgrcompat.module_run' state.

-------------------------------------------------------------------
Wed Jul 01 16:12:13 CEST 2020 - jgonzalez@suse.com

- version 4.1.15-1
- Make httpcomponents and gson jar symlinks dependent on product
- Fix symlinks for gson, httcomponents on Leap 15.2

-------------------------------------------------------------------
Mon Jun 29 10:08:38 CEST 2020 - jgonzalez@suse.com

- version 4.1.14-1
- Branding adjustments, get rid of spacewalk as a default
- serve media.1/products when available (bsc#1173204)
- use repo metadata of the synced base channel when kernel
  option "useonlinerepo" is provided (bsc#1173204)
- Fix recurring actions being displayed in Task Schedules list
- Fix: handle corner case of deb pkg compare version (bsc#1173201)

-------------------------------------------------------------------
Wed Jun 24 10:22:51 CEST 2020 - jgonzalez@suse.com

- version 4.1.13-1
- prevent deadlock on suseusernotification (bsc#1173073)

-------------------------------------------------------------------
Tue Jun 23 17:21:48 CEST 2020 - jgonzalez@suse.com

- version 4.1.12-1
- Don't output virtualization pillar for systems without virtualization entitlement
- Update help link URLs in the UI
- Use volumes for VMs disks and allow attaching cdrom images
- Compute the websockify URL on browser side (bsc#1149644)
- disable Beta product tree tag
- Enable OS image building for all SUSE distributions (bsc#1149101, bsc#1172076)
- Toggle virtpoller when toggling virtualization host entitlement (bsc#1172962)
- Deleting registered VM doesn't remove them VM from the Guests list (bsc#1170096)
- improve salt-ssh error parsing on bootstrapping (bsc#1172120)

-------------------------------------------------------------------
Wed Jun 10 12:16:32 CEST 2020 - jgonzalez@suse.com

- version 4.1.11-1
- Drop the unpublished patch concept. All patches are published since their creation
- Implement support for cluster management (CaaSP)
- Split branding style themes for Uyuni and SUSE Manager
- increase XMLRPC API version
- Correctly set action to failed in case of Salt errors on execution (bsc#1169604)
- improve speed of Content Lifecycle Management channel list loading (bsc#1153234)
- Avoid traceback with AssertionError: Failed to update row (bsc#1172558)
- Pass minion ip to the kiwi_collect_image runner as fallback instead
  of fqdn if not present (bsc#1170737)
- Fix software channel list coloring
- apply highstate when add-on system types should be applied to the
  system on bootstrapping (bsc#1172190)
- configure HTTP timeouts via rhn.conf
- fixed bug where in scheduling a vhm refresh would result in a permission error for org admins
- Validate CLM projects on build/promote with XMLRPC
- Fix nullpointer exception during proxy registration (bsc#1171287)
- improve Content Lifecycle Management build and promotion performance (bsc#1159226)
- fix info text about package installation on channel change (bsc#1171684)
- Clarify the behavior of the checkbox system list, when it adds systems to ssm
- Implement module picker controls for CLM AppStream filters

-------------------------------------------------------------------
Tue May 26 11:22:02 CEST 2020 - jgonzalez@suse.com

- version 4.1.10-1
- handle centos urls that contain repo target in query string (bsc#1171996)

-------------------------------------------------------------------
Wed May 20 10:55:24 CEST 2020 - jgonzalez@suse.com

- version 4.1.9-1
- Fix saving image profile custom info values with XMLRPC (bsc#1171526)
- New API endpoint for retrieving combined formula data for a list of systems
- New API endpoint for retrieving network information for a list of system
- New API endpoint for retrieving system groups information for systems with a given entitlement
- Improve performance for States view in SystemGroups detail view (bsc#1158752)
- prevent race condition on metadata generation (bsc#1170197)
- Make automatic system locking for cluster node (CaaSP) user configurable
- Assign Activation Key channels only (bsc#1166516)
- Pass image profile custom info values as Docker buildargs during image build
- Fix activation keys request error in image import page (bsc#1170046)
- Fix custom info values input in image profile edit form (bsc#1169773)
- Add check for non-existing formulas when assigning formulas to a system/group
- Add check for non-existing formulas in xmlrpc calls
- Use salt for registration for selected install types (bsc#1164836)
- Added a new API end point to manage package state (bsc#1169520)
- avoid multiple base channels when onboarding minions (bsc#1167871)
- Remember settings after Service Pack Migration dry-run

-------------------------------------------------------------------
Thu Apr 23 10:25:13 CEST 2020 - jgonzalez@suse.com

- version 4.0.32-1
- hide message about changed Update Tag change (bsc#1169109)
- Web UI: Implement bootstrapping minions using an SSH private key
- add virtual volume delete action
- refresh pillar after channel change

-------------------------------------------------------------------
Wed Apr 15 17:12:31 CEST 2020 - jgonzalez@suse.com

- version 4.1.8-1
- Add content lifecycle project validation interface

-------------------------------------------------------------------
Mon Apr 13 09:33:50 CEST 2020 - jgonzalez@suse.com

- version 4.1.7-1
- Fix the original-clone channel relationship for CLM channels (bsc#1163121)
- fix serializer and documentation for system.listSystems (bsc#1168083)
- skip and show migration targets which do not have a successor
  for all installed extension products (bsc#1168227)
- fix resource leak in taskomatic (bsc#1168696)
- XMLRPC: Implement bootstrapping minions using an SSH private key
- Fix: unable to be redirected to the IdP when SSO is enabled (bsc#1167667)
- improve performance of cleanup-data-bunch
- Show separate info for syncing product channels and children
- add XMLRPC API method: proxy.listProxyClients (bsc#1166408)
- Enable monitoring for RHEL 8 Salt clients
- Add recurring actions xmlrpc interface
- Add StateApplyFailed and CreateBootstrapRepoFailed notifications
- Add virtual storage pools actions
- Remove no longer necessary check for retail TERMINALS group membership
- change DB check before login
- fix error when adding systems to ssm with 'add to ssm' button (bsc#1160246)

-------------------------------------------------------------------
Thu Mar 19 12:16:18 CET 2020 - jgonzalez@suse.com

- version 4.1.6-1
- Filter out AppStream packages by 'modularitylabel' rpm tag

-------------------------------------------------------------------
Wed Mar 11 10:54:21 CET 2020 - jgonzalez@suse.com

- version 4.1.5-1
- Fix for pillar not being refreshed when CaaSP pattern is detected upon software profile update (bsc#1166061)
- Adapt/clarify terms for minion system locking
- Add dependency on system-lock formula
- Prevent build/promote on content projects which have build/promote in progress
- Clean stale Content Lifecycle targets on Tomcat startup (bsc#1164121)
- Show warning on products page when no SUSE Manager Server Subscription is available
- Implement recurring highstate scheduling
- Notify VMs creation actions
- Validate the suseproductchannel table and update missing date when running mgr-sync refresh (bsc#1163538)
- Add 'inst.repo' kernel option to RHEL 8 kickstart tree (bsc#1163884)
- Show proxy icon in system list
- Disable modularity failsafe mechanism for RHEL 8 channels (bsc#1164875)
- Handle the non-existent requested grains gracefully
- Get the machineid grain from the minion startup event
- Feat: enable Salt system lock when CaaSP node is onboarded
- use term 'patch' instead of 'errata' (bsc#1164649)
- enable provisioning API with salt and bootstrap entitled systems
- remove oracle DB support
- improve performance when adding systems to system groups (bsc#1158754)
- remove NccRegister Task

-------------------------------------------------------------------
Mon Feb 17 12:50:13 CET 2020 - jgonzalez@suse.com

- version 4.1.4-1
- Fix a problem with removing the monitoring entitlement from a system
- Introduce CLM AppStream filters for RHEL 8 support
- kickstart --nobase option was removed in version F22. Do not use it
  for RHEL8
- Migrate pillar and formula data on minion id change (bsc#1161755)
- Remove auditlog-keeper
- Exclude base products from PAYG (Pay-As-You-Go) instances when doing subscription matching
- call saltutil.sync_all before calling highstate (bsc#1152673)
- change doc links pointing to new documentation server

-------------------------------------------------------------------
Thu Jan 30 14:48:34 CET 2020 - jgonzalez@suse.com

- version 4.1.3-1
- overload the system.scheduleChangeChannels API method to accept multiple system IDs
- support non discoverable fqdns via custom grain (bsc#1155281)

-------------------------------------------------------------------
Wed Jan 22 12:12:18 CET 2020 - jgonzalez@suse.com

- version 4.1.2-1
- merge java translations from branding back to this package
- fix mgr-sync add channel when fromdir is configured (bsc#1160184)
- handle not found re-activation key (bsc#1159012)
- write a list of formulas sorted by execution order (bsc#1083326)
- change product_tree tag to reflect new product 4.1 and Beta phase
- Use 'changes' field if 'pchanges' field doesn't exist (bsc#1159202)
- rename rhncfg-actions to mgr-cfg-actions in UI advice (bsc#1137248)
- Show additional headers and dependencies for deb packages
- Show adequate message on saving formulas that change only pillar data
- Fix container image import (bsc#1154246)
- Add missing permission checks on formula api (bsc#1123274)
- use channel name from product tree instead of constructing it (bsc#1157317)
- Add the system.getMinionIdMap XMLRPC method
- generate metadata with empty vendor (bsc#1158480)
- Read the subscriptions from the output instead of input (bsc#1140332)
- remove undefined variable from redhat_register snippet
- Add a method in API to check if the provided session key is a valid one.
- Associate VMs and systems with the same machine ID at bootstrap (bsc#1144176)
- Prevent Package List Refresh actions to stay pending forever (bsc#1157034)
- Fix minion id when applying engine-events state (bsc#1158181)
- Prevent ISE and warn disable deletion of a Content Lifecycle channel in use (bsc#1158012)
- Remove unnecessary WARN log entries from Kubernetes integration

-------------------------------------------------------------------
Wed Nov 27 17:01:33 CET 2019 - jgonzalez@suse.com

- version 4.1.1-1
- Change form order and change project creation message (bsc#1145744)
- show version depending on the product
- Fix loading proper activation key details on SPA enabled (bsc#1157141)
- Add 'license' entry to the kiwi image inspection test data
- Enable aarch64 builds
- Hide Virtualization > Provisioning tab for Salt systems (bsc#1167329)
- Add self monitoring to Admin Monitoring UI (bsc#1143638)
- Use apache proxy of websockify (bsc#1155455)
- Split a query to the database for more reliability in case certain pages are visited and many systems are registered
- Fix WebUI invalidation time by using the package build time instead
  of the WebUI version (bsc#1154868)
- Add information message in Tasks bunch detail page if task gets interrupted before start
- Create a single action when adding erratas to an action chain via the API (bsc#1148457)
- Add check for url input when creating/editing repositories
- Fqdns are coming from salt network module instead of fqdns grain (bsc#1134860)
- Consider timeout value in salt remote script (bsc#1153181)
- rename SUSE Products to just Products in UI
- Fix: regression with Ubuntu version compare (bsc#1150113)
- Add formula metadata to form data response
- ignore kickstarttrees for child channels and prevent
  appstream repos sync to cobbler
- Check if metadata refresh is needed before adding new channels (bsc#1153613)
- Fix: match `image_id` with newer k8s (bsc#1149741)
- Handle refreshing hardware of VM with changed UUID (bsc#1135380)
- Bump version to 4.1.0 (bsc#1154940)
- fix problems with Package Hub repos having multiple rpms with same NEVRA
  but different checksums (bsc#1146683)
- Add check/message for project not found (bsc#1145755)
- Fix sorting issues on content filter list page (bsc#1145591)
- Fix combinatorial explosion when generating migrations (bsc#1151888)
- Change the default value of taskomatic maxmemory to 4GB
- Silence cache strategy Hibernate warning
- Return result in compatible type to what defined in database procedure (bsc#1150729)
- Allow channels names to start with numbers
- Fix: handle special deb package names (bsc#1150113)
- Remove extra spaces in dependencies fields in Debian repo Packages file (bsc#1145551)
- Improve performance for 'Manage Software Channels' view (bsc#1151399)
- Allow monitoring for managed systems running Ubuntu 18.04 and RedHat 6/7
- use value from systemd unit file if not set in /etc/rhn/rhn.conf
- implement "keyword" filter for Content Lifecycle Management
- Add support for Azure, Amazon EC2, and Google Compute Engine as Virtual Host Manager.
- Import additional fields for Deb packages
- enable Kiwi NG on SLE15
- allow ssl connections from Tomcat to Postgres (bsc#1149210)
- use default in case taskomatic.java.maxmemory is unset
- fix parsing of /etc/rhn/rhn.conf for taskomatic.java.maxmemory (bsc#1151097)
- replace requires susemanager with uyuni-base server for group(susemanager)
- Add page to show virtual storage pools and volumes of a system
- Migrate login to Spark
- Use 'SCC organization credentials' instead of 'SCC credentials' in error message (bsc#1149425)
- implement "regular expression" Filter for Content Lifecycle Management
  matching package names, patch name, patch synopsis and package names in patches
- implement provisioning for salt clients
- New Single Page Application engine for the UI. It can be enabled with the config 'web.spa.enable' set to true
- Check that a channel doesn't have clones before deleting it (bsc#1138454)
- Fix: initialize the hibernate transaction when merging errata via XMLRPC API (bsc#1145584)
- Fix documentation of contentmanagement handler (bsc#1145753)
- Add new API endpoint to list available Filter Criteria
- improve API documentation of Filter Criteria
- implement "patch contains package" Filter for Content Lifecycle Management
- implement Filter Patch "by type" Content Lifecycle Management
- Improve websocket authentication to prevent errors in logs (bsc#1138454)
- Implement filtering errata by synopsis in Content Lifecycle Management
- Normalize date formats for actions, notifications and clm (bsc#1142774)
- Implement ALLOW filters in Content Lifecycle Management
- move /usr/share/rhn/config-defaults to uyuni-base-common
- implement "by date" Filter for Content Lifecycle Management
- Require uyuni-base-common for /etc/rhn
- Support partly patched CVEs in CVE audit (bsc#1137229)
- UI render without error if salt-formulas system folders are unreachable (bsc#1142309)
- Add susemanager as prerequired for spacewalk-java
- Cloning Errata from a specific channel should not take packages
  from other channels (bsc#1142764)
- Hide channels managed by Content Lifecycle projects from available sources (bsc#1137965)
- add caret sorting for rpm versioning
- improve performance for retrieving the user permissions on channels (bsc#1140644)

-------------------------------------------------------------------
Wed Jul 31 17:34:30 CEST 2019 - jgonzalez@suse.com

- version 4.0.20-1
- fix permissions of cobbler owned directories
- Prerequire salt package to avoid not existing user issues
- Remove duplicate information message when changing system properties (bsc#1111371)
- Align selection column in software channel managers (bsc#1122559)
- API Documentation: mention the shebang in the system.scheduleScriptRun doc strings (bsc#1138655)
- Enable product detection for plain rhel systems (bsc#1136301)
- For orphan contentsources, look also in susesccrepositoryauth to make sure they are not being referenced(bsc#1138275)
- Fallback to logged-in-user org and then vendor errata when looking up erratum on cloning (bsc#1137308)
- Add new validation to avoid creating content lifecycle projects starting with a number (bsc#1139493)
- Improve performance of 'Systems requiring reboot' page (fate#327780)
- Allow virtualization tab for foreign systems (bsc#1116869)
- Keep querystring on ListTag parent_url for actions that have the cid param (bsc#1134677)
- Allow forcing off or resetting VMs
- Fix profiles package scheduling when epoch is null (bsc#1137144)
- Explicitly mention in API docs that to preserve LF/CR, user needs to encode the data(bsc#1135442)
- Switch menu links and adjust title icons
- Add XML-RPC API calls to manage server monitoring
- Allow adding monitoring entitlement to openSUSE Leap 15.x
- Add support for Salt Formulas to be used with standalone Salt
- Fix channel sync status logic in products page (bsc#1131721)
- Report Monitoring products to subscription-matcher
- Update help URLs in the UI
- Fix SSM package upgrade list item selection (bsc#1133421)
- Support system groups with the prometheus-exporters-formula and monitoring entitlements
- Let softwarechannel_errata_sync fallback on vendor errata (bsc#1132914)
- Don't convert localhost repositories URL in mirror case (bsc#1135957)
- Add state EDITED to filters in the Content Lifecycle Environments
- Add built time date to the Content Lifecycle Environments
- Update ServerArch on each ImageDeployedEvent (bsc#1134621)
- Remove the 'Returning' clause from the query as oracle doesn't support it (bsc#1135166)
- Display warning if product catalog refresh is already in progress (bsc#1132234)
- Fix apidoc return order on mergePackages
- Explicitly mention country code in the advanced search (bsc#1131892)

-------------------------------------------------------------------
Wed May 22 14:29:42 CEST 2019 - jgonzalez@suse.com

- version 4.0.19-1
- Fix handling of the last Salt event queue (bsc#1135896)

-------------------------------------------------------------------
Wed May 15 17:05:45 CEST 2019 - jgonzalez@suse.com

- version 4.0.18-1
- use new names in code for client tool packages which were renamed (bsc#1134876)

-------------------------------------------------------------------
Wed May 15 17:00:13 CEST 2019 - jgonzalez@suse.com

- version 4.0.17-1
- List added JARs into specfile
- Add stax and stax2 to the ant JARs

-------------------------------------------------------------------
Wed May 15 15:11:15 CEST 2019 - jgonzalez@suse.com

- version 4.0.16-1
- SPEC cleanup
- Process salt events of a single minion on the same thread
- Add Single Sign On (SSO) via SAMLv2 protocol
- Hide disabled activation keys in form drop-downs (bsc#1101706)
- Implement Errata filtering based on advisory name in Content Lifecycle Management
- UI to enable / disable server monitoring
- Add monitoring entitlement
- Log remote commands executed via Salt -> Remote Commands UI to
  file /var/log/rhn/rhn_salt_remote_commands.log
- Saving cobbler autoinstall templates with a leading slash.
- Implement NEVR(A) filtering in Content Lifecycle Management
- Adjust product tree tag according to the base OS
- Add a link to the highstate page after formula was saved
- Fix deleting server when minion_formulas.json is empty (bsc#1122230)
- Handle the different retcodes that are being returned when salt module is not available (bsc#1131704)
- Improve salt events processing performance (bsc#1125097)
- Prevent Actions that were actually completed to be displayed as "in progress" forever(bsc#1131780)
- Disable Salt presence ping for synchronous calls
- Add unit tests for base channel assignments when registering RES minions
- Enable batching mode for salt synchronous calls
- Do not implicitly set parent channel when cloning (bsc#1130492)
- Do not report Provisioning installed product to subscription matcher (bsc#1128838)
- Show minion id in System Details GUI and API
- Fix base channel selection for Ubuntu systems (bsc#1132579)
- Fix retrieval of build time for .deb repositories (bsc#1131721)
- Fix product package conflicts with SLES for SAP systems (bsc#1130551)
- Take into account only synced products when scheduling SP migration from the API (bsc#1131929)

-------------------------------------------------------------------
Fri Apr 26 09:57:29 CEST 2019 - jgonzalez@suse.com

- version 4.0.15-1
- Enable Salt presence ping for synchronous calls (bsc#1133264)

-------------------------------------------------------------------
Thu Apr 25 17:59:56 CEST 2019 - jgonzalez@suse.com

- version 4.0.14-1
- Fix offline use of SUSE Manager (bsc#1133420)

-------------------------------------------------------------------
Mon Apr 22 12:11:55 CEST 2019 - jgonzalez@suse.com

- version 4.0.13-1
- Add Content Lifecycle Management icon
- Remove the obsolete help dispatcher servlet which was used to translate the documentation URLs
- Implement packages filtering on Content Project build
- Implement Content Filters operations and expose them in XMLRPC
- Disable ActionChainCleanup if database is Postgres
- Track and expose build status of Content Environment
- Enable SLES11 OS Image Build Host
- Add support for Salt batch execution mode
- fix NPE on remote commands when no targets match (bsc1123375)
- change release notes URL
- provide Proxy release notes as well
- Add a Taskomatic job to perform minion check-in regularly, drop use of Salt's Mine (bsc#1122837)
- Change the return type of the Cobbler method last_modified_time to Double
- Populate Content Environment on inserting it in a Project
- Add makefile and pylint configuration
- allow access to susemanager tools channels without res subscription (bsc#1127542)

-------------------------------------------------------------------
Fri Mar 29 10:31:49 CET 2019 - jgonzalez@suse.com

- version 4.0.12-1
- Adapt Cobbler power management functionality to use new power_system API call (bsc#1128919)
- fix doc generation for content management API
- Add support for SLES 15 live patches in CVE audit
- Implement Content Project promote function
- Implement Content Project build function
- Add Content Project Sources CRUD operations and expose them via XMLRPC
- Add Content Project and Content Environment CRUD operations and expose them via XMLRPC
- Add Content Project CRUD operations and expose them via XMLRPC
- Fix parsing of deb package version string on download (bsc#1130040)
- Generate solv file when repository metadata is created
- Fix errata_details to return details correctly (bsc#1128228)
- prevent an error when onboarding a RES 6 minion (bsc#1124794)

-------------------------------------------------------------------
Mon Mar 25 16:43:10 CET 2019 - jgonzalez@suse.com

- version 4.0.11-1
- don't modify kickstart child channel list
- change cobblers template directory
- Remove tanukiwrapper from taskomatic
- Add error message on sync refresh when there are no scc credentials
- rename cobbler keyword ksmeta to autoinstall_meta which changed with cobbler 3
- minion-action-cleanup Taskomatic task: do not clean actions younger than one hour
- Add support for custom username when bootstrapping with Salt-SSH
- Archive orphan actions when a system is deleted and make them visible in the UI (bsc#1118213)
- Cobbler version have been updated to >= 3.0
- Removed cobbler's 'update' method call which is now invalid(bsc#1128917)
- support ubuntu products and debian architectures in mgr-sync
- adapt check for available repositories to debian style repositories
- Add virtual machine display page
- Change default image download protocol from tftp to ftp
- Fix apidoc issues
- Read and update running kernel release value at each startup of minion (bsc#1122381)
- Schedule full package refresh only once per action chain if needed(bsc#1126518)
- Check and schedule package refresh in response to events independently of what originates them (bsc#1126099)

-------------------------------------------------------------------
Wed Mar 06 11:15:31 CET 2019 - jgonzalez@suse.com

- version 4.0.10-1
- Remove obsolete /rhn/help directory

-------------------------------------------------------------------
Tue Mar 05 18:20:00 CET 2019 - jgonzalez@suse.com

- version 4.0.9-1
- Update navigation links for the documentation pages

-------------------------------------------------------------------
Sat Mar 02 00:10:43 CET 2019 - jgonzalez@suse.com

- version 4.0.8-1
- Generate InRelease file for Debian/Ubuntu repos when metadata signing is enabled
- Add support for Ubuntu minions (FATE#324534, FATE#326848, FATE#326811)
- Fix/enhance Debian/Ubuntu repository generation
- Implement HTTP token authentication for Ubuntu clients

-------------------------------------------------------------------
Wed Feb 27 13:01:45 CET 2019 - jgonzalez@suse.com

- version 4.0.7-1
- Expose necessary Java modules on JDK 9+
- Add configuration option to limit the number of changelog entries added
  to the repository metadata (FATE#325676)
- Fix a problem when cloning public child channels with a private base channel (bsc#1124639)
- set max length for xccdf rule identifier to 255 to prevent internal server error (bsc#1125492)
- add configurable option to auto deploy new tokens (bsc#1123019)
- support products with multiple base channels
- fix ordering of base channels to prevent synchronization errors
  (bsc#1123902)
- prevent crash of mgr-sync refresh when channel label could not be found (bsc#1125451)
- Keep assigned channels on traditional to minion migration (bsc#1122836)
- Add UI to create virtual machine for salt minions
- Fix "Add Selected to SSM" on System Groups -> systems page (bsc#1121856)

-------------------------------------------------------------------
Fri Feb 08 17:38:56 CET 2019 - jgonzalez@suse.com

- version 4.0.6-1
- Fix exception when removing failed salt events from database

-------------------------------------------------------------------
Thu Jan 31 09:41:46 CET 2019 - jgonzalez@suse.com

- version 4.0.5-1
- Improve memory usage when generating repo matadata for channels having
  a large number of packages (bsc#1115776)
- Merge unlimited virtualization lifecycle products with the single variant (bsc#1114059)
- show beta products if a beta subscription is available (bsc#1123189)
- fix synchronizing Expanded Support Channel with missing architecture
  (bsc#1122565)
- Explicitly require JDK11
- Update spec file to no longer install tomcat context file in cache directory (bsc#1111308)
- Fix for duplicate key violation when cloning erratas that have no packages associated (bsc#1111686)
- Improve performance for granting and revoking permissions to user for groups (bsc#1111810)

-------------------------------------------------------------------
Wed Jan 16 12:23:15 CET 2019 - jgonzalez@suse.com

- version 4.0.4-1
- Remove the reference of channel from revision before deleting it (bsc#1107850)
- Add sp migration dry runs to the daily status report (bsc#1083094)
- Fix permissions check on formula list api call (bsc#1106626)
- Prevent failing KickstartCommand when customPosition is null (bsc#1112121)
- Improve return value and errors thrown for system.createEmptyProfile XMLRPC endpoint
- Reset channel assignments when base channel changes on registration (bsc#1118917)
- Removed 'Manage Channels' shortcut for vendor channels (bsc#1115978)
- Allow bootstrapping minions with a pending minion key being present (bsc#1119727)
- Fix cloning channels when managing the same errata for both vendor and private orgs (bsc#1111686)
- Hide 'unknown virtual host manager' when virtual host manager of all hosts is known (bsc#1119320)
- Add REST API to retrieve VM definition
- Nav and section scroll independently
- Listen to salt libvirt events to update VMs state
- avoid a NullPointerException error in Taskomatic (bsc#1119271)
- XMLRPC API: Include init.sls in channel file list (bsc#1111191)
- Disable notification types with 'java.notifications_type_disabled' in rhn.conf (bsc#1111910)
- Fix the config channels assignment via SSM (bsc#1117759)
- Introduce Loggerhead-module.js to store logs from the frontend
- change SCC sync backend to adapt quicker to SCC changes and improve
  speed of syncing metadata and checking for channel dependencies (bsc#1089121)
- read OEM Orderitems from DB instead of create always new items (bsc#1098826)
- fix mgr-sync refresh when subscription was removed (bsc#1105720)
- install product packages during bootstrapping minions (bsc#1104680)
- remove Oracle support

-------------------------------------------------------------------
Mon Dec 17 14:37:54 CET 2018 - jgonzalez@suse.com

- version 4.0.3-1
- Change Requires to allow installing with both Tomcat 8 (SLE-12SP3) and 9 (SLE12-SP4)
- Automatically schedule an Action to refresh minion repos after deletion of an assigned channel (bsc#1115029)
- Performance improvements in channel management functionalities (bsc#1114877)
- Hide already applied errata and channel entries from the output list in
  audit.listSystemsByPatchStatus (bsc#1111963)
- Handle with an error message if state file fails to render (bsc#1110757)
- use a Salt engine to process return results (bsc#1099988)
- Add check for yast autoinstall profiles when setting kickstartTree (bsc#1114115)
- Fix handling of CVEs including multiple patches in CVE audit (bsc#1111963)
- When changing basechannel the compatible old childchannels are now selected by default. (bsc#1110772)
- fix scheduling jobs to prevent forever pending events (bsc#1114991)
- Performance improvements for group listings and detail page (bsc#1111810)
- fix wrong counts of systems currency reports when a system belongs to more than one group (bsc#1114362)
- Add check if ssh-file permissions are correct (bsc#1114181)
- When removing cobbler system record, lookup by mac address as well if lookup by id fails(bsc#1110361)
- increase maximum number of threads and open files for taskomatic (bsc#1111966)
- Changed Strings for MenuTree Items to remove redundancy (bsc#1019847)
- Automatic cleanup of notification messages after a configurable lifetime
- Fix 'image deployed' event data parsing (bsc#1110316)
- Handle 'image deployed' salt event by executing post-deployment procedures
- Allow listing empty system profiles via XMLRPC
- Different methods have been refactored in tomcat/taskomatic for better performance(bsc#1106430)
- Do not try cleanup when deleting empty system profiles (bsc#1111247)
- ActivationKey base and child channel in a reactjs component
- Sync changes from Spacewalk
- 1640999 - Fix status icons
- 1640999 - Show correct name of the channel provididing rhncfg* packages
- 1624837 - Suppress warning if AppStream addon is enabled
- 1624837 - Enable appstream by default
- 1624837 - Add appstream ks corresponding to given baseos ks

-------------------------------------------------------------------
Fri Oct 26 10:29:32 CEST 2018 - jgonzalez@suse.com

- version 4.0.2-1
- Reschedule taskomatic jobs if task threads limit reached (bsc#1096511)
- Require openJDK in all cases, as IBM JDK will not be available at SLE15
- Add missing jar dependency 'xalan-j2-serializer'
- Modify acls: hide 'System details -> Groups and Formulas' tab for non-minions with bootstrap entitlement
- fix typo in messages (bsc#1111249)
- Cleanup formula data and assignment when migrating formulas or when removing system
- Remove restrictions on SUSE Manager Channel subscriptions (bsc#1105724)
- Pair a new starting minion with empty profile based on its HW address (MAC)
- Allow creating empty minion profiles via XMLRPC, allow assigning and editing formula for them
- Added shortcut for editing Software Channel
- Rewrite virtual guests list page in reactjs
- Fix NullPointerException when refreshing deleted software channel (bsc#1094992)
- Subscribe saltbooted minion to software channels, respect activation key in final registration steps
- Fix script is deleted too early (bsc#1105807)
- Remove special characters from HW type string
- Optimize execution of actions in minions (bsc#1099857)
- Make Kiwi OS Image building enabled by default
- Increase Java API version
- check valid postgresql database version
- Change Saltboot grain trigger from "initrd" to "saltboot_initrd"
- add last_boot to listSystems() API call
- Changed localization strings for file summaries (bsc#1090676)
- Added menu item entries for creating/deleting file preservation lists (bsc#1034030)
- Fix displayed number of systems requiring reboot in Tasks pane (bsc#1106875)
- Added link from virtualization tab to Scheduled > Pending Actions (bsc#1037389)
- Better error handling when a websocket connection is aborted (bsc#1080474)
- Remove the reference of channel from revision before deleting it(bsc#1107850)
- Enable auto patch updates for salt clients
- Fix ACLs for system details settings
- Method to Unsubscribe channel from system(bsc#1104120)
- Fix 'Compare Config Files' task hanging (bsc#1103218)
- Fix: delete old custom OS images pillar before generation (bsc#1105107)
- Fix an error in the system software channels UI due to SUSE product channels missing a
  corresponding synced channel (bsc#1105886)
- XMLRPC API for state channels
- add logic for RedHat modules
- fix deletion of Taskomatic schedules via the GUI (bsc#1095569)
- Generate OS image pillars via Java
- Logic constraint: results must be ordered and grouped by systemId first (bsc#1101033)
- Fix retrieving salt-ssh pub key for proxy setup when key already exists
  (bsc#1105062)
- Store activation key in the Kiwi built image
- Do not wrap output if stderr is not present (bsc#1105074)
- Store image size in image pillar as integer value
- Reschedule Taskomatic jobs when the taskomatic.<job_type>.parallel_threads
  limit is reached (bsc#1105574)
- Implement the 2-phase registration of saltbooted minions (SUMA for Retail)
- Avoid an NPE on expired tokens (bsc#1104503)
- Generate systemid certificate on suse/systemid/generate event (FATE#323069)
- Fix system group overview patch status (bsc#1102478)

-------------------------------------------------------------------
Fri Aug 10 15:21:41 CEST 2018 - jgonzalez@suse.com

- version 4.0.1-1
- Allow salt systems to be registered as proxies (FATE#323069)
- Fix behavior when canceling actions (bsc#1098993)
- add DNS name to cobbler network interface (FATE#326501, bsc#1104020)
- speedup listing systems of a group (bsc#1102009)
- Add python3 xmlrpc api example to docs.
- Bump version to 4.0.0 (bsc#1104034)
- Fix copyright for the package specfile (bsc#1103696)
- Add Salt actions for virtual guests
- Disallow '.' in config channel names (bsc#1100731)
- Feat: add OS Image building with Kiwi FATE#322959 FATE#323057 FATE#323056
- Apply State Result - use different color for applied changes
- Fix checking for salt pkg upgrade when generating action chain sls
- Add queue=true to state.apply calls generated in action chain sls files
- Fix missing acl to toggle notifications in user prefs in salt clients (bsc#1100131)
- Fix race condition when applying patches to systems (bsc#1097250)
- Fix: errata id should be unique (bsc#1089662)
- improve cve-server-channels Taskomatic task's performance (bsc#1094524)
- fix union and intersection button in grouplist (bsc#1100570)
- Feature: show ordered and formated output of state apply results
- fix defining a schedule for repo-sync (bsc#1100793)
- Drop removed network interfaces on hardware profile update (bsc#1099781)
- Feature: implement test-mode for highstate UI
- Feature: implement optional signing repository metadata
- Valid optional channel must be added before reposync starts (bsc#1099583)
- XML-RPC API call system.scheduleChangeChannels() fails when no children are given (bsc#1098815)
- Fix tabs and links in the SSM "Misc" section (bsc#1098388)
- Handle binary files appropriately (bsc#1096264)
- Increase the default number of Quartz worker threads (bsc#1096511)
- Ignore inactive containers in Kubernetes clusters
- explicitly require IBM java for SLES < SLE15 (bsc#1099454)
- Do not break backward compatibility on package installation/removal (bsc#1096514)
- Fix minion software profile to allow multiple installed versions for the
  same package name (bsc#1089526)
- fix cleaning up tasks when starting up taskomatic (bsc#1095210)
- Fix truncated result message of server actions (bsc#1039043)
- Add missing result fields for errata query (bsc#1097615)
- Show chain of proxies correctly (bsc#1084128)
- improve gatherer-matcher Taskomatic task's performance (bsc#1094524)
- Check if directory /srv/susemanager/salt/actionchains exists before deleting minion
  action chain files
- fix hardware refresh with multiple IPs on a network interface (bsc#1041134)
- Fix NPE in image pages when showing containers with non-SUSE distros
  (bsc#1097676)
- Do not log when received 'docker://' prefix from Kubernetes clusters
- Add new 'upgrade_satellite_refresh_custom_sls_files' task to refresh
  custom SLS files generated for minions (bsc#1094543)
- improve branding for Uyuni
- Mark all proceeding actions in action-chain failed after an action failed(bsc#1096510)
- Fix: limit naming of action chain (bsc#1086335)
- Do not create new product if product_id exists, update it instead (bsc#1096714)
- specify old udev name as alternative when parsing hw results
- fix detection of a xen virtualization host (bsc#1096056)
- Disallow colons in image labels (bsc#1092940)
- Fix registration of RHEL clients when multiple release packages are installed
  (bsc#1076931)
- Disable support for Oracle on openSUSE (bsc#1095804)
- Fix removing action chain sls files after execution (bsc#1096016)

-------------------------------------------------------------------
Tue Jun 05 10:09:30 CEST 2018 - jgonzalez@suse.com

- version 2.8.78.7-1
- make mass-canceling of Actions faster (bsc#1095211)
- Fix logic in jsp so enabling config systems page shows right icon for error (bsc#1082988)
- Fix: show only directly connected systems for Proxy (bsc#1094986)
- generate pillar after changeing gpg_check flag (bsc#1079605)
- enable all TLS version for HTTPS connections (bsc#1094530)
- allow multi selection/deletion of notification messages
- change text on pending actions on the system page (bsc#1086176)
- Schedule only one action when changing channel assignment for a group of servers on SSM
- honor user timezone setting for system overview dates (bsc#1085516)
- Initial branding change for Uyuni (bsc#1094497)
- Fix NPE in software profile sync when building update query (bsc#1094240)
- added 404 handling inside the Spark framework (bsc#1029726)

-------------------------------------------------------------------
Wed May 23 09:01:39 CEST 2018 - jgonzalez@suse.com

- version 2.8.78.6-1
- Add Action Chain support for Salt clients using the ssh-push connection method.
- add API functions to specify system cleanup type when deleting a
  system (bsc#1094190)
- change default cleanup type for XMLRPC API to NO_CLEANUP
  (bsc#1094190)

-------------------------------------------------------------------
Wed May 16 17:41:11 CEST 2018 - jgonzalez@suse.com

- version 2.8.78.5-1
- Uniform the notification message when scheduling HW refresh (bsc#1082796)
- Improved API for formulas to be saved through API for system/group.
- add SLES12 SP2 LTSS family (bsc#1092194)
- fix token cleanup task crashing (bsc#1090585)
- HW refresh fails on SLE15 Salt client (bsc#1090221)
- reorder styles import
- prevent NPE when no image build history details are available (bsc#1092161)
- only show the most relevant (least effort) solutions (bsc#1087071)
- Show channel label when listing config channels (bsc#1083278)
- fix equals to display channels with same name but different label
  (bsc#1083278)
- Avoid init.sls files with no revision on Config State Channels (bsc#1091855)

-------------------------------------------------------------------
Mon May 07 15:23:43 CEST 2018 - jgonzalez@suse.com

- version 2.8.78.4-1
- Update codebase for salt-netapi-client 0.14.0
- Render configuration files with UTF-8 (bsc#1088667)
- Update google-gson to version 2.8.2 (bsc#1091091)
- fix updating Subscription cache (bsc#1075466)

-------------------------------------------------------------------
Wed Apr 25 12:03:28 CEST 2018 - jgonzalez@suse.com

- version 2.8.78.3-1
- fix taskomatic deadlock in failure case (bsc#1085471)
- fix NPE in websocket session configurator (bsc#1080474)

-------------------------------------------------------------------
Mon Apr 23 09:12:55 CEST 2018 - jgonzalez@suse.com

- version 2.8.78.2-1
- Sync with upstream (bsc#1083294)
- 1567157 - remove 'www' part from cve.mitre.org domain name
- 1564065 - Fix relevant_to_server_group query performance
- 1544350 - Add possibility to manage errata severity via API/WebUI
- add support for autoinstallation of SLE15 (bsc#1090205)
- update sles_register cobbler snippets to work with SLE15 (bsc#1090205)
- Wait until minion is back to set RebootAction as COMPLETED (bsc#1089401)
- Handle Salt upgrade inside an Action Chain via patch installation.
- Change the endpoint for the mandatory channels retrieval to work with IDs instead of labels
- Remove SUSE Studio based image deployments
- add support for Prometheus monitoring
- Add option to schedule the software channels change in
  software -> channels -> channel -> target systems (bsc#1088246)
- Removed unused/broken option for sys details page (bsc#1082268)
- Log debug message if required cloned children do not exist when finding Service Pack migration alternatives
- fix constraint violation errors when onboarding (bsc#1089468)
- Update Spark to version 2.7.2 (bsc#1089101)
- Properly invalidate channel access tokens when changing to the same channels (bsc#1085660)
- Fix in SSM channls UI, if all systems in SSM do not have a base channel the corresponding
  child channels are not displayed on the subsequent page
- Apply Salt states in queue mode when executing Action Chains.
- Fix config channel assignment when registering with an activation key (bsc#1084134)
- Prevent stripping curly braces when creating config states (bsc#1085500)
- Fix index out of bound exception when os-release query returns multiple
  package names for RHEL/CentOS (bsc#1076931)
- More specific message for empty custom system info

-------------------------------------------------------------------
Wed Apr 04 12:12:28 CEST 2018 - jgonzalez@suse.com

- version 2.8.75.3-1
- Bugfix: assign correct channel on bootstrap (bsc#1087842)
- Prevent JSON parsing error when 'mgractionchains' module is not deployed.

-------------------------------------------------------------------
Thu Mar 29 01:24:22 CEST 2018 - jgonzalez@suse.com

- version 2.8.75.2-1
- SLE15 support: recommended/required flag for products and channels
- add more missing help links (bsc#1085852)

-------------------------------------------------------------------
Mon Mar 26 08:54:04 CEST 2018 - jgonzalez@suse.com

- version 2.8.75.1-1
- Sync with upstream (bsc#1083294)
- 1542556 - Prevent deletion of last SW admin if disabled
- 1544350 - Add possibility to manage errata severity via API/WebUI
- Add Action Chain support for Salt clients.
- Uniform channel assignment for Salt (bsc#1077265)
- fix race condition during enabling channel tokens (bsc#1085436)
- Ensure transaction execution order when updating FQDNs for minions (bsc#1078427)
- Harmonize display of custom system information (bsc#979073)
- add ref help links (bsc#1079535)
- fix presence ping (bsc#1080353)
- Fix "Most critical systems" list on "Home Overview" view (bsc#1081757)

-------------------------------------------------------------------
Mon Mar 05 08:50:01 CET 2018 - jgonzalez@suse.com

- version 2.8.72.1-1
- 1187053 - package search do not search through ppc64le packages by default
- support SLE15 product family
- rewrite products page into reactjs
- Users who can view system should be able to delete it (bsc#1079652)
- Set hostname before hardware refresh as well (bsc#1077760)
- Separate Salt calls based on config revisions and server grouping(bsc#1074854)
- remove clean section from spec (bsc#1083294)
- Added function to update software channel.
- Fix NPE when retrieving OES repo (bsc#1082328)
- Subscribe to config channels when registering Salt systems with activation keys (bsc#1080807)
- add rhn.conf salt_check_download_tokens parameter to disable token checking (bsc#1082119)

-------------------------------------------------------------------
Wed Feb 28 09:37:21 CET 2018 - jgonzalez@suse.com

- version 2.8.69.1-1
- Refresh pillar data when executing the subscribe channels action for ssh-push minions (bsc#1080349)
- Disable taskomatic crash dumps when using openJDK.
- Move locale preferences to user preferences menu.
- Fix home page link for "Register systems" (bsc#1065708)
- Remove previous activation keys on every (re-)activation (bsc#1031081)
- Handle stderr from "virtual-host-gatherer" to avoid hanging (bsc#1067010)
- Unify methods to send email on a single API
- Fix broken 'Add' links in system's config channel overview page (bsc#1079865)
- Remove SUSE Manager repositories when deleting salt minions (bsc#1079847)
- Fix issues in text for config management.
- fix title of reference guide help entry (bsc#1079769)
- 1541955 - Clone of an erratum doesn't have original erratum's severity
- 1481329 - Lost an <rhn-tab-directory> tab in previous commit for this BZ
- 1020318 - Fix refactored to take more, multiple, errors into account
- 1020318 - Check description for max-len when updating

-------------------------------------------------------------------
Mon Feb 05 12:48:29 CET 2018 - jgonzalez@suse.com

- version 2.8.59.3-1
- Allow scheduling the change of software channels as an action.
  The previous channels remain accessible to the registered system
  until the action is executed.

-------------------------------------------------------------------
Fri Feb 02 12:36:31 CET 2018 - jgonzalez@suse.com

- version 2.8.59.2-1
- refresh pillar data on formular change (bsc#1028285)
- Hide macro delimiters for config files in state channels
- Show full Salt paths in config file details page
- Remove previous activation keys when migrating to salt (bsc#1031081)
- Imporve webui for comparing files (bsc#1076201)
- For minion, no option to modfiy config file but just view
- Uniform date formatting in System Details view (bsc#1045289)
- Remove previous activation keys when migrating to salt (bsc#1031081)
- Import content of custom states from filesystem to database on startup, backup old state files
- Change the directory of the (normal) configuration channels from mgr_cfg_org_N to manager_org_N
- Handle gpg_check correctly (bsc#1076578)
- Replace custom states with configuration channels
- Hide ownership/permission fields from create/upload config file forms for state channels (bsc#1072153)
- Hide files from state channels from deploy/compare file lists (bsc#1072160)
- Disable and hide deploy files tab for state config channels (bsc#1072157)
- Allow ordering config channels in state revision
- Disallow creating 'normal' config channels when a 'state' channel with the
  same name and org already exists and vice versa.
- UI has been updated to manage state channels
- support multiple FQDNs per system (bsc#1063419)
- Uniform the notification message when rebooting a system (bsc#1036302)
- avoid use of the potentially-slow rhnServerNeededPackageCache view

-------------------------------------------------------------------
Wed Jan 17 12:05:06 CET 2018 - jgonzalez@suse.com

- version 2.8.56.1-1
- Speed up scheduling of package updates through the SSM (bsc#1076034)
- Fix encoding/decoding of url_bounce with more parameters (bsc#1075408)
- Removing unused mockobjects and strutstest jars
- Adjust commons-pool dependency for SLES15
- Remove jakarta-common-dbcp dependency, not required by quartz anymore
- Remove enforcement of IBM JDK
- Update to Quartz 2.3.0 (bsc#1049431)
- After dry-run, sync channels back with the server (bsc#1071468)
- fix message about package profile sync (bsc#1073739)
- On registration, assign server to the organization of the creator when activation key is empty (bsc#1016377)
- Fix logging issues when saving autoyast profiles (bsc#1073474)
- Add VM state as info gathered from VMware (bsc#1063759)
- improve performance of token checking, when RPMs or metadata are downloaded from minions (bsc#1061273)
- Allow selecting unnamed context in kubeconfig (bsc#1073482)
- Fix action names and date formatting in system event history (bsc#1073713)
- Fix incorrect 'os-release' report after SP migration (bsc#1071553)
- fix failed package installation when in RES 32 and 64 bit packages are
  installed together (bsc#1071314)
- Add user preferences in order to change items-per-page (bsc#1055296)
- Order salt formulas alphabetically. (bsc#1022077)
- Improved error message (bsc#1064258)
- Display messages about wrong input more end-user friendly. (bsc#1015956)
- Add api calls for content staging
- fix content refresh when product keys change (bsc#1069943)
- Allow 'Package List Refresh' when package arch has changed (bsc#1065259)
- New API call for scheduling highstate application
- Adding initial version of web ui notifications
- Show the time on the event history page in the users preferred timezone

-------------------------------------------------------------------
Tue Nov 28 12:48:16 CET 2017 - jgonzalez@suse.com

- version 2.7.46.8-1
- Implemented assignment of configuration channels to Salt systems via Salt states
- Added file structure under Salt root for configuration management
- Enabled configuration management UI for Salt systems
- Remove SUSE Manager specific configuration from Salt ssh minion when deleting system from SUSE Manager (bsc#1048326)
- Support Open Enterprise Server 2018 (bsc#1060182)
- Enable autofocus for login field
- Do not remove virtual instances for registered systems (bsc#1063759)
- Process right configfile on 'scheduleFileComparisons' API calls (bsc#1066663)
- Fix reported UUIDs for guests instances within a virtual host (bsc#1063759)
- Generate Order Items for OEM subscriptions (bsc#1045141)
- fix alignment of systemtype counts text (bsc#1057084)
- Enable 'Power Management' features on Salt minions.
- Fix editing of vhm config params (bsc#1063185)
- Skip the server if no channel can be guessed (bsc#1040420)
- Added a method to check if OS on machine supports containerization or not(bsc#1052728)
- 'Cancel Autoinstallation' link has been changed to look like button to make it more visible (bsc#1035955)
- Make systems in system group list selectable by the group admins (bsc#1021432)
- Hide non-relevant typed systems in SystemCurrency (bsc#1019097)
- Start registration for accepted minions only on the minion start event,
  not automatically on any event (bsc#1054044)
- Exclude salt systems from the list of target systems for traditional
  configuration stack installation
- Keep the the GPG Check value if validation fails (bsc#1061548)
- Extract Proxy version from installed product (bsc#1055467)
- Provide another create method(with additional parameter Gpgcheck) to create software channel through XML RPC(bsc#1060691).
- Improve duplicate hostname and transaction handling in minion registration
- Added 'Machine Id' information as part of details in System namespace for XMLRPC API(bsc#1054902)
- Modified the displayed message after updation of activation key (bsc#1060389)
- Display GUI message after successfully deleting custom key (bsc#1048295)
- fix links on schedule pages (bsc#1059201)
- Harmonize presentation of patch information (bsc#1032065)
- Display a feedback message when user deletes configuration channel(bsc#1048355)
- Fix duplicate machine id in event history on minion restart (bsc#1059388)
- Show link in message when rescheduling actions (bsc#1032122)
- Prevent ISE when distribution does not exist (bsc#1059524)
- do not store registration-keys during autoinstallation (bsc#1057599)
- enable package profile comparisons on minions
- Disallow entering multiple identical mirror credentials (bsc#971785)
- ensure correct ordering of patches (bsc#1059801)
- fix cloning Kickstart Profiles with Custom Options (bsc#1061576)
- checkin the foreign host if a s390 minion finished a job (bsc#971916)
- increase max length of hardware address to 32 byte (bsc#989991)
- Set the creator user for minions correctly in case it is known (bsc#1058862)
- Fix minor UI issues on overview page (bsc#1063590)
- Hide invisible first level menu items (bsc#1063822)
- Fail gracefully when GPG files are requested (bsc#1065676)
- fix unscheduling actions for traditional systems (bsc#1065216)
- add logging messages for SP migration (bsc#1066819, bsc#1066404)
- Improve messaging for "Compare Packages" (bsc#1065844)
- when searching for not installed products exclude release packages
  which are provided by others (bsc#1067509)
- rhnServerNetwork refactoring (bsc#1063419)
- Add Adelaide timezone to selectable timezones (bsc#1063891)

-------------------------------------------------------------------
Thu Sep 14 11:32:37 CEST 2017 - mc@suse.de

- version 2.7.46.7-1
- Adapt Salt runner and wheel calls to the new
  error handling introduced in salt-netapi-client-0.12.0
- change log level and event history for duplicate machine id  (bsc#1041489)
- Trim spaces around the target expression in the Salt remote
  command page (bsc#1056678)
- check entitlement usage based on grains when onboarding a
  minion (bsc#1043880)
- fixes ise error with invalid custom key id (bsc#1048294)
- Image runtime UI
- Redesign VHM pages on ReactJS
- Add VHM type Kubernetes
- Kubernetes runner and image matching implementation
- XMLRPC method for importing images
- Extra return data fields for content management XMLRPC methods
- Add back "Add Selected to SSM" buttons to Group pages (bsc#1047702)
- fix a ConstraintViolationException when refreshing hardware with
  changed network interfaces or IP addresses
- Add message about channel changes on salt managed systems to
  UI and API docs (bsc#1048845)
- show Child Channels tab in SSM again if a salt minion is in the set
- improve performance of package installation and patch application
- Visualization UI look&feel improvements

-------------------------------------------------------------------
Wed Aug 30 16:00:28 CEST 2017 - mc@suse.de

- version 2.7.46.6-1
- Import image UI
- Update images list and overview pages for external images
- Add syntax highlighting for state catalog
- Delete and create new ServerNetAddress if it already exists on
  HW refresh (bsc#1054225)
- organization name allows XSS
- check if base product exists to prevent NPE
- Fix enter key submit on ListTag filter input (bsc#1048762)
- Create VirtpollerData object with JSON content instead null
  (bsc#1049170)
- Fix unsetting of image build host when a related action is deleted
- Prevent malformed XML if 'arch' is set to NULL (bsc#1045575)
- Resolve comps.xml file for repositories (bsc#1048528)
- Fix: address review issues
- Install update stack erratas as a package list (bsc#1049139)
- Feat: allow deletion for server subset (bsc#1051452)

-------------------------------------------------------------------
Tue Aug 08 11:46:36 CEST 2017 - fkobzik@suse.de

- version 2.7.46.5-1
- Fix: don't add default channel if AK is not valid (bsc#1047656)
- Add 'Enable GPG check' function for channels
- No legend icon for Activity Ocurring. (bsc#1051719)
- Implement API call for bootstrapping systems
- Fix product ids reported for SUSE Manager Server to the subscription matcher
- Fix adding products when assigning channels (bsc#1049664)
- Set default memory size for SLES 12 installations to 1024MB (bsc#1047707)
- BugFix: enable remote-command for Salt clients in SSM (bsc#1050385)
- Add missing help icons/links (bsc#1049425)
- Fixed invalid help links (bsc#1049425)
- Fix: wrong openscap xid (bsc#1030898)
- Organization name allows XSS CVE-2017-7538 (bsc#1048968)
- Fixes overlapping text narrow window (bsc#1009118)
- Adapt to the salt-netapi-client update (v0.12.0)
- Fixes alignment on the orgdetails (bsc#1017513)
- Fix text for activation key buttons (bsc#1042975)
- Add a dynamic counter of the remaining textarea length
- Bugfix: set, check and cut textarea maxlength (bsc#1043430)
- MinionActionExecutor: raise skip timeout (bsc#1046865)
- Update channels.xml with OpenStack Cloud Continuous Delivery 6 (bsc#1039458)
- Do not create VirtualInstance duplicates for the same 'uuid'
- Add taskomatic task to cleanup duplicated uuids for same system id
- Handle possible wrong UUIDs on SLE11 minions (bsc#1046218)
- Removed duplicate overview menu item (bsc#1045981)
- Enable act-key name empty on creation (bsc#1032350)
- Fix NPE when there's not udev results (bsc#1042552)
- Alphabar: change title to 'Select first character' (bsc1042199)
- Duplicate Systems: correct language not to mention 'profiles' (bsc1035728)
- Fix list filters to work with URL special characters (bsc#1042846)
- Use getActive() instead of isActive() for JavaBeans compliance (bsc#1043143)
- Fix: hide non-org event details (bsc#1039579)

-------------------------------------------------------------------
Mon Jun 19 16:36:09 CEST 2017 - mc@suse.de

- version 2.7.46.4-1
- adapt to taglibs 1.2.5 (bsc#1044804)

-------------------------------------------------------------------
Mon Jun 12 09:07:20 CEST 2017 - mc@suse.de

- version 2.7.46.3-1
- set flush mode to commit for updatePackage
- Validate content management urls (bsc#1033808)
- remove repositories which are not assigned to a channel and not
  accessible anymore (bsc#1043131)
- spacecmd report_outofdatesystems: avoid one XMLRPC call per system
  (bsc1015882)
- Fallback to first network interface if no primary ips provided
  (bsc#1038677)
- Fix reactjs unique keys generation and remove duplicated menu element
- Correctly set action status to failed when an unexpected exception
  occurs (bsc#1013606)
- Fix action-buttons style for proper action and position
- rollback transaction in error case
- use hibernate for lookup first before falling back to mode query
- SSM Actions: Showing UI error notification if Taskomatic is down
  (bsc#1032952)
- display alternative archs only from the same org
- Bugfix: Traditional SSH Push to Minion migration (bsc#1040394)
- fix parsing oscap xml result for minions, not every Rule has an
  XCCDF ID Tag (bsc#1041812)
- Do not show action-buttons if list is empty
- Bugfix: submit action buttons have to stay inside the form (bsc#1042197)
- properly encode scap file download url params
- Fix navigation menu for state catalog
- Prevents ISE if base channels data is not up-to-date on SSM. (bsc#1040420)
- new patch install should schedule a package profile update (bsc#1039571)
- prevent multiple registrations (bsc#1040352)
- remove not working hibernate cache config variable
- put ehcache config to classpath of taskomatic
- silence ehcache warning complaining about using default values in
  taskomatic
- move ehcache.xml to classpath
- silence ehcache warnings complaining about using default values
- schedule a package list update after a Service Pack Migration
  (bsc#1017703)
- remove test.ping hack in distribution upgrade
- Fix displaying of States tab in System Group details page

-------------------------------------------------------------------
Mon May 29 17:06:01 CEST 2017 - mc@suse.de

- version 2.7.46.2-1
- Alphabar becomes a dropdown list
- Move the alphabar into the panel-heading table
- Do not use AddToSSM button if systems are selectable via checkbox
- Use a better icon for IIS
- Allow toggle left menu visibility for any screen-width
- Add select boxes and 'Delete' button to image, store, profile list pages
- show bootstrap minion link only if user has org_admin role
- show permission denied instead of internal server err (bsc#1036335)
- channel admin should be able to set org user restrictions for null-org channels
- user permission checked
- Teach ListPackagesAction and list.jsp about packageChannels
- CachedStatement: reuse the Connection object for batch updates
- batch ssm package upgrades if not action chain (bsc#1039030)
- Allow processing of zypper beacon events in parallel
- Allow processing of minion start events in parallel
- Allow multiple registrations in parallel
- use fallback now time as is without user preferences (bsc#1034465)
- Fix HTML in External Authentication page
- reorganize menu
- Bring back 'Add to SSM' link to System overview page for Salt systems
- Add Highstate page to SSM and system groups
- Add support for multiple servers in the highstate preview page
- Fix race condition for preview websocket messages in remote commands page
- Enable pkgset beacon for all Suse OS distributions (bsc#1032286)
- add info about base products to json input for subscription-matcher
- add product class info to the json input for the subscription-matcher (bsc#1031716)
- Add inspect status and reinspect button to image overview page
- change mgrsshtunnel user home to /var/lib/spacewalk
- Make schedule notification links consistent for actions for a single system (bsc#1039286)
- Teach Postgres to correctly-unique-ify rhnConfigInfo rows
- lookup functions should return every minion only one time
- change contact method for bootstrap script and ssh-push (bsc#1020852)
- Fix 'Join selected groups' button in Activation Key dialog (bsc#1037912)
- Ensure proper authentication for content management (bsc#1036320)
- Hide the "Crashes" column (bsc#1033811)
- Fix: hide lock for Salt servers (bsc#1032380)
- Fix action buttons to top for Pending actions delete confirm page, in SSM patch confirm page,
  Packages list pages and Actions list pages
- parse old and new return structure of spmigration return event

-------------------------------------------------------------------
Wed May 03 16:58:35 CEST 2017 - michele.bologna@suse.com

- version 2.7.46.1-1
- parse result of SP migration Dry Run correctly (bsc#1034837)
- Apply 'action button fixed on scroll' behavior to pages (bsc#1012978)
- prevent possible null pointer exception when installed products could not be
  found (bsc#1034837)
- Allow dot character '.' for activation key (bsc#1035633)
- fix ISE when no status selection was made (bsc#1033213)
- Download empty CSV report when CVE identifier could not be found
  (bsc#1033212)
- Add 'add to ssm' checkboxes to CVE audit list (bsc#1032016)
- Fix missing IPs in Overview tab (bsc#1031453)
- fix scheduling VM deployment in future (bsc#1034289)
- handle empty set to not produce invalid sql (bsc#1033497)
- fix SSM group pagination (bsc#1012784)
- Fix ReactJS DateTime input for phantomjs (bsc#1030075)
- make sure minion keys can only be seen/managed by appropriate
  user(bsc#1025908)
- Set action status to 'failed' on uncaught exceptions (bsc#1013606)
- create PooledExecutor with pre-filled queue (bsc#1030716)
  aborted by the client (bsc#1031826)

-------------------------------------------------------------------
Mon Apr 03 14:57:25 CEST 2017 - mc@suse.de

- version 2.7.44.1-1
- add error handing and fix rebuild button
- Feat: divide & distribute salt actions randomly
- add a configuration parameter to set the time staging begins
- init. support for split-schedule in pre-download window
- add staging window duration
- patch application pre-download
- pre-download packages scheduled for install
- api call to actionchain (bsc#1011964)
- new cve audit ui for server/images
- Fix adding of new InstalledProduct entries on image inspect
- delete also image channels before generating them new
- CVE Audit for images - xmlrpc interface
- implement CVEAudit for images
- simplify rhn-search jar list
- set number of bytes instead of length of java string for 'Content-
  Length' HTTP-header

-------------------------------------------------------------------
Fri Mar 31 12:35:55 CEST 2017 - mc@suse.de

- version 2.7.40.1-1
- Fix arch for default channels lookup (bsc#1025275)
- Add new menu item and routing for Visualization > System Grouping
- Backend: expose installed product name to the ui
- Bugfix: use unique id for possible Host and Guest system duplicate
- Avoid blocking synchronous calls if some minions are unreachable
- Fix mainframesysinfo module to use /proc/sysinfo on SLES11 (bsc#1025758)
- Add Hibernate cascade option from ImageProfile to ProfileCustomDataValue
- apply SessionFilter also for error pages (bsc#1028062)
- Fix confirmation button color for system group delete page (bsc#1025236)
- create scap files dir beforehand (bsc#1029755)
- check if inspect image return a result (bsc#1030683)
- add storeLabel to ImageInfoSerializer
- add buildStatus to ImageOverviewSerializer
- make country, state/province and city searchable for system location
  (bsc#1020659)
- Show errors returned from cmd.run
- Change log level to DEBUG for 'Broken pipe' error in remote commands page
  (bsc#1029668)
- fix NPE when building image profiles without activation keys
- fix removing images and profiles with custom values
- Migrate content management forms to use ReactJS Input components
- Fix LocalDateTimeISOAdapter to parse date string with timezone
- Fix NPE when building with no activation key in the profile
- Fix ace-editor source path
- Fix: restore pkgset beacon functionality (bsc#1030434)
- Move the footer at the end of the aside column
- Move the legendbox to the header bar as a popup
- UI menu: direct link on menu element, plus/minus icon toggles submenu instead
- Fix: handle Hibernate transactions correctly (bsc#1030026)
- Feat: execute actions within 10 minutes in the past
- Handle TaskomaticApiExceptions
- Turn TaskomaticApiException to a checked exception
- Schedule minion Actions in Quartz
- make salt aware of rescheduled actions (bsc#1027852)
- add number of installed packages to ImageOverview
- parse result of docker inspect
- Add date time input for scheduling the image build
- Add 'Rebuild' button to image details page
- Implement XMLRPC API for Image Stores, Image Profiles and Images
- Add custom data values to image profile and images
- Don't allow scheduling scap scan if openscap pkg missing from minion
- add link to proxy system details page
- Show entitlements sorted in the system details overview page (bsc#1029260)
- Fix broken help link for taskstatus (bsc#1017422)
- Fix merge channels patches (bsc#1025000)
- show proxy path in bootstrap UI
- catch and display all bootstrap errs
- check if proxy hostname is FQDN in UI
- add proxy_pub_key to ssh bootstrap pillar
- cleanup and method to get proxy pub key by calling runner
- methods for gen ssh key and get pub key from proxy
- java backend for salt ssh-push through proxy

-------------------------------------------------------------------
Wed Mar 08 19:04:20 CET 2017 - mc@suse.de

- version 2.7.30.2-1
- set modified date for credentials
- use a small fixed pool so we don't overwhelm the salt-api with salt-ssh
  executions
- synchronize sendMessage on session, checkstyle fixes
- fix remote cmd ui js err and timed out msg

-------------------------------------------------------------------
Tue Mar 07 15:44:51 CET 2017 - mc@suse.de

- version 2.7.30.1-1
- Load ace-editor js library from a different place (bsc#1021897)
- use a bounded thread pool for salt-ssh async calls
- use consistent spelling in UI (bsc#1028306)
- remote cmd UI changes for salt-ssh minions
- add support for SUSE Manager Proxy 3.1
- openscap action scheduling and handling for salt minions
- rewording distchannelmap text (bsc#1017772)
- add support for salt ssh minions to remote cmd UI
- Visualization: show Proxy and Virtual Host Manager hierarchy
- Add patches and packages pages for images
- parse installed products on images
- add pillar data only for used image stores
- add image info schema and mapping
- Remove 'email' field from image profile form
- Add a notification for when Container Build Host type is applied
- Add build schedule notification on image build page
- Updated links to github in spec files
- do not push changed channels directly out to the minions
- do not schedule product installation, but add product packages to server
  state
- provide a user to the event if possible
- Set the creator of a server
- search and install missing product packages when channel assignment changes
- Display warning when JavaScript is disabled on all pages (bsc#987579)
- Remove warning on ssm page (bsc#1025981)
- Add missing dirs to the menu tree (bsc#1023413)
- Remove legacy audit logging Java code
- AuthFilter: update cookie expiry date at end of HTTP request (bsc#1025775)
- MinionActionCleanup: only call list_jobs once per action id (bsc#1025291)
- Feat: enable Salt by default on bootstrap via UI
- Fix: uniform bootstrap.sh (bsc#1000762)
- Feat: supply SSH passphrase when adding identity
- fix NPE when no SUSE Product was found for an installed product
- keep organization after migrating a system to salt (bsc#1026301)
- action now store its completion time
- Avoid deadlock with spacewalk-repo-sync (bsc#1022530)
- Changed tab text for Formulas tab to Formula Catalog (bsc#1022076)
- Add missing library to taskomatic classpath (bsc#1024066)
- Fix spacecmd cannot be executed by RO user (bsc#1015790)
- send timeout if no minions available in remote cmd ui
- show only allowed minions in remote cmd ui (bsc#1024496)
- Fix broken merge (bsc#987864)
- add possibility to add systems to SSM from ProxyClients page
- Reject tokens not assigned to minions (bsc#1019965)
- Invalidate tokens when deleting system
- make remote commands UI async

-------------------------------------------------------------------
Tue Feb 07 15:24:57 CET 2017 - michele.bologna@suse.com

- version 2.7.24.1-1
- Apply addon system types from activation key during registration
  (bsc#1020180)
- Apply highstate as the last step of a registration in case an activation key
  was provided (bsc#1020232)
- Create tmp directory in spec file (bsc#1019672)
- Add severity to updateinfo (bsc#1012365)
- Store temporary roster in configured location (bsc#1019672)
- hide migration targets without valid subscriptions (bsc#1019893)
- fix SP migration when the SUSE Manager Tools product is installed
  (bcs#1014498)
- Use human-parseable dates for server notes (bsc#969564) (#863)
- Fix timezone handling for rpm installtime (bsc#1017078)
- Validate activation key values (bsc#1015967)
- Pass user-preferred localtime to the highstate UI (bsc#1020027)
- Send ChannelsChangedEventMessage in SSM (bsc#1019451)
- Add "Content Management" feature

-------------------------------------------------------------------
Wed Jan 11 16:03:04 CET 2017 - michele.bologna@suse.com

- version 2.7.14.1-1
- Version 2.7.14.1

-------------------------------------------------------------------
Fri Dec 16 16:35:50 CET 2016 - michele.bologna@suse.com

- version 2.5.59.11-1
- Add support for live patching
- Initial support for executing actions in taskomatic
- Hide kernel patches in CVE Audit results when live patching is used
	(FATE#319519)
- Show kernel live patching info in 'system details overview' (FATE#319519)
- Escape act key names in bootstrap UI (bsc#1015967)
- Add tunneling to salt-ssh support
- Fix server checks to allow minions to perform a distupgrade (bsc#1013945)
- Change default sort to ascending for pending actions list
- Add reboot/restart type icon to relevant patch column in upgradable package
  lists
- Add system.getKernelLivePatch API method
- Update kernel version and other system info during package refresh
  (bsc#1013551)
- Fix ISE when sorting system notes list (bsc#979053)
- Fix checkbox icon align (bsc#966888)
- fix fromdir for 3rd party server (bsc#998696)
- Display warning when JavaScript is disabled on all pages (bsc#987579)
- Rename SSM page titles for consistency (bsc#979623)
- hide action chain schedule for salt systems also in SSM (bsc#1005008)
- send ActionScheduled message for all saved actions (bsc#1005008)
- Fix plus/minus buttons in action chain list (bsc#1011344)
- Fix misleading message on system reboot schedule in SSM (bsc#1011817)
- Utilize HostPortValidator to validate bootstrap host (bsc#1011317)
- Increment 'earliest' date by a millisecond between chain actions (bsc#973226)
- Use human-parseable dates for server notes (bsc#969564) (#863)
- Respect order of validation constraints in XSD files (bsc#959573)
- Remove useless self-link on login page (bsc#963545) (#872)
- Use different symbols for collapsible sidebar items (bsc#967880) (#870)
- Fix SSM reboot action success messages (bsc#968935)
- Allow sorting on avisory name in errata lists (bsc#989703)
- Update 'view/modify file' action buttons text (bsc#1009102)
- Handle salt ssh sdterr message (bsc#1005927)
- scheduleDetail.jsp: clarify button label (bsc#1010664)
- Bugfix: Prevent salt-master ERROR messages if formulas files are missing
  (bsc#1009004)
- Hide RHN disconnection option (bsc#1010049) (#850)
- Reword general config page text (bsc#1009982)
- check and fix also the assigned repository while updating the channels
  (bsc#1007490)
- match url including query param seperator to have a definitive end of the
  path component (bsc#1007490)
- Only show minions with sids available as links (bsc#1007261, bsc#970460)
- Delete previous Salt key on register event (bsc#1006119)
- Repository progress: decode another possible log info (bsc#972492)
- add oes extensions to base products bsc#1008480
- Create "script.run" capability if it is not found (bsc#1008759)
- Avoid misleading expected check-in message (bsc#1009006)

-------------------------------------------------------------------
Mon Nov 07 11:43:42 CET 2016 - michele.bologna@suse.com

- version 2.5.59.10-1
- CVE Audit: tolerate null products (bsc#1004717)
- If proxy is not found via FQDN, look it up via simple name (bsc#1006982)
- Change rhnServerPath hibernate mapping to fix ISE for server behing proxy
  (bsc#1004725)
- fix autoyast upgrade mode (bsc#1006786)
  chain (bsc#1000184)
- Open repo sync log in a new window (bsc#1007459)
- Always use queue=true when calling state.apply (bsc#1004743)
- Add a link to system pending events in patch schedule notification for a
  single system (bsc#971342)
- Sort proxy clients list by name (bsc#998348)
- Make exception class more generic and code fixup (bsc#1003449)
- Raise UnsupportedOnSaltException performing listChannels (bsc#1003449)
- New exception type to indicate unsupported operation (bsc#1003449)
- Refactor to remove action canceling duplicate code (bsc#1004745)
- arch_type of a SUSEProduct can be null (bsc#1001738 bsc#1001784 bsc#1001923
  bsc#1002678)
- Ensure no stray config channels are listed for ranking (bsc#979630)
- PinnedSubscriptionHandler: documentation comment typo (bsc#994848)
- Refactor unschedule minion actions to fix NPE (bsc#1004745)
- Enable SPMigration UI for minions
- Send an email to admin when salt event bus is down
- Separate API endpoint for SSH system registration
- Require salt-netapi-client 0.9.0
- Initial handling of job return events for dist upgrades

-------------------------------------------------------------------
Thu Oct 06 16:08:09 CEST 2016 - mc@suse.de

- version 2.5.59.9-1
- Hide all formula tabs as long as there are no formulas installed
- Support formulas in SUSE Manager
- SPMigration UI: list not synced channels in the tooltip
- SPMigration: add multi-target-selection step in front of the wizard
- Sync product extensions
- Handle JsonException when sls with error (bsc#987835)
- Many fixes for onboarding minions
- Handle hardware refresh like any other action
- clone Severity from an errata (bsc#1000666)
- Do not check for password type on autoyast files (bsc#999304)
- handle minion down and job not found when canceling jobs on minions
 (bsc#993304,bsc#994623)
- clear hibernate session after entity type change to fix
  NonUniqueObjectException (bsc#997243)
- Remove previous client capabilities on traditional->minion
  reactivation (bsc#997243)
- Enables pkgset beacon to work in RHEL systems
- support Open Enterprise Server 11 SP3 (bsc#988303)
- Fix broken merge (bsc#987864)
- use raw package install for non zypper systems
- Redirect user to a meaningful page after requesting details of non-existing Action Chain (bsc#973198)
- Setup Salt Minion before packages are taken
- Support Salt on RedHat like systems
- fix race condition during auto errata update (bsc#969790)
- API requests should not be redirected to login
- introduce Spark router conventions
- Add server endpoint for TaskoTop web UI page
- Change EmptyString warning to debug log level to not spam the logs (bsc#989498)
- BugFix: use user preferences parameters as default page size (bsc#980678)
- Add proxy detection during registration and pillar generation
- Adding default channel for minion (bsc#986019)
- Fix NoClassDefFoundError (bsc#988196)
- call cobbler sync in profile edit only if requested (bsc#991440)
- No explicite cobbler sync needed (bsc#991440)
- call all sync_* functions at minion start event
- add beacon configuration for pkgset (bsc#971372)

-------------------------------------------------------------------
Mon Jul 18 14:28:06 CEST 2016 - jrenner@suse.com

- version 2.5.59.8-1
- Initial version of the bootstrapping UI
- Integrate bootstrapping with System Overview
- support SP Migration for OES 2015 to 2015 SP1
- Fix for minion w/ multiple interfaces (bsc#985707)
- Fix HW Refresh duplicate insert (bsc#971622, bsc#983347)
- no addon entitlements allowed for Foreign and Bootstrap systems (bsc#983826)
- disable checkboxes for foreign and bootstrap systems in system types page
  (bsc#983826)
- Tell linuxrc that self_update is an user option so that it'll pass it to
  autoyast but doesn't process it further and add this to the tests
- Disable YaST self update for new autoinstallation trees for SLE
- remove misleading links from action chain page (bsc#983297)

-------------------------------------------------------------------
Fri Jun 17 18:10:20 CEST 2016 - mc@suse.de

- version 2.5.59.7-1
- support OES 2015 (bsc#934560)
- align reboot behavior of salt and tranditional clients (bsc#975534)
- update to latest salt netapi library
- Report the state of virtual guests from virtual host manager as
  'unknown'(bsc#983344)
- add taskomatic job to clean up minion actions
- replace ZypperEvent with default beacon event
- move uuid cleanup logic into taskomatic
- enable oracle support again (FATE#320213)
- Enable minions to be worked with SSM only on available features
- Use the IP address when doing ssh push via proxy (bsc#940927)
- Don't allow URLs that only differ on the authorization token (bsc#976184, bsc#982347)
- Fix typo in Systems column (bsc#983916)
- Salt hw reg: ignore virtual scsi devices (bsc#962588)

-------------------------------------------------------------------
Tue May 24 16:33:00 CEST 2016 - kwalter@suse.com

- version 2.5.59.6-1
- fix NoSuchFileException at setup time when there are no orgs yet
-  add details to history event
- only require lifecycle entitlements for systems with a SUSE base
  product, adjust test
- mgr-sync: use bulk channel reposync
- enhance list of channel families for SUSE Manager Server
- reactivate traditional server as minion on registration
- TaskomaticApi: schedule bulk reposyncs in bulk
- show machine_id in the system->hardware tab
- change missing machine_id UI warning message
- Make message handling thread pool size configurable
- Support for concurrent handling of checkin events
- add variable to make cobbler sync optional
- Add Virtualization Groups to the input JSON data for the matcher
- Backward synchronization for cobbler kernel options during CobblerSyncTask
- support for multithreaded message handling
- BugFix: redirect migration with no Org to the first step (bsc#969529)
- Trigger errata cache job on changed channel assignments
- Under high load, the service wrapper may incorrectly interpret the inability
  to get a response in time from taskomatic and kill it (bsc#962253).
- make cobbler commands work from taskomatik
- Don't modify request map when rendering alphabar, since it may fail depending
  on the implementation of ServletRequest (bsc#978253)
- require refresh channels before pkg states (bsc#975424)
- Manager-3.0: Reschedule failed actions (bsc#971622)
- Exit if there are exceptions on startup to let tanuki restart taskomatic
- BugFix: keep trace of the parent channel selected during 'Create Channel'
  (bsc#967865)
- remote commands: filter minions by permissions and not just by org
  (bsc#978050)
- ProductSyncManager: when scheduling reposyncs, use bulk mode through
  TaskomaticApi (bsc961002)
- call cobbler sync after cobbler command is finished (bsc#966890)
- use pillar and static states to install/remove packages (bsc#975424)
- Faster event processing.
- Determine the action status more correctly
- fix error msg if /srv/susemanager/salt/custom does not exist (bsc#978182)
- Recreate upgrade paths on every refresh (bsc#978166)
- prevent non org-admin user accept/reject/delete a minion (bsc#979686)
- regenerate salt files (bsc#974302)
- log permissions problems on channel access while SP migration (bsc#970223)
- support SLE-POS 11 SP3 as addon for SLES 11 SP4 (bsc#976194)
- delete salt key when system is deleted (bsc#971606)
- Improve the output of remote command actions
- No package list refresh after channel assignment change
- Force a package list refresh after the onboarding
- More "info" level logging about action executors
- Log out the duration of package profile updates
- Execute package profile update as a state.apply (bsc#973365)
- Adjust autoinst file error detecting heuristics to the newer format
  (bsc#974119)
- Use queue=true for all calls to state.apply (bsc#980556)
- make postgresql a weak systemd dependency
- filter osad from the activation key extra packages (bsc#975135)
- Ensure SCC data files are saved on disk as tomcat/root with 644 permissions
- Bugfix: add management product ids to servers without products
- Double the backslashes when reading the config files from java (bsc#958923)
- fix setting cpu flags on hw refresh (bsc#975354)

-------------------------------------------------------------------
Tue Apr 12 17:18:44 CEST 2016 - mc@suse.de

- version 2.5.59.5-1
- trim cpu values and skip dmi for ppc64 (bsc#974792)
- delete pillar data on remove server (bsc#974853)
- use minion_id in pillar data file name (bsc#974853)

-------------------------------------------------------------------
Wed Apr 06 08:30:19 CEST 2016 - mc@suse.de

- version 2.5.59.4-1
- use custom.group_[id] only when applying custom_org (bsc#973452)
- AuthFilter: don't redirect to HTML pages for JSON endpoints, send 401 instead
- subscription-matcher: add timestamp to input.json
- apply only group_<ID>.sls (bsc#973452)
- fix sls regeneration on custom state delete (bsc#973666)
- rename pillar group_id to group_ids
- Don't set a limit on the Salt API response time (bsc#972766)
- When generating repo metadata for a cloned channel, recursively fetch
  keywords from the original channel (bsc#970901)
- fix API documentation
- Fix getting MD5 for file
- Fix Content-Length in HTTP-header of response
- Cleaning up some remaining Tag/Group XSS issues
- Warning "Unservable packages" is not shown when such packages don't
  exist now
- Bad bean-message ids and navbar-vars can lead to XSS issues
- AlphaBar had an 'interesting' XSS exploit available
- Fix SelectAll in the presence of filtering
- found/fixed another in BunchDetails. QE++
- Change mechanism of selecting compatible systems
- Fix generating blank repositories because hitting salt file list cache
  (bsc#971004)
- fix kernel options splitting (bsc#973413)
- schedule minion hw refresh on api call (bsc#972305)
- fix ping minion before hw refresh (bsc#972305)
- check ftr_hardware_refresh when showing 'Refresh Hardware' button
  (bsc#972305)
- rename and use method to check salt or management entitlement (bsc#972305)
- refactor getting hardware and network information (bsc#972305)
- handle no response for installed products (bsc#971906)
- return Optional for single minion api calls (bsc#971906)
- catch smbios call errors and log warn (bsc#970497)
- Require Tomcat and Postgresql running before Taskomatic start
- list custom states from db instead of disk (bsc#972166)
- fix SLE12 patch style detection in case of cloned patches (bsc#972972)
- execute each hardware mapper in its own transaction (bsc#972163)
- Use test.ping instead of presence to detect reachable minions (bsc#972665,
  bsc#971194)
- BugFix: 'Systems > Advanced Search' title and description consistency
  (bsc#966737)
- BugFix: correct behavior with visibility conditions of sub-tabs in
  Systems/Misc page (bsc#962563)
- Trigger registration if minion is not present (bsc#971725)
- Do not sync minions on tomcat startup (bsc#971725)
- better logging for SP Migration feature (bsc#970223)
- Workaround Spark bug https://github.com/perwendel/spark/issues/490
  (bnc#972158)
- add present check to immediate schedule execution (bsc#971194)
- fix installing patches via salt (bsc#971093)
- Remove all code related to SSE based UI events (bsc#969303)
- Do not handle beacon events anymore (bsc#969303)
- Fix problem on concurrent SCC subscription refresh
- disable local repositories on registration (bnc#971788)

-------------------------------------------------------------------
Mon Mar 21 17:43:40 CET 2016 - mc@suse.de

- version 2.5.59.3-1
- BugFix: add missing url mapping (bsc#961565)
- Do not load susemanager-events.js (bsc#969303)
- fix unique index error on update custom state , refactor and add unit test
- regenerate custom state assignments on rename and delete (bsc#971206)
- query to find state revisions where a custom state is used (bsc#971206)
- check if custom state is being renamed (bsc#971206)
- fix scheduling an action chain (bsc#971495)
- replaced if with optional (bnc#971466)
- do not dump Salt err msg to Yaml (bnc#971466)
- fix icon in groups and systems -> salt page
- Support package removals in the same way as installs/updates
- Allow package actions to be scheduled on minions via the API
- Fix PackageEvr.toString() to write correct format
- Refine the system details navigation tabs
- Add support for package updates on Salt minions (bsc#971364)
- Use LocalDateTime for apply state and use user timezone setting
- update tests for HAE-GEO on SLES 4 SAP (bsc#970425)
- Disable changing Managers for Vendor Channels (bsc#957171)
- BugFix: enlarged field too small in form-control creating org (bsc#959595)
- BugFix: remove hover behavior on button inside href (bsc#967892)
- Use the 64 bit arch names
- Fix case statements to correctly check for NULL (bsc#971128)
- BugFix: header organization name behavior like text instead of link
  (bsc#967882)
- minion onboarding: generate pillar after generating repo files
- refresh pillar before applying states at onboarding time
- regenerate package states on migration (bsc#970322)
- Point Documentation link in the header to SUSE webpage (bsc#967875)
- capitalize link (bsc#970016)
- Bring back the button from SUSE Manager 2.1 (bsc#969578)
- Fix user locale prefs cannot be saved (bsc#969578)
- Create new server state revision on migration (bnc#970322)
- Verify that entitlements are *not* removed
- Do not remove entitlements when a server is migrated (bsc#958707)
- show proxy tab only if the system is a proxy (bsc#969118)
- DownloadController: Test that the right headers are set
- return an object so that Spark does not continue the filter chain
  (bnc#963148)

-------------------------------------------------------------------
Wed Mar 09 12:37:25 CET 2016 - mc@suse.de

- version 2.5.59.2-1
- use the same ehcache as the old ehcache-failsafe

-------------------------------------------------------------------
Wed Mar 09 11:18:37 CET 2016 - mc@suse.de

- version 2.5.59.1-1
- Add Custom State UI for Organizations and Groups
- set hibernate.cache.provider_configuration_file_resource_path to load a
  custom ehcache.xml instead of ehcache-failsafe.xml from the ehcache jar
- create server pillar on add/remove from group and on minion registration
- add unit tests for SLE-Live-Patching12 (bsc#924298)
- check header for csrf token
- Simplify assignment of salt entitlement during registration
- Make read-only entitlements show up aligned in the UI
- Make base entitlements permanent
- hidden taglib provide id field if given (bsc#969868)
- escape message texts and hidden fields (CVE-2016-2104)
- refactor salt minion onboarding ui showing the fingerprint
- Allow to apply the highstate from the UI
- fix kernel and initrd pathes for creating autoinstallation (bsc#966622)

-------------------------------------------------------------------
Tue Mar  8 15:09:31 UTC 2016 - dmacvicar@suse.de

- set hibernate.cache.provider_configuration_file_resource_path
  to load a custom ehcache.xml instead of ehcache-failsafe.xml
  from the ehcache jar

-------------------------------------------------------------------
Wed Mar 02 12:18:58 CET 2016 - mc@suse.de

- version 2.5.57.1-1
- fix multiple xss vulnerabilities (CVE-2016-2104)
- remove monitoring from the help text (bsc#963962)
- Add support for minions in different timezones
- on cancel, only delete actions that haven't been picked up yet
- Do not use the PICKED UP status for actions scheduled on minions
- Create a new "Salt" tab on the top level
- Unit tests for SLE-RT12-SP1 (bsc#952381) and SUSE-OpenStack-Cloud-6
  (bsc#964033)
- fallback to "virtio26" as generic os version
- Sort timezones: GMT first and then east to west
- add Chile to the list of timezones (bsc#959055)
- Reference and apply states from state catalog for single minions
- Subscription Matching Pin feature
- PinnedSubscription XMLRPC API - list, create & delete operations
- Fix crash in minion virtualization detection
- Enable reboot actions and remote commands for minions
- Add support for 'state.apply' actions
- Convert UnmatchedSystem to UnmatchedProduct report
- Improved minion registration process and fixed scheduling of actions
- refactor javascript components as separated and reusable components of React

-------------------------------------------------------------------
Wed Feb 10 08:38:05 CET 2016 - mc@suse.de

- version 2.5.49.1-1
- Update spec file to require renamed salt-netapi-client
- adjust to new netapi call syntax
- Move suse manager custom salt functions into a custom namespace
- remove RES4 from expected products
- test support for SUSE-Enterprise-Storage 2.1 (bsc#963784), SLE12-SP1-SAP
  (bsc#959548) and SLES11-SP3-LTSS-Updates (bsc#965652)
- Filter null quantity subscriptions
- Store the matcher run result to the DB
- add scheduled-by to SSM action-history-list
- fix ISE in case no system is selected
- for Channel.packageByFileName query prefer packages from the actual channel,
  sort the rest accoring to build_time
- Text description missing for remote command by API -> function
  scheduleLabelScriptRun()
- Added/changed API-methods to work with package installation/removing
  using it's nevra
- Added additional information to package metadata, returned by
  serializer

-------------------------------------------------------------------
Tue Jan 26 14:21:31 CET 2016 - mc@suse.de

- version 2.5.43.1-1
- Fix the SCCOrderItem null quantity issue by dropping the 'not null'
  constraint
- Rename package state for version from EQUAL to ANY
- add latest state support to ui and generator
- Generate package sls files on registration
- Do not refresh the SCC data while the taskomatic job does the same
  (bsc#962323)
- Make it compile against servlet API < 3.0
- Render nav menu by either request or page context
- java: rename saltstack to salt
- Add the free flag to SUSEProduct, set it from the SCC data, pass it to the
  matcher JSON
- SubscriptionMatchProcessor: performance fix
- Simplify downloading of the matcher CSVs
- Include only subscriptions with a positive total quantity in the UI data
- Subscription Matcher UI: show Taskomatic status properly
- Subscription Matching: implement UI to show matching results
- Fix timezone sorting after adding Chile (Pacific/Ester)
- SystemHandler: throw exception when permanent/nonSatellite entitlements are
  changed via API
- handle salt schedule correctly and align with SUSE Manager actions
- disable action chaining API for salt minions
- Introduce a "States" tab for minions
- fix typo in SQL statement (bsc#959987, bsc#960855)
- implement checkin timestamp update on salt job return
- use 2048MB as default for taskomatic max java memory
- Send data with mod_xsendfile
- change help url references to new manuals
- improve getting hardware and network data from minions
- Support host key algorithms other than ssh-rsa
- Fix ssh push via proxy using sudo (bsc#961521)
- fix page style when not authenticated (bsc#962573)
- add Chile to the list of timezones (bsc#959055)
- add Salt and Foreign Entitled Systems count to types page
- Disable changing Base System Type in SUSE Manager
- deploy certificate on minion registration
- Added new API methods to add new repository with SSL certificates
  or update existing one
- catch and log any exceptions in the hardware mappers (bsc#960039)
- handle IPv4 or IPv6 info missing from network.interfaces response

-------------------------------------------------------------------
Sat Jan 16 11:20:57 CET 2016 - mc@suse.de

- version 2.5.34.1-1
- Align About page to SUSE Manager
- In case the installer is zypp add all patches into one errata action
  (bsc#960997)
- improve setting Hardware data for minions (cpu, devices, network, etc.)
- create virtual hosts for s390x minions
- Implement scheduling of patches for salt minions
- Report SUMA server system itself with its products to the subscription
  matcher
- Update copyright headers to 2016 for all new files
- Adjust action status on salt jobs that we scheduled
- Unhide the "Events" tab for minion systems
- Use public channel families for SUSE channels (bsc#958708)
- Set the rhn session-cookie-path global
- Explicitly ask Tomcat to compile .jsp files (bsc#954417)
- Additional fixes for bsc#956613 (decoding [] is broken for list-key-name)
- fix kickstart with multiple packages having same NEVRA (bsc#959987,
  bsc#960855)
- get the default organization before we create any
- Revert "List global available CryptoKeys"
- Port client python HW handling to server side java
- change dependency to match Tomcat 8 Servlet API 3.1
- Fix edge-case in kickstart-profile-gen-ordering and
  post_install_network_config
- Add hack to deal with RHEL7's differing redhat-release-protocol
- make sure we can find the child channel
- moving non_expirable_package_urls parameter to java
- moving download_url_lifetime parameter to java
- removing unused force_unentitlement configuration parameter

-------------------------------------------------------------------
Tue Jan 05 15:59:05 CET 2016 - mc@suse.de

- version 2.5.26.2-1
- Fix list-key-name (decoding of [] is broken in commons-beanutils.jar > 1.7)
  (bsc#956613)
- Ignore cookies from SCC (bsc#959585)
- SP migration: use correct CSS path (bsc#956613)
- Add/Refactor equals() and hashCode() for Credentials and CredentialsType
- Fix hibernate exception when refreshing subscriptions
- Delete also subscriptions with null credentials on refresh
- Make available packages search case insensitive
- Add subscriptions and orders data files
- Package release cannot be NULL. Use "0" if none is provided by salt
  (bsc#960035)
- set a generated jid to the tokens
- Minion crashes on reg if getting DMI fails (bsc#959670)
- Add "Manage Package States" to the packages index page
- Enable the "Software Channels" tab for all salt clients
- return empty map if no dmi records
- Fix markup after merge error
- Fill General and DMI hw info on minion reg
- fix internal Server Error for Schedule > Completed Actions (bsc#956002)

-------------------------------------------------------------------
Wed Dec 16 12:35:08 CET 2015 - mc@suse.de

- version 2.5.26.1-1
- ServerFactory: don't return multiple Server objects if they have
  joint tables
- Render nav menu by either request or page context
- Add support for setting package state REMOVED and INSTALLED
- Add Salt SLS generator for the packages
- Fix the link to the online help
- implement managing package sate of a minion
- implement taskomatic task for running subscription matcher
- add caching tables for subscriptions and order items
- Create json string as input for the subscription-matcher
- installedProducts attribute was renamed to installedProductSet (bsc#959043)
- Set the correct status code for error pages
- fix calling error pages without session
- List global available CryptoKeys
- schedule mgr-sync refresh after first user gots created.
- 1274282 - Teach CobblerSyncProfile that profiles might disappear in mid-run
- refactor setting ditro kernel params (bsc#944241)
- compile jspf files differently to avoid problems with Tomcat 8
- adding setup for first organization
- create first org togther with the first user
- during installion insert default SSL crypto key with null org
- restyle page for creating users
- remove RHEL 5 related things - we don't build on el5 anymore
- BugFix: skip similar tasks only if task is 'single threaded'
- 1076490 - prefer the package from the given channel
- removing link to removed page

-------------------------------------------------------------------
Thu Dec 10 17:58:59 CET 2015 - mc@suse.de

- version 2.5.16.2-1
- fix state apply not passing the module names
- Cascade all operations to the package states
- change installed product registration to use new hibernate mapping
  and enable ui
- Simplify channel token key derivation
- do not encrypt tokens, only sign them
- use hibernate to insert a installed product
- refactor listPossibleSuseBaseChannelsForServer() using hibernate queries
- Use hibernat mapping to create the SUSEProductSet
- Get matching SUSEProduct out of the InstalledProduct if available
- create SUSEProducts before starting the test
- Set installed according to grains to get access to suse channels
- Automatically apply channels state after repo file creation
- Hibernate mapping for installed products
- Mapping and classes for PackageState

-------------------------------------------------------------------
Mon Nov 30 11:40:06 CET 2015 - mc@suse.de

- version 2.5.16.1-1
- BugFix: check mirror credentials required fields (bsc#955970)
- use new version of httpclient
- implement UI for managing Virtual Host managers
- add params parameter to scheduleSingleSatBunch()
- BugFix: sort channel list by name (bsc#955204)
- Consider old products only if no patch available (bsc#954983)
- (bsc#953129) remove message proxy.header, update context sourcefile
- (bsc#953129) remove proxy.jsp, action and struts config
- Router: use list instead of index
- BugFix: remove inconsistency and make more general the action description for
  package page title and tab-title in Schedule
- better log than nothing
- introduce conventions about router, templates and urls
- Use non-immediate errata cache rebuilding on channel unsubscription
  (bsc#949158)
- Bug fix: remove 'Locale Preferences' link from header (bsc#955252)
- (bsc#953129) add proxy version info to proxyclients page
- (bsc#953129) change details->proxy to point to proxyclients page as it was in
  Suma2.1
- Add support for timing out on an ssh connection
- Ensure subdirectories are present when writing repo files
- publishToChannel optimization
- Fix extremely slow channel.software.syncErrata API
- BugFix: remove inconsistency and make more general the action description for
  package page title and tab-title in Schedule (bsc#935375)
- Linked pages are not always opening in separate window (bsc#939358)
- login screen of SUMA3 still has reference to Oracle (bsc#954740)
- Add classes for managing .repo files
- Enable channel ui for salt minions
- implement token verification
- use the new algorithm based on package names to determine patch
  applicable/inapplicable (bnc#948964)
- Fix LTSS channels by looking at individual packages (bnc#944729)
- Remove url decoding since values are already decoded at this point bsc#951549
- Store only an integer value for cpu MHz in DB
- Virtual Systems list: show virtual hosts from different Orgs
- Call virtual-host-gatherer with configured HTTP proxy values
- BugFix: skip similar tasks only if task is 'single threaded' (bsc#953271)
- New ui for the login page and relogin
- Add accept/reject all button and show number of pending /rejected minions
- Send event to salt when minion is registered
- optimize queries
- allowing RHEL7 kickstart repositories
- support listing errata by last_modified date

-------------------------------------------------------------------
Thu Oct 22 16:36:21 CEST 2015 - mc@suse.de

- version 2.5.2.3-1
- List VirtualHostGatherer modules via XMLRPC API
- Added and delete Virtual Host Manager (VHM) entities via XMLRPC API
- Taskomatic job for running virtual-host-gatherer
- fix incomplete enabling of config actions via snippet (bsc#949528)
- deactivate all non spacewalk plugin services and repos via snippet
  (bsc#949554)
- add SUSE Enterprise Storage 2 (bsc#949285)
- do not hide human readable entitlement names
- require pxe-default-image in the spacewalk main package
- Rename javascript file to susemanager-events.js
- Open the event stream on every page
- Setup SSE event source on the system overview page
- add snippet to wait for NetworkManager (bsc#937802)

-------------------------------------------------------------------
Wed Oct 14 09:54:14 CEST 2015 - mc@suse.de

- version 2.5.2.2-1
- build without checkstyle
- Support for SLE12 SP1 product family (bsc#949726)
- implement remote command interface with target glob

-------------------------------------------------------------------
Wed Oct 07 14:41:35 CEST 2015 - mc@suse.de

- version 2.5.2.1-1
- drop monitoring
- port all perl web pages to java
- replace upstream subscription counting with new subscription
  matching (FATE#311619)
- integrate SaltStack for configuration management (FATE#312447)
- support password-recovery-tokens
- remove Solaris support
- allow to specify read-only users

-------------------------------------------------------------------
Sun Sep 27 14:44:59 CEST 2015 - mc@suse.de

- version 2.1.165.19-1
- support ssh-push with sudo
- Fix CVE Audit for LTSS channels by looking at individual
  packages (bnc#944729)
- use same regexp for channel name as in CreateChannelCommand (bsc#946248)
- prevent mojor version service pack updates from 11 to 12
- display a warning if the update stack is not up-to-date
- Add NoRouteToHost handling with better output
- fix output of client events (bsc#935377)
- fix pagination buttons (bsc#935387)
- deprecate synchronizeUpgradePaths() XMLRPC
- provide SCC product to updateUpradePaths for SLE12 migration data
- parse predecessor_ids from json
- Organization users page: fix typo (bnc#943283)
- Do not return a OES repository with null credentials (bsc#937030)
- Fix queue size: consider possible remainders from last run
- Log message when finished errata cache for a server or channel
- Log the current queue size before every job run (DEBUG)
- Fix link back to the associated channel(bsc#931519)

-------------------------------------------------------------------
Mon Sep 02 16:00:35 CEST 2015 - mseidl@suse.de

- Prevent creating channels with reserved names (bsc#939349) / (fate#319308)

-------------------------------------------------------------------
Mon Jun 22 16:00:35 CEST 2015 - jrenner@suse.de

- version 2.1.165.18-1
- Avoid deadlock in CompareConfigFilesTask when a
  rhn_channel.update_needed_cache is in progress (bsc#932845)
- add missing country code
- Restore the default checksum and architecture when the parent channel is set
  to None
- Drop all product/channel relations before populating (bsc#932052)
- Replace keyword iterator to fix writing support information (bsc#933675)
- TaskoXmlRpcHandler: dead code removed
- products.json updated from latest SCC version
- Deserialize BLOBs correctly across databases
- Revert "Java Eula database classes moved to Hibernate, fixes BLOB issue"
  (bsc#930686)
- Do not remove tasks from the database during getCandidates() (bsc#932052)
- force taskomatic to use UTF-8 (bsc#932652)

-------------------------------------------------------------------
Fri May 29 10:35:46 CEST 2015 - mc@suse.de

- version 2.1.165.17-1
- wait for current transaction end
- EXISTS is an Oracle keyword, don't use it casually
- Scheduling remote command for large system sets is slow
- move auto-errata updates into separate taskomatic task
- improve system overview list performance
- Implement a "default" kickstart script name for edit link
- do not ignore errata with same package version
- reduce number of system lookups
- Get rid of IE7 compatibility mode enforcement
- Unify profile creation/update with one submit button instead of two
- Fix file input control alignment issue with form-control (bsc#873203)
- Update specfile to compile with Java 7
- add SLE11-Public-Cloud-Module (bsc#914606)
- Change Activation Key Child Channels from select to checkboxes (bsc#859645)
- Fix NPEx when updating distribution and missing cobbler entry (bsc#919722)
- Provide channels and upgrade paths for SLE11 SP4 products (FATE#318261)
- Fix broken icon in rhn/help/ForgotCredentials.do (bsc#915122)
- Allow setting the contact method for systems via API (FATE#314858)
- Make system.getDetails() return the contact method
- Add support for setting contact_method on activation keys (FATE#314858)
- implement tilde compare in java code
- Return PATCHED if at least one patch is installed (bsc#926146)
- SatCluster: strip ipv6 zone id from vip6 attribute

-------------------------------------------------------------------
Mon May 11 10:30:28 CEST 2015 - mc@suse.de

- version 2.1.165.16.1-1
- fix XML RPC API External Entities file disclosure
  CVE-2014-8162 (bsc#922525)

-------------------------------------------------------------------
Wed Apr 08 11:20:10 CEST 2015 - mc@suse.de

- version 2.1.165.16-1
- HttpClientAdapter: fall-back to Basic auth from NTLM when both
  are supported (bsc#926319)

-------------------------------------------------------------------
Tue Mar 31 14:57:06 CEST 2015 - mc@suse.de

- version 2.1.165.15-1
- Copyright texts updated to SUSE LLC
- add SLE12-SAP product (bsc#922744)
- SCCRepository: Only NOT NULL database columns can be mapped to primitive
  types in Hibernate (bsc#922313)
- change evr parsing for repodata primary.xml dependencies
- Create only one errata cache worker per server (bsc#918994)
- findKickstartPackageToInstall: in case multiple packages are available, pick
  the most recent (bsc#924118)
- update properly necessary cobbler fields when changing ks tree
- close auto errata update timing hole
- fixing typo: sync-kickstars -> sync-kickstart
- IE11/WinServer2008/CompatMode fix
- Missing refactored SQL query for system available packages (bsc#913400)
- fixing weird path to action chain page (bsc#921720)
- fix subscription check in case of an unset start date (bsc#918220)
- Avoid high CPU loads with SSH push (bsc#920687)
- Refresh errata cache asynchronously when subscribing server to channel
- ErrataQueue shouldn't fail if server is subscribed to other org's
  channel
- Documentation changes - fix name and refer to RFC.
- avoid deadlock if you call mergePackages after mergeErrata
- Fix malformed repo metadata (bsc#920400)
- update sles_register snippets to fix trusting the CA certificate on SLE12
- hasPreflag(): improve documentation about which rpm flags are evaluated
- fix generating pre-equires (pre="1" in metadata)
- fix typo in Web UI (bsc#918151)
- Revert fixing of versions, those should be regarded as historically correct
  rather than inconsistent (bsc#910509)
- Catch NumberFormatException and send error to the client (bsc#916177)
- Do not generate solv files

-------------------------------------------------------------------
Tue Feb 03 12:10:48 CET 2015 - mc@suse.de

- version 2.1.165.14-1
- Fix style of kickstart wizard
- Fix style of Create Kickstart Profile
- Make mgr-sync fail in case of IO errors while sending
  HEAD requests to OES
- Do not swallow exceptions, rethrow ContentSyncException instead
- make config file upload on FileDetails work
- prevent NPE on activationkeys/Edit.do page
- directories and symlinks cannot be binary
- fix menu structure
- Getting rid of Tabs and trailing spaces
- make sure columns are named according to the dto attributes
- fix failures due to uninitialized log it
- Fix auditlog config yaml syntax (bnc#913221)
- Show Proxy tab if system is a proxy even when assigned to cloned
  channels (bsc#913939)
- consider no_proxy setting
- fixed uncaught error which prevent correct error handling
  (bnc#858971)
- fix NPE by setting max_members to 0 instead of NULL (bsc#912035)
- Use Hibernate-friendly equals() and hashCode() in Org
- CVE-2014-7811: fix more XSS bugs (bsc#902915)
- set bootstrap entitlements to INFINITE in all organizations
- Fix basic authentication for HTTP proxies (bsc#912057)
- SCCRepository: save SCC ID in the database as well
- SCCRepository: save to database with proper sequence
- Accept repos with same SCC ID and different URLs (bsc#911808)
- Avoid mgr-sync-refresh failure because clear_log_id was not called
  (bnc#911166)
- New API call: system.scheduleDistUpgrade()
- New API call: system.scheduleSPMigration() (FATE#314785, FATE#314340)

-------------------------------------------------------------------
Wed Jan 14 14:43:29 CET 2015 - mc@suse.de

- fix XSS in system-group (CVE-2014-7812) (bsc#912886)

-------------------------------------------------------------------
Thu Dec 18 13:39:37 CET 2014 - mc@suse.de

- version 2.1.165.13-1
- fix style of a lot of pages
- Fix extra (eg.Select All) buttons display on rhn:list and
  make it consistent with new rl:list (bnc#909724)
- Fix List tag missing submit parameter for "Select All" and others
  (bnc#909724)
- Sort filelist in configfile.compare event history alphabetically
  (bsc#910243)
- fix setting powermanagement values
- let system set manager csv contain add-on entitlements
- allow filtering RHEL7 errata
- add some missing strings
- allow removing Cobbler System Profile on  the power management page
- add csrf check for the power management page
- No ISE on provisioning page when no base channel
- Make the base channel ssm action asynchronous
- Commit after each system deletion to avoid deadlocks
- Allow paranthesis in input form descriptions
- Allow paranthesis in system group description (bsc#903064)
- Provide new API documentation in PDF format (bsc#896029)
- Update the example scripts section (bsc#896029)
- Fix grammar and typos in API code example descriptions
- Fix xmlrpc.doc for sync.content namespace (bsc#896029)
- Raise proper exception when Taskomatic is not running
- Fixed wording issues on package lock page (bsc#880022)
- made text more clear for package profile sync (bsc#884350)

-------------------------------------------------------------------
Mon Dec 08 13:33:20 CET 2014 - jrenner@suse.de

- version 2.1.165.12-1
- fix adding OES11 channels (bsc#908786)

-------------------------------------------------------------------
Thu Dec 04 16:35:53 CET 2014 - mc@suse.de

- version 2.1.165.11-1
- throw channel name exception if name is already used (bnc#901675)
- Don't commit when XMLRPCExceptions are thrown (bsc#908320)
- Remove "Select All" button from system currency report (bsc#653265)
- Fix documentation search (bsc#875452)
- add API listAutoinstallableChannels() (bsc#887879)
- Avoid ArrayIndexOutOfBoundsException with invalid URLs (bsc#892711)
- Avoid NumberFormatException in case of invalid URL (bsc#892711)
- Lookup kickstart tree only when org is found (bsc#892711)
- Fix NPE on GET /rhn/common/DownloadFile.do (bsc#892711)
- Hide empty select boxes
- Always place tips close to the inputs
- Provisioning options page: full-width textboxes
- Port of the advanced provisioning option page to Bootstrap (bnc#862408)
- New installations should use SCC as default customer center
- bnc#907337: mgr-sync refresh sets wrong permissions on JSON files
- fix link to macro documentation (bsc#895961)
- Forward to "raw mode" page in case this is an uploaded profile (bsc#904841)
- Enlarge big text area to use more available screen space (bnc#867836)
- add User Guide to online help pages
- fix links to monitoring documentation (bsc#906887)
- check memory settings for virtual SUSE systems
- fix install type detection (bsc#875231)
- point "Register Clients" link to "Client Configuration Guide" (bsc#880026)
- change order of installer type - prefer SUSE Linux (bsc#860299)
- fix ISE when clicking system currency (bnc#905530)
- Set cobbler hostname variable when calling system.createSystemRecord
  (bnc#904699)
- fix wrong install=http://nullnull line when calling system.createSystemRecord
  (bnc#904699)
- apidoc generator does not know #array("something")
- impove style of Software Crash pages
- fix js injection on /rhn/systems/Search.do page
- fixing javascript errors
- Config file url should update when you create new revision
- xml escape some pages
- user does not need to be a channel admin to manage a channel
- listActivationKeys should return empty list if no keys visible
- cannot select code from disabled textarea in Firefox, use readonly editor
- Fix entitled_systems.jsp num-per-page ISE
- we should consider if text <> binary has changed for config files
- all API methods should be able to find shared channels
- adapt the page to adding/cloning errata
- Explain snapshot/rollback behavior better (bsc#808947)
- fix patch syncing - prevent hibernate.NonUniqueObjectException and rollback
  (bsc#903880)
- Remove "Add Selected to SSM" from system overview page (bsc#901776)
- fix CVE audit in case of multiversion package installed and patch in multi
  channels (bsc#903723)
- Update channel family membership when channel is updated (bsc#901193)
- SCCWebClient: log SCC data files as received to files
- bnc#901927: Add log warning if uploaded file size > 1MB
- fix channel package compare (bsc#904690)
- fix automatic configuration file deployment via snippet (bsc#898426)
- Avoid NPE when using 'from-dir', regression introduced with SCC caching
- Add support for SLE12 and refactor kernel and initrd default paths finders.
- Fix wizard mirror credentials side help to point to SCC
- make the SCC migration/refresh dialog show steps
- Show alert message about disabling cron jobs
- Schedule sync of all vendor channels in MgrSyncRefresh job
- Add client hostname or IP to log messages (bsc#904732)
- hide email field for mirror credentials when on SCC
- we do not want to use cascade for evr and name attributes of
  PackageActionDetails
- AccessChains belong to their creator, only
- add csv export for /rhn/errata/manage/PublishedErrata.do
- add csv output for /rhn/systems/details/packages/profiles/CompareSystems.do

-------------------------------------------------------------------
Thu Nov 27 11:01:49 UTC 2014 - jrenner@suse.com

- Fixed copying text from kickstart snippets (bsc#880087)

-------------------------------------------------------------------
Wed Nov 12 11:12:53 CET 2014 - mc@suse.de

- version 2.1.165.10-1
- Sync correct repos (bnc#904959)

-------------------------------------------------------------------
Fri Nov 07 13:28:54 CET 2014 - mc@suse.de

- version 2.1.165.9-1
- No refresh if this server is an ISS slave
- Refresh is needed only if we are migrated to use SCC yet
- Integrate the refresh dialog with the setup wizard products page
- Implement new "mgr-sync-refresh" taskomatic job
- Introduce caching of repositories read from SCC
- Fix pxt page link to point to the ported version of that page (bsc#903720)
- Fix Null Pointer Exception: bare-metal systems do not have a base channel
- Only show the SMT warning if we are using from-mirror or from-dir
- add progress and reload page after finish
- do not allow to cancel the kickstart once completed
- minor UI improvements
- Show ppc64le profiles to ppc systems
- fix system.schedulePackageInstall APIdoc
- fix javascript injections
- add id to errata.getDetails APIdoc
- Removed bogus label-limit from SDC Remote Cmd pg
- Don't schedule a remote-cmd if the system can't execute it
- check if user can see activation key
- schedule configuration actions asynchronously
- initial SCC integration

-------------------------------------------------------------------
Mon Oct 27 15:20:08 CET 2014 - mc@suse.de

- fix various XSS issues CVE-2014-3654 (bsc#902182)
  CVE-2014-3654-cobbler.patch
  CVE-2014-3654-sort-attributes.patch

-------------------------------------------------------------------
Thu Oct 16 10:09:54 UTC 2014 - smoioli@suse.com

- correctly apply patches to multiple systems in SSM (bsc#898242)

-------------------------------------------------------------------
Tue Oct 14 15:01:36 CEST 2014 - mc@suse.de

- version 2.1.165.8-1
- make parsing repo filters more robust
- package details page should not list channels we can't see
- fix file descriptor leak in system.crash.getCrashFile
- specify usage of java.config_file_edit_size option
- add more documentation to Power Management page
- power management - make system identifier clearable
- do not clone custom errata when merging
- check, whether referenced kickstart profile and crypto keys are
  available
- display error messages in red
- re-set number of config file diffs correctly
- improving 'All Custom Channels' queries
- move Mirror Credentials from config file into DB
- ping SCC for testing proxy status if SCC is enabled
- Implement the API methods to work with mirror credentials
- fix CVE Audit when some packages of a patch are already installed
  (bnc#899266)
- broken checkbox layout in /rhn/channels/manage/Sync.do?cid=xxx
- Download CSV button does not export all columns ("Base Channel" missing)
  (bnc#896238)
- support SCC API v4
- support token auth with updates.suse.com
- Official repo host is now updates.suse.com (after channels.xml change)
- support list/add channels and products with SCC

-------------------------------------------------------------------
Fri Sep 12 15:21:22 CEST 2014 - mc@suse.de

- version 2.1.165.7-1
- SCC client for managing products and channels
- fix XSS flaws - CVE-2014-3595 (bnc#896012)
- implement SLE12 style of update tag handling while generating updateinfo
- show package link if package is in database
- Custom info empty value added (java/api)
- check if action chain with same name already exists
- remove duplicate Summary and Group entries
- ISE when activation key has no description.
- create /software/packages/Dependencies page in Java
- add queries for weak package dependencies to Java
- auto errata updates have to wait for errataCache to finish
- fix NullPointerException
- ssm config actions should show details for specific system in
  history
- ISE comparing config files in SSM
- history events should show script results for this system only
- config revision not found when following history link
- fix broken links to old perl events page
- fix to support custom kickstart distributions
- call rhn-config-satellite.pl only if anything has changed
- add Korea to the list of timezones
- pre-require tomcat package for spacewalk-java-config
- Fix ISE when tag name is left empty
- Guest Provisioning was broken because of refactoring
- Read and display only a limited number of logfile lines (bnc#883009)

-------------------------------------------------------------------
Wed Sep 10 14:55:30 CEST 2014 - mc@suse.de

- fix XSS flaws - CVE-2014-3595 (bnc#896012)
- fix package upgrade via SSM (bnc#889721)

-------------------------------------------------------------------
Wed Jul  2 15:24:34 CEST 2014 - mantel@suse.de

- fix logrotate for /var/log/rhn/rhn_web_api.log (bnc#884081)

-------------------------------------------------------------------
Tue Jun 17 11:48:24 CEST 2014 - jrenner@suse.de

- version 2.1.165.6-1
- Fixed wrong bug number

-------------------------------------------------------------------
Tue Jun 17 10:47:03 CEST 2014 - jrenner@suse.de

- version 2.1.165.5-1
- New page added for viewing channels a repo is associated to
- Allow pasting of keys into textarea
- Provide a faster systemgroup.listSystemsMinimal API method
- Disable caching of Locale between page loads
- Add spacewalk-report for systems with extra packages
- Improve performance of Systems with Extra Packages query
- System Event History page: fix link to pending events on Oracle databases
- Fix human dates now() staying unmodified (bnc#880081)
- Escape package name to prevent from script injection
- Allow for null evr and archs on event history detail (bnc#880327)
- Disable form autocompletion in some places (bnc#879998)
- System Snapshots pages ported from perl to java
- Add errata type selection to SSM page
- Fix datepicker time at xx:xx PM pre-filled with xx:xx AM (bnc#881522)

-------------------------------------------------------------------
Tue May 27 17:15:17 CEST 2014 - mc@suse.de

- version 2.1.165.4-1
- Fix refreshing of Autoinstallable Tree forms (bnc#874144)
- BaseTreeEditOperation: avoid NPE in unexpected exception handling
- Delete system: button styled
- System/Software/Packages/Non Compliant: button styled
- System/Software/Packages/Profiles: button styled
- System/Software/Packages/Upgrade: button styled
- System/Software/Packages/List: button styled
- System/Software/Packages/Install: button styled
- Missing translation string added (bnc#877547)

-------------------------------------------------------------------
Thu May 22 14:34:43 CEST 2014 - mc@suse.de

- version 2.1.165.3-1
- fix numbering of java libs for taskomatic daemon
- Hibernate Package definition: fix table name
- Fix exception in tomcat logs due to missing server object
- Event history: format script text and output correctly
- More schedule action unification
- You can't "Add this address". Change text to "Fill in"
- Make sure we don't end with java 6 after an upgrade
- No more checking for anaconda package to detect kickstartable channels
- New query to find kickstartable channels
- even if most of it is Javascript, add simple unit test to FormatDateTag HTML
  output
- add request scope to the remote command via SSM action
- apidoc: reflect changes in createChain() return type
- fix configchannel.createOrUpdatePath API issue that stored new revision
  contents as null characters
- ssm child channel subscription page was slow
- SDC was unnecessarily slow if the system had many guests
- deduplicate rhn_server.remove_action() calls
- fix help urls
- make use of humanize dates for package lists
- make use of humanize dates for system lists
- humanize dates for user pages. created in 'calendar' mode and last login in
  'time ago' mode
- show the system overview with human dates

-------------------------------------------------------------------
Fri May 16 13:05:49 CEST 2014 - mc@suse.de

- version 2.1.165.2-1
- fix help urls
- Bare metal system list: CSV export bugfix
- adapt to the changes in spacewalk css to bring the readable warning alters
  into the upstream code, that is also affected by this.
- Bare-metal systems list: add relevant information (bnc#861307)
- Fix parameter comment (kickstartable -> autoinstallable)
- Prevent from concurrent modification (refix bnc#808278)
- Kickstartable channels should contain the anaconda package (bnc#808278)
- Form names are only available as name attributes now, not ids.
- set autopart options correctly
- SSM package upgrades should apply correctly across diverse system sets
- The "Delete Key" link should not appear if there is no key to delete
- API package search should not require a provider
- rewrite pending events page from perl to java
- add default arch heuristic for kickstart package installs
- Reuse --add-product-by-ident for triggering product re-sync
- help: remove dead link to Quick Start guide
- Rename suseEulas table to suseEula.
- Java Eula database classes moved to Hibernate, fixes BLOB issue
- Bugfix: use Oracle BLOBs correctly in Java
- Remove Red Hat-specific Kickstart Tree functionality
- Style and rephrase the SP migration message alerts
- Set milliseconds to 0 before comparing dates (bnc#814292)
- Trigger repo metadata generation after cloning patches (bnc#814292)
- Replace editarea with ACE (http://ace.c9.io/) editor.
- dont show link if there are no details to show
- UI: show EULAs inside of package details page
- taskomatic: add SUSE's EULAs to repository metadata
- Java: added class to handle SUSE's EULAs
- Disable FreeIPA integration
- Don't pass version and release to lookup_evr to get the evr_id to join with
  the evr table to get version and release. Use them in the first place.
- use the request object and not the pagecontext directly to store whether we
  already included javascript
- Last sync date: use human format
- Bugfix: avoid NPE
- Documentation fixes

-------------------------------------------------------------------
Tue May 06 15:43:49 CEST 2014 - mc@suse.de

- version 2.1.165.1-1
- Added kickstart syntax rules box to advanced edit page
- Added warning message about kickstart syntax rules
- Fix bug converting pm times to am when using locales in 24 hour format.
- Do not force the timezone name with daylight=false. (eg. showing EST for EDT)
- Action Chain: for every action, create its own ScriptActionDetails
  (bnc#870207)
- Uneditable field is marked as required.
- filters per repository on WebUI
- xmlrpc spec includes bool values, any library should be able to handle them
- Fix link pointing to setup wizard from the popup
- fix opening of channel list modal
- KickstartSession: avoid infinite loops
- Avoid Cobbler error on KVM provisioning (bnc#870893)
- rewrite system snapshot to java: fixed nav menu hiding
- rewrite system snapshot to java: Packages.do
- rewrite system snapshot to java: Index.do
- rewrite system event page from perl to java
- Action Chaining API: fail if trying to add multiple chains with the same
  label
- Installer Generation "fedora" is breed redhat but do not result in a valid
  cobbler os_version
- correctly set cobbler distro os_version
- Enable DWR exception stack trace logging by default
- Check for failed repo sync jobs in taskomatic
- rewrite system snapshot to java: implement nav menu hiding
- limit actions displayed on schedule/*actions pages
- Submit buttons are incorrectly labelled.
- Removing repo filters ISE.
- rewrite channel compare to java:
- Implement Setup Wizard Product sync page
- remote command webui: don't scrub the script body
- params for sw-repo-sync UI/API.
- taskomatic heap size of 1G is not sufficient for large channels
- Setup Wizard: added documentation link
- Package Locking: added documentation link
- Power Management: added documentation links
- updated doc references to actual location
- fixed helpUrl
- Fixed Javadoc and XML-RPC doc
- Removed timeout limitation for the script schedule
- Added XML-RPC API for scheduling the Action Chain
- Add a warning note about doing a Dry Run (bnc#851091)
- Style the SP migration page
- port SP Migration Setup page to bootstrap and jquery
- Action Chain: bootstrap form groups fixed

-------------------------------------------------------------------
Thu Mar 27 14:59:39 CET 2014 - fcastelli@suse.com

- version 2.1.165-1
- NCCClient: URL location bug fixed
- NCCClient: fix behavior with 302's
- NCCClient: swap Apache HTTPClient with java.net's HttpUrlConnection
- Added missing translation
- Package lock: do not show pending packages as selected
- Package lock: do not allow selection of pending packages
- Package lock: changed java code to handle multiple lock events
- Cache proxy verification status in the session
- Make the Setup Wizard visible at first run
- invalidate subscriptions cache when storing proxy settings
- split the js files again as the onready callbacks conflict with the available
  dwr methods
- change the order so that the responsive tag is defined
- move the renderers to its own package
- style
- remove the custom .js for proxy settings, move everything to the main one
- cleanup unused modal, label capitalization and placeholder strings
- use DTOs and a converter instead of maps
- Setup Wizard Proxy settings: make the DTO comparable and with non-null fields
- Use the product class as name when name is not found
- Moved to NCCClient
- Ping method added to NCCClient to test proxy settings
- Proxy support: fix a bug when nothing is specified
- Proxy support: fix a bug when only the hostname is specified
- Placeholder updated to include port number
- Proxy support for NCC credential checking added
- Remove superfluous links on mirror credentials page
- HTTP Proxy description provided
- Create a separate set of icons for the setup wizard
- Mirror Credentials Front-End: first attempt
- HTTP proxy front-end
- List subscriptions with understandable names and their start/end dates
- Implement the "make primary" functionality
- Download subscriptions only when status unknown or on force refresh
- Cache subscriptions and validation status in the session object
- Fine tuning appearance of the mirror credentials page
- Rework findMirrorCredentials(): check for null and do not log passwords
- Move the setup wizard to the top of Admin tab
- Introduce MAX_REDIRECTS
- Allow bare-metal system name editing (bnc#867832)
- Redirect instead of forwarding to overview page after a reboot (bnc#868662)
- ActionChainHelperTest fix: use correct chain ordering
- use default lvm partitioning for RHEL 7 kickstarts
- package.search API returns only one match per package name
- fix finding of the right API method to call
- Adding Custom Errata offers RH Erratas.
- ChannelManager.findCompatibleChildren: propose cloned children as compatible (bnc#866045)
- ChannelManager.findCompatibleChildren: propose children correctly if old and new are equal (bnc#866045)
- bnc#862043: fail if rhnPackage.path is NULL
- bnc#862043: use rhnPackage.path as rhnErrataFile.filename like Perl does
- fix filtering on the /rhn/channels/Managers.do page
- channel.software.syncErrata clones too many packages
- Bare-metal icon fixes
- delete outdated repo-sync schedules (bnc#865141)
- Fixed merging problem (bnc#859665)
- deal with deleted users
- RecurringDatePicker sets HOUR_OF_DAY, however DatePicker design is kind of
  broken and it internally uses HOUR or HOUR_OF_DAY depending of the isLatin()
  flag. This does not make much sense as in Calendar itself HOUR, HOUR_OF_DAY
  and AM_PM are all interconnected.
- Do not restart taskomatic with every deployment
- Exclude el-api.jar since it causes HTTP Status 500
- Revamp the recurring picker fragment to use the datepicker time component.
  For this the RecurringDatePicker bean now is composed of DatePicker beans to
  reuse functionality. With some Javascript, the repeat-task-picker disables
  the cron frequencies that are not being used.
- allow to disable date selection in addition to time
- syncrepos: format the page
- make the setup of the date picker more declarative using data- attributes in
  order to be able to share this setup with other parts of the code that will
  need a slightly different picker like the recurrent selector. It also saves
  us from outputing one <script> tag in the jsp tag implementation.
- Use hostname or address in log messages instead of system.name
- New config option for using the hostname to connect via ssh push
- CreateUserActionTest fixed after upstream changes
- Fix channel deletion unit tests
- Automatic commit of package [spacewalk-java] release [2.1.164-1].
- filter out channels that are not assigned to a server
- Improve error handling when deleting a channel (bnc#865141)

-------------------------------------------------------------------
Thu Feb 27 15:31:17 CET 2014 - fcastelli@suse.com

- version 2.1.163.1-1
- fix reboot required (bnc#865161)
- Avoid double translation, rhn:icon will localize the text
- Remove unused import
- We rmvd DESIRED_PASS/CONFIRM params from UserEditSetupAction - rmv from
  expected in test
- Testing createFirstUser() now looks to be forbidden
- verifyForward() and redirects-w/params do not like each other
- Tweaking some tag Junits to work

-------------------------------------------------------------------
Fri Feb 21 15:37:40 CET 2014 - fcastelli@suse.com

- version 2.1.161.1-1
- Action Chaining: use the same sort order for all systems in an SSM package
  update
- Action Chaining: list page columns changed as suggested by upstream
- fixing ISE in create repo form
- Styling unstyled submit buttons.
- improved performance of system.listLatestUpgradeablePackages and
  UpgradableList.do
- Action Chaining: bootstrap classes tuned
- Use enhanced for loop
- For clones extend search for update tag to original channels (bnc#864028)
- escaping system name for /rhn/monitoring/config/ProbeSuiteSystemsEdit.do
- Transfer the origin's update tag to any cloned channels (bnc#864028)
- escaping system name for /rhn/systems/ssm/provisioning/RemoteCommand.do
- Simple attempt to find problematic things in jsps
- don't add &amp; twice to the parameters of the url
- Action Chaining: audit log configuration added
- Action Chaining: avoid errors on double save
- Action Chaining: proper logging added
- add schedulePackageUpgrades() method
- SSM package upgrades should not install packages if not an upgrade
- fixed errors in date/time format conversions
- put all javascript into one tag
- simplify datepicker layout and unify look of date/time part
- simplified getJavascriptPickerDayIndex()
- extend renderOpenTag() to be able to render self closing tags
- make the time format also localized
- close the date picker after click
- Use the start of the week day from the locale
- Introduce a date-time picker.
- Make the HtmlTag HTML5 compliant, by knowing that void elements can't be
  closed. The BaseTag remains agnostic.
- Added tool to manipulate localization files (format, del, sed).

-------------------------------------------------------------------
Thu Feb 13 15:32:20 CET 2014 - mc@suse.de

- version 2.1.150.1-1
- remove unused localization string
- Schedule action unification
- Separate datepicker and its label
- make package search faster
- Create and manage action chains for single systems and SSM
  * remote command
  * reboot
  * configuration file deploy
  * patch action
  * package actions
- style pages
- CVE-2013-4415 - Fix XSS flaws in Spacewalk-search
- CVE-2013-4415 - Fix XSS in new-list-tag by escaping _LABEL_SELECTED
- CVE-2013-1871, Fix XSS in edit-address JSPs
- CVE-2013-1869, close header-injection hole
- CVE-2010-2236, Cleanse backticks from monitoring-probes where
  appropriate
- CVE-2013-1869, Only follow internal return_urls
- CVE-2012-6149, Fix XSS in notes.jsp
- Fix cloned channels not available for SP migration (bnc#852582)
- Fix an ISE that could happen after clearing cookies (elaborator not bound)
- Fix GMT+3 timezone missing (bnc#862406)
- New Bare-metal icon added
- javascript not needed anymore

-------------------------------------------------------------------
Fri Feb 07 13:01:47 CET 2014 - mc@suse.de

- version 2.1.146.1-1
- patch to handle systems registered with the --nohardware flag
- fixing layout of various pages
- Generification of Listable
- Improve package search performance
- Add confirmation page to ssm/ListPatches
- Extracted "list systems in ssm related to errata" into separate action
- allow deleting disabled users
- add external group pages
- create external authentication pages
- create api for channel errata syncing, have clone-by-date call it
- Fixed ssm reboot scheduling.
- Update RHEL 7 VM memory requirements to 1024 MB
- Datepicker UI unification
- fix deadlock when cloning using spacewalk-clone-by-date
- fix ISE when cobbler components are missing (not installed)
- port reboot_confirm.pxt from perl to java
- SUSE Studio endpoint stops working via unencrypted HTTP (bnc#859762)
- fix CVE URL in updateinfo references (bnc#859637)
- CVE-2010-2236, Cleanse backticks from monitoring-probes where
  appropriate
- CVE-2012-6149, Fix XSS in notes.jsp
- CVE-2013-1869, Only follow internal return_urls
- CVE-2013-1871, Fix XSS in edit-address JSPs
- increase column length for CVE ids.
  Required for new CVE ID syntax

-------------------------------------------------------------------
Mon Jan 13 09:54:49 CET 2014 - mc@suse.de

- version 2.1.113.1-1
- Bugfix: duplicated packages in SQL quary error caused unpredictable results
- require susemanager-frontend-libs for SUSE only
- add new reboot action handling for ssh-push (FATE#312591)
- Implement task to invalidate reboot actions (FATE#312591)
- Make the packages require the frontend-libs
- return server action message within schedule.listInProgressSystems
  and schedule.listCompletedSystems API calls
- fixed icon name
- do not override existing ant property
- Rewrite groups/systems_affected_by_errata.pxt to java
- Added locking/unlocking status display on request (FATE#312359)
- Added locking action scheduling (FATE#312359)
- Added LockPackageAction for the "Package Lock" feature (FATE#312359)
- store url_bounce and request_method to session and re-use common login parts
- support logins using Kerberos ticket
- Use new rhn:icon internationalization/localization
- Perform localization inside rhn:icon tag
- Expect 'autoinstallation' instead of 'kickstart'
- updated references to new java WorkWithGroup page
- work_with_group.pxt rewritten to java
- change order of system ok/warn/crit in legends
- rewrite system event history page to java
- give icons title in rhn:toolbar tag
- kickstarts to RHEL 7 don't work because of missing rpms
- Fix the java package of DeleteGroupAction class

-------------------------------------------------------------------
Wed Dec 18 13:55:00 CET 2013 - mc@suse.de

- version 2.1.102.1-1
- bootstrap tuning: fixed icons
- Make sure that all form fields are correctly aligned
- implement pwstrength meter
- removing dead code, exception is thrown within lookupAndBindServerGroup
- Fix NPE when uploading kickstart profile with virt type none
- delete ConfigSystemTag as these things are easily handled in jsp
- Local variables need not to be synchronized
- updated links to system group delete page
- converted system group > delete page from pxt to java
- prefer objectweb-asm again to compile correctly if both are installed.
- fixing references to SSM errata page
- Rewrite of errata_list.pxt to Java
- call ssm check on system - software crashes page
- call ssm check on system notes page
- call ssm check on system migrate page
- call ssm check on system hardware page
- Fix display of notifications checkboxes on system properties page
- Id added to the Language div in the section Create New User
- Refactor the List tag to get rid of the complicated state handled by bools,
  keeping only the commands as state.
- channel/manage/delete.jsp: disabled attribute fixed
- List pagination buttons: restore hover text
- adapt the testcase and fix a issue catched by the testcase
- There is no reason for address to be a jumbotron - Use the markup like
  documented at http://getbootstrap.com/css/#type-addresses
- makes the system details page to be shown in two columns, with boxes at both
  sides instead of each of them taking the full width.
- Fix display of notifications checkboxes on system properties page
- remove obsolete unit test as tag was rewritten
- simplify logic in cfg:channel tag
- Re-add the server contact method on various pages
- Fix cve audit header icon after upstream changes
- Remove unnecessary reference to tooltip.js + the file itself
- system group edit properties - linking + cleanup
- alter system group create page to do editing
- allow channel administrator to view Channel > Managers page
- 1040540 - have package search return all matching results
- use rhn:icon tag for creating icons in rhn:toolbar
- 1039193 - Increase default ram to 768 for RHEL 7
- Move cve audit popover content into a translation file
- System Group / Admins - updated links and removed old page
- ported System Group / Admins to java
- Move javascript code from jsp file to document.ready handler
- Reference susemanager-cve-audit.js from the jsp file
- channel/manage/delete.jsp: disabled attribute fixed
- system group details - linking + cleanup
- converting system group details page to java
- button submit set back to normal size. We dont use Large size for buttons
- Bare-metal systems: disabled button style fixed
- Disabled buttons' style fixed
- CVE UI was updated and improved. It now has a popover that shows a link to
  http://cve.mitre.org/ and explains that a user can also paste the entire CVE
  as found on the site
- Fix Edit Autoinstallable Distribution page
- LoginExpiredTest fixed
- Merge the upstream details page with Manager and the bootstrap entitlement
  conditionals, product list, etc.

-------------------------------------------------------------------
Mon Dec 09 17:08:30 CET 2013 - mc@suse.de

- version 2.1.90.1-1
- new style added based on twitter bootstrap
- support power management (FATE#315029)
- support bare-metal registration (FATE#312329)
- switch to 2.1

-------------------------------------------------------------------
Thu Nov 28 16:18:08 CET 2013 - mc@suse.de

- version 1.7.54.29-1
- Fix jsp file to actually show the result list
- Automatically set the focus using formFocus()
- Add a tooltip for the CVE-ID
- Use a string constant to populate select with years
- Extract the separator from the prefix string constant
- Remove the maxlength attribute to allow n digit identifiers
- enhance Package.listOrphans query
- optimized system_config_files_with_diffs eleborator for PostgreSQL
- fix ISE, when renaming channel to channel name already in use
- synchronize repo entries creation
- Fix ISE when deleting a non persistent custom info value
- Separate CVE audit inputs for year and ID (bnc#846356)
- always set lastModifiedBy for custom infos
- Reorder snippet tabs
- Use the kickstart icon for the snippets page
- Add help URL (bnc#848225)
- Fix navigation for the default snippets page
- Replace 'kickstart' with 'autoinstallation' (bnc#848225)
- add support for enhances rpm weak dependency (java) (bnc#846436)

-------------------------------------------------------------------
Wed Nov  6 11:07:37 CET 2013 - mc@suse.de

- Forbid un-authenticated creation of SUSE Manager Administrative
  accounts CVE-2013-4480 (bnc#848639)

-------------------------------------------------------------------
Mon Nov  4 10:09:39 CET 2013 - mc@suse.de

- Deny creating of multiple first admin users.
  CVE-2013-4480 (bnc#848639)

-------------------------------------------------------------------
Fri Sep 27 10:04:28 CEST 2013 - mc@suse.de

- version 1.7.54.28-1
- Use server arch instead of relying on a base channel (bnc#841054)
- Filter out product base channels with invalid arch (bnc#841054)
- CVEAuditManager: do not fail with unsynced channels
- Log exception stack traces in Taskomatic
- CVEAuditManager: Fetch ChannelArch instead of ServerArch
- Do not assume a migrated base channel exists (bnc#841240)
- fix Systems Subscribed column on the Entitlements page
- Add missing keyword 'AS' in dist upgrade queries (bnc#840899)
- Make taskomatic max memory configurable via rhn.conf (bnc#810787)
- Clean up SSH push jobs in case of taskomatic restart (bnc#838188)
- Remember systems we are currently talking to via SSH push (bnc#838188)
- Add necessary transaction handling to fix job status (bnc#838188)
- Show the system name in the log message warning
- RhnSet concurrency fix reformulated at upstream's request
- Fix javascript "Uncaught TypeError" (bnc#836692)
- Avoid a possible issue on concurrent updates to an RhnSet

-------------------------------------------------------------------
Fri Aug 23 11:25:20 CEST 2013 - mc@suse.de

- version 1.7.54.27-1
- CVE Audit testsuite bugfixes to run on Oracle
- Fix link to the documentation
- Bugfix: avoid ClassCastException from Long to Integer in Oracle

-------------------------------------------------------------------
Wed Aug 21 16:03:35 CEST 2013 - mc@suse.de

- version 1.7.54.26-1
- Fix link to the documentation
- fix CVE Audit query to run with oracle DB
- Bugfix: allow Hibernate to distinguish packages with identical name, arch and
  evr (bnc#833643)
- Do not show link to the admin page to non-admins
- CobblerSystemCreateCommand: do not fail if distro breed is null
- Make CSV separator configurable, java (FATE#312907)
- CVE Audit java (FATE#312907)
- explicitly require libxml2 for kickstarts to avoid error
- escaping system name on multiple pages
- API call setChildChannels should produce snapshot
- changing of base channel via API should produce snapshot
- we need unentitle channels before we delete them
- add newline after writing kickstart_start var
- marking label not required
- fixing wrong escaping of utf-8 strings
- Fix HTML not being escaped in package information (bnc#833238)
- Fix a NPE when a system virtual instance does not have a corresponding info
  object (bnc#829966)
- fix metadata if capability version starts with a colon
- Generate pre flag into the metadata (bnc#826734)
- fix reinstall of products by writing correct epoch in products.xml
  (bnc#826734)
- set archive value for installed package size (bnc#825673)
- IBM Java core dumps should all go to /var/crash (bnc#824775)
- Fix entitlement addition NPE (bnc#824581)

-------------------------------------------------------------------
Wed Jun 12 16:45:02 CEST 2013 - mc@suse.de

- version 1.7.54.25-1
- Fix SP migration ClassCastException (bnc#820985)
- Fix lookup for the SSH push default schedule (bnc#823366)
- escaping system name in web pages
- Fix UI text about kickstart (bnc#822385)
- sort parent channel pop-up menu by channel name
- add list elaborator into session for CSV export
- fix invalid SQL statement for finding ssh-push candidates (bnc#821868)
- Subscribe only to selected config channels via SSM (bnc#821786)
- Fix cobbler information file system paths (bnc#820980)
- too big value in system custom info should not cause ISE
- do not offer a symlink, if the user does not have acl for the target
- added showing systems counts on cancel scheduled actions page
- add some missing UI strings
- fix system.listSystemEvents on PG
- display 'Updates' column on group system list pages
- fix 'Configs' column on system groups related pages
- Upstream-specific check on channel name removed (bnc#701082)
- Refactor bugfix (bnc#814292)
- Set milliseconds to 0 before comparing dates (bnc#814292)
- Trigger repo metadata generation after cloning patches (bnc#814292)
- Add missing string *.actions.scheduled (bnc#813756)
- fix paths for kernel and initrd on DVD on s390x (bnc#814263)

-------------------------------------------------------------------
Fri Apr 05 14:27:23 CEST 2013 - mc@suse.de

- version 1.7.54.24-1
- Disable Virtualization -> Provisioning when contact method is invalid
- Fix "Can't do inplace edit" error message during registration (bnc#812046)
- Make duplicate-hostname search case-insensitive
- use the server timezone as the default for the first user
- Provisioning is not supported with contact method 'ssh-push-tunnel'
- Do not create kickstart files for SUSE Distributions (bnc#808278)
- fixed API doc for system.listLatestUpgradablePackages and
  system.listLatestInstallablePackages API calls
- SSH Server Push (java) (FATE#312909)
- generate metadata always if not explicitly rejected (bnc#804445)
- completed kickstarts still show up on 'currently kickstarting' list
- return whole log in case more bytes are requested than the current file size
- RhnJavaJob: Do not ignore the exit code for external programs.
- Do not silence catched exceptions. Debugging can be hard.
- list also channel packages not associated with already cloned errata
- fix WebUI's errata sync
- Only package build times should be converted to GMT (bnc#794651)
- Fix ISE when doing SP migration of SLE 11 SP1 SMT (bnc#802144)

-------------------------------------------------------------------
Fri Feb 08 10:58:19 CET 2013 - mc@suse.de

- version 1.7.54.23-1
- Fix branding of api example scripts (bnc#801758)
- Add countries BQ, CW, SX.
- rebrand help text for mail domain
- fix the 'Replace Existing Subscriptions' SSM config channel option
- prevent NPE when package description might be null
- add virtualization guest info to the ServerSerializer
- added email field to user list csv
- correct olson name for Australia Western timezone
- support for Australia EST/EDT timezones
- Remove restrictions on proxy channel subscriptions (bnc#794848)
- Make images of type 'kvm' show up on the UI (bnc#797057)
- Resolve FQDN of hostname taken from the request (bnc#791905)
- order rpms by build_time to fix kickstart via proxy
- add missing strings for configuration management (bnc#796391)
- Use proxy host for kickstarting virtual guest if available
- Try to determine localhost's FQDN (bnc#791905)
- check for zypp-plugin-spacewalk if testing autoinstall
  capability(bnc#795308)
- copy GPG information from the original channel within
  channel.software.clone API, when the user omits it
- deleting an org should remove cobbler profiles too
- preserve product name when cloning channels using API

-------------------------------------------------------------------
Tue Nov 27 17:22:29 CET 2012 - mc@suse.de

- version 1.7.54.22-1
- Implement new API call system.listAllInstallablePackages
- Fix ArrayIndexOutOfBoundsException in case of a missing base channel

-------------------------------------------------------------------
Thu Nov 22 15:43:51 CET 2012 - jrenner@suse.de

- version 1.7.54.21-1
- Fix query for API call system.listLatestInstallablePackages (bnc#781655)
- new sles_register_script snippet with autoyast script elements (bnc#780269)
- Fix errors with unrequired field 'Prefix' (bnc#783646)
- prevent NPE, when accessing probe suite systems with no system associated
- do not allow creating kickstart profiles that differ from existing ones
  just by case
- enhancing kickstart file sync with cobbler
- prevent Page Request Error when at pagination
- Check hostnames for special characters and whitespace (bnc#787178)
- Basic normalization for SUSE Studio base URL (bnc#786159)
- Workaround for Studio API returning incomplete URLs (bnc#786159)
- enhance errata.setDetails - add issue_date and update_date (bnc#789238)
- Fix quartz trigger initialization repeat count (bnc#788026)
- SP migration web UI (FATE#312431, FATE#312312)
- Remove markup from kickstart.jsp.error.template_generation (bnc#787879)
- fix system.listLatestUpgradablePackages API to list upgradable packages
  from server channels only
- Kickstarting RHEL systems with RES (expanded support) repos fails
  (bnc#786367)
- return type date for yumrepo_last_sync even if the channel was never synced
  (bnc#781643, bnc#781652)

-------------------------------------------------------------------
Mon Oct 01 09:43:24 CEST 2012 - mc@suse.de

- version 1.7.54.20-1
- use elaborator for foreign_packages_get_noncompliant_systems
- fix reboot needed on postgresql by using
  allServerKeywordSinceReboot view

-------------------------------------------------------------------
Fri Sep 28 15:49:09 CEST 2012 - mc@suse.de

- version 1.7.54.19-1
- Do not show asterisk on software channels page
- Fix NPE during proxy activation in case proxyChan is a base channel
- Unsubscribe channels only if we are configured to automatically
  re-subscribe
- Validate proxy format on general config page (bnc#777462)
- make system_overview fast using elaborators
- remove SystemHealthIconDecorator and appropriate query
- remember probe state when paginate
- fixing NumberFormatException
- rewrite query for system.listLatestUpgradablePackages API
- validate session key for system.getSystemCurrencyMultipliers API
- allow complex kickstart variables containing severel '='
- display a reasonable error message on the permission error page
- display error messages only once on admin/config/GeneralConfig.do
  page
- Proxy should be specified as host:port (bnc#777462)
- Set owner/group of config-defaults dir consistently (bnc#776377)
- let errata.listPackages API return also packages associated with
  unpublished errata
- display an information message about no systems being selected for
  SSM
- fix ISE on rhn/channel/ssm/ChildSubscriptions.do page
- make IE use IE7 compatability mode for pages with editarea
- fix icons on SSM provisioning page and system list page
- validate virt guest parameters also for API input
- removed MAC Address from kickstart profile listing
- Don't let virtual kickstarts screw up the host's cobbler id
- Hide the checkbox 'Disconnected SUSE Manager' (bnc#776596)
- Fix missing CVEs in patches listing with Oracle 11 (bnc#776321)
- The Update button should be disabled if the text area is empty
  (bnc#753584)

-------------------------------------------------------------------
Tue Aug 14 11:32:26 CEST 2012 - mc@suse.de

- version 1.7.54.18-1
- fix system list in not nonCompliantMode

-------------------------------------------------------------------
Tue Aug 07 16:43:24 CEST 2012 - mc@suse.de

- version 1.7.54.17-1
- enable sorting of errata list according to synopsis on the
  rhn/channels/manage/errata/ListRemove.do page
- fix errata sort on the rhn/channels/manage/errata/ListRemove.do page
  (bnc#774194)
- detect oracle TIMESTAMPTZ objects and convert them correctly to timestamp

-------------------------------------------------------------------
Thu Aug 02 18:20:01 CEST 2012 - mc@suse.de

- version 1.7.54.16-1
- removed EOL certificate check (bnc#759552)
- Construct GMT millisecond value if DB does not store timezone (bnc#773767)
- do not commit already committed transaction
- log a message when repo sync task is triggered
- fix recommended cobbler command
- dissociate deleted crypto key from its kickstart profiles
- do not start repo sync of a channel with no associated repositories
- allow user and group name starting also with [0-9]_
- do not cache snapshot tags within the lookup method
- Remove XCCDF Legend from places where it is not necessary.
- prevent NPE
- sort groups by default
- add ruby API sample script
- limit action name to fit into the appropriate DB column
- close session when its connection signalled a connection error
- quick file list query now also returns files saved to system's
  'local' config 'channel'

-------------------------------------------------------------------
Tue Jul 17 13:01:17 CEST 2012 - ug@suse.de

- version 1.7.54.15-1
- Fix when Oracle crashes with ORA-00911 error, which is a complete misleading
  to a simple semicolon in the query.

-------------------------------------------------------------------
Mon Jul 16 15:30:34 CEST 2012 - ug@suse.de

- version 1.7.54.14-1
- Finished non-compliant systems overview feature.
- COALESCE instead of NVL keyword for pgsql compatibility
- work around for if hibernate loads a clonedchannel as its own
  original
- Allow user to set MAC Address when provisioning a virtual guest
- Oracle does not supports 'AS' keyword in SQL.
- Return list of non-compliant systems (where packages are foreign)
- Added queries for finding non-compliant systems. At this moment queries are
  unused orphans.
- add API doc for channel.software.listErrata update_date attribute
- remove "date" from the channel.software.listErrata API doc
- adding conflicts for quartz >= 2.0
- ignore also 127.0.0.2 IP addresses (bnc#768771)
- Merge branch 'Manager' of github.com:SUSE/spacewalk into Manager
- Wrong information on proxy configuration (bnc#697517)
- Do not automatically subscribe to virt channels (bnc#768856)
- requre quartz version lower than 2.0
- Each dataset must have a different name.
- Add CSV downloader for several pages
- Correcting two ISE on postgresql: NVRE not found

-------------------------------------------------------------------
Wed Jul 11 17:06:59 CEST 2012 - ug@suse.de

- kernel options in the web UI are not added to the xen distri
  (bnc#764679)

-------------------------------------------------------------------
Mon Jun 25 10:25:08 CEST 2012 - mc@suse.de

- version 1.7.54.13-1
- handle spoiled browsers separatelly
- enable filtering by synopsis for all the errata tabs

-------------------------------------------------------------------
Thu Jun 21 11:22:15 CEST 2012 - jrenner@suse.de

- version 1.7.54.12-1
- update API documentation
- do not create multiple default ks sessions
- system.config.listFiles could take > 8 minutes if there were lots of
  revisions on lots of config files
- don't sync virt bridge nic w/ cobbler
- correctly report kernel not being found at distro creation
- fix fileprovides during repodata generation
- Improve SCAP search: Return list of xccdf:TestResults-s
- Improve SCAP search: searching by scan's result and scan date
- Add a link for easy scan reschedule.

-------------------------------------------------------------------
Thu May 31 10:45:20 CEST 2012 - mc@suse.de

- version 1.7.54.11-1
- omit accessible parameter
- modified java stack to use new user_role_check_debug()
- Fail gracefully on empty list of systems
- OpenSCAP integration -- A simple search page.
- add an extra entitlement check before the key creation
- Enhancements pt_BR localization at webUI
- Return to Images.do instead of VirtualGuestList.do
- store also config revision changed_by_id
- API *must* check for compatible channels in system.setBaseChannel()
- check cloned channels if no keywords are found for this channel
- fix ISE on copy file to central config channel
- Fix incorrect text fields.
- rewrite revision creation by config file update
- Don't show empty table, if there is not ident assigned.
- Extend input cell for 20 characters.
- prevent system.config.createOrUpdatePath causing deadlock
- add generator for susedata.xml.gz metadata

-------------------------------------------------------------------
Mon May 14 10:45:56 CEST 2012 - mc@suse.de

- version 1.7.54.10-1
- remove Override annotations for non overriden methods
- remove rests of OrgQuota usage
- remove OrgQuota hibernate mapping
- remove OrgQuota java class
- fix delete distribution link
- rewrite channel.listSoftwareChannels API
- rewrite KickstartFactory.lookupAccessibleTreesByOrg
- if koan is requesting anything from /cobbller_api replace hostname
  of server with hostname of first proxy in chain
- support for cobbler v2.2
- Use <c:out> for action names to prevent XSS (bnc#761165)
- Escape image name to allow quotes and prevent XSS (bnc#761165)
- fix NetworkDtoSerializer API doc
- prevent storing empty string for errata refersTo
- prevent storing empty string for errata errataFrom
- prevent storing empty string for errata notes
- Split OpenSCAP and AuditReviewing up
- Fix submit form with broken bonding info
- redirect to errata/manage/PublishedErrata.do page after deleting a
  published erratum
- debranding for virtualization (bnc#761153)

-------------------------------------------------------------------
Wed May 09 13:43:16 CEST 2012 - mc@suse.de

- version 1.7.54.9-1
- Completely remove the image type from deployment action details
- Fix NPE when one of (version|release|arch) is null (bnc#761161)
- synonym rhnUser does not exist anymore - use web_contact instead
- Refactor jsp files and make bridge device optional
- Normalize image types by creating new table suseImageType
- Normalize credentials types by creating new table suseCredentialsType
- remember pre-filled form attributes in case of form validation error
- marking Script Name as required filed on the KickstartScriptEdit
  page
- make newly introduced rhn tag functions available
- When kickstarting a system there is an option that allows you to
  create or re-create a network bond.
- fix listSharedChannels to only show this org's channels
- fix my_channel_tree query
- fix channel.listRedHatChannels shows custom channels

-------------------------------------------------------------------
Thu May 03 17:40:33 CEST 2012 - mc@suse.de

- version 1.7.54.8-1
- make spacewalk-java exclusive arch x86_64
- checkstyle fixes

-------------------------------------------------------------------
Wed May 02 14:24:18 CEST 2012 - mc@suse.de

- version 1.7.54.7-1
- Remove a code which duplicates ensureAvailableToUser() method.
- API: list results for XCCDF scan.
- fixed the Brazilian time zone
- Do not divide by zero. It prints a question mark.
- API: Show OpenSCAP XCCDF Details.
- proper use of xml entities in documentation

-------------------------------------------------------------------
Fri Apr 27 16:23:41 CEST 2012 - mc@suse.de

- version 1.7.54.6-1
- API: List Xccdf Scans for given machine.
- use arch label in distchannel.setDefaultMap API as stated in the API doc
- add missing acl to SSM
- add missing links about Solaris Patches to SSM

-------------------------------------------------------------------
Thu Apr 26 11:39:19 CEST 2012 - mc@suse.de

- version 1.7.54.5-1
- fixed error in redhat_register snippet
- Ensure that given system has OpenSCAP capability.
- Ensure that given systems is available to user.
- Repack and throw MissingEntitlementException when occurs.
- API: SCAP scan schedule for multiple systems
- Put the reboot notification at the end. Make it not mutually exclusive with
  other notifications.
- fix login page layout (bnc#739530)
- Hide the 'Schedule' tab for systems without management ent.
- force repo regeneration, when removing package
- OpenSCAP integration -- schedule new scan in SSM
- do not list ks session related activation keys
- prevent sending XML invalid chars in system.getScriptResults API
- do not check CSRF token for login pages
- fix errata clone name generation
- fix message about kickstart package - we have spacewalk-koan
- When displaying errata available for adding to channel, make sure a
  clone is not already in the channel.

-------------------------------------------------------------------
Thu Apr 19 15:17:34 CEST 2012 - jrenner@suse.de

- version 1.7.54.4-1
- Roll back ojdbc5 -> ojdbc14 for compatibility with upstream
- Removed double-dash from WebUI copyright notice.
- fix PackageEvr handling
- increase taskomatic memory
- Show systems that need reboot because of an errata.
- Remove the 'Require' on java-devel since it shouldn't be required
- fix the ErrataHandler.clone method
- make system snapshot when changing server entitlements using API
- do not scrub search_string
- making errata.clone api not requires cloned channels

-------------------------------------------------------------------
Tue Apr 17 16:18:10 CEST 2012 - jrenner@suse.de

- Fix broken link to organization page (bnc#757041)

-------------------------------------------------------------------
Fri Apr 13 15:40:37 CEST 2012 - mc@suse.de

- version 1.7.54.3-1
- replace \r\n with \n for CustomDataValues
- Activation Key does not have to have a base channel to add Child
  Channels
- OpenSCAP: view latest results of whole infrastructure
- Reduce languages available in editarea to only common / useful ones.
- improved performance of repomd generation
- do not show the Schedule Deploy Action and Schedule System
  Comparison links in the left pane -- the right pane has them with correct
  ACLs.
- Make automatically-scheduled tasks visible on Failed and Archived
  tabs

-------------------------------------------------------------------
Fri Mar 30 15:03:14 CEST 2012 - mc@suse.de

- version 1.7.54.2-1
- New web page -- details of the xccdf:rule-result
- Fixing ISE on selecting None yum checksum type for channel
- Auto-import the RHEL RPM GPG key for systems we have kickstarted
- Fix checkstyle errors
- Fix testcases
- rename Filter.isRecurring to Filter.isRecurringBool
- fix text for Brazil timezone
- If our channel is a clone of a clone we need to find the channel
  that contains the patch we are cloning
- fixin cobbler version issue
- fix parameter type
- Make Virtualization tab of system profile independent of
  Virtualization (Platform) entitlements
- The org_id colum is numeric, do not cast parameter to string.
- reload config revision from DB before returning it
- Config file diffs result in Out Of Memory for large files
- fix for configchannel.deployAllSystems
- Taught SSM to look at flex as well as regular entitlements when
  trying to add child channels
- Show legend on details page; suggesting what to search for
- Polish api documentation for system.scap APIs.
- OpenSCAP integration
- fix ISE on rhn/admin/multiorg/OrgSoftwareSubscriptions.do page
- update createOrUpradePath api documentation
- Removing rule to help system overview listing happen faster,
  improving performance of api queries
- Fixing sorting by date without replying on the inapplicable
  listdisplay-new.jspf
- fix binary file uploads
- Making a default selection of no Proxy when kickstarting a server
- Added new XMLRPC API method to allow people to change the kickstart
  preserve ks.cfg option
- Fixed incorrect sorting of archived action timestamp
- throw appropriate error if deleting nonexistant kickstart key
- remove DB values from monitoring scout configuration
- save kickstart data after modifying ks profile child channels

-------------------------------------------------------------------
Mon Mar 26 16:56:47 CEST 2012 - jrenner@suse.de

- Show legal note in the footer of all login pages

-------------------------------------------------------------------
Thu Mar 22 16:22:05 CET 2012 - mc@suse.de

- rotate logfiles as user www (bnc#681984) CVE-2011-1550

-------------------------------------------------------------------
Wed Mar 21 18:04:19 CET 2012 - mc@suse.de

- version 1.7.54.1-1
- Bumping package version

-------------------------------------------------------------------
Thu Mar 15 16:25:25 CET 2012 - jrenner@suse.de

- Add support for studio image deployments

-------------------------------------------------------------------
Wed Mar  7 16:05:19 UTC 2012 - dmacvicar@suse.de

- All Patches -> All Types (bnc#732538)
- Remove the page errata/Overview.do as it is a duplicate
  of errata/RelevantErrata.do
  Together with the change of wording described above it makes
  the Patches menu more intuitive and clear.
  See
  https://www.redhat.com/archives/spacewalk-devel/2012-March/thread.html#00002

-------------------------------------------------------------------
Tue Mar  6 17:21:44 CET 2012 - jrenner@suse.de

- Fix naming of cloned patches to not remove the first 3 chars

-------------------------------------------------------------------
Wed Feb  1 11:22:37 CET 2012 - ug@suse.de

- backported better installation server detection code
  from master

-------------------------------------------------------------------
Thu Jan  5 11:57:28 CET 2012 - jrenner@suse.de

- Remove option 'interface language' when creating users

-------------------------------------------------------------------
Mon Jan  2 14:09:15 CET 2012 - jrenner@suse.de

- Add missing URL to auditlog configuration (bnc#737649)

-------------------------------------------------------------------
Thu Dec 22 14:59:55 CET 2011 - mantel@suse.de

- rename Novell to SUSE (#708333)

-------------------------------------------------------------------
Mon Dec 19 15:37:27 CET 2011 - mc@suse.de

- generate products.xml for channel metadata (bnc#644678)

-------------------------------------------------------------------
Thu Dec 15 12:11:27 UTC 2011 - mc@suse.de

- generate solv files for channels

-------------------------------------------------------------------
Wed Dec  7 11:07:07 CET 2011 - ug@suse.de

- fixed autoinstall branding for snippets

-------------------------------------------------------------------
Thu Dec  1 13:41:19 CET 2011 - ug@suse.de

- fix display of XML snippets in the web ui
  (bnc#731304)

-------------------------------------------------------------------
Wed Nov 16 10:00:08 CET 2011 - jrenner@suse.de

- Fix ISE when deleting software channel (bnc#728894)

-------------------------------------------------------------------
Tue Nov 15 13:55:46 CET 2011 - jrenner@suse.de

- Remove markup from error message (bnc#730408)

-------------------------------------------------------------------
Mon Nov 14 14:12:15 CET 2011 - ug@suse.de

- use --force in the kickstart register snippet

-------------------------------------------------------------------
Fri Nov 11 16:00:56 CET 2011 - jrenner@suse.de

- Fix rename Kickstart -> Autoinstallation (bnc#727517)

-------------------------------------------------------------------
Fri Nov 11 10:43:13 CET 2011 - jrenner@suse.de

- Remove markup in error message from all translation files

-------------------------------------------------------------------
Tue Nov  8 14:59:00 CET 2011 - ug@suse.de

- rename kickstart/autoyast files on harddisk too when the
  profile gets a new label (bnc#706122)

-------------------------------------------------------------------
Tue Nov  8 14:17:11 CET 2011 - jrenner@suse.de

- Implement audit logging for webui and frontend API (fate#312607)

-------------------------------------------------------------------
Tue Nov  8 08:52:23 CET 2011 - mantel@suse.de

- rename "kickstart" to "Autoinstallation" (bnc#727517)

-------------------------------------------------------------------
Tue Oct 25 17:45:27 CEST 2011 - mc@suse.de

- fix currency report if all patches are installed (bnc#726543)

-------------------------------------------------------------------
Mon Oct 17 13:13:21 CEST 2011 - jrenner@suse.de

- CVE-2011-1594: Unintended Proxy/Open Redirects (bnc#644082)
- CVE-2011-2919: XSS on SystemGroupList.do page (bnc#719133)
- CVE-2011-2920: XSS flaw(s) in filter handling (bnc#719136)
- CVE-2011-2927: XSS flaw in channels search (bnc#719127)

-------------------------------------------------------------------
Thu Oct 13 15:44:27 CEST 2011 - jrenner@suse.de

- Apply revised patch to fix pam setting not saved (bnc#705179)

-------------------------------------------------------------------
Wed Oct 12 15:04:55 CEST 2011 - ug@suse.de

- the breed in cobbler was not changed when a distro was edited

-------------------------------------------------------------------
Wed Oct 12 13:23:30 CEST 2011 - jrenner@suse.de

- Fixed pam setting on user page not saving (bnc#705179)

-------------------------------------------------------------------
Tue Oct 11 13:19:06 CEST 2011 - jrenner@suse.de

- Add fix for schedule command AFTER package install (bnc#712647)

-------------------------------------------------------------------
Fri Oct  7 12:15:24 CEST 2011 - mc@suse.de

- show installed products in system overview (bnc#711021)

-------------------------------------------------------------------
Wed Oct  5 16:33:20 CEST 2011 - jrenner@suse.de

- Fix selection of errata for system currency report (bnc#721522)

-------------------------------------------------------------------
Wed Oct  5 14:23:36 CEST 2011 - mc@suse.de

- prevent listing duplicate servers in the Patch Alert e-mails

-------------------------------------------------------------------
Fri Sep 30 10:54:21 CEST 2011 - mc@suse.de

- enable sorting of the system currency page
- enable csv export of System Currency Report

-------------------------------------------------------------------
Thu Sep 29 17:36:12 CEST 2011 - mc@suse.de

- count system currency depending on severity stored in the DB

-------------------------------------------------------------------
Fri Sep 16 13:21:39 CEST 2011 - ug@suse.de

- added sles snippets
- always create a tracking regkey (bnc#659093)

-------------------------------------------------------------------
Tue Sep 13 10:18:52 CEST 2011 - jrenner@suse.de

- Fix ISE by backporting from upstream (bnc#712647, brc#691849)

-------------------------------------------------------------------
Tue Sep  6 16:53:31 CEST 2011 - jrenner@suse.de

- Create cobbler records for unregistered systems (fate#312329)
- Fix broken API doc for channel.software (bnc#712793)

-------------------------------------------------------------------
Fri Aug 12 13:13:05 CEST 2011 - jrenner@suse.de

- Remove trailing whitespace in new classes (bnc#705758)

-------------------------------------------------------------------
Fri Jul 29 15:27:03 CEST 2011 - jrenner@suse.de

- Fix software rollback to profiles (bnc#701772)

-------------------------------------------------------------------
Wed Jul 27 12:21:16 CEST 2011 - jrenner@suse.de

- Fix taskomatic classpath to make it start again (bnc#705758)

-------------------------------------------------------------------
Mon Jul 25 12:53:26 CEST 2011 - jrenner@suse.de

- Use string array for creating the cmd + empty env (bnc#705758)
- Return failure if user or passwd is null (bnc#705758)

-------------------------------------------------------------------
Fri Jul 22 15:04:24 CEST 2011 - jrenner@suse.de

- Wrap around unix2_chkpwd instead of using jpam (bnc#705758)

-------------------------------------------------------------------
Mon Jul 18 13:39:30 CEST 2011 - ug@suse.de

- kernel-options field in kickstart upload page changed to
  1024 chars (bnc#698166)

-------------------------------------------------------------------
Fri Jul  8 15:21:49 CEST 2011 - jrenner@suse.de

- Fix bnc#704049 by backporting 2 patches

-------------------------------------------------------------------
Fri Jul  8 09:09:23 CEST 2011 - jrenner@suse.de

- Refactor RedHat.do to Vendor.do (bnc#671239)
- Refactor and deprecate API method (bnc#671239)
- Include security token in system search filter

-------------------------------------------------------------------
Tue Jul  5 11:44:36 CEST 2011 - ug@suse.de

- added a function to get a package but Name+Headerrange
  (bnc#703475)

-------------------------------------------------------------------
Tue Jun 28 16:35:44 CEST 2011 - mc@suse.de

- allow setting null value as paramter (bnc#702641)

-------------------------------------------------------------------
Tue Jun 28 11:43:44 CEST 2011 - ug@suse.de

- fix XMLRPC call to raise a virtual machine
  (bnc#687323 and fate#312369)

-------------------------------------------------------------------
Tue Jun 21 16:29:55 CEST 2011 - jrenner@suse.de

- Fix missing tokens when updating child channels (bnc#701157)
- Check session validity first, security token next (bnc#644074)
- Merge with upstream spacewalk (bnc#644074)

-------------------------------------------------------------------
Tue Jun 21 14:10:54 CEST 2011 - ug@suse.de

- fix XML RPC call to install a virtual machine
  (fate#312369 and bnc#687323)

-------------------------------------------------------------------
Tue Jun 21 13:57:03 CEST 2011 - ug@suse.de

- replaced 'anaconda' by 'autoinstallation'

-------------------------------------------------------------------
Tue Jun 21 13:27:43 CEST 2011 - ug@suse.de

- track RPM installation during virtual machine setup by
  using session install=.... parameter
  part of the fix for bnc#659093 and Fate#312372

-------------------------------------------------------------------
Thu Jun 16 15:52:06 CEST 2011 - jrenner@suse.de

- Fix missing token in SSM (bnc#644074)

-------------------------------------------------------------------
Tue Jun 14 17:31:53 CEST 2011 - ug@suse.de

- XML RPC API for creating virtual SUSE machines fixed
  (fate#312369 and bnc#687323)

-------------------------------------------------------------------
Tue Jun 14 11:03:00 CEST 2011 - ug@suse.de

- settings the correct architecture in cobbler, needed by virt.
  SUSE installations (fate#312397 and bnc#682665)

-------------------------------------------------------------------
Thu Jun  9 09:59:03 CEST 2011 - jrenner@suse.de

- Additional fixes for the CSRF security bugfix (bnc#644074)

-------------------------------------------------------------------
Thu May 26 16:42:41 CEST 2011 - jrenner@suse.de

- Add token into POST url for multipart forms (bnc#644074)

-------------------------------------------------------------------
Thu May 26 11:59:54 CEST 2011 - jrenner@suse.de

- Integrate password strength meter in webapp (bnc#685551/fate#312398)

-------------------------------------------------------------------
Tue May 24 17:48:59 CEST 2011 - jrenner@suse.de

- Prevent from phishing attacks via 'url_bounce' (bnc#644082)
- CVE-2011-1594

-------------------------------------------------------------------
Mon May 23 16:24:56 CEST 2011 - jrenner@suse.de

- Protect web UI against Cross-Site Request Forgery (bnc#644074)
- CVE-2009-4139

-------------------------------------------------------------------
Tue May  3 11:13:36 CEST 2011 - jrenner@suse.de

- Rebranding of example search terms (bnc#682601)

-------------------------------------------------------------------
Fri Apr 15 16:15:01 CEST 2011 - jrenner@suse.de

- Use isNotEmpty() instead of isEmpty()

-------------------------------------------------------------------
Tue Apr 12 11:49:33 CEST 2011 - mantel@suse.de

- fix subject line of taskomatic notification mail

-------------------------------------------------------------------
Fri Apr  1 12:33:28 CEST 2011 - jrenner@suse.de

- Check if provisioning is enabled for this key (bnc#684414)

-------------------------------------------------------------------
Thu Mar 31 16:22:01 CEST 2011 - jrenner@suse.de

- Do not show success message when pws don't match (bnc#675585)

-------------------------------------------------------------------
Thu Mar 31 15:46:13 CEST 2011 - mantel@suse.de

- more debranding

-------------------------------------------------------------------
Mon Mar 28 11:44:21 CEST 2011 - jrenner@suse.de

- Add missing null check (bnc#682993)

-------------------------------------------------------------------
Fri Mar 25 16:55:04 CET 2011 - jrenner@suse.de

- Link to the local version of the release notes (bnc#676683)

-------------------------------------------------------------------
Thu Mar 24 10:52:52 CET 2011 - mc@suse.de

- debrand taskomatic

-------------------------------------------------------------------
Tue Mar 22 11:52:42 CET 2011 - jrenner@suse.de

- Refer to the right constant (bnc#677039)
- Fix method signature (bnc#681514)

-------------------------------------------------------------------
Mon Mar 21 16:15:42 CET 2011 - ug@suse.de

- fixed a missing "!" in adding "install=..." parameter code

-------------------------------------------------------------------
Mon Mar 21 13:54:35 CET 2011 - jrenner@suse.de

- Require susemanager-proxy-quick_en-pdf

-------------------------------------------------------------------
Fri Mar 18 10:49:19 CET 2011 - jrenner@suse.de

- Add the proxy quick start document to the UI

-------------------------------------------------------------------
Thu Mar 17 15:27:55 CET 2011 - jrenner@suse.de

- Do not show a subnavigation below 'Proxy'

-------------------------------------------------------------------
Thu Mar 17 11:14:16 CET 2011 - jrenner@suse.de

- Remove helper class that is not needed anymore (bnc#676704)

-------------------------------------------------------------------
Wed Mar 16 17:17:21 CET 2011 - jrenner@suse.de

- Re-enable the local doc search (bnc#676704)

-------------------------------------------------------------------
Mon Mar 14 17:20:02 CET 2011 - jrenner@suse.de

- Replace rhn-proxy with SMP for ACLs and queries (bnc#679420)

-------------------------------------------------------------------
Fri Mar 11 12:23:22 CET 2011 - ug@suse.de

- cleanup patch for install= parameter and fix for (bnc#677039)

-------------------------------------------------------------------
Thu Mar 10 14:56:00 CET 2011 - jrenner@suse.de

- Adapted the UI to URL paths from new docu packages (bnc#674315)

-------------------------------------------------------------------
Thu Mar 10 11:23:08 CET 2011 - jrenner@suse.de

- Change link path to install-guide (bnc#674315)

-------------------------------------------------------------------
Tue Mar  8 16:00:08 CET 2011 - jrenner@suse.de

- Change url path from install_guide to install-guide (bnc#674315)

-------------------------------------------------------------------
Tue Mar  8 14:24:19 CET 2011 - jrenner@suse.de

- Fix guessing login credentials (bnc#644072), patch from upstream

-------------------------------------------------------------------
Fri Mar  4 13:37:00 CET 2011 - jrenner@suse.de

- Leave out the proxy version check in navigation xml (bnc#676718)

-------------------------------------------------------------------
Thu Mar  3 17:33:47 CET 2011 - jrenner@suse.de

- fix navigation on the help page (while working on bnc#676699)

-------------------------------------------------------------------
Mon Feb 28 11:27:15 CET 2011 - jrenner@suse.de

- shorten the action name if > 128 chars (bnc#675021)

-------------------------------------------------------------------
Thu Feb 24 15:28:08 CET 2011 - jrenner@suse.de

- integrate fix for session fixation from upstream (bnc#644080)

-------------------------------------------------------------------
Tue Feb 22 17:24:28 CET 2011 - jrenner@suse.de

- removing invalid attributes 'autocomplete'

-------------------------------------------------------------------
Mon Feb 21 11:21:50 CET 2011 - ug@suse.de

- fixed owner for cobbler snippets (bnc#673297)

-------------------------------------------------------------------
Fri Feb 18 16:46:10 CET 2011 - mc@suse.de

- remove use of java-devel at runtime (bnc#673323)

-------------------------------------------------------------------
Fri Feb 18 13:25:25 CET 2011 - jrenner@suse.de

- fix branding on api pages (bnc#671160)

-------------------------------------------------------------------
Thu Feb 17 11:47:34 CET 2011 - jrenner@suse.de

- do not show delete link on creation of notes (bnc#672090)
- refix help url for orgtrusts (bnc#660528)

-------------------------------------------------------------------
Wed Feb 16 17:41:02 CET 2011 - jrenner@suse.de

- add missing help page for oganizational trusts (bnc#660528)

-------------------------------------------------------------------
Wed Feb 16 15:28:54 CET 2011 - jrenner@suse.de

- fix server error if org default profile not present (bnc#672054)

-------------------------------------------------------------------
Wed Feb 16 15:07:10 CET 2011 - mc@suse.de

- fix link to help page (bnc#672094)

-------------------------------------------------------------------
Wed Feb 16 09:56:58 CET 2011 - jrenner@suse.de

- remove more links to channel mgmt guide (bnc#672095 and others)

-------------------------------------------------------------------
Tue Feb 15 09:27:33 CET 2011 - jrenner@suse.de

- catch exception when filtering for invalid IP (bnc#668642)

-------------------------------------------------------------------
Mon Feb 14 16:42:31 CET 2011 - mantel@suse.de

- remove reference to FasTrack (bnc#671235)

-------------------------------------------------------------------
Mon Feb 14 15:43:25 CET 2011 - jrenner@suse.de

- revert to manage/clone errata, identifiers only

-------------------------------------------------------------------
Mon Feb 14 13:28:11 CET 2011 - mantel@suse.de

- remove references to FlexGuests (bnc#668622)

-------------------------------------------------------------------
Mon Feb 14 13:20:40 CET 2011 - jrenner@suse.de

- replace the term kickstart in virtualization dialog (bnc#671560)

-------------------------------------------------------------------
Fri Feb 11 15:56:18 CET 2011 - jrenner@suse.de

- fix base software channel always listed twice (bnc#671022)
- fix branding on apidocs and faqs (bnc#671160 and bnc#671158)

-------------------------------------------------------------------
Fri Feb 11 13:37:20 CET 2011 - jrenner@suse.de

- add quick start to help index and navigation

-------------------------------------------------------------------
Thu Feb 10 10:05:12 CET 2011 - jrenner@suse.de

- add check for subs to channels of the same family (bnc#670551)
- fix link to release notes in page footer (bnc#670515)
- remove references to non-existent channel mgmt guide (bnc#660768)
- fix strings in translation (bnc#670934)

-------------------------------------------------------------------
Wed Feb  9 12:10:22 CET 2011 - jrenner@suse.de

- do not show certificate configuration tab (bnc#670003)

-------------------------------------------------------------------
Tue Feb  8 18:53:19 CET 2011 - mc@suse.de

- Use LocalePreferences page but comment out language settings
  (bnc#670042)

-------------------------------------------------------------------
Tue Feb  8 15:59:05 CET 2011 - mc@suse.de

- change mountpoint and prepended_dir (bnc#669558)

-------------------------------------------------------------------
Tue Feb  8 12:37:23 CET 2011 - jrenner@suse.de

- fix session fixation (bnc#644080)
- replace the term RHN with SUSE Manager (bnc#670223)

-------------------------------------------------------------------
Mon Feb  7 17:47:52 CET 2011 - jrenner@suse.de

- removed 'translations available' from help page (bnc#669530)

-------------------------------------------------------------------
Mon Feb  7 15:49:32 CET 2011 - mc@suse.de

- add rc link (bnc#669894)

-------------------------------------------------------------------
Mon Feb  7 13:50:09 CET 2011 - mc@suse.de

- remove channel version filter in add novell patches
  (bnc#669799)

-------------------------------------------------------------------
Thu Feb  3 17:05:35 CET 2011 - jrenner@suse.de

- remove the chat link from navigation (bnc#667275)
- do not show links to RH in result page of doc search (bnc#667271)

-------------------------------------------------------------------
Wed Feb  2 17:42:28 CET 2011 - jrenner@suse.de

- internal server error clicking software channels (bnc#668918)
- Kickstart/AutoYaST in the web interface (bnc#668666)

-------------------------------------------------------------------
Mon Jan 31 11:15:48 CET 2011 - jrenner@suse.de

- add missing attribute 'probeSuite' to request (bnc#667945)

-------------------------------------------------------------------
Sun Jan 30 15:28:18 CET 2011 - mc@suse.de

- backport upstrem fixes

-------------------------------------------------------------------
Fri Jan 28 12:40:35 CET 2011 - jrenner@suse.de

- bnc#667893: wrong email text sent during user creation
- bnc#667897: wrong email text sent during user creation - part 2
- bnc#667905: remove redhat.com in monitoring configuration

-------------------------------------------------------------------
Thu Jan 27 16:36:43 CET 2011 - jrenner@suse.de

- resolve strings marked with [GALAXY] (bnc#666163)
- take the link to the copyright notice from StringResources

-------------------------------------------------------------------
Thu Jan 27 16:28:52 CET 2011 - mc@suse.de

- fix subscribe to SUSE base channel via SSM (bnc#665833)

-------------------------------------------------------------------
Thu Jan 27 13:23:35 CET 2011 - mc@suse.de

- show SUSE Channels in "alter channel page" (bnc#663374)

-------------------------------------------------------------------
Wed Jan 26 11:36:56 CET 2011 - jrenner@suse.de

- rename errata to patches in auto-generated emails

-------------------------------------------------------------------
Wed Jan 26 11:24:10 CET 2011 - jkupec@suse.cz

- Excluded non-english string files from rhn.jar for now
  (bnc #666151)

-------------------------------------------------------------------
Tue Jan 25 13:13:05 CET 2011 - jrenner@suse.de

- fix bnc#665835: wrong text on system entitlements

-------------------------------------------------------------------
Mon Jan 24 12:01:15 CET 2011 - jrenner@suse.de

- consider suseChannels when determining if repodata is required
- replace the term "Errata" with "Patches" throughout translation

-------------------------------------------------------------------
Sat Jan 22 12:38:09 CET 2011 - mc@suse.de

- fix macros

-------------------------------------------------------------------
Tue Jan 18 15:59:38 CET 2011 - jrenner@suse.de

- Fix bnc#651351: Password with less than 5 characters accepted

-------------------------------------------------------------------
Mon Jan 17 16:29:55 CET 2011 - mc@suse.de

- rename sm-register to mgr-register

-------------------------------------------------------------------
Fri Jan 14 17:21:35 CET 2011 - mc@suse.de

- Fix wrong Reference in Web Interface (bnc#662075)
- scheduleSingleSatRepoSync() added for SUSE channels
- Fixed double execution of one-time jobs.

-------------------------------------------------------------------
Tue Jan 11 17:20:19 CET 2011 - mc@suse.de

- fix Requires
- add copyright page
- some style fixes

-------------------------------------------------------------------
Wed Sep 15 09:29:38 CEST 2010 - mantel@suse.de

- Initial release of spacewalk-java

-------------------------------------------------------------------<|MERGE_RESOLUTION|>--- conflicted
+++ resolved
@@ -1,9 +1,6 @@
-<<<<<<< HEAD
 - Improved dropdown layout handling
-=======
 - Fix download CSV
 - Hide authentication data in PAYG UI (bsc#1199679)
->>>>>>> f2e1b59a
 - Clean grub2 reinstall entry in autoyast snippet (bsc#1199950)
 - Show reboot alert message on all system detail pages (bsc#1199779)
 - Show patch as installed in CVE Audit even if successor patch affects
