<<<<<<< HEAD
- Allow configuration of Cobbler > 3.2.0
- Add postgresql external pillar configuration
- Simplified perl module dependency.
- Fixed com.sun.bind issue on package update.
- Enabled pylint for all builds but don't stop on error.
- Don't delete cobbler.conf contents.
- Fixed FileNotFoundError on cobbler setup.
- cobbler20-setup was removed
- spacewalk-setup-cobbler was reimplemented in Python
- Config files for Cobbler don't get edited in place anymore, thus the original
  ones are saved with a ".backup" suffix
=======
-------------------------------------------------------------------
Fri Nov 05 13:53:01 CET 2021 - jgonzalez@suse.com

- version 4.3.3-1
  * Add postgresql external pillar configuration
  * Simplified perl module dependency.
  * Fixed com.sun.bind issue on package update.
  * Enabled pylint for all builds but don't stop on error.
  * Leave Cobbler bootloader directory at the default (bsc#1187708)
  * Don't delete cobbler.conf contents.
  * Fixed FileNotFoundError on cobbler setup.
  * cobbler20-setup was removed
  * spacewalk-setup-cobbler was reimplemented in Python
  * Config files for Cobbler don't get edited in place anymore,
    thus the original ones are saved with a ".backup" suffix
>>>>>>> 184052fc

-------------------------------------------------------------------
Fri Sep 17 12:11:36 CEST 2021 - jgonzalez@suse.com

- version 4.3.2-1
  * Don't delete cobbler.conf contents.
  * Fixed FileNotFoundError on cobbler setup.
  * cobbler20-setup was removed
  * spacewalk-setup-cobbler was reimplemented in Python
  * Config files for Cobbler don't get edited in place anymore, thus the original
    ones are saved with a ".backup" suffix

-------------------------------------------------------------------
Mon Aug 09 11:05:32 CEST 2021 - jgonzalez@suse.com

- version 4.3.1-1
- Enable logging for salt SSH
- Increase max size for uploaded files to Salt master

-------------------------------------------------------------------
Fri Apr 16 13:23:27 CEST 2021 - jgonzalez@suse.com

- version 4.2.6-1
- set AJP parameters differently to prevent AH00992, AH00877 and
  AH01030: ajp_ilink_receive() can't receive header errors (bsc#1179271)
- Use syslinux folder for cobbler loaders.

-------------------------------------------------------------------
Fri Feb 12 14:30:21 CET 2021 - jgonzalez@suse.com

- version 4.2.5-1
- Added Apache configuration updates for Cobbler.

-------------------------------------------------------------------
Wed Jan 27 13:05:48 CET 2021 - jgonzalez@suse.com

- version 4.2.4-1
- Use Java module com.sun.bind only for SUSE systems.
- Added RHEL Apache gid handling.
- Drop the ssl_available option (SSL is always present)
- Added dynamic path for trust store and doc root.
- Updated SPEC for RHEL and Fedora.

-------------------------------------------------------------------
Thu Dec 03 13:51:33 CET 2020 - jgonzalez@suse.com

- version 4.2.3-1
- Fixed cobbler version detection.
- Generalised cobblerd service detection.

-------------------------------------------------------------------
Wed Nov 25 12:24:50 CET 2020 - jgonzalez@suse.com

- version 4.2.2-1
- add sock_pool_size setting by default for better performance

-------------------------------------------------------------------
Fri Sep 18 12:34:52 CEST 2020 - jgonzalez@suse.com

- version 4.2.1-1
- Update package version to 4.2.0

-------------------------------------------------------------------
Wed Sep 16 16:58:25 CEST 2020 - jgonzalez@suse.com

- version 4.1.6-1
- Use the Salt API in authenticated and encrypted form (bsc#1175884, CVE-2020-8028)

-------------------------------------------------------------------
Wed Jun 10 12:20:44 CEST 2020 - jgonzalez@suse.com

- version 4.1.5-1
- Enable CaaSP cluster provider

-------------------------------------------------------------------
Wed Mar 11 10:56:46 CET 2020 - jgonzalez@suse.com

- version 4.1.4-1
- create AJP connector for tomcat if it does not exist
  (bsc#1165927, bsc#1166388)

-------------------------------------------------------------------
Mon Feb 17 12:51:58 CET 2020 - jgonzalez@suse.com

- version 4.1.3-1
- spell correctly "successful" and "successfully"

-------------------------------------------------------------------
Wed Jan 22 12:13:54 CET 2020 - jgonzalez@suse.com

- version 4.1.2-1
- Fix spacewalk-setup-httpd for future FIPS support at SLE and
  openSUSE

-------------------------------------------------------------------
Wed Nov 27 17:03:14 CET 2019 - jgonzalez@suse.com

- version 4.1.1-1
- Bump version to 4.1.0 (bsc#1154940)
- fix cobbler authentication module configuration required for
  new cobbler package
- prevent CherryPy timeouts (bsc#1118175, bsc#1149343)
- configure 150 Tomcat workers by default, matching httpds MaxClients

-------------------------------------------------------------------
Wed Jul 31 17:36:47 CEST 2019 - jgonzalez@suse.com

- version 4.0.9-1
- Add support for salt formulas for standalone salt

-------------------------------------------------------------------
Wed May 15 15:18:10 CEST 2019 - jgonzalez@suse.com

- version 4.0.8-1
- SPEC cleanup
- fix check for empty lines in rhn.conf for spacewalk-setup (bsc#1133560)

-------------------------------------------------------------------
Mon Apr 22 12:15:57 CEST 2019 - jgonzalez@suse.com

- version 4.0.7-1
- Generate SLE11 specific ssl-cert-osimage package
- add makefile and configuration for the pylint
- Add proper argument parsing to the embedded diskspace check.
- Fix Python3 porting issues

-------------------------------------------------------------------
Wed Feb 27 13:03:51 CET 2019 - jgonzalez@suse.com

- version 4.0.6-1
- enable and start tftp socket (bsc#1124822)

-------------------------------------------------------------------
Thu Jan 31 09:42:41 CET 2019 - jgonzalez@suse.com

- version 4.0.5-1
- Add Java module options for Tomcat needed when running on Java 11
- Point to the correct log file when tomcat is not able to start
- Fix distribution detection to work with openSUSE Leap 15 and
  SLE 15

-------------------------------------------------------------------
Wed Jan 16 12:24:40 CET 2019 - jgonzalez@suse.com

- version 4.0.4-1
- Fix building for Python3

-------------------------------------------------------------------
Mon Dec 17 14:41:40 CET 2018 - jgonzalez@suse.com

- version 4.0.3-1
- Add support for Python 3 on spacewalk-setup
- use a Salt engine to process return results (bsc#1099988)
- increase maximum number of threads and open files for taskomatic (bsc#1111966)

-------------------------------------------------------------------
Fri Oct 26 10:42:58 CEST 2018 - jgonzalez@suse.com

- version 4.0.2-1
- clean up correct system sudoers file (bsc#1099517)

-------------------------------------------------------------------
Fri Aug 10 15:30:39 CEST 2018 - jgonzalez@suse.com

- version 4.0.1-1
- Bump version to 4.0.0 (bsc#1104034)
- Feat: add OS Image building with Kiwi FATE#322959 FATE#323057 FATE#323056
- Fix copyright for the package specfile (bsc#1103696)
- sudoers file is now in /etc/sudoers.d/spacewalk (bsc#1099517)

-------------------------------------------------------------------
Tue Jun 05 10:11:13 CEST 2018 - jgonzalez@suse.com

- version 2.8.7.2-1
- remove RH defaults (bsc#1091993)

-------------------------------------------------------------------
Mon Apr 23 09:16:36 CEST 2018 - jgonzalez@suse.com

- version 2.8.7.1-1
- Sync with upstream (bsc#1083294)

-------------------------------------------------------------------
Mon Mar 26 09:04:58 CEST 2018 - jgonzalez@suse.com

- version 2.8.5.3-1
- Sync with upstream (bsc#1083294)
- Configure Salt Reactor for handle Action Chain execution on Minions

-------------------------------------------------------------------
Mon Mar 05 08:56:03 CET 2018 - jgonzalez@suse.com

- version 2.8.5.2-1
- remove clean section from spec (bsc#1083294)

-------------------------------------------------------------------
Wed Feb 28 09:54:25 CET 2018 - jgonzalez@suse.com

- version 2.8.5.1-1
- Fix FIPS detection for kernels without CONFIG_CRYPTO_FIPS
  (as in openSUSE)
- Enable and start atftpd.socket instead of atftpd.service when
  atftp is using systemd natively.

-------------------------------------------------------------------
Wed Jan 17 10:40:16 CET 2018 - jgonzalez@suse.com

- version 2.8.4.1-1
- Remove temporary workaround (bsc#1064520)
- add temporary setting of user to salt
- Bumping package versions for 2.8.
- point users to proper log on tomcat 7+

-------------------------------------------------------------------
Wed May 03 15:54:47 CEST 2017 - michele.bologna@suse.com

- version 2.7.4.2-1
- add new option skip-services-restart
- adjust log path on tomcat 7+

-------------------------------------------------------------------
Mon Apr 03 14:50:04 CEST 2017 - mc@suse.de

- version 2.7.4.1-1
- enhance check for Oracle 12.2 Database

-------------------------------------------------------------------
Fri Mar 31 09:37:30 CEST 2017 - mc@suse.de

- version 2.7.3.1-1
- create /var/spacewalk/systems in spacewalk-setup and ensure perms
  on upgrade
- support cnames in mgr-setup and spacewalk-setup (bsc#1029899)

-------------------------------------------------------------------
Tue Mar 07 14:40:13 CET 2017 - mc@suse.de

- version 2.7.2.1-1
- add xccdf result xslt
- Migrating Fedorahosted to GitHub
- reset stdin for failed connections
- don't leak output of cobbler sync into installer
- change RHN on RHSM in installer script

-------------------------------------------------------------------
Tue Feb 07 15:23:47 CET 2017 - michele.bologna@suse.com

- version 2.7.0.2-1
- Store temporary roster in configured location (bsc#1019672)

-------------------------------------------------------------------
Wed Jan 11 16:36:20 CET 2017 - michele.bologna@suse.com

- version 2.7.0.1-1
- Version 2.7.0

-------------------------------------------------------------------
Fri Dec 16 12:12:07 CET 2016 - michele.bologna@suse.com

- version 2.5.3.11-1
- Preventing stderr output from systemctl calls (bsc#1015055)
- Removing non-used '/srv/susemanager/pillar'
- Removing '/usr/share/susemanager/pillar' path
- Retreiving SUMA static pillar data from ext_pillar (bsc1010674)

-------------------------------------------------------------------
Mon Nov 07 11:02:51 CET 2016 - michele.bologna@suse.com

- version 2.5.3.10-1
- Enforce putting certifi module in salt thin (bsc#990439)

-------------------------------------------------------------------
Thu Oct 06 14:50:45 CEST 2016 - mc@suse.de

- version 2.5.3.9-1
- Commented on file_roots/pillar_roots
- Added formula directories and formulas.sls to setup script
- master_tops module provides static top information
- Merging top.sls files in base env (bsc#986770)

-------------------------------------------------------------------
Mon Jul 18 14:21:18 CEST 2016 - jrenner@suse.com

- version 2.5.3.8-1
- change path to oracle LD Config file

-------------------------------------------------------------------
Tue Apr 12 17:20:43 CEST 2016 - mc@suse.de

- version 2.5.3.7-1
- use static file to configure salt-master in SUSE Manager
- add ext_pillar to master.d/susemanager.conf (bsc#974853)

-------------------------------------------------------------------
Wed Apr 06 08:45:13 CEST 2016 - mc@suse.de

- version 2.5.3.6-1
- Use localhost instead of hostname during setup, so we do not rely
  on correct proxy setup (bsc#970690)
- Set better defaults according to initial scalability tests
- Raise the maximum memory available for Tomcat to accommodate
  for >100 minions onboarding at once (bsc#971573)
- enable and start atftpd (bsc#972168)

-------------------------------------------------------------------
Mon Mar 21 16:32:21 CET 2016 - mc@suse.de

- version 2.5.3.5-1
- Remove SHA256 explicit master configuration as it is shipped
  now as default with our salt package
- Use SHA256 hash type for the Salt Master instead of default MD5.

-------------------------------------------------------------------
Wed Mar 09 11:31:48 CET 2016 - mc@suse.de

- version 2.5.3.4-1
- configure pillar for salt-master

-------------------------------------------------------------------
Wed Mar 02 11:23:45 CET 2016 - mc@suse.de

- version 2.5.3.3-1
- rename Mirror Credentials to Organization Credentials at user
  visible places

-------------------------------------------------------------------
Tue Jan 26 13:55:36 CET 2016 - mc@suse.de

- version 2.5.3.2-1
- fix spacewalk-setup post script (bsc#962546)

-------------------------------------------------------------------
Wed Dec 16 11:10:39 CET 2015 - mc@suse.de

- version 2.5.3.1-1
- setup called with option db_only should not configure tomcat
- removing create first org code from installer

-------------------------------------------------------------------
Thu Dec 10 17:50:32 CET 2015 - mc@suse.de

- version 2.5.2.2-1
- Fix a syntax errors when writing the configuration for the Salt Master

-------------------------------------------------------------------
Mon Nov 30 10:51:21 CET 2015 - mc@suse.de

- version 2.5.2.1-1
- Configure multiple file roots for the Salt Master
- migration from SUMA 2.1 to SUMA 3
- adapt checks for cert trust dirs
- use --upgrade option for sw-dump-schema during migrations

-------------------------------------------------------------------
Wed Oct 07 13:58:26 CEST 2015 - mc@suse.de

- version 2.5.0.1-1
- Remove certificate handling from setup (FATE#311619)
- Remove monitoring setup

-------------------------------------------------------------------
Mon Jun 22 15:49:07 CEST 2015 - jrenner@suse.de

- version 2.1.14.12-1
- configure tomcat with maxThreads=200 and timeout 20 sec (bsc#922923)
- CVE-2014-8162 - Use newly introduced SAXParser class (bsc#922525)
- introduce variables to import own certificates on setup

-------------------------------------------------------------------
Wed Apr 08 09:20:09 CEST 2015 - mc@suse.de

- version 2.1.14.11-1
- fix typo: use chmod to change permissions

-------------------------------------------------------------------
Tue Mar 31 14:31:24 CEST 2015 - mc@suse.de

- version 2.1.14.10-1
- add read permissions for tomcat to the NCCcredentials file

-------------------------------------------------------------------
Tue Feb 03 13:19:29 CET 2015 - mc@suse.de

- version 2.1.14.9-1
- Getting rid of Tabs and trailing spaces

-------------------------------------------------------------------
Fri Nov 07 12:59:45 CET 2014 - mc@suse.de

- version 2.1.14.8-1
- no activation if db population should be skipped (bsc#900956)

-------------------------------------------------------------------
Tue Oct 14 15:14:21 CEST 2014 - mc@suse.de

- version 2.1.14.7-1
- give tomcat read permissions on the NCCcredentials file
- setup with scc credentials in DB

-------------------------------------------------------------------
Fri Sep 12 14:58:56 CEST 2014 - mc@suse.de

- version 2.1.14.6-1
- Do not enable spacewalk-service in runlevel 4 (bnc#879992)

-------------------------------------------------------------------
Tue Jun 17 10:12:51 CEST 2014 - jrenner@suse.de

- version 2.1.14.5-1
- Use curl instead of libwww-perl
- Setup /etc/sudoers in SUSE Manager upgrade scripts (bnc#881711)

-------------------------------------------------------------------
Tue May 27 17:09:55 CEST 2014 - mc@suse.de

- version 2.1.14.4-1
- fix regex for a more lazy match to remove JAVA_OPTS
  from tomcat6.conf

-------------------------------------------------------------------
Fri May 16 12:46:39 CEST 2014 - mc@suse.de

- version 2.1.14.3-1
- editarea has been replaced with ace-editor

-------------------------------------------------------------------
Thu Mar 27 10:16:48 CET 2014 - fcastelli@suse.com

- version 2.1.14.2-1
- Add mgr-ncc-sync to the sudo commands
- jpam.so is in /usr/lib even on x86_64

-------------------------------------------------------------------
Fri Feb 07 13:41:07 CET 2014 - mc@suse.de

- version 2.1.14.1-1
- remove setup embedded oracle code
- add oracle library path directly to commandline
- install tomcat6 filter
- disable ehcache check for updates
- spacewalk-setup-tomcat packaging
- Updating the copyright years info

-------------------------------------------------------------------
Mon Jan 13 09:27:50 CET 2014 - mc@suse.de

- version 2.1.7.1-1
- external PG: remove postgresql from spacewalk services

-------------------------------------------------------------------
Mon Dec 09 16:36:26 CET 2013 - mc@suse.de

- version 2.1.6.1-1
- switch to 2.1

-------------------------------------------------------------------
Wed Jun 12 13:36:03 CEST 2013 - mc@suse.de

- version 1.7.9.11-1
- suppress uninitialized value messages

-------------------------------------------------------------------
Fri Sep 28 16:37:33 CEST 2012 - mc@suse.de

- version 1.7.9.10-1
- Read system proxy values during setup and use them as default.

-------------------------------------------------------------------
Fri Aug 03 18:28:37 CEST 2012 - mc@suse.de

- version 1.7.9.9-1
- update tomcat java opts with Parameters.MAX_COUNT
- added tftp server options to cobbler modules.conf file

-------------------------------------------------------------------
Thu Aug 02 16:31:17 CEST 2012 - mc@suse.de

- version 1.7.9.8-1
- increase allowed parameter count for tomcat

-------------------------------------------------------------------
Mon Jul 16 15:28:31 CEST 2012 - ug@suse.de

- version 1.7.9.7-1
- Exit if starting tomcat did not pass.

-------------------------------------------------------------------
Tue Jul 10 15:02:27 CEST 2012 - ug@suse.de

- changed cobbler-setup to use the FQDN as hostname
  (bnc#768135)

-------------------------------------------------------------------
Wed Jul  4 16:49:45 CEST 2012 - ug@suse.de

- fix LD_LIBRARY_PATH in tomcat6.conf in case of upgrade
  (bnc#769909)

-------------------------------------------------------------------
Thu Jun 21 11:14:13 CEST 2012 - jrenner@suse.de

- version 1.7.9.6-1
- add LICENSE file and change mention Artistic licence to GPLv2
  (bnc#764855)
- Suppress db notices when clearing the schema

-------------------------------------------------------------------
Thu May 31 10:58:02 CEST 2012 - mc@suse.de

- version 1.7.9.5-1
- get rid of jabberd xsl templates in spacewalk-setup

-------------------------------------------------------------------
Mon May 14 10:59:03 CEST 2012 - mc@suse.de

- version 1.7.9.4-1
- remove usage of rhn_quota package
- spacewalk-setup-cobbler: extend verbose output

-------------------------------------------------------------------
Fri Apr 27 16:15:13 CEST 2012 - mc@suse.de

- version 1.7.9.3-1
- call cobbler sync only once
- modify Makefile.PL for new cobbler setup layout
- spacewalk-setup-cobbler: script to configure cobbler for Spacewalk
- Rename cobbler-setup to cobbler20-setup
- Create deploy.sql on PostgreSQL as well

-------------------------------------------------------------------
Tue Apr 24 11:48:16 CEST 2012 - ug@suse.de

- avoid "cobbler not running" warning during setup when
  cobbler version greater than 2.0 is in use

-------------------------------------------------------------------
Fri Apr 13 15:46:24 CEST 2012 - mc@suse.de

- version 1.7.9.2-1
- fixed clearing db for postgresql installation
- remove RHN_DB_USERNAME from monitoring scout configuration
- remove RHN_DB_PASSWD from monitoring scout configuration
- remove RHN_DB_NAME from monitoring scout configuration
- remove tableowner from monitoring scout configuration

-------------------------------------------------------------------
Wed Mar 21 17:05:55 CET 2012 - mc@suse.de

- version 1.7.9.1-1
- Bumping package version

-------------------------------------------------------------------
Mon Feb 13 15:37:12 CET 2012 - ug@suse.de

- avoid cobbler exception during startup
  (bnc#746718)

-------------------------------------------------------------------
Wed Dec 21 14:34:21 CET 2011 - ug@suse.de

- switched spacewalk-setup to atftpd

-------------------------------------------------------------------
Thu Aug 18 14:30:05 CEST 2011 - iartarisi@suse.cz

- fixed AttributeError: 'module' object has no attribute 'rhnConfig'

-------------------------------------------------------------------
Tue Jun 14 17:43:50 CEST 2011 - mc@suse.de

- add /usr/lib and /usr/lib64 to lib path for tomcat to make
  jpam work (bnc#691918, FATE#312400)

-------------------------------------------------------------------
Wed May 25 11:23:43 CEST 2011 - mc@suse.de

- allow only secure SSLCipher and SSLProtocols (bnc#685550)

-------------------------------------------------------------------
Thu Feb 17 17:35:30 CET 2011 - mc@suse.de

- autoflush stdout (bnc#672565)

-------------------------------------------------------------------
Wed Feb 16 14:49:41 CET 2011 - ug@suse.de

- suppress a warning when selinux is missing (bnc#671641)

-------------------------------------------------------------------
Fri Feb 11 15:10:35 CET 2011 - ug@suse.de

- don't start xinted

-------------------------------------------------------------------
Fri Feb 11 12:36:20 CET 2011 - mc@suse.de

- no selinux, if selinuxenabled binary is not found
  (bnc#671204) 

-------------------------------------------------------------------
Tue Feb  8 15:59:45 CET 2011 - mc@suse.de

- change mountpoint and prepended_dir (bnc#669558)

-------------------------------------------------------------------
Sun Jan 30 15:32:04 CET 2011 - mc@suse.de

- backport upstrem fixes

-------------------------------------------------------------------
Tue Dec 21 15:59:11 CET 2010 - ug@suse.de

- patch added to Requires

-------------------------------------------------------------------
Wed Sep 15 10:05:42 CEST 2010 - mantel@suse.de

- Initial release of spacewalk-setup

-------------------------------------------------------------------<|MERGE_RESOLUTION|>--- conflicted
+++ resolved
@@ -1,16 +1,5 @@
-<<<<<<< HEAD
 - Allow configuration of Cobbler > 3.2.0
-- Add postgresql external pillar configuration
-- Simplified perl module dependency.
-- Fixed com.sun.bind issue on package update.
-- Enabled pylint for all builds but don't stop on error.
-- Don't delete cobbler.conf contents.
-- Fixed FileNotFoundError on cobbler setup.
-- cobbler20-setup was removed
-- spacewalk-setup-cobbler was reimplemented in Python
-- Config files for Cobbler don't get edited in place anymore, thus the original
-  ones are saved with a ".backup" suffix
-=======
+
 -------------------------------------------------------------------
 Fri Nov 05 13:53:01 CET 2021 - jgonzalez@suse.com
 
@@ -26,7 +15,6 @@
   * spacewalk-setup-cobbler was reimplemented in Python
   * Config files for Cobbler don't get edited in place anymore,
     thus the original ones are saved with a ".backup" suffix
->>>>>>> 184052fc
 
 -------------------------------------------------------------------
 Fri Sep 17 12:11:36 CEST 2021 - jgonzalez@suse.com
