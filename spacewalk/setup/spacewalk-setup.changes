--- conflicted
+++ resolved
@@ -1,11 +1,8 @@
-<<<<<<< HEAD
 - Simplified perl module dependency.
 - Fixed com.sun.bind issue on package update.
 - Enabled pylint for all builds but don't stop on error.
-=======
 - Don't delete cobbler.conf contents.
 - Fixed FileNotFoundError on cobbler setup.
->>>>>>> 18c749ca
 - cobbler20-setup was removed
 - spacewalk-setup-cobbler was reimplemented in Python
 - Config files for Cobbler don't get edited in place anymore, thus the original
