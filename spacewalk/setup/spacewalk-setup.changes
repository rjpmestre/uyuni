--- conflicted
+++ resolved
@@ -1,15 +1,11 @@
-<<<<<<< HEAD
 - Allow alternative usage of perl-Net-LibIDN2.
-- remove creation of extra java truststores for database
-  SSL connections
-=======
+
 -------------------------------------------------------------------
 Wed May 04 15:23:20 CEST 2022 - jgonzalez@suse.com
 
 - version 4.3.9-1
   * remove creation of extra java truststores for database
     SSL connections
->>>>>>> 4dd98671
 
 -------------------------------------------------------------------
 Tue Apr 19 12:07:06 CEST 2022 - jgonzalez@suse.com
