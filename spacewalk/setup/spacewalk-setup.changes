--- conflicted
+++ resolved
@@ -1,13 +1,10 @@
-<<<<<<< HEAD
 - Simplified perl module dependency.
 - Fixed com.sun.bind issue on package update.
 - Enabled pylint for all builds.
-=======
 - cobbler20-setup was removed
 - spacewalk-setup-cobbler was reimplemented in Python
 - Config files for Cobbler don't get edited in place anymore, thus the original
   ones are saved with a ".backup" suffix
->>>>>>> 39788135
 
 -------------------------------------------------------------------
 Mon Aug 09 11:05:32 CEST 2021 - jgonzalez@suse.com
