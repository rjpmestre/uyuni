--- conflicted
+++ resolved
@@ -1,12 +1,10 @@
-<<<<<<< HEAD
 - Fixed cobbler version detection.
 - Generalised cobblerd service detection.
-=======
+
 -------------------------------------------------------------------
 Wed Nov 25 12:24:50 CET 2020 - jgonzalez@suse.com
 
 - version 4.2.2-1
->>>>>>> 87023653
 - add sock_pool_size setting by default for better performance
 
 -------------------------------------------------------------------
