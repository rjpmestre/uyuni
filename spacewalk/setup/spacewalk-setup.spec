%if 0%{?suse_version}
%define apache_user wwwrun
%define apache_group www
%define misc_path /srv/
%else
%define apache_user apache
%define apache_group apache
%define misc_path %{_var}
%endif
%{!?fedora: %global sbinpath /sbin}%{?fedora: %global sbinpath %{_sbindir}}

Name:           spacewalk-setup
Version:        2.4.1
Release:        1%{?dist}
Summary:        Initial setup tools for Red Hat Spacewalk

Group:          Applications/System
License:        GPLv2
URL:            http://www.spacewalkproject.org/
Source0:        %{name}-%{version}.tar.gz
BuildRoot:      %{_tmppath}/%{name}-%{version}-%{release}-root-%(%{__id_u} -n)

BuildRequires:  perl
BuildRequires:  perl(ExtUtils::MakeMaker)
## non-core
#BuildRequires:  perl(Getopt::Long), perl(Pod::Usage)
#BuildRequires:  perl(Test::Pod::Coverage), perl(Test::Pod)

BuildArch:      noarch
Requires:       perl
Requires:       perl-Params-Validate
Requires:       spacewalk-schema
%if 0%{?suse_version}
Requires:       curl
Requires:       policycoreutils
Requires:       perl-Mail-RFC822-Address
Requires:       perl-XML-LibXML perl-XML-SAX perl-DateTime
Requires:       perl-Frontier-RPC
Requires:       perl-libwww-perl
Requires:       perl-Net-LibIDN
Requires:       patch
BuildRequires:       perl-libwww-perl
%else
Requires:       %{sbinpath}/restorecon
%endif
Requires:       spacewalk-admin
Requires:       spacewalk-certs-tools
Requires:       perl-Satcon
Requires:       spacewalk-backend-tools
Requires:       cobbler >= 2.0.0
%if 0%{?suse_version}
Requires:       python-PyYAML
%else
Requires:       PyYAML
%endif
Requires:       /usr/bin/gpg
Requires:       spacewalk-setup-jabberd
<<<<<<< HEAD
Requires:       spacewalk-java-lib >= 2.4.5
=======
>>>>>>> 2ce57e90
Requires:       spacewalk-base-minimal
Requires:       curl

%description
A collection of post-installation scripts for managing Spacewalk's initial
setup tasks, re-installation, and upgrades.

%prep
%setup -q


%build
%{__perl} Makefile.PL INSTALLDIRS=vendor
make %{?_smp_mflags}


%install
rm -rf %{buildroot}
make pure_install PERL_INSTALL_ROOT=%{buildroot}
find %{buildroot} -type f -name .packlist -exec rm -f {} ';'
find %{buildroot} -type d -depth -exec rmdir {} 2>/dev/null ';'
%if 0%{?rhel} == 5
cat share/tomcat.java_opts.rhel5 >>share/tomcat.java_opts
%endif
%if 0%{?rhel} == 6
cat share/tomcat.java_opts.rhel6 >>share/tomcat.java_opts
%endif
rm -f share/tomcat.java_opts.*
%if 0%{?suse_version}
# SLES12 tomcat has only tomcat.conf
cat share/tomcat.1 >share/tomcat.conf.1
%endif

chmod -R u+w %{buildroot}/*
install -d -m 755 %{buildroot}/%{_datadir}/spacewalk/setup/
install -m 0755 share/embedded_diskspace_check.py %{buildroot}/%{_datadir}/spacewalk/setup/
install -m 0644 share/sudoers.* %{buildroot}/%{_datadir}/spacewalk/setup/
install -m 0644 share/mod_ssl.conf.* %{buildroot}/%{_datadir}/spacewalk/setup/
install -m 0644 share/tomcat.* %{buildroot}/%{_datadir}/spacewalk/setup/
install -m 0644 share/tomcat6.* %{buildroot}/%{_datadir}/spacewalk/setup/
install -m 0644 share/server.xml.xsl %{buildroot}/%{_datadir}/spacewalk/setup/
install -m 0644 share/context.xml.xsl %{buildroot}/%{_datadir}/spacewalk/setup/
install -m 0644 share/server-external-authentication.xml.xsl %{buildroot}/%{_datadir}/spacewalk/setup/
install -m 0644 share/web.xml.patch %{buildroot}/%{_datadir}/spacewalk/setup/
install -m 0644 share/old-jvm-list %{buildroot}/%{_datadir}/spacewalk/setup/
install -d -m 755 %{buildroot}/%{_datadir}/spacewalk/setup/defaults.d/
install -m 0644 share/defaults.d/defaults.conf %{buildroot}/%{_datadir}/spacewalk/setup/defaults.d/
install -d -m 755 %{buildroot}/%{_datadir}/spacewalk/setup/cobbler
install -m 0644 share/cobbler/* %{buildroot}/%{_datadir}/spacewalk/setup/cobbler/

# create a directory for misc. Spacewalk things
install -d -m 755 %{buildroot}/%{misc_path}/spacewalk

mkdir -p $RPM_BUILD_ROOT%{_mandir}/man8
/usr/bin/pod2man --section=8 $RPM_BUILD_ROOT/%{_bindir}/spacewalk-make-mount-points | gzip > $RPM_BUILD_ROOT%{_mandir}/man8/spacewalk-make-mount-points.8.gz
/usr/bin/pod2man --section=1 $RPM_BUILD_ROOT/%{_bindir}/spacewalk-setup-cobbler | gzip > $RPM_BUILD_ROOT%{_mandir}/man1/spacewalk-setup-cobbler.1.gz
/usr/bin/pod2man --section=1 $RPM_BUILD_ROOT/%{_bindir}/spacewalk-setup-tomcat | gzip > $RPM_BUILD_ROOT%{_mandir}/man1/spacewalk-setup-tomcat.1.gz
/usr/bin/pod2man --section=1 $RPM_BUILD_ROOT/%{_bindir}/spacewalk-setup-sudoers| gzip > $RPM_BUILD_ROOT%{_mandir}/man1/spacewalk-setup-sudoers.1.gz
/usr/bin/pod2man --section=1 $RPM_BUILD_ROOT/%{_bindir}/spacewalk-setup-httpd | gzip > $RPM_BUILD_ROOT%{_mandir}/man1/spacewalk-setup-httpd.1.gz
/usr/bin/pod2man --section=1 $RPM_BUILD_ROOT/%{_bindir}/spacewalk-setup-sudoers| gzip > $RPM_BUILD_ROOT%{_mandir}/man1/spacewalk-setup-sudoers.1.gz
/usr/bin/pod2man --section=1 $RPM_BUILD_ROOT/%{_bindir}/spacewalk-setup-ipa-authentication| gzip > $RPM_BUILD_ROOT%{_mandir}/man1/spacewalk-setup-ipa-authentication.1.gz


%post
if [ $1 = 2 -a -e /etc/tomcat6/tomcat6.conf ]; then
    # in case of upgrade
    # fix the old LD_LIBRARY_PATH in tomcat6.conf
    # it has to point to the new Oracle Home
    # this step is only relevant when Oracle version changes and the
    # path written by spacewalk-setup is not valid anymore
    cp /etc/tomcat6/tomcat6.conf /etc/tomcat6/tomcat6.conf.post-script-backup
    . /etc/tomcat6/tomcat6.conf
    NEW_LD_PATH=""

    # in case oracle is not updated yet, we hardcode the oracle version of 1.7 here
    # not really nice
    export ORACLE_HOME="/usr/lib/oracle/11.2/client64"

    if ! grep "$ORACLE_HOME" /etc/tomcat6/tomcat6.conf >/dev/null; then
        # our current ORACLE_HOME is not in LD_LIBRARY_PATH
        if [ "x$LD_LIBRARY_PATH" != "x" ]; then
            # the LD_LIBRARY_PATH is not empty, so we have to fix it
            for p in `echo $LD_LIBRARY_PATH|awk --field-separator=: '{ for(i = 1; i <= NF; i++){print $i; } }'`; do
                if [ -d $p ]; then
                    if [ "x$NEW_LD_PATH" == "x" ]; then
                        NEW_LD_PATH="$p"
                    else
                        NEW_LD_PATH="$NEW_LD_PATH:$p";
                    fi;
                fi;
            done
            NEW_LD_PATH="$NEW_LD_PATH:$ORACLE_HOME/lib"
            sed -i "s@^LD_LIBRARY_PATH.*@LD_LIBRARY_PATH=$NEW_LD_PATH@" /etc/tomcat6/tomcat6.conf
        fi
    fi
    if ! grep -F '\-Dorg.apache.tomcat.util.http.Parameters.MAX_COUNT' /etc/tomcat6/tomcat6.conf > /dev/null; then
        sed -i 's/-XX:MaxNewSize=256/-Dorg.apache.tomcat.util.http.Parameters.MAX_COUNT=1024 -XX:MaxNewSize=256/' /etc/tomcat6/tomcat6.conf
    fi
    if ! grep '\[tftpd\]' /etc/cobbler/modules.conf > /dev/null 2>&1; then
        echo                                                >> /etc/cobbler/modules.conf
        echo '# added by susemanager-setup RPM post-script' >> /etc/cobbler/modules.conf
        echo '[tftpd]'                                      >> /etc/cobbler/modules.conf
        echo 'module = manage_in_tftpd'                     >> /etc/cobbler/modules.conf
    fi
fi
if [ -e /etc/zypp/credentials.d/NCCcredentials ]; then
    chgrp www /etc/zypp/credentials.d/NCCcredentials
    chmod g+r /etc/zypp/credentials.d/NCCcredentials
fi
if [ -e /etc/zypp/credentials.d/SCCcredentials ]; then
    chgrp www /etc/zypp/credentials.d/SCCcredentials
    chown g+r /etc/zypp/credentials.d/SCCcredentials
fi
for name in /etc/sysconfig/tomcat{5,6,} /etc/tomcat*/tomcat*.conf; do
  test -f $name \
  && sed -i 's/\(-Dorg.xml.sax.driver\)=org.apache.xerces.parsers.SAXParser\>/\1=com.redhat.rhn.frontend.xmlrpc.util.RhnSAXParser/g' $name
done
exit 0

%check
make test


%clean
rm -rf %{buildroot}


%files
%defattr(-,root,root,-)
%doc Changes README answers.txt
%{perl_vendorlib}/*
%{_bindir}/spacewalk-setup
%{_bindir}/spacewalk-setup-httpd
%{_bindir}/spacewalk-make-mount-points
%{_bindir}/spacewalk-setup-cobbler
%{_bindir}/spacewalk-setup-tomcat
%{_bindir}/spacewalk-setup-sudoers
%{_bindir}/spacewalk-setup-ipa-authentication
%{_bindir}/spacewalk-setup-db-ssl-certificates
%{_bindir}/cobbler20-setup
%{_mandir}/man[13]/*.[13]*
%dir %{_datadir}/spacewalk
%{_datadir}/spacewalk/*
%attr(755, %{apache_user}, root) %{misc_path}/spacewalk
%{_mandir}/man8/spacewalk-make-mount-points*
%doc LICENSE

%changelog
* Mon May 25 2015 Tomas Lestach <tlestach@redhat.com> 2.4.1-1
- spacewalk-setup spec: add spacewalk-base-minimal as an explicit dependency
- Bumping package versions for 2.4.

* Thu Mar 19 2015 Grant Gainey 2.3.14-1
- Updating copyright info for 2015

* Thu Mar 12 2015 Tomas Lestach <tlestach@redhat.com> 2.3.13-1
- removing unused rhn_web.conf options

* Wed Mar 04 2015 Jan Dobes 2.3.12-1
- 1198708 - disable embedded postgresql service when installing external oracle
- 1198708 - configure tomcat earlier to work with database migrations
- 1180251 - append oracle driver path only if spacewalk-oracle is installed

* Thu Feb 26 2015 Tomas Lestach <tlestach@redhat.com> 2.3.11-1
- Added Oracle RDBMS 12.1.0 to the list of allowed database versions.

* Mon Feb 16 2015 Stephen Herr <sherr@redhat.com> 2.3.10-1
- spacewalk-setup upgrade dir no longer exists after monitoring removal

* Mon Feb 16 2015 Stephen Herr <sherr@redhat.com> 2.3.9-1
- remove setup of dropped monitoring feature

* Fri Jan 16 2015 Tomas Lestach <tlestach@redhat.com> 2.3.8-1
- Fix configuration of tomcat-service for CentOS7. Tomcat7 on CentOS7 uses
  /etc/tomcat/server.xml. Adjust regex to match.

* Tue Jan 13 2015 Matej Kollar <mkollar@redhat.com> 2.3.7-1
- Getting rid of Tabs and trailing spaces in Python
- Getting rid of trailing spaces in Perl
- Getting rid of Tabs in Perl
- Getting rid of Tabs and trailing spaces in LICENSE, COPYING, and README files

* Wed Jan 07 2015 Jan Dobes 2.3.6-1
- 1179374 - set more database specific values and move hibernate strings into
  function
- 1179374 - do not erase complete original configuration
- 1179374 - move write_config function into module
- 1020952 - Certificates need to set up sooner
- remember to populate db
- don't run spacewalk-setup-cobbler in verbose mode

* Wed Dec 17 2014 Stephen Herr <sherr@redhat.com> 2.3.5-1
- drop monitoring code and monitoring schema
- Useful comment

* Tue Dec 16 2014 Matej Kollar <mkollar@redhat.com> 2.3.4-1
- 1020952 -- Check for existence of cert file

* Mon Dec 15 2014 Jan Dobes 2.3.3-1
- 1172541 - do not use embedded db defaults if not installing embedded db
- 1172541 - fix filtering files with defaults

* Thu Dec 11 2014 Matej Kollar <mkollar@redhat.com> 2.3.2-1
- 1020952 - Include SSL configuration in setup

* Mon Nov 24 2014 Tomas Lestach <tlestach@redhat.com> 2.3.1-1
- fix condition
- add spacewalk-setup-ipa-authentication script to Makefile
- Add spacewalk-setup-ipa-authentication to make the external authentication
  easier.

* Mon Aug 18 2014 Tomas Kasparek <tkasparek@redhat.com> 2.3.0-1
- Bumping package versions for 2.3.

* Wed Jun 25 2014 Michael Mraka <michael.mraka@redhat.com> 2.2.13-1
- Do not enable spacewalk-service in runlevel 4 (bnc#879992)

* Fri Jun 13 2014 Michael Mraka <michael.mraka@redhat.com> 2.2.12-1
- extract the sudo setup into a separate script/tool

* Tue May 27 2014 Milan Zazrivec <mzazrivec@redhat.com> 2.2.11-1
- spacewalk-setup: require curl

* Tue May 27 2014 Milan Zazrivec <mzazrivec@redhat.com> 2.2.10-1
- use curl instead of libwww-perl

* Fri May 23 2014 Milan Zazrivec <mzazrivec@redhat.com> 2.2.9-1
- Fix SELinux capitalization.

* Fri Apr 25 2014 Michael Mraka <michael.mraka@redhat.com> 2.2.8-1
- editarea has been replaced with ace-editor

* Wed Apr 02 2014 Milan Zazrivec <mzazrivec@redhat.com> 2.2.7-1
- use SHA-256 for session secrets

* Mon Mar 17 2014 Michael Mraka <michael.mraka@redhat.com> 2.2.6-1
- 1072784 - jpam.so is in /usr/lib even on x86_64

* Thu Mar 06 2014 Milan Zazrivec <mzazrivec@redhat.com> 2.2.5-1
- manual page for spacewalk-setup-httpd

* Thu Mar 06 2014 Milan Zazrivec <mzazrivec@redhat.com> 2.2.4-1
- spacewalk-setup-httpd: utility to configure httpd for Spacewalk

* Tue Mar 04 2014 Michael Mraka <michael.mraka@redhat.com> 2.2.3-1
- clear-db needs to be present in answers for it to be used
- Clean up - embedded Oracle related code

* Mon Mar 03 2014 Michael Mraka <michael.mraka@redhat.com> 2.2.2-1
- 484950 - clear-db flag does not do what in --help

* Mon Mar 03 2014 Michael Mraka <michael.mraka@redhat.com> 2.2.1-1
- 460556 - option clear-db missing in answer file

* Thu Feb 06 2014 Michael Mraka <michael.mraka@redhat.com> 2.1.14-1
- removed embedded oracle code

* Wed Jan 29 2014 Michael Mraka <michael.mraka@redhat.com> 2.1.13-1
- fixed typo in library path
- tomcat on RHEL5 and RHEL6 needs more parameters

* Mon Jan 27 2014 Michael Mraka <michael.mraka@redhat.com> 2.1.12-1
- preserve standard library path

* Fri Jan 24 2014 Michael Mraka <michael.mraka@redhat.com> 2.1.11-1
- add oracle library path directly to commandline

* Wed Jan 22 2014 Michael Mraka <michael.mraka@redhat.com> 2.1.10-1
- 1039877 - disable ehcache check for updates

* Wed Jan 22 2014 Michael Mraka <michael.mraka@redhat.com> 2.1.9-1
- modified tomcat setup to work also on Fedora 20

* Tue Jan 14 2014 Matej Kollar <mkollar@redhat.com> 2.1.8-1
- Updating the copyright years info

* Fri Jan 03 2014 Milan Zazrivec <mzazrivec@redhat.com> 2.1.7-1
- 964323 - external PG: remove postgresql from spacewalk services

* Mon Oct 07 2013 Tomas Kasparek <tkasparek@redhat.com> 2.1.6-1
- setting up configuration for editarea for apache >= 2.4

* Tue Sep 17 2013 Michael Mraka <michael.mraka@redhat.com> 2.1.5-1
- Grammar error occurred

* Fri Aug 23 2013 Tomas Lestach <tlestach@redhat.com> 2.1.4-1
- 997749 - help text for --managed-db

* Tue Jul 30 2013 Michael Mraka <michael.mraka@redhat.com> 2.1.3-1
- recognize external/embedded variant

* Wed Jul 24 2013 Michael Mraka <michael.mraka@redhat.com> 2.1.2-1
- single parameter system_debug is not supported

* Tue Jul 23 2013 Michael Mraka <michael.mraka@redhat.com> 2.1.1-1
- make sure selinux is working and files are labeled

* Wed Jul 17 2013 Tomas Kasparek <tkasparek@redhat.com> 2.0.1-1
- Bumping package versions for 2.0.

* Fri Jul 12 2013 Tomas Lestach <tlestach@redhat.com> 1.10.22-1
- skip db schema population only for non-migration upgrade scenarios

* Fri Jul 12 2013 Tomas Lestach <tlestach@redhat.com> 1.10.21-1
- drop and backup logging schema

* Fri Jul 12 2013 Milan Zazrivec <mzazrivec@redhat.com> 1.10.20-1
- skip db schema population only for non-migration upgrade scenarios
- 959078 - polished database connection error output

* Thu Jul 11 2013 Milan Zazrivec <mzazrivec@redhat.com> 1.10.19-1
- 983561 - clean tomcat cache during upgrades

* Thu Jul 11 2013 Milan Zazrivec <mzazrivec@redhat.com> 1.10.18-1
- support for new db migration paths

* Tue Jul 09 2013 Milan Zazrivec <mzazrivec@redhat.com> 1.10.17-1
- Revert "980355 - delete pg_log before installation starts"

* Tue Jul 09 2013 Jan Dobes 1.10.16-1
- 980355 - delete pg_log before installation starts
- use for cycle instead of map

* Fri Jun 21 2013 Milan Zazrivec <mzazrivec@redhat.com> 1.10.15-1
- Don't use embedded db default settings for a managed db setup

* Mon Jun 17 2013 Michael Mraka <michael.mraka@redhat.com> 1.10.14-1
- removed old CVS/SVN version ids

* Wed Jun 12 2013 Milan Zazrivec <mzazrivec@redhat.com> 1.10.13-1
- The Satellite ISO no longer contains PostgreSQL directory

* Wed Jun 12 2013 Tomas Kasparek <tkasparek@redhat.com> 1.10.12-1
- rebrading RHN Satellite to Red Hat Satellite

* Fri Jun 07 2013 Milan Zazrivec <mzazrivec@redhat.com> 1.10.11-1
- is_embedded_db: support for manage-db switch

* Wed Jun 05 2013 Milan Zazrivec <mzazrivec@redhat.com> 1.10.10-1
- spacewalk-setup: correctly recognize --managed-db switch
- modify spacewalk-setup to use spacewalk-setup-postgresql

* Thu May 09 2013 Michael Mraka <michael.mraka@redhat.com> 1.10.9-1
- 958677 - suppress uninitialized value messages

* Mon Apr 29 2013 Jan Pazdziora 1.10.8-1
- Support migrations from Satellite 5.5

* Tue Apr 23 2013 Jan Pazdziora 1.10.7-1
- Make HEAD work even against AAAA hostname.

* Tue Apr 16 2013 Michael Mraka <michael.mraka@redhat.com> 1.10.6-1
- restore should not shutdown services automatically

* Fri Apr 12 2013 Jan Pazdziora 1.10.5-1
- Avoid duplicating the Connector element upon subsequent runs.

* Tue Mar 26 2013 Jan Dobes 1.10.4-1
- Updating docs, we don't ship Spacewalk for RHEL 4.

* Fri Mar 22 2013 Michael Mraka <michael.mraka@redhat.com> 1.10.3-1
- 919468 - fixed path in file based Requires

* Fri Mar 22 2013 Michael Mraka <michael.mraka@redhat.com> 1.10.2-1
- supress systemd messages during setup
- Use multiparameter system to better predictability.
- We do not want to run cobbler sync when cobblerd is not running.

* Thu Mar 21 2013 Jan Pazdziora 1.10.1-1
- Silence new LWP which is not happy about SSL verification (fix the
  redirects).

* Wed Feb 20 2013 Michael Mraka <michael.mraka@redhat.com> 1.9.6-1
- perevent parseOptions from failure

* Tue Feb 19 2013 Michael Mraka <michael.mraka@redhat.com> 1.9.5-1
- export oracle path only if we have oracle

* Mon Feb 18 2013 Michael Mraka <michael.mraka@redhat.com> 1.9.4-1
- update tftp dependency for systemd

* Fri Feb 15 2013 Michael Mraka <michael.mraka@redhat.com> 1.9.3-1
- make installation script shorter
- setup /etc/sysconfig/tomcat*
- move setting from tomcat.conf to /etc/sysconfig/tomcat

* Mon Feb 11 2013 Michael Mraka <michael.mraka@redhat.com> 1.9.2-1
- cleanup old CVS files

* Fri Nov 30 2012 Jan Pazdziora 1.9.1-1
- Allow tomcat config file without number.
- Prefer three-parameter open.
- Stop repeated dir/file concatenation.

* Wed Oct 31 2012 Jan Pazdziora 1.8.24-1
- Advertise the www.spacewalkproject.org.

* Tue Oct 30 2012 Jan Pazdziora 1.8.23-1
- Update the copyright year.

* Thu Oct 25 2012 Jan Pazdziora 1.8.22-1
- Exit if spacewalk-setup-embedded-postgresql is not installed.
- Only start database for embedded scenario.

* Mon Oct 22 2012 Jan Pazdziora 1.8.21-1
- 562287 - pass proxy configuration to spacewalk-setup to store it into
  rhn.conf file
- upgrade: start pg server only when migrating
- don't restart services when upgrading
- set upgrade_db.log size to 22M
- don't duplicate database upgrade log
- don't support custom db-name in an answer file
- don't pass db-name to upgrade-db.sh
- When not using tnsnames.ora, the full service name has to be used.
- Revert oracle_setup_embedded_db part of "added embedded postgresql
  installation part"
- Installation is with embedded database if not told otherwise.
- No migration if the ISO has embedded Oracle software.

* Mon Oct 22 2012 Jan Pazdziora 1.8.20-1
- don't remove Oracle stuff during oracle->postgresql migration
- run db migration in upgrade mode only
- set pipefail to correctly detect failed schema migration
- remove oracle-rhnsat-selinux during oracle -> postgresql migration
- Logic for embedded database migration

* Mon Oct 22 2012 Michael Mraka
- check free space under /var/lib/pgsql/data
- modified embedded_diskspace_check to support non default directories
- don't print error messages if postgresql is not set up yet
- setup embedded db also during upgrade

* Mon Oct 22 2012 Michael Mraka
- merge spacewalk-setup-embedded-postgresql and remove-db.sh
- added script to remove database
- added embedded postgresql installation part
- embedded database is now postgresql
- implement on-line backup and restore on PG

* Wed Aug 22 2012 Michael Mraka <michael.mraka@redhat.com> 1.8.17-1
- fix memory settings on 24+ cpu machines
- 847276 - pull http proxy settings from up2date conf.

* Fri Aug 10 2012 Jan Pazdziora 1.8.16-1
- 847011 - document --external-db option

* Wed Aug 01 2012 Jan Pazdziora 1.8.15-1
- 751678 - Make sure we chown the directory structure if /rhnsat is a symlink.

* Fri Jul 13 2012 Tomas Lestach <tlestach@redhat.com> 1.8.14-1
- increase allowed parameter count

* Wed Jun 27 2012 Jan Pazdziora 1.8.13-1
- Exit if starting tomcat did not pass.

* Sat Jun 16 2012 Miroslav Suchý 1.8.12-1
- 827022 - add LICENSE file and change mention Artistic licence to GPLv2

* Wed Jun 06 2012 Jan Pazdziora 1.8.11-1
- Suppress db notices when clearing the schema

* Thu May 31 2012 Jan Pazdziora 1.8.10-1
- get rid of jabberd xsl templates in spacewalk-setup

* Mon May 21 2012 Jan Pazdziora 1.8.9-1
- %%defattr is not needed since rpm 4.4
- remove usage of rhn_quota package

* Fri May 04 2012 Jan Pazdziora 1.8.8-1
- spacewalk-setup-cobbler: extend verbose output (mzazrivec@redhat.com)

* Tue Apr 24 2012 Milan Zazrivec <mzazrivec@redhat.com> 1.8.7-1
- spacewalk-setup-cobbler: script to configure cobbler for Spacewalk
- Rename cobbler-setup to cobbler20-setup

* Tue Apr 17 2012 Jan Pazdziora 1.8.6-1
- Create deploy.sql on PostgreSQL as well (mzazrivec@redhat.com)

* Tue Apr 10 2012 Jan Pazdziora 1.8.5-1
- To support the whole Unicode with idn_to_ascii, we need to specify utf8.
- The spacewalk-setup script does not seem to need Net::LibIDN directly.

* Thu Apr 05 2012 Jan Pazdziora 1.8.4-1
- fixed clearing db for postgresql installation (michael.mraka@redhat.com)

* Mon Mar 19 2012 Jan Pazdziora 1.8.3-1
- rhn-config-satellite.pl does not like to be invoked with no --option
  specified.

* Mon Mar 19 2012 Jan Pazdziora 1.8.2-1
- We no longer have /install/index.pxt, so satellite_install cannot be used.

* Fri Mar 09 2012 Miroslav Suchý 1.8.1-1
- monitoringDOTdbname is not used anymore
- remove RHN_DB_USERNAME from monitoring scout configuration
- remove RHN_DB_PASSWD from monitoring scout configuration
- remove RHN_DB_NAME from monitoring scout configuration
- remove tableowner from monitoring scout configuration
- Bumping package versions for 1.8. (jpazdziora@redhat.com)

* Fri Mar 02 2012 Jan Pazdziora 1.7.9-1
- Update the copyright year info.

* Tue Feb 28 2012 Miroslav Suchý 1.7.8-1
- do not ignore missing answer-file (msuchy@redhat.com)

* Tue Feb 28 2012 Jan Pazdziora 1.7.7-1
- Make sure /etc/cobbler/settings has 644.

* Mon Feb 20 2012 Jan Pazdziora 1.7.6-1
- The valid_countries_tl has no en records and its columns are not used in the
  select anyway.

* Mon Feb 20 2012 Jan Pazdziora 1.7.5-1
- Add stopping of Spacewalk services to postgresql_clear_db as well.

* Tue Feb 14 2012 Tomas Lestach <tlestach@redhat.com> 1.7.4-1
- rename rhn-installation.log to rhn_installation.log (tlestach@redhat.com)

* Tue Jan 31 2012 Jan Pazdziora 1.7.3-1
- Monitoring uses RHN::DB, so no need to have the extra connect parameters.

* Thu Jan 26 2012 Jan Pazdziora 1.7.2-1
- If you have for example NIS before passwd in nsswitch.conf, the usermod will
  not modify what the system uses. Let's check.

* Tue Jan 17 2012 Jan Pazdziora 1.7.1-1
- Prevent LWP 6 from checking the hostname.
- We need LWP::Protocol::https for HEAD to pass since it gets redirected to
  https.
- We want to exit the loop if we have managed to connect to the localhost
  tomcat.

* Wed Dec 14 2011 Jan Pazdziora 1.6.5-1
- Update the target populate_db.log sizes.
- We do not need any async progressbar code (which seems to break on perl
  5.14).
- Optimize where optimization is due.

* Sun Dec 11 2011 Aron Parsons <aronparsons@gmail.com> 1.6.4-1
- add support for Cobbler 2.2 in the installer (aronparsons@gmail.com)

* Thu Dec 08 2011 Miroslav Suchý 1.6.3-1
- code cleanup - rhn-load-ssl-cert and rhn-sudo-load-ssl-cert are not needed
  anymore

* Fri Nov 04 2011 Milan Zazrivec <mzazrivec@redhat.com> 1.6.2-1
- 679335 - remove osa-dispatcher login credentials from rhn.conf

* Fri Oct 07 2011 Milan Zazrivec <mzazrivec@redhat.com> 1.6.1-1
- 715271 - define AJP connector on [::1]:8009

* Tue Jul 19 2011 Jan Pazdziora 1.5.11-1
- Updating the copyright years.

* Tue Jul 19 2011 Jan Pazdziora 1.5.10-1
- We kinda need the use Spacewalk::Setup if we plan to call functions from it.

* Mon Jul 18 2011 Jan Pazdziora 1.5.9-1
- Fireworks for the spinning pattern.
- add man page for spacewalk-make-mount-points (msuchy@redhat.com)
- remove macro from changelog (msuchy@redhat.com)

* Mon Jul 11 2011 Jan Pazdziora 1.5.8-1
- Check for cases when loading of the DBD driver fails (so there is no DBI
  error itself).

* Fri May 27 2011 Jan Pazdziora 1.5.7-1
- 708357 - If the mountpoint is on NFS, set cobbler_use_nfs.

* Mon May 16 2011 Jan Pazdziora 1.5.6-1
- We only want to source the setenv.sh if it exists.

* Wed May 11 2011 Jan Pazdziora 1.5.5-1
- Actually package the new tomcatX.conf.3 (for the tomcat6 setenv.sh issue) in
  the rpm.

* Wed May 04 2011 Jan Pazdziora 1.5.4-1
- On RHEL 6, tomcat6 no longer sources the setenv.sh so we need to source it
  ourselves.

* Wed Apr 27 2011 Simon Lukasik <slukasik@redhat.com> 1.5.3-1
- Drop the schema only if exists (slukasik@redhat.com)

* Fri Apr 15 2011 Jan Pazdziora 1.5.2-1
- redirect upgrade log to correct file (mzazrivec@redhat.com)
- move the m4 template at the end of cmd line parameters (mzazrivec@redhat.com)

* Tue Apr 12 2011 Miroslav Suchý 1.5.1-1
- fix rhnConfig namespace
- suppress warning
- Bumping package versions for 1.5

* Tue Apr 05 2011 Michael Mraka <michael.mraka@redhat.com> 1.4.8-1
- fixed typo in answer file option name

* Fri Apr 01 2011 Jan Pazdziora 1.4.7-1
- 683200 - fixing broken commit 695e8f7a792996b7e51f9fd2b11789d26e625753.

* Fri Apr 01 2011 Jan Pazdziora 1.4.6-1
- 683200 - fix more syntax errors.

* Thu Mar 31 2011 Miroslav Suchý 1.4.5-1
- 683200 - fix syntax error

* Wed Mar 30 2011 Michael Mraka <michael.mraka@redhat.com> 1.4.4-1
- fixed missing output redirection
- oracle_sqlplus_t is not able to write to logs

* Wed Mar 30 2011 Miroslav Suchý <msuchy@redhat.com> 1.4.3-1
- 683200 - convert db-host from IDN to ascii

* Mon Mar 07 2011 Jan Pazdziora 1.4.2-1
- Removing rhn-enable-push.pl as it is not referenced from anywhere.
- Removing rhn-load-config.pl as it is not referenced from anywhere.

* Fri Feb 18 2011 Jan Pazdziora 1.4.1-1
- Localize globs used for filehandles; use three-parameter opens.

* Wed Jan 26 2011 Jan Pazdziora 1.3.10-1
- PostgreSQL start/stop is no longer handled by spacewalk-service, neither is
  Oracle XE.
- Make all system_debug invocations multiparameter.

* Tue Jan 25 2011 Michael Mraka <michael.mraka@redhat.com> 1.3.9-1
- 636458 - reuse db version check via dbms_utility.db_version()
- updating Copyright years for year 2011

* Wed Jan 19 2011 Jan Pazdziora 1.3.8-1
- Call spacewalk-sql instead of rhn-populate-database.pl.

* Tue Jan 18 2011 Jan Pazdziora 1.3.7-1
- The db-sid is long gone, using db-name now.
- As db-protocol is no longer processed (supported), removing.
- Refactored oracle_get_database_answers.
- Creating empty file is not that useful, dropping.

* Tue Jan 11 2011 Tomas Lestach <tlestach@redhat.com> 1.3.6-1
- replace any LD_LIBRARY_PATH by given content (tlestach@redhat.com)
- Removing Oracle-ism from postgresql_populate_db. (jpazdziora@redhat.com)
- The installation on PostgreSQL is now supported. (jpazdziora@redhat.com)
- Removing code which was commented out since 2009. (jpazdziora@redhat.com)
- All three invocations of write_config in spacewalk-setup specify the target,
  no need to have the default. (jpazdziora@redhat.com)

* Fri Jan 07 2011 Jan Pazdziora 1.3.5-1
- Setup InstantClient 11 path for tomcat.

* Sun Dec 26 2010 Jan Pazdziora 1.3.4-1
- 665693: convert sysdate to current_timestamp (colin.coe@gmail.com)

* Thu Dec 23 2010 Jan Pazdziora 1.3.3-1
- The rhn_package package (schema in PostgreSQL) is now gone.

* Thu Dec 16 2010 Jan Pazdziora 1.3.2-1
- 636458 - check that the Oracle database instance is version 10 or 11.

* Mon Dec 13 2010 Jan Pazdziora 1.3.1-1
- 640971 - when waiting for tomcat, try to connect directly to 8009.
- We need to check the return value of GetOptions and die if the parameters
  were not correct.

* Fri Nov 05 2010 Miroslav Suchý <msuchy@redhat.com> 1.2.16-1
- 491331 - move /etc/sysconfig/rhn-satellite-prep to /var/lib/rhn/rhn-
  satellite-prep (msuchy@redhat.com)

* Tue Nov 02 2010 Jan Pazdziora 1.2.15-1
- Update copyright years in the rest of the repo.

* Fri Oct 29 2010 Miroslav Suchý <msuchy@redhat.com> 1.2.14-1
- change ascii art animation to bow, arrow and target

* Tue Oct 26 2010 Jan Pazdziora 1.2.13-1
- When run with the --db-only option, stop after populating the database.

* Fri Oct 22 2010 Miroslav Suchý <msuchy@redhat.com> 1.2.12-1
- 612581 - use new spacewalk namespace for spacewalk-setup

* Fri Oct 15 2010 Jan Pazdziora 1.2.11-1
- Revert "avoid people install packages for different os"
- Revert "valid require format is name = version"

* Thu Oct 14 2010 Michael Mraka <michael.mraka@redhat.com> 1.2.10-1
- avoid people install packages for different os

* Tue Oct 12 2010 Jan Pazdziora 1.2.9-1
- Move the cobbler requirement to version 2.0.0.

* Mon Oct 11 2010 Jan Pazdziora 1.2.8-1
- Do not require perl-DBD-Pg in spacewalk-setup, save it for spacewalk-
  postgresql.

* Mon Sep 27 2010 Miroslav Suchý <msuchy@redhat.com> 1.2.7-1
- do not restart whole satellite when enabling monitoring
  (mzazrivec@redhat.com)
- use bind variables (mzazrivec@redhat.com)
- don't use RHN::Utils in spacewalk-setup (mzazrivec@redhat.com)
- need_oracle_9i_10g_upgrade is no longer needed (mzazrivec@redhat.com)
- unify embedded database upgrades (mzazrivec@redhat.com)
- use standard perl dbi in update_monitoring_scout (mzazrivec@redhat.com)

* Tue Sep 14 2010 Milan Zazrivec <mzazrivec@redhat.com> 1.2.6-1
- re-link /etc/smrsh/ack_enqueuer.pl during upgrade
- update monitoring scout setup directly by spacewalk-setup
- added --external-db option to installer

* Wed Sep 01 2010 Jan Pazdziora 1.2.5-1
- 594513 - only listen on localhost (connectors at 8080 and 8009).
- 531719 - fixing cobbler setup to set pxe_just_once (jsherril@redhat.com)

* Thu Aug 26 2010 Justin Sherrill <jsherril@redhat.com> 1.2.4-1
- small fix for broken perl code (jsherril@redhat.com)

* Thu Aug 26 2010 Justin Sherrill <jsherril@redhat.com> 1.2.3-1
- making patch command silent (jsherril@redhat.com)
- 533527 - having spacewalk-setup patch the web.xml for tomcat to turn off
  development mode (jsherril@redhat.com)

* Thu Aug 26 2010 Justin Sherrill <jsherril@redhat.com> 1.2.2-1
- 533527 - having spacewalk-setup patch the web.xml for tomcat to turn off
  development mode (jsherril@redhat.com)

* Thu Aug 26 2010 Jan Pazdziora 1.2.1-1
- As we never fork now, the --nofork is obsolete, removing.

* Thu Jul 29 2010 Justin Sherrill <jsherril@redhat.com> 1.1.14-1
- 531719 - making pxe_just_once set to 1 by default on a spacewalk install
  (jsherril@redhat.com)

* Fri Jul 23 2010 Milan Zazrivec <mzazrivec@redhat.com> 1.1.13-1
- db-sid is now db-name

* Fri Jul 23 2010 Michael Mraka <michael.mraka@redhat.com> 1.1.12-1
- renamed db_sid to SID db_name to be consistent with PostgreSQL

* Fri Jul 23 2010 Michael Mraka <michael.mraka@redhat.com> 1.1.11-1
- renamed db_sid to SID db_name to be consistent with PostgreSQL

* Fri Jul 23 2010 Michael Mraka <michael.mraka@redhat.com> 1.1.10-1
- unified database connection information

* Mon Jul 19 2010 Michael Mraka <michael.mraka@redhat.com> 1.1.9-1
- fixed tomcat5.conf pattern

* Wed Jul 14 2010 Michael Mraka <michael.mraka@redhat.com> 1.1.8-1
- let jdbc use network service name

* Wed Jul 14 2010 Michael Mraka <michael.mraka@redhat.com> 1.1.7-1
- tomcat config files should be modified not replaced

* Fri Jul 09 2010 Miroslav Suchý <msuchy@redhat.com> 1.1.6-1
- add example of answers.txt file (msuchy@redhat.com)

* Thu Jul 01 2010 Miroslav Suchý <msuchy@redhat.com> 1.1.5-1
- For local database, we shall use the syntax without slashes. Even if the jdbc
  driver goes via TCP anyway. (jpazdziora@redhat.com)

* Mon Jun 28 2010 Jan Pazdziora 1.1.4-1
- The default_db has username and password in Oracle case, let's make it the
  same for PostgreSQL.
- Some values (db-sid) can be undef, do not pass them to rhn-config-
  satellite.pl.
- Some values (db-sid) can be undef, leading to warnings, there does not need
  to be a host a port, and the default_db is different for PostgreSQL.
- Let's do a slightly better formatting of our terminal output.
- Fix postgresql_clear_db to clear the content of the PostgreSQL database.

* Mon Jun 21 2010 Jan Pazdziora 1.1.3-1
- Minor fixes for PostgreSQL code paths.
- Unused code cleanup.

* Thu Jun 17 2010 Miroslav Suchý <msuchy@redhat.com> 1.1.2-1
- fun aside, swimmer meet shark (msuchy@redhat.com)

* Mon Apr 19 2010 Michael Mraka <michael.mraka@redhat.com> 1.1.1-1
- bumping spec files to 1.1 packages
- Move systemlogs directory out of /var/satellite
- Remove audit review cruft from spacewalk-setup
<|MERGE_RESOLUTION|>--- conflicted
+++ resolved
@@ -55,10 +55,7 @@
 %endif
 Requires:       /usr/bin/gpg
 Requires:       spacewalk-setup-jabberd
-<<<<<<< HEAD
 Requires:       spacewalk-java-lib >= 2.4.5
-=======
->>>>>>> 2ce57e90
 Requires:       spacewalk-base-minimal
 Requires:       curl
 
