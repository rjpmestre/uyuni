--- conflicted
+++ resolved
@@ -995,21 +995,7 @@
     my $connected;
 
     while (not $connected) {
-<<<<<<< HEAD
-        if (is_embedded_db()) {
-            $answers->{'db-user'} = 'rhnsat';
-            $answers->{'db-password'} = 'rhnsat';
-            $answers->{'db-sid'} = 'rhnsat';
-            $answers->{'db-host'} = 'localhost';
-            $answers->{'db-port'} = 1521;
-            $answers->{'db-protocol'} = 'TCP';
-        }
-        else {
-            get_database_answers($opts, $answers);
-        }
-=======
-        oracle_get_database_answers($opts, $answers);
->>>>>>> eaf63187
+        get_database_answers($opts, $answers);
 
         my $address = join(",", @{$answers}{qw/db-protocol db-host db-port/});
 
