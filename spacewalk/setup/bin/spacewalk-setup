--- conflicted
+++ resolved
@@ -138,11 +138,7 @@
 Spacewalk::Setup::update_monitoring_ack_enqueuer(\%opts, \%answers);
 
 print Spacewalk::Setup::loc("* Configuring apache SSL virtual host.\n");
-<<<<<<< HEAD
-setup_ssl_vhost(\%opts, \%answers);
-=======
 setup_mod_ssl(\%opts, \%answers);
->>>>>>> 4f1c3dcf
 
 print Spacewalk::Setup::loc("* Configuring tomcat.\n");
 setup_tomcat(\%opts, \%answers);
@@ -343,8 +339,6 @@
 sub setup_default_proxy {
     my $answers = shift;
     my %proxyOptions = ();
-
-<<<<<<< HEAD
     if(! -e Spacewalk::Setup::DEFAULT_PROXY_CONF_LOCATION)
     {
         return;
@@ -384,11 +378,9 @@
         }
     };
 }
-
 sub setup_ncc {
   my $opts = shift;
   my $answers = shift;
-
   if (! $opts{"ncc"})
   {
     # no ncc connection wanted
@@ -397,14 +389,12 @@
   }
   $opts{disconnected} = 1;
   $answers{'setup-ncc'} = 'Y';
-
   Spacewalk::Setup::ask(
         -noninteractive => $opts{"non-interactive"},
         -question => "NCC Mirror Credential Username",
         -test => sub { my $text = shift;
                        return $text =~ /\S+/ && length($text) <= 128 },
         -answer => \$answers{'ncc-user'});
-
   Spacewalk::Setup::ask(
         -noninteractive => $opts{"non-interactive"},
         -question => "NCC Mirror Credential Password",
@@ -420,9 +410,6 @@
                        valid_multiple_email($text) && length($text) <= 128 },
         -answer => \$answers{'ncc-email'});
 }
-
-=======
->>>>>>> 4f1c3dcf
 sub setup_sudoers {
   Spacewalk::Setup::system_or_exit(['/usr/bin/spacewalk-setup-sudoers', ''], 1,
     'Could not setup sudo for Spacewalk commands.');
@@ -519,68 +506,10 @@
     return;
   }
 
-<<<<<<< HEAD
-  my ($sslconf_content, $original_sslconf_content, $pre, $vhost, $post);
-  my $sslconf_dir = '/etc/httpd/conf.d';
-  $sslconf_dir = '/etc/apache2/vhosts.d/' if(-e '/etc/SuSE-release');
-  my $sslconf     = 'ssl.conf';
-  my $sslconf_path = "$sslconf_dir/$sslconf";
-  local *FILE;
-  if( ! -f $sslconf_path && -f "$sslconf_dir/vhost-ssl.template")
-  {
-    copy("$sslconf_dir/vhost-ssl.template", $sslconf_path) or die "Copy failed: $!";
-  }
-  die "$sslconf_path does not exist.\n" unless (-f $sslconf_path);
-
-  {
-    open FILE, $sslconf_path or die "Error opening [$sslconf_path]: $!\n";
-    local $/ = undef;
-    $sslconf_content = <FILE>;
-    $original_sslconf_content = $sslconf_content;
-    close FILE;
-  }
-
-  if ($sslconf_content =~ /(.*<VirtualHost _default_:443>)(.*)(<\/VirtualHost>.*)/s) {
-    $pre = $1; $vhost = $2; $post = $3;
-  } else {
-    print Spacewalk::Setup::loc("Setup was unable to locate VirtualHost section in existing ssl configuration.\n");
-    exit;
-  }
-
-  for my $file (glob Spacewalk::Setup::SHARED_DIR . '/ssl.conf.[0-9]') {
-    open FILE, $file or die "Error reading [$file]: $!\n";
-    my $regexp = <FILE>;
-    chomp $regexp;
-
-    my $content;
-    {
-	  local $/ = undef;
-	  $content = <FILE>;
-	}
-	close FILE;
-    $vhost =~ s!$regexp!$content!gm or $vhost .= $content;
-  }
-
-  $sslconf_content = $pre . $vhost . $post;
-
-  if ($sslconf_content ne $original_sslconf_content) {
-    Spacewalk::Setup::backup_file($sslconf_dir, $sslconf);
-
-    open FILE, ">$sslconf_path" or die "Error opening [$sslconf_path]: $!\n";
-    chmod 0644, $sslconf_path;
-    print FILE $pre . $vhost . $post;
-    close FILE;
-  }
-
-  return;
-}
-
-=======
   system('/usr/bin/spacewalk-setup-httpd');
 
 }
 
->>>>>>> 4f1c3dcf
 sub setup_tomcat {
   my $opts = shift;
   my $answers = shift;
@@ -1436,11 +1365,7 @@
     }
 
     for (my $i = 0; $i < 20; $i++) {
-<<<<<<< HEAD
-        my $retval = system("/usr/bin/curl -L -k http://$hostname/ > /dev/null 2>&1");
-=======
         my $retval = system("/usr/bin/curl -fkIL http://$hostname/ > /dev/null 2>&1");
->>>>>>> 4f1c3dcf
         if ($retval) {
             sleep 5;
         }
