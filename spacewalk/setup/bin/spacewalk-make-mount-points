--- conflicted
+++ resolved
@@ -19,39 +19,6 @@
 }
 my $seen_nfs = 0;
 for my $dir (sort { length $a <=> length $b } keys %dirs) {
-<<<<<<< HEAD
-	if (not -e $dir) {
-		my @parts = grep { $_ ne '' } split /\//, $dir;
-		my $path = '';
-		for my $p (@parts) {
-			$path .= "/$p";
-			if (not -e $path) {
-				mkdir $path, 0755 or die "Error creating directory [$path]: $!\n";
-			}
-		}
-	}
-	chown $apache_uid, -1, $dir or die "Error chowning dir [$dir] to [wwwrun]: $!\n";
-	my @paths = $dir;
-	if (-l $paths[0]) {
-		# if the path is a symlink, we will try to restorecon
-		# the target as well
-		push @paths, "$paths[0]/.";
-	}
-	if (Spacewalk::Setup::have_selinux()) {
-		for my $path (@paths) {
-			my $type = `ls -d --scontext -- $path`;
-			if (defined $type
-				and $type =~ /^.+?:.+?:(.+?)(:|\s)/
-				and $1 eq 'nfs_t') {
-				$seen_nfs = 1;
-			} else {
-				if (Spacewalk::Setup::have_selinux()) {
-					system('/sbin/restorecon', '-r', $path);
-				}
-			}
-		}
-	}
-=======
         if (not -e $dir) {
                 my @parts = grep { $_ ne '' } split /\//, $dir;
                 my $path = '';
@@ -62,7 +29,7 @@
                         }
                 }
         }
-        chown $apache_uid, -1, $dir or die "Error chowning dir [$dir] to [apache]: $!\n";
+        chown $apache_uid, -1, $dir or die "Error chowning dir [$dir] to [wwwrun]: $!\n";
         my @paths = $dir;
         if (-l $paths[0]) {
                 # if the path is a symlink, we will try to restorecon
@@ -81,7 +48,6 @@
                         }
                 }
         }
->>>>>>> a165cfa9
 }
 if ($seen_nfs and Spacewalk::Setup::have_selinux()) {
         system('/usr/sbin/setsebool', '-P', 'spacewalk_nfs_mountpoint', 1);
