--- conflicted
+++ resolved
@@ -23,14 +23,10 @@
 %endif
 Requires: tar
 Requires: spacewalk-backend-libs >= 0.8.28
-<<<<<<< HEAD
 Requires: sudo
-=======
-Requires: /usr/bin/sudo
 %if 0%{?rhel} && 0%{?rhel} <= 5
 Requires: python-hashlib
 %endif
->>>>>>> 2ce57e90
 BuildRequires: docbook-utils
 %if 0%{?suse_version}
 BuildRequires: filesystem
