--- conflicted
+++ resolved
@@ -50,20 +50,16 @@
 PRODUCT_NAME = 'RHN Server'
 if os.path.exists('/usr/share/rhn/proxy') \
   or os.path.exists('/var/www/rhns/proxy'):
-<<<<<<< HEAD
     if os.path.exists('/etc/products.d/suse-manager-proxy.prod'):
       PRODUCT_NAME = 'SUSE Manager Proxy'
     else:
-      PRODUCT_NAME = 'RHN Proxy Server'
-=======
-    PRODUCT_NAME = 'Red Hat Proxy Server'
->>>>>>> 60513723
+      PRODUCT_NAME = 'Red Hat Proxy Server'
 elif os.path.exists('/usr/share/rhn/server') \
   or os.path.exists('/var/www/rhns/server'):
     if os.path.exists('/etc/products.d/suse-manager-server.prod'):
       PRODUCT_NAME = 'SUSE Manager Server'
     else:
-      PRODUCT_NAME = 'RHN Satellite Server'
+      PRODUCT_NAME = 'Red Hat Satellite Server'
 
 DEFAULT_CA_CERT_PATH = '/usr/share/rhn/'+CA_CRT_NAME
 
