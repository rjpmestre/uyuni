<<<<<<< HEAD
- Reuse certificate code.
- Allow alternative certificate filenames for update-ca-cert-trust.sh.
=======
- Add dynamic version for bootstrap script header (bsc#1186336)
>>>>>>> 3954cf88
- support checking proxy containers TLS certificates

-------------------------------------------------------------------
Tue Feb 15 10:02:00 CET 2022 - jgonzalez@suse.com

- version 4.3.5-1
  * add new setup tool to check and deploy TLS certificates for
    Uyuni/SUSE Manager Server and Proxy

-------------------------------------------------------------------
Tue Jan 18 13:51:12 CET 2022 - jgonzalez@suse.com

- version 4.3.4-1
  * Make bootstrap script to use bash when called with a different
    interpreter (bsc#1191656)

-------------------------------------------------------------------
Fri Dec 03 12:21:24 CET 2021 - jgonzalez@suse.com

- version 4.3.3-1
  * Allow "--force-bundle" attribute when generating bootstrap script

-------------------------------------------------------------------
Fri Nov 05 13:36:40 CET 2021 - jgonzalez@suse.com

- version 4.3.2-1
  * set key format to PEM when generating key for traditional
    clients push ssh (bsc#1189643)
  * add GPG keys using apt-key on debian machines (bsc#1187998)

-------------------------------------------------------------------
Mon Aug 09 10:58:52 CEST 2021 - jgonzalez@suse.com

- version 4.3.1-1
- Bootstrap script generator modified to handle new placement
  of salt bundle
- added support of bootstrapping Raspbian 10 and 9
  with bootstrap script
- added support of bootstrapping with salt bundle
- Prepare the bootstrap script generator for Rocky Linux 8
- Removed Python 2 build.
- Updated source URL reference.
- generate SSL private keys FIPS 140-2 compatible (bsc#1187593)

-------------------------------------------------------------------
Thu Jun 10 13:45:38 CEST 2021 - jgonzalez@suse.com

- version 4.2.10-1
- added error message when re-running configure-proxy.sh and
  chosing the option not to import the existing certificates

-------------------------------------------------------------------
Wed Jun 09 10:20:18 CEST 2021 - jgonzalez@suse.com

- version 4.2.9-1
- added correct SUMA version in traditional client bootstrap script

-------------------------------------------------------------------
Mon May 24 12:36:36 CEST 2021 - jgonzalez@suse.com

- version 4.2.8-1
- Add support of DISABLE_LOCAL_REPOS=0 for salt minions (bsc#1185568)
- Add missing environment variable SALT_RUNNING for pkg module
  to the minion configuration

-------------------------------------------------------------------
Wed May 05 16:33:57 CEST 2021 - jgonzalez@suse.com

- version 4.2.7-1
- Fix typo: activaion -> activation

-------------------------------------------------------------------
Fri Apr 16 13:21:19 CEST 2021 - jgonzalez@suse.com

- version 4.2.6-1
- Prepare the bootstrap script generator for AlmaLinux 8
- Prepare the bootstrap script generator for Amazon Linux 2
- Prepare the bootstrap script generator for Alibaba Cloud Linux 2

-------------------------------------------------------------------
Thu Feb 25 12:04:35 CET 2021 - jgonzalez@suse.com

- version 4.2.5-1
- Add reactivation key support to bootstrap script (bsc#1181580)

-------------------------------------------------------------------
Wed Jan 27 13:02:05 CET 2021 - jgonzalez@suse.com

- version 4.2.4-1
- drop the --noSSLServerURL option

-------------------------------------------------------------------
Thu Dec 03 13:44:00 CET 2020 - jgonzalez@suse.com

- version 4.2.3-1
- Added RHEL8 build support.
- SPEC file house keeping.

-------------------------------------------------------------------
Wed Nov 25 12:20:25 CET 2020 - jgonzalez@suse.com

- version 4.2.2-1
- improve check for correct CA trust store directory (bsc#1176417)
- Add option --notty to spacewalk-ssh-push-init

-------------------------------------------------------------------
Fri Sep 18 12:15:29 CEST 2020 - jgonzalez@suse.com

- version 4.2.1-1
- Add option --nostricthostkeychecking to spacewalk-ssh-push-init
- Fix the fallback to RES bootstrap repo for Centos (bsc#1174423)
- strip SSL Certificate Common Name after 63 Characters (bsc#1173535)
- Update package version to 4.2.0

-------------------------------------------------------------------
Thu Jul 23 13:26:12 CEST 2020 - jgonzalez@suse.com

- version 4.1.11-1
- fix centos detection (bsc#1173584)

-------------------------------------------------------------------
Wed Jul 01 16:11:36 CEST 2020 - jgonzalez@suse.com

- version 4.1.10-1
- Use RES bootstrap repository as fallback repo when bootstrapping CentOS (bsc#1173556)

-------------------------------------------------------------------
Wed Jun 10 12:15:57 CEST 2020 - jgonzalez@suse.com

- version 4.1.9-1
- Enable bootstrapp scripts for Oracle Linux 6, 7 and 8

-------------------------------------------------------------------
Wed May 20 10:54:23 CEST 2020 - jgonzalez@suse.com

- version 4.1.8-1
- On Debian-like systems, install only required dependencies when installing salt
- Fix OS detection for Ubuntu in bootstrap script

-------------------------------------------------------------------
Mon Apr 13 09:33:21 CEST 2020 - jgonzalez@suse.com

- version 4.1.7-1
- Enable support for bootstrapping Astra Linux CE "Orel"

-------------------------------------------------------------------
Thu Mar 19 12:08:00 CET 2020 - jgonzalez@suse.com

- version 4.1.6-1
- Enable support for bootstrapping Debian 9 and 10

-------------------------------------------------------------------
Wed Mar 11 10:50:54 CET 2020 - jgonzalez@suse.com

- version 4.1.5-1
- add minion option in config file to disable salt mine when generated by
  bootstrap script (bsc#1163001)
- Disable modularity failsafe mechanism for RHEL 8 bootstrap repos (bsc#1164875)
- Add 'start_event_grains' minion option to configfile when generated by bootstrap script
- forbid multiple activation keys for salt minions during bootstrap (bsc#1164452)

-------------------------------------------------------------------
Mon Feb 17 12:48:49 CET 2020 - jgonzalez@suse.com

- version 4.1.4-1
- fix --help output for mgr-ssl-tool and mgr-bootstrap (bsc#1010746)
- fix manpages for mgr-ssl-tool and mgr-bootstrap (bsc#1010746)

-------------------------------------------------------------------
Wed Jan 22 12:11:44 CET 2020 - jgonzalez@suse.com

- version 4.1.3-1
- revert fix for bsc#1152795 and add special handling for detecting
  SLES ES6 systems; hacky due to special release file with unexpected
  contents (bsc#1132576)
- add additional minion options to configfile when generated by
  bootstrap script (bsc#1159492)
- Change the order to check the version correctly for RES (bsc#1152795)

-------------------------------------------------------------------
Thu Nov 28 17:54:02 CET 2019 - jgonzalez@suse.com

- version 4.1.2-1
- fix bootstrap script generator to work with Expanded Support 8
  product (bsc#1158002)

-------------------------------------------------------------------
Wed Nov 27 17:00:05 CET 2019 - jgonzalez@suse.com

- version 4.1.1-1
- Fix certificate generation when the serial has leading zeroes to avoid
  "asn1 encoding routines:a2i_ASN1_INTEGER:odd number of chars" during setup
- require uyuni-common-libs
- Bump version to 4.1.0 (bsc#1154940)
- make traditional bootstrap more robust for unknown hostname (bsc#1152298)
- Require mgr-daemon (new name of spacewalksd) so we systems with
  spacewalksd get always the new package installed (bsc#1149353)

-------------------------------------------------------------------
Wed Jul 31 17:32:10 CEST 2019 - jgonzalez@suse.com

- version 4.0.10-1
- Run bootstrap.sh completely unattended on Ubuntu (bsc#1137881)
- Add new packages names to instructions for adding remote commands
  support for traditional clients (bsc#1137255)

-------------------------------------------------------------------
Tue May 21 10:56:53 CEST 2019 - jgonzalez@suse.com

- version 4.0.9-1
- fix missing quotation in bootstrap script (bsc#1135659)

-------------------------------------------------------------------
Wed May 15 15:08:39 CEST 2019 - jgonzalez@suse.com

- version 4.0.8-1
- SPEC cleanup
- Add new packages names to instructions for adding remote configuration
  support for traditional clients
- Print error message instead of stacktrace for client_config_update.py

-------------------------------------------------------------------
Mon Apr 22 12:08:38 CEST 2019 - jgonzalez@suse.com

- version 4.0.7-1
- Generate SLE11 specific ssl-cert-osimage package
- Add support for Ubuntu to bootstrap script
- Add makefile and pylintrc for PyLint

-------------------------------------------------------------------
Fri Mar 29 10:31:16 CET 2019 - jgonzalez@suse.com

- version 4.0.6-1
- Prevent encoding issues when exceptions are triggered.

-------------------------------------------------------------------
Wed Feb 27 13:00:34 CET 2019 - jgonzalez@suse.com

- version 4.0.5-1
- clean up downloaded gpg keys after bootstrap (bsc#1126075)
- Fix problem with spacewalk certs tools and Python3 (bsc#1125282)

-------------------------------------------------------------------
Wed Jan 16 12:22:08 CET 2019 - jgonzalez@suse.com

- version 4.0.4-1
- Fix python 2/3 dependencies in spacewalk-certs-tools

-------------------------------------------------------------------
Mon Dec 17 14:35:42 CET 2018 - jgonzalez@suse.com

- version 4.0.3-1
- Add client packages for Yum based distributions
- enhance bootstrap-repo urls for Centos and Opensuse

-------------------------------------------------------------------
Fri Oct 26 10:07:59 CEST 2018 - jgonzalez@suse.com

- version 4.0.2-1
- Add support for Python 3 (bsc#1102528)

-------------------------------------------------------------------
Fri Aug 10 15:14:30 CEST 2018 - jgonzalez@suse.com

- version 4.0.1-1
- Bump version to 4.0.0 (bsc#1104034)
- Feat: check for Dynamic CA-Trust Updates while bootstrapping on RES (FATE #325588)
- Feat: add OS Image building with Kiwi FATE#322959 FATE#323057 FATE#323056
- Fix copyright for the package specfile (bsc#1103696)
- Enable Spacewalk 2.8 client tools for using with Uyuni

-------------------------------------------------------------------
Tue Jun 05 10:08:50 CEST 2018 - jgonzalez@suse.com

- version 2.8.8.5-1
- adds check for realpath and uses readlink instead (bsc#1088349)

-------------------------------------------------------------------
Mon May 21 13:33:05 CEST 2018 - jgonzalez@suse.com

- version 2.8.8.4-1
- Decode data before writing data to up2date file (bsc#1093473)

-------------------------------------------------------------------
Wed May 16 17:28:34 CEST 2018 - jgonzalez@suse.com

- version 2.8.8.3-1
- Show deprecation warning for --salt option in mgr-bootstrap (bsc#1093549)

-------------------------------------------------------------------
Mon May 07 15:19:32 CEST 2018 - jgonzalez@suse.com

- version 2.8.8.2-1
- fix bootstrap script for python3 (bsc#1091840)

-------------------------------------------------------------------
Mon Mar 26 08:49:11 CEST 2018 - jgonzalez@suse.com

- version 2.8.8.1-1
- Sync with upstream (bsc#1083294)
- Add detection of multiple rhnlib package installs

-------------------------------------------------------------------
Mon Mar 05 08:46:53 CET 2018 - jgonzalez@suse.com

- version 2.8.7.1-1
- support SLE15 product family
- remove empty clean section from spec (bsc#1083294)

-------------------------------------------------------------------
Wed Feb 28 09:28:24 CET 2018 - jgonzalez@suse.com

- version 2.8.6.1-1
- Clean up SUSE manager repos in bootstrap script for trad clients
  (bsc#1077997)

-------------------------------------------------------------------
Wed Jan 17 11:54:36 CET 2018 - jgonzalez@suse.com

- version 2.8.5.1-1
- install push scripts to sbindir
- python3 compatibility fixes

-------------------------------------------------------------------
Tue Nov 28 12:33:58 CET 2017 - jgonzalez@suse.com

- version 2.7.0.8-1
- add comment to explain that FULLY_UPDATE_THIS_BOX gets ignored
  on salt minions (bsc#1036254)
- do not use registration keys from last autoinstallation
  (bsc#1057599)

-------------------------------------------------------------------
Tue Aug 08 11:29:32 CEST 2017 - fkobzik@suse.de

- version 2.7.0.7-1
- Improve text for bootstrap (bsc#1032324)

-------------------------------------------------------------------
Mon Jun 12 09:04:22 CEST 2017 - mc@suse.de

- version 2.7.0.6-1
- fix spelling for certficate
- fix html pub path (bsc#1041989)

-------------------------------------------------------------------
Mon May 29 15:07:28 CEST 2017 - mc@suse.de

- version 2.7.0.5-1
- fix minor typos in bootstrap.sh
- update openssl on bootstrap (bsc#1037828)
- setup bootstrap repo also when no packages are missing
- update important packages before registration (bsc#1037355)

-------------------------------------------------------------------
Wed May 03 16:17:34 CEST 2017 - michele.bologna@suse.com

- version 2.7.0.4-1
- Always restart the minion regardless of its current state
- Add bogus --salt option for backwards compatibility
- Invert default behaviour of 'salt' option
- correctly honor disabling of SSL in bootstrap script (bsc#1033383)
- Exit for non-traditional bootstrap scripts (bsc#1020904)

-------------------------------------------------------------------
Fri Mar 31 09:31:47 CEST 2017 - mc@suse.de

- version 2.7.0.3-1
- rename mgr-ssh-proxy-force-cmd -> mgr-proxy-ssh-force-cmd
- add option to configure only sshd
- restrictive ssh options for user mgrsshtunnel
- package mgr-proxy-ssh-push-init
- extract utility to configure ssh-push keys on a proxy

-------------------------------------------------------------------
Tue Mar 07 14:35:51 CET 2017 - mc@suse.de

- version 2.7.0.2-1
- Updated links to github in spec files

-------------------------------------------------------------------
Wed Jan 11 15:53:29 CET 2017 - michele.bologna@suse.com

- version 2.7.0.1-1
- Version 2.7.0

-------------------------------------------------------------------
Fri Dec 16 12:07:43 CET 2016 - michele.bologna@suse.com

- version 2.5.1.7-1
- Allow passing multiple GPG keys to mgr-bootstrap (bsc#989905)

-------------------------------------------------------------------
Mon Nov 07 11:09:26 CET 2016 - michele.bologna@suse.com

- version 2.5.1.6-1
- No final system update when salt management is used (bsc#1006188)
- Use https connection for fetching corporate CA if using-ssl is configured
  (bsc#1005677)

-------------------------------------------------------------------
Thu Oct 13 12:49:42 CEST 2016 - mc@suse.de

- version 2.5.1.5-1
- install zypp-plugin-spacewalk only with traditional stack
- Fix traditional bootstrap on RES (bsc#1004454)

-------------------------------------------------------------------
Thu Oct 06 15:16:28 CEST 2016 - mc@suse.de

- version 2.5.1.4-1
- Fix traditional bootstrap for RHEL clients (bsc#1003123)
- Added the bootstrap repo for RHEL minions when using the
  bootstrap.sh script (bsc#1001361)
- Use init.d where systemd is not available
- Salt: do not up2date/remote-mgmt/disable local repo
- Only use the first activation key for minions
- Add `--salt` option to mgr-bootstrap command to create a bootstrap
  script which install and configure salt
- Terminate registration if hosts aren't found in nsswitch config (bcs#992565)
- check only if all required packages are installed (bsc#992987)

-------------------------------------------------------------------
Mon Jul 18 14:22:00 CEST 2016 - jrenner@suse.com

- version 2.5.1.3-1
- Correctly update the trust store on SLE11
- re-add lost dependency of spacewalk-base-minimal-config to spacewalk-certs-
  tools (bsc#984418)
- Fix mgr-ssh-push-init with proxy and sudo (bsc#982562)

-------------------------------------------------------------------
Mon Mar 21 16:38:44 CET 2016 - mc@suse.de

- version 2.5.1.2-1
- fix file permissions (bsc#970550)

-------------------------------------------------------------------
Wed Mar 09 10:49:09 CET 2016 - mc@suse.de

- version 2.5.1.1-1
- do not run certs post script on EL5 systems

-------------------------------------------------------------------
Tue Jan 26 13:59:41 CET 2016 - mc@suse.de

- version 2.5.0.4-1
- ssh-push: Improvements regarding the clean up
- ssh-push: Improve sudo support for simple registrations
- ssh-push: Disable relevant services via systemd as well
- ssh-push: ssh-rsa finally seems to be no longer required
- Allow for a more restrictive sudo configuration (bsc#961521)
- Fix script to work with sudo user (bsc#961521)
- remove client bootstrap repo after installing needed packages

-------------------------------------------------------------------
Mon Nov 30 10:56:28 CET 2015 - mc@suse.de

- version 2.5.0.3-1
- remove sm-client-tools from spacewalk-cert-tools package
- fix paths to trust dir and update-ca-certificates tool
- handle SUSE trust tools and directories correct

-------------------------------------------------------------------
Wed Oct 14 09:51:33 CEST 2015 - mc@suse.de

- version 2.5.0.2-1
- No longer require to use rsa hostkey for ssh-push

-------------------------------------------------------------------
Wed Oct 07 13:53:49 CEST 2015 - mc@suse.de

- version 2.5.0.1-1
- bootstrap.sh: install certificate in the right location on SLE-12

-------------------------------------------------------------------
Wed Sep 23 14:58:02 CEST 2015 - mc@suse.de

- version 2.1.6.7-1
- FULLY_UPDATE_THIS_BOX defaults to 0 now; add option '--up2date'
  to mgr-bootstrap to fully update the system after registration
- Added sudo support to ssh-push

-------------------------------------------------------------------
Mon Jun 22 15:50:57 CEST 2015 - jrenner@suse.de

- version 2.1.6.6-1
- Write logfile for mgr-ssh-push-init to correct location (bsc#918082)
- rhn-ssl-tool: add arguments to import custom CA file and server
  key/certificate files

-------------------------------------------------------------------
Tue Feb 03 11:48:10 CET 2015 - mc@suse.de

- version 2.1.6.5-1
- Do not allow registering a SUSE Manager server at itself
  (bnc#841731)
- Getting rid of Tabs and trailing spaces

-------------------------------------------------------------------
Thu Dec 04 13:15:42 CET 2014 - mc@suse.de

- version 2.1.6.4-1
- Modify output in case a file is not found
- Remove duplicates from authorized_keys2 as well (bsc#885889)

-------------------------------------------------------------------
Fri Sep 12 15:44:42 CEST 2014 - mc@suse.de

- version 2.1.6.3-1
- bootstrap.sh: when installing cert via rpm, support both curl and wget
- bootstrap.sh: fail if both curl and wget are missing
- bootstrap.sh: install certificate in the right location on SLE-12
- Fix removal of existing host key entries (bnc#886391)

-------------------------------------------------------------------
Thu Mar 27 14:09:29 CET 2014 - fcastelli@suse.com

- version 2.1.6.2-1
- bootstrap: disable local yum repos on RHEL systems (bnc#864787)

-------------------------------------------------------------------
Fri Feb 07 13:43:23 CET 2014 - mc@suse.de

- version 2.1.6.1-1
- create certificates which use sha256 for the signature algorythm
- Log stdout and stderr of ssh-copy-id command into LOGFILE
- ssh-keygen fails with an error when known_hosts doesn't exist
- use package name to require sudo
- Updating the copyright years info
- Call the new ssh push script from the old one and print
  deprecation warning
- Refactor and cleanup new ssh push init script

-------------------------------------------------------------------
Mon Jan 13 09:34:02 CET 2014 - mc@suse.de

- version 2.1.5.1-1
- New ssh-push client initialization script
- older Proxies don't implement PRODUCT_NAME

-------------------------------------------------------------------
Mon Dec 09 16:39:50 CET 2013 - mc@suse.de

- version 2.1.4.1-1
- re-include the zypper install section in the bootstrap script
- fix duplicate GPG key and CA Cert section
- switch to 2.1

-------------------------------------------------------------------
Thu Nov 28 16:16:49 CET 2013 - mc@suse.de

- version 1.7.3.10-1
- include fixed version of sm-client-tools (bnc#823813)

-------------------------------------------------------------------
Mon Oct 21 17:12:01 CEST 2013 - mc@suse.de

- include fixed version of sm-client-tools (bnc#823813)

-------------------------------------------------------------------
Wed Jun 12 11:20:01 CEST 2013 - mc@suse.de

- version 1.7.3.9-1
- Remove temp files verbosely even in case of error (bnc#818566)
- Adding sudo Requires for spacewalk-certs-tools package
- The chkconfig command on RHEL does not know the -d switch
- simply test if bootstrap repo exists and use it if yes
- update sm-client-tools package
  * Minor refactorings in the code for resource management.
  * Remove bootstrap repo after failure. (bnc#801666)
  * /usr/share/rhn/ directory might not exist. (bnc#801662)
  * added possibility to override SUSE Manager host for tunneling.
  * added possibility to override rhn.conf with command line.

-------------------------------------------------------------------
Thu Apr 04 15:31:27 CEST 2013 - mc@suse.de

- version 1.7.3.8-1
- SSH Server Push (client registration) (FATE#312909)

-------------------------------------------------------------------
Fri Feb 08 11:18:34 CET 2013 - mc@suse.de

- version 1.7.3.7-1
- Actually use https in the bootstrap script as described in
  the comment

-------------------------------------------------------------------
Thu Nov 22 15:52:51 CET 2012 - jrenner@suse.de

- version 1.7.3.6-1
- create rpms compatible with RHEL5
- Code 10 product migration requires 'xsltproc' being installed (bnc#789373)
- recompile python files (bnc#776356)

-------------------------------------------------------------------
Mon Jul 16 15:17:05 CEST 2012 - ug@suse.de

- version 1.7.3.5-1
- observe the --set-hostname parameter.

-------------------------------------------------------------------
Mon Jun 25 12:33:49 CEST 2012 - mc@suse.de

- version 1.7.3.4-1
- put bootstrap tool sm-client-tools.rpm on SUSE Manager Server

-------------------------------------------------------------------
Mon May 14 10:51:37 CEST 2012 - mc@suse.de

- version 1.7.3.3-1

-------------------------------------------------------------------
Thu May 10 17:32:20 CEST 2012 - ug@suse.de

- don't add bootstrap repo on SLES11 SP2
  (bnc#760771)

-------------------------------------------------------------------
Fri Apr 27 16:52:29 CEST 2012 - mc@suse.de

- version 1.7.3.2-1
- Always regenerate server.pem for jabberd.

-------------------------------------------------------------------
Wed Mar 21 17:44:52 CET 2012 - mc@suse.de

- version 1.7.3.1-1
- Bumping package version

-------------------------------------------------------------------
Mon Jan 30 15:50:46 CET 2012 - ma@suse.de

- Enforce removal of zmd stack to support OES management (bnc#743955)

-------------------------------------------------------------------
Mon Jan 16 15:29:28 CET 2012 - ma@suse.de

- Prevent monthly registration on SUSE Manager clients (FATE#312315)

-------------------------------------------------------------------
Tue Jan 10 15:34:38 CET 2012 - ma@suse.de

- Bootstrap: Offer to disable YAST Automatic Online Update if it is
  enabled on the client. (bnc#738054)

-------------------------------------------------------------------
Fri Dec  9 14:58:15 CET 2011 - ug@suse.de

- pimp bootstrap.sh script in combintation with autoyast

-------------------------------------------------------------------
Tue Nov 22 10:10:43 CET 2011 - ma@suse.de

- Ported from Manager-1.2:
- Adapt dependencies to renamed packages (bnc#722052)
- bootstrap: make curl/wget print errors (bnc#723670)
- Bootstrap: Read ORG_CA_CERT name from CLIENT_OVERRIDES
- Bootstrap: Import GPG keys and CERT as soon as possible
  (bnc#711428)
- Do non-interactive zypper refresh.
- After registration disable all repositories not provided by SuSE
  Manager. (bnc#692509)
- Adapt bootstrap to new repository naming schema.
- Migrate product metadata when bootstrapping SuSE code10 clients.
- After registration disable all repositories not provided by
  SuSE Manager.

-------------------------------------------------------------------
Mon Nov 21 19:11:40 CET 2011 - ma@suse.de

- Extra code to bootstrap code10 clients and migrate product metadata..

-------------------------------------------------------------------
Thu Nov  3 19:27:49 CET 2011 - ma@suse.de

- Adapt dependencies to renamed packages (bnc#722052)

-------------------------------------------------------------------
Mon Sep  5 12:46:24 CEST 2011 - mc@suse.de

- hostname default during certificate creation should be the FQDN
  (bnc#703982)

-------------------------------------------------------------------
Wed Aug 10 15:01:04 UTC 2011 - kkaempf@novell.com

- Fix the initCFG import path (bnc#711518)

-------------------------------------------------------------------
Wed Jul 27 11:25:19 CEST 2011 - ma@suse.de

- Do non-interactive zypper refresh.

-------------------------------------------------------------------
Wed Jul 20 12:59:00 CEST 2011 - mc@suse.de

- remove empty else definition

-------------------------------------------------------------------
Fri Jul  8 11:06:29 CEST 2011 - ma@suse.de

- After registration disable all repositories not provided by SuSE
  Manager. (bnc#692509)

-------------------------------------------------------------------
Tue Apr 26 18:44:11 CEST 2011 - ma@suse.de

- Abort if bootstrap.sh has no permission to write to CWD. (bnc#687490)

-------------------------------------------------------------------
Thu Mar 31 15:46:52 CEST 2011 - mantel@suse.de

- more debranding

-------------------------------------------------------------------
Fri Mar  4 14:46:01 CET 2011 - ma@suse.de

- Enforce installation of ORG_CA_CERT rpm.

-------------------------------------------------------------------
Mon Feb 21 15:00:56 CET 2011 - ma@suse.de

- Always c_rehash a changed server CA cert (bnc#673776)

-------------------------------------------------------------------
Thu Feb 17 11:49:28 CET 2011 - ma@suse.de

- Evaluate rhnreg_ks return value in bootsprap.sh (bnc#671691)
- Fix cleanup code in bootstrap.sh (bnc#670283)

-------------------------------------------------------------------
Wed Feb  9 18:05:03 CET 2011 - ro@suse.de

- do not require rhn-client-tools on rhel-4

-------------------------------------------------------------------
Thu Feb  3 10:50:54 CET 2011 - ma@suse.de

- Allow to define more than one ORG_GPG_KEY in bootstrap.sh
  (bnc #662996)

-------------------------------------------------------------------
Sun Jan 30 15:31:40 CET 2011 - mc@suse.de

- backport upstrem fixes

-------------------------------------------------------------------
Fri Jan 28 12:53:24 CET 2011 - ma@suse.de

- Always generate setup code for AllowConfigManagement and
  AllowRemoteCommands into bootstrap.sh. Otherwise you had
  to recreate bootstrap.sh if one of the options is turned
  on later.

-------------------------------------------------------------------
Tue Jan 25 17:15:32 CET 2011 - ma@suse.de

- Use binary_payload w9.gzdio in gen-rpm.sh as e.g. lzma is not
  supported on older systems.

-------------------------------------------------------------------
Tue Jan 25 13:32:40 CET 2011 - ma@suse.de

- Enable rhn_bootstrap generated bootstrap.sh to manage
  SUSE systems as well.

-------------------------------------------------------------------
Tue Jan 18 15:27:18 CET 2011 - mantel@suse.de

- add mgr-* symlinks (BNC #660791)

-------------------------------------------------------------------
Wed Sep 15 09:17:39 CEST 2010 - mantel@suse.de

- Initial release of spacewalk-certs-tools

-------------------------------------------------------------------<|MERGE_RESOLUTION|>--- conflicted
+++ resolved
@@ -1,9 +1,6 @@
-<<<<<<< HEAD
 - Reuse certificate code.
 - Allow alternative certificate filenames for update-ca-cert-trust.sh.
-=======
 - Add dynamic version for bootstrap script header (bsc#1186336)
->>>>>>> 3954cf88
 - support checking proxy containers TLS certificates
 
 -------------------------------------------------------------------
