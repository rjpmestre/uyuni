#!/bin/bash

LSOF="/usr/sbin/lsof"
if [ -x "/usr/bin/lsof" ]; then
    LSOF="/usr/bin/lsof"
fi

wait_for_jabberd() {
    RETRIES=10
    while [ $RETRIES -gt 0 ]
    do
        $LSOF -t -i :5222 > /dev/null && break
        ((RETRIES-1))
        sleep 0.5
    done
}

wait_for_tomcat() {
if [ -x /etc/init.d/tomcat5 ]; then
   TOMCAT="tomcat5"
elif [ -x /etc/init.d/tomcat6 ]; then
   TOMCAT="tomcat6"
elif [ -e /lib/systemd/system/tomcat.service ]; then
   TOMCAT="tomcat"
else
   echo "No tomcat service found."
   exit 0;
fi

<<<<<<< HEAD
if $LSOF /proc > /dev/null ; then
    echo "Waiting for tomcat to be ready ..."
    TOMCAT_PID=$(cat /var/run/$TOMCAT.pid 2>/dev/null)
    while [ -n "$TOMCAT_PID" ] ; do
        $LSOF -t -i TCP:8005 -p $TOMCAT_PID > /dev/null \
        && $LSOF -t -i TCP:8009 -p $TOMCAT_PID > /dev/null \
=======
if [ -x /usr/sbin/lsof ]; then
    echo "Waiting for tomcat to be ready ..."
    TOMCAT_PID=$(cat /var/run/$TOMCAT.pid 2>/dev/null)
    while [ -n "$TOMCAT_PID" ] ; do
        /usr/sbin/lsof -t -i TCP:8005 | grep "^$TOMCAT_PID$" > /dev/null \
        && /usr/sbin/lsof -t -i TCP:8009 | grep "^$TOMCAT_PID$" > /dev/null \
>>>>>>> 15567d2b
        && break
        sleep 1
    done
else
    echo "No lsof found, not waiting for tomcat."
fi
}

ensure_httpd_down() {
    COUNT=0
    LIMIT=10

    while [ "$(pidof httpd | wc -w)" -gt 0 ] && [ "$COUNT" -lt "$LIMIT" ]
    do
       sleep 1
       ((COUNT++))
    done

    if [ "$COUNT" -eq "$LIMIT" ]; then
       killall -9 httpd
       sleep 4
    fi

    return 0
}

case $1 in
        ensure-httpd-down) ensure_httpd_down;;
        wait-for-jabberd) wait_for_jabberd;;
        wait-for-tomcat) wait_for_tomcat;;
esac<|MERGE_RESOLUTION|>--- conflicted
+++ resolved
@@ -27,21 +27,12 @@
    exit 0;
 fi
 
-<<<<<<< HEAD
-if $LSOF /proc > /dev/null ; then
+if [ -x $LSOF ]; then
     echo "Waiting for tomcat to be ready ..."
     TOMCAT_PID=$(cat /var/run/$TOMCAT.pid 2>/dev/null)
     while [ -n "$TOMCAT_PID" ] ; do
-        $LSOF -t -i TCP:8005 -p $TOMCAT_PID > /dev/null \
-        && $LSOF -t -i TCP:8009 -p $TOMCAT_PID > /dev/null \
-=======
-if [ -x /usr/sbin/lsof ]; then
-    echo "Waiting for tomcat to be ready ..."
-    TOMCAT_PID=$(cat /var/run/$TOMCAT.pid 2>/dev/null)
-    while [ -n "$TOMCAT_PID" ] ; do
-        /usr/sbin/lsof -t -i TCP:8005 | grep "^$TOMCAT_PID$" > /dev/null \
-        && /usr/sbin/lsof -t -i TCP:8009 | grep "^$TOMCAT_PID$" > /dev/null \
->>>>>>> 15567d2b
+        $LSOF -t -i TCP:8005 | grep "^$TOMCAT_PID$" > /dev/null \
+        && $LSOF -t -i TCP:8009 | grep "^$TOMCAT_PID$" > /dev/null \
         && break
         sleep 1
     done
