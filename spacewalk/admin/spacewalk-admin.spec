--- conflicted
+++ resolved
@@ -295,151 +295,3 @@
 
 * Mon Apr 19 2010 Michael Mraka <michael.mraka@redhat.com> 1.1.1-1
 - bumping spec files to 1.1 packages
-<<<<<<< HEAD
-
-* Wed Mar 24 2010 Michael Mraka <michael.mraka@redhat.com> 0.9.2-1
-- improved spacewalk-service script
-
-* Tue Feb 16 2010 Justin Sherrill <jsherril@redhat.com> 0.9.1-1
-- changing rhn-satellite service script to support tomcat6
-  (jsherril@redhat.com)
-- let's start Spacewalk 0.9 (michael.mraka@redhat.com)
-
-* Fri Jan 15 2010 Michael Mraka <michael.mraka@redhat.com> 0.8.1-1
-- rebuild for spacewalk 0.8
-
-* Tue Jul 28 2009 Devan Goodwin <dgoodwin@redhat.com> 0.6.3-1
-- Fix Oracle db population logging. (dgoodwin@redhat.com)
-
-* Mon Jul 27 2009 Devan Goodwin <dgoodwin@redhat.com> 0.6.2-1
-- Fix Oracle logging to populate-db.log. (dgoodwin@redhat.com)
-- Fix some merge errors in rhn-populate-database.pl. (dgoodwin@redhat.com)
-- Fix Oracle rhn-populate-db.pl issue. (dgoodwin@redhat.com)
-- Update spacewalk-setup to deploy new PostgreSQL schema layout.
-  (dgoodwin@redhat.com)
-
-* Mon Apr 20 2009 jesus m. rodriguez <jesusr@redhat.com> 0.6.1-1
-- bump Versions to 0.6.0 (jesusr@redhat.com)
-
-* Wed Mar 25 2009 Milan Zazrivec <mzazrivec@redhat.com> 0.5.15-1
-- rhn-satellite restarts oracle service rather than rhn-database
-
-* Wed Mar 25 2009 jesus m. rodriguez <jesusr@redhat.com> 0.5.14-1
-- some jabberd installs use jabberd, while others use jabber, check for both.
-
-* Wed Mar 25 2009 Jan Pazdziora <jpazdziora@redhat.com> 0.5.13-1
-- 491687 - wrapper around sudo rhn-load-ssl-cert.pl, to change SELinux domain
-
-* Fri Mar 13 2009 Jan Pazdziora <jpazdziora@redhat.com> 0.5.12-1
-- 486738 - change to root's home directory before running sqlplus
-
-* Wed Mar 11 2009 jesus m. rodriguez <jesusr@redhat.com> 0.5.11-1
-- added chkconfig option and improved database detection in rhn-satellite script
-
-* Thu Feb 26 2009 jesus m. rodriguez <jesusr@redhat.com> 0.5.10-1
-- fix typo
-
-* Thu Feb 19 2009 Jan Pazdziora <jpazdziora@redhat.com> 0.5.9-1
-- rhn-populate-database.pl: fix the LOGFILE logic
-
-* Wed Feb 11 2009 Dave Parker <dparker@redhat.com> 0.5.8-1
-- 484659 remove error messages due to incorrect startup sequence in sysv and rhn-satellite utility
-* Tue Feb 10 2009 Jan Pazdziora 0.5.7-1
-- rhn-config-satellite.pl: use hardlink to create original backup
-- rhn-config-satellite.pl: code cleanup
-
-* Mon Feb  9 2009 Jan Pazdziora <jpazdziora@redhat.com> 0.5.6-1
-- rhn-config-schema.pl mustn't die if the override directory does not exist
-
-* Wed Feb  4 2009 Jan Pazdziora <jpazdziora@redhat.com> 0.5.5-1
-- only run restorecon on RHEL 5+ and with SELinux enabled
-
-* Thu Jan 29 2009 Jan Pazdziora <jpazdziora@redhat.com> 0.5.4-1
-- rhn-config-schema.pl: add check that all the overrides were used
-- rhn-config-schema.pl: turn spaces (two) to tabs
-- rhn-populate-database.pl: only write to logfile if --log specified.
-- rhn-populate-database.pl: use parameter log_file in get_next_backup_filename
-- .spec changes, silence rpmlint warnings
-
-* Fri Jan 23 2009 Jan Pazdziora <jpazdziora@redhat.com> 0.5.3-1
-- add support for schema overrides
-
-* Wed Jan 21 2009 Michael Mraka <michael.mraka@redhat.com> 0.5.2-1
-- fixed branding stuff
- 
-* Mon Jan 19 2009 Jan Pazdziora <jpazdziora@redhat.com> 0.5.1-1
-- rebuilt for 0.5, after repository reorg
-
-* Fri Jan  9 2009 Jan Pazdziora <jpazdziora@redhat.com> 0.4.8-1
-- restart "stock" httpd rather than satellite-httpd (by Milan Z.)
-
-* Thu Dec 11 2008 Michael Mraka <michael.mraka@redhat.com> 0.4.6-1
-- resolved #471225 - moved /sbin stuff to /usr/sbin
-
-* Wed Dec 10 2008 Miroslav Suchy <msuchy@redhat.com> 0.4.4-1
-- 470590 - warn user that /etc/init.d/rhn-satellite is obsolete.
-
-* Tue Dec  9 2008 Michael Mraka <michael.mraka@redhat.com> 0.4.3-1
-- fixed Obsoletes: rhns-* < 5.3.0
-
-* Wed Nov 19 2008 Devan Goodwin <dgoodwin@redhat.com> 0.4.2-1
-- Replace use of perl-crypt-OpenPGP and perl-crypt-RIPEMD160 with gpg system call.
-- Validate certificates using gpg on the command line.
-- Delete perl-Crypt-OpenPGP and perl-Crypt-RIPEMD160 packages.
-- Remove RHN::GPG.
-
-* Thu Oct 30 2008 Michael Mraka <michael.mraka@redhat.com> 0.4.1-1
-- resolved #455421
-
-* Tue Oct 21 2008 Michael Mraka <michael.mraka@redhat.com> 0.3.2-1
-- resolved #467717 - fixed sysvinit scripts
-
-* Tue Sep 23 2008 Milan Zazrivec <mzazrivec@redhat.com> 0.3.1-1
-- fixed package obsoletes
-
-* Tue Sep  2 2008 Milan Zazrivec <mzazrivec@redhat.com> 0.2.1-1
-- bumped version for make tag-release
-
-* Tue Aug  5 2008 Jan Pazdziora <jpazdziora@redhat.com> 0.1.1-0
-- tagged for rebuild after rename, also bumping version
-
-* Mon Aug  4 2008 Miroslav Suchy <msuchy@redhat.com>
-- Renamed to spacewalk-admin
-- reworked .spec to use macros
-- fixed BuildRoot
-
-* Mon Aug  4 2008 Jan Pazdziora <jpazdziora@redhat.com> 0.1-1
-- removed version and sources files
-
-* Wed May 21 2008 Michael Mraka <michael.mraka@redhat.com> 5.2.0-3%{?dist}
-- fixed * expansion in rhn-populate-database.pl
-
-* Tue May 20 2008 Jan Pazdziora <jpazdziora@redhat.com> 5.2.0-2%{?dist}
-- rebuild via dist-cvs
-
-* Thu Dec 20 2007 Justin Sherrill <jsherril@redhat.com>
-- Adding rhn-sat-restart-silent sript in order for the webUI restart to work
-
-* Wed Oct  6 2004 Robin Norwood <rnorwood@redhat.com>
-- switch to using a Makefile instead of specifying each script
-
-* Mon Aug  2 2004 Robin Norwood <rnorwood@redhat.com>
-- add more perl scripts
-- need to change this to use a Makefile RSN
-
-* Tue Jul  6 2004 Robin Norwood <rnorwood@redhat.com>
-- add perl scripts for web based install
-
-* Fri Oct 31 2003 Chip Turner <cturner@redhat.com>
-- add symlink of validate-sat-cert -> validate-sat-cert.pl
-
-* Tue Aug 20 2002 Cristian Gafton <gafton@redhat.com>
-- make it a noarch package
-
-* Mon Jun  3 2002 Chip Turner <cturner@redhat.com>
-- new versions
-
-* Thu Apr 25 2002 Chip Turner <cturner@redhat.com>
-- Initial build.
-=======
->>>>>>> d2c94387
