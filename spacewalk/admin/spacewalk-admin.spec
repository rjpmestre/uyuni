%define rhnroot /%{_datadir}/rhn
Summary: Various utility scripts and data files for RHN Satellite installations
Name: spacewalk-admin
URL:     https://fedorahosted.org/spacewalk
Version: 1.4.2
Release: 1%{?dist}
Source0: https://fedorahosted.org/releases/s/p/spacewalk/%{name}-%{version}.tar.gz
License: GPLv2
Group: Applications/Internet
BuildRoot: %{_tmppath}/%{name}-%{version}-%{release}-root-%(%{__id_u} -n)
Requires: spacewalk-base
Requires: perl-URI, perl(MIME::Base64)
Requires: sudo
%if 0%{?suse_version}
Requires: policycoreutils
%else
Requires: /sbin/restorecon
<<<<<<< HEAD
%endif
=======
Requires: /usr/sbin/lsof
>>>>>>> ec89b999
Obsoletes: satellite-utils < 5.3.0
Provides: satellite-utils = 5.3.0
Obsoletes: rhn-satellite-admin < 5.3.0
Provides: rhn-satellite-admin = 5.3.0
BuildArch: noarch

%description
Various utility scripts and data files for Spacewalk installations.

%prep
%setup -q
%build

%install
rm -rf $RPM_BUILD_ROOT
make -f Makefile.admin install PREFIX=$RPM_BUILD_ROOT

(cd $RPM_BUILD_ROOT/%{_bindir} && ln -s validate-sat-cert.pl validate-sat-cert)

mkdir -p $RPM_BUILD_ROOT%{_mandir}/man8/
%{_bindir}/pod2man --section=8 validate-sat-cert.pod > $RPM_BUILD_ROOT%{_mandir}/man8/validate-sat-cert.8
%{_bindir}/pod2man --section=8 rhn-config-schema.pl > $RPM_BUILD_ROOT%{_mandir}/man8/rhn-config-schema.pl.8
%{_bindir}/pod2man --section=8 rhn-load-ssl-cert.pl > $RPM_BUILD_ROOT%{_mandir}/man8/rhn-load-ssl-cert.pl.8
%{_bindir}/pod2man --section=8 man/spacewalk-service.pod > $RPM_BUILD_ROOT%{_mandir}/man8/spacewalk-service.8
install -p man/rhn-satellite.8 $RPM_BUILD_ROOT%{_mandir}/man8/
install -p man/rhn-sudo-load-ssl-cert.8 $RPM_BUILD_ROOT%{_mandir}/man8/
chmod 0644 $RPM_BUILD_ROOT%{_mandir}/man8/*.8*
ln -s spacewalk-service $RPM_BUILD_ROOT%{_sbindir}/rhn-satellite

%if 0%{?suse_version}
%{__mkdir_p} $RPM_BUILD_ROOT%{_initrddir}
# it is obsolete, in redhat only displays a warning, but the script is not lsb
# compliant and therefore it does not build on SUSE
rm $RPM_BUILD_ROOT/etc/rc.d/init.d/rhn-satellite
%endif

%clean
rm -rf $RPM_BUILD_ROOT

%files
%defattr(-,root,root)
%dir %{rhnroot}
%{_sbindir}/spacewalk-service
%{_sbindir}/rhn-satellite
%if ! 0%{?suse_version}
%{_initrddir}/rhn-satellite
%endif
%{_bindir}/validate-sat-cert.pl
%{_bindir}/validate-sat-cert
%{_bindir}/rhn-config-satellite.pl
%{_bindir}/rhn-config-schema.pl
%{_bindir}/rhn-generate-pem.pl
%{_bindir}/rhn-sudo-load-ssl-cert
%{_bindir}/rhn-load-ssl-cert.pl
%{_bindir}/rhn-deploy-ca-cert.pl
%{_bindir}/rhn-install-ssl-cert.pl
%{_sbindir}/rhn-sat-restart-silent
%{rhnroot}/RHN-GPG-KEY
%{_mandir}/man8/validate-sat-cert.8.gz
%{_mandir}/man8/rhn-satellite.8*
%{_mandir}/man8/rhn-config-schema.pl.8*
%{_mandir}/man8/rhn-load-ssl-cert.pl.8*
%{_mandir}/man8/rhn-sudo-load-ssl-cert.8*
%{_mandir}/man8/spacewalk-service.8*

%changelog
* Wed Mar 30 2011 Jan Pazdziora 1.4.2-1
- Fixing spacewalk-service start hang at waiting for tomcat.
  (dale@fedoraproject.org)

* Fri Feb 18 2011 Jan Pazdziora 1.4.1-1
- Explicitly require lsof in spacewalk-admin (for spacewalk-service).

* Thu Jan 20 2011 Tomas Lestach <tlestach@redhat.com> 1.3.9-1
- updating Copyright years for year 2011 (tlestach@redhat.com)
- Removing rhn-populate-database.pl, we now use the generic spacewalk-sql.
  (jpazdziora@redhat.com)

* Tue Jan 18 2011 Jan Pazdziora 1.3.8-1
- The rhn-config-tnsnames.pl is no longer used, removing.
- Do not call external /bin/touch to create a lockfile.

* Tue Jan 11 2011 Miroslav Suchý <msuchy@redhat.com> 1.3.7-1
- more update of spacewalk-service man page (msuchy@redhat.com)
- Change to root directory for PostgreSQL, just like we do for sqlplus.
  (jpazdziora@redhat.com)

* Tue Jan 11 2011 Miroslav Suchý <msuchy@redhat.com> 1.3.6-1
- add man page for spacewalk-service

* Tue Jan 11 2011 Jan Pazdziora 1.3.5-1
- Fixing typo -- we want to eval, not echo.

* Mon Jan 10 2011 Jan Pazdziora 1.3.4-1
- Wait for tomcat by default, use --no-wait-for-tomcat to skip.

* Tue Dec 14 2010 Jan Pazdziora 1.3.3-1
- Need to define $usage if I insist on using it.

* Tue Dec 14 2010 Miroslav Suchý <msuchy@redhat.com> 1.3.2-1
- add man page for rhn-sudo-load-ssl-cert
- add man page for rhn-load-ssl-cert.pl
- specify section of man page
- create man page for rhn-config-schema.pl
- man3 is usually used by C library functions, we should use man8
- add man page for rhn-satellite script
- provide rhn-satellite-admin
- provide satellite-utils

* Tue Dec 14 2010 Jan Pazdziora 1.3.1-1
- We need to check the return value of GetOptions and die if the parameters
  were not correct.

* Tue Nov 02 2010 Jan Pazdziora 1.2.7-1
- Update copyright years in the rest of the repo.

* Tue Oct 19 2010 Jan Pazdziora 1.2.6-1
- The /usr/sbin/rhn-satellite will no longer start/stop Oracle XE.

* Wed Oct 13 2010 Jan Pazdziora 1.2.5-1
- 631847 - in RHN Proxy 5.4 is used jabber 2.0 where user is called jabber
  (instead of jabberd) (msuchy@redhat.com)

* Tue Sep 14 2010 Jan Pazdziora 1.2.4-1
- If there are some errors with overrides, exit with error code.

* Thu Sep 09 2010 Jan Pazdziora 1.2.3-1
- Add back support for old Spacewalk schema sources, needed for Satellite
  schema upgrade testing.

* Thu Aug 26 2010 Jan Pazdziora 1.2.2-1
- 626420 - chdir to root to stop sqlplus from searching the mounted devices.
- As we never fork now, the --nofork is obsolete, removing.
- We do not call the schema population from WebUI, no forking.
- The dbhome is not needed as we are using the InstantClient sqlplus.

* Tue Aug 24 2010 Milan Zazrivec <mzazrivec@redhat.com> 1.2.1-1
- make schema overrides work with new main.sql structure

* Thu Jul 22 2010 Michael Mraka <michael.mraka@redhat.com> 1.1.4-1
- 536989 - exit cleanly when run by non-root

* Thu Jun 24 2010 Jan Pazdziora 1.1.3-1
- To allow database population to create at least some database schema, do not
  stop on error for now.

* Mon Jun 21 2010 Jan Pazdziora 1.1.2-1
- For PostgreSQL, add support for connects to nondefault port; also, avoid
  using shell.
- PostgreSQL can use local connection just fine, no need for host to be
  specified.

* Mon Apr 19 2010 Michael Mraka <michael.mraka@redhat.com> 1.1.1-1
- bumping spec files to 1.1 packages

* Wed Mar 24 2010 Michael Mraka <michael.mraka@redhat.com> 0.9.2-1
- improved spacewalk-service script

* Tue Feb 16 2010 Justin Sherrill <jsherril@redhat.com> 0.9.1-1
- changing rhn-satellite service script to support tomcat6
  (jsherril@redhat.com)
- let's start Spacewalk 0.9 (michael.mraka@redhat.com)

* Fri Jan 15 2010 Michael Mraka <michael.mraka@redhat.com> 0.8.1-1
- rebuild for spacewalk 0.8

* Tue Jul 28 2009 Devan Goodwin <dgoodwin@redhat.com> 0.6.3-1
- Fix Oracle db population logging. (dgoodwin@redhat.com)

* Mon Jul 27 2009 Devan Goodwin <dgoodwin@redhat.com> 0.6.2-1
- Fix Oracle logging to populate-db.log. (dgoodwin@redhat.com)
- Fix some merge errors in rhn-populate-database.pl. (dgoodwin@redhat.com)
- Fix Oracle rhn-populate-db.pl issue. (dgoodwin@redhat.com)
- Update spacewalk-setup to deploy new PostgreSQL schema layout.
  (dgoodwin@redhat.com)

* Mon Apr 20 2009 jesus m. rodriguez <jesusr@redhat.com> 0.6.1-1
- bump Versions to 0.6.0 (jesusr@redhat.com)

* Wed Mar 25 2009 Milan Zazrivec <mzazrivec@redhat.com> 0.5.15-1
- rhn-satellite restarts oracle service rather than rhn-database

* Wed Mar 25 2009 jesus m. rodriguez <jesusr@redhat.com> 0.5.14-1
- some jabberd installs use jabberd, while others use jabber, check for both.

* Wed Mar 25 2009 Jan Pazdziora 0.5.13-1
- 491687 - wrapper around sudo rhn-load-ssl-cert.pl, to change SELinux domain

* Fri Mar 13 2009 Jan Pazdziora 0.5.12-1
- 486738 - change to root's home directory before running sqlplus

* Wed Mar 11 2009 jesus m. rodriguez <jesusr@redhat.com> 0.5.11-1
- added chkconfig option and improved database detection in rhn-satellite script

* Thu Feb 26 2009 jesus m. rodriguez <jesusr@redhat.com> 0.5.10-1
- fix typo

* Thu Feb 19 2009 Jan Pazdziora 0.5.9-1
- rhn-populate-database.pl: fix the LOGFILE logic

* Wed Feb 11 2009 Dave Parker <dparker@redhat.com> 0.5.8-1
- 484659 remove error messages due to incorrect startup sequence in sysv and rhn-satellite utility
* Tue Feb 10 2009 Jan Pazdziora 0.5.7-1
- rhn-config-satellite.pl: use hardlink to create original backup
- rhn-config-satellite.pl: code cleanup

* Mon Feb  9 2009 Jan Pazdziora 0.5.6-1
- rhn-config-schema.pl mustn't die if the override directory does not exist

* Wed Feb  4 2009 Jan Pazdziora 0.5.5-1
- only run restorecon on RHEL 5+ and with SELinux enabled

* Thu Jan 29 2009 Jan Pazdziora 0.5.4-1
- rhn-config-schema.pl: add check that all the overrides were used
- rhn-config-schema.pl: turn spaces (two) to tabs
- rhn-populate-database.pl: only write to logfile if --log specified.
- rhn-populate-database.pl: use parameter log_file in get_next_backup_filename
- .spec changes, silence rpmlint warnings

* Fri Jan 23 2009 Jan Pazdziora 0.5.3-1
- add support for schema overrides

* Wed Jan 21 2009 Michael Mraka <michael.mraka@redhat.com> 0.5.2-1
- fixed branding stuff
 
* Mon Jan 19 2009 Jan Pazdziora 0.5.1-1
- rebuilt for 0.5, after repository reorg

* Fri Jan  9 2009 Jan Pazdziora 0.4.8-1
- restart "stock" httpd rather than satellite-httpd (by Milan Z.)

* Thu Dec 11 2008 Michael Mraka <michael.mraka@redhat.com> 0.4.6-1
- resolved #471225 - moved /sbin stuff to /usr/sbin

* Wed Dec 10 2008 Miroslav Suchy <msuchy@redhat.com> 0.4.4-1
- 470590 - warn user that /etc/init.d/rhn-satellite is obsolete.

* Tue Dec  9 2008 Michael Mraka <michael.mraka@redhat.com> 0.4.3-1
- fixed Obsoletes: rhns-* < 5.3.0

* Wed Nov 19 2008 Devan Goodwin <dgoodwin@redhat.com> 0.4.2-1
- Replace use of perl-crypt-OpenPGP and perl-crypt-RIPEMD160 with gpg system call.
- Validate certificates using gpg on the command line.
- Delete perl-Crypt-OpenPGP and perl-Crypt-RIPEMD160 packages.
- Remove RHN::GPG.

* Thu Oct 30 2008 Michael Mraka <michael.mraka@redhat.com> 0.4.1-1
- resolved #455421 

* Tue Oct 21 2008 Michael Mraka <michael.mraka@redhat.com> 0.3.2-1
- resolved #467717 - fixed sysvinit scripts

* Tue Sep 23 2008 Milan Zazrivec 0.3.1-1
- fixed package obsoletes

* Tue Sep  2 2008 Milan Zazrivec 0.2.1-1
- bumped version for make tag-release

* Tue Aug  5 2008 Jan Pazdziora 0.1.1-0
- tagged for rebuild after rename, also bumping version

* Mon Aug  4 2008 Miroslav Suchy <msuchy@redhat.com>
- Renamed to spacewalk-admin
- reworked .spec to use macros
- fixed BuildRoot

* Mon Aug  4 2008 Jan Pazdziora 0.1-1
- removed version and sources files

* Wed May 21 2008 Michael Mraka <michael.mraka@redhat.com> 5.2.0-3%{?dist}
- fixed * expansion in rhn-populate-database.pl

* Tue May 20 2008 Jan Pazdziora - 5.2.0-2%{?dist}
- rebuild via dist-cvs

* Thu Dec 20 2007 Justin Sherrill <jsherril@redhat.com>
- Adding rhn-sat-restart-silent sript in order for the webUI restart to work

* Wed Oct  6 2004 Robin Norwood <rnorwood@redhat.com>
- switch to using a Makefile instead of specifying each script

* Mon Aug  2 2004 Robin Norwood <rnorwood@redhat.com>
- add more perl scripts
- need to change this to use a Makefile RSN

* Tue Jul  6 2004 Robin Norwood <rnorwood@redhat.com>
- add perl scripts for web based install

* Fri Oct 31 2003 Chip Turner <cturner@redhat.com>
- add symlink of validate-sat-cert -> validate-sat-cert.pl

* Tue Aug 20 2002 Cristian Gafton <gafton@redhat.com>
- make it a noarch package

* Mon Jun  3 2002 Chip Turner <cturner@redhat.com>
- new versions

* Thu Apr 25 2002 Chip Turner <cturner@redhat.com>
- Initial build.<|MERGE_RESOLUTION|>--- conflicted
+++ resolved
@@ -13,13 +13,11 @@
 Requires: sudo
 %if 0%{?suse_version}
 Requires: policycoreutils
+Requires: lsof
 %else
 Requires: /sbin/restorecon
-<<<<<<< HEAD
+Requires: /usr/sbin/lsof
 %endif
-=======
-Requires: /usr/sbin/lsof
->>>>>>> ec89b999
 Obsoletes: satellite-utils < 5.3.0
 Provides: satellite-utils = 5.3.0
 Obsoletes: rhn-satellite-admin < 5.3.0
@@ -31,6 +29,7 @@
 
 %prep
 %setup -q
+
 %build
 
 %install
