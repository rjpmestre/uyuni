<<<<<<< HEAD
- Generate uyuni_roster.conf with salt-secrets-config
- check DB version on SUSE 15.4
=======
-------------------------------------------------------------------
Tue Jan 18 13:38:15 CET 2022 - jgonzalez@suse.com

- version 4.3.4-1
  * check the database version on SUSE Linux Enterprise 15 SP4
>>>>>>> a5732180

-------------------------------------------------------------------
Fri Nov 05 14:13:23 CET 2021 - jgonzalez@suse.com

- version 4.3.3-1
  * Add connection details for postgresql salt pillar
  * replaced pidof with pgrep and removed sysvinit-tools dependency

-------------------------------------------------------------------
Thu Oct 28 12:16:53 CEST 2021 - jgonzalez@suse.com

- version 4.3.2-1
  * Fix setup with rhn-config-satellite (bsc#1190300)
  * Allow admins to modify only spacewalk config files with
    rhn-config-satellite.pl (bsc#1190040) (CVE-2021-40348)

-------------------------------------------------------------------
Mon Aug 09 10:57:26 CEST 2021 - jgonzalez@suse.com

- version 4.3.1-1
- added pidof requirement for RHEL (bsc#1186129).

-------------------------------------------------------------------
Mon May 17 17:21:16 CEST 2021 - jgonzalez@suse.com

- version 4.2.7-1
- require sysvinit-tools to have pidof available (bsc#1186129)

-------------------------------------------------------------------
Wed May 05 16:32:08 CEST 2021 - jgonzalez@suse.com

- version 4.2.6-1
- add service to update configfile and introduce a backup scc user
- stop jabberd when osa-dispatcher is enabled (bsc#1185042)
- change deprecated path /var/run into /run for systemd (bsc#1185059)

-------------------------------------------------------------------
Tue Apr 20 16:27:53 CEST 2021 - jgonzalez@suse.com

- version 4.2.5-1
- check db schema version against the current schema only (bsc#1185027)

-------------------------------------------------------------------
Fri Apr 16 13:18:00 CEST 2021 - jgonzalez@suse.com

- version 4.2.4-1
- check minimal required DB schema version during startup

-------------------------------------------------------------------
Wed Jan 27 13:00:30 CET 2021 - jgonzalez@suse.com

- version 4.2.3-1
- Update to postgresql13 (jsc#SLE-17030)
- Added salt-secrets-config to the default service list.
- Updated salt certificate script to use variable certificate path and alternative certificate manager.
- Updated source URL in spec file.
- Added RHEL Apache permissions.

-------------------------------------------------------------------
Wed Nov 25 12:18:40 CET 2020 - jgonzalez@suse.com

- version 4.2.2-1
- use the license macro to mark the LICENSE in the package so that
  when installing without docs, it does install the LICENSE file
- prevent javax.net.ssl.SSLHandshakeException after upgrading from
  SUSE Manager 3.2 (bsc#1177435)
- show info message when applying schema upgrade

-------------------------------------------------------------------
Fri Sep 18 12:33:58 CEST 2020 - jgonzalez@suse.com

- version 4.2.1-1
- Update package version to 4.2.0

-------------------------------------------------------------------
Wed Sep 16 16:46:57 CEST 2020 - jgonzalez@suse.com

- version 4.1.6-1
- Use the Salt API in authenticated and encrypted form (bsc#1175884, CVE-2020-8028)

-------------------------------------------------------------------
Tue Jun 23 17:19:35 CEST 2020 - jgonzalez@suse.com

- version 4.1.5-1
- Restrict websockify to server localhost only (bsc#1149644)

-------------------------------------------------------------------
Mon Apr 13 09:31:58 CEST 2020 - jgonzalez@suse.com

- version 4.1.4-1
- run DB schema upgrade automatically on startup
- add DB check service and prevent service start with wrong DB version

-------------------------------------------------------------------
Mon Feb 17 12:47:29 CET 2020 - jgonzalez@suse.com

- version 4.1.3-1
- spell correctly "successful" and "successfully"
- Remove auditlog-keeper

-------------------------------------------------------------------
Wed Jan 22 12:10:17 CET 2020 - jgonzalez@suse.com

- version 4.1.2-1
- separate osa-dispatcher and jabberd so it can be disabled independently

-------------------------------------------------------------------
Wed Nov 27 16:57:56 CET 2019 - jgonzalez@suse.com

- version 4.1.1-1
- Bump version to 4.1.0 (bsc#1154940)
- avoid a "Permission denied" salt error when publisher_acl
  is set (bsc#1150154)
- Require uyuni-base-common for /etc/rhn

-------------------------------------------------------------------
Wed May 15 15:07:09 CEST 2019 - jgonzalez@suse.com

- version 4.0.7-1
- SPEC cleanup
- Process salt events of a single minion on the same thread
- Add utility for internal use to enable/disable server monitoring: mgr-monitoring-ctl

-------------------------------------------------------------------
Mon Apr 22 12:07:00 CEST 2019 - jgonzalez@suse.com

- version 4.0.6-1
- add makefile and pylint configuration
- fix encoding bug in salt event processing (bsc#1129851)

-------------------------------------------------------------------
Mon Mar 25 16:41:21 CET 2019 - jgonzalez@suse.com

- version 4.0.5-1
- Add websockify service for VNC/Spice display

-------------------------------------------------------------------
Thu Jan 31 09:40:30 CET 2019 - jgonzalez@suse.com

- version 4.0.4-1
- Add compatibility with Python 3

-------------------------------------------------------------------
Mon Dec 17 14:34:09 CET 2018 - jgonzalez@suse.com

- version 4.0.3-1
- use a Salt engine to process return results (bsc#1099988)

-------------------------------------------------------------------
Fri Oct 26 10:05:50 CEST 2018 - jgonzalez@suse.com

- version 4.0.2-1
- Add Uyuni URL to package

-------------------------------------------------------------------
Fri Aug 10 15:12:26 CEST 2018 - jgonzalez@suse.com

- version 4.0.1-1
- Bump version to 4.0.0 (bsc#1104034)
- Fix copyright for the package specfile (bsc#1103696)

-------------------------------------------------------------------
Mon Mar 05 08:44:45 CET 2018 - jgonzalez@suse.com

- version 2.8.4.2-1
- remove empty clean section from spec (bsc#1083294)

-------------------------------------------------------------------
Wed Feb 28 09:18:02 CET 2018 - jgonzalez@suse.com

- version 2.8.4.1-1
- Sync with upstream

-------------------------------------------------------------------
Wed Jan 17 10:27:57 CET 2018 - jgonzalez@suse.com

- version 2.8.3.1-1
- 1524221 - ship systemd target on RHEL 7 too
- don't use systemctl pager for output as we have "| less"
- Bumping package versions for 2.8.

-------------------------------------------------------------------
Mon Mar 06 16:46:58 CET 2017 - mc@suse.de

- version 2.7.0.2-1
- Updated links to github in spec files

-------------------------------------------------------------------
Wed Jan 11 15:48:32 CET 2017 - michele.bologna@suse.com

- version 2.7.0.1-1
- Version 2.7

-------------------------------------------------------------------
Wed Mar 09 10:52:57 CET 2016 - mc@suse.de

- version 2.5.1.2-1
- handle auditlog-keeper in the spacewalk-service command

-------------------------------------------------------------------
Mon Nov 30 11:18:41 CET 2015 - mc@suse.de

- version 2.5.1.1-1
- spacewalk-admin.spec: incorrect cd removed
- spacewalk-admin: drop validate-sat-cert.pl

-------------------------------------------------------------------
Wed Oct 07 13:36:42 CEST 2015 - mc@suse.de

- version 2.5.0.1-1
- replace upstream subscription counting with new subscription
  matching (FATE#311619)
- integrate SaltStack for configuration management (FATE#312447)
- drop monitoring
- Update certificate installation for SLE12

-------------------------------------------------------------------
Tue Feb 03 13:20:53 CET 2015 - mc@suse.de

- version 2.1.2.4-1
- Getting rid of Tabs and trailing spaces

-------------------------------------------------------------------
Tue May 06 15:23:51 CEST 2014 - mc@suse.de

- version 2.1.2.3-1
- Add support to ConfigureSatelliteCommand to remove keys

-------------------------------------------------------------------
Fri Feb 07 14:01:46 CET 2014 - mc@suse.de

- version 2.1.2.2-1
- use always our own link
- add timeout to wait_for_tomcat

-------------------------------------------------------------------
Mon Dec 09 16:41:40 CET 2013 - mc@suse.de

- version 2.1.2.1-1
- find correct lsof path on SUSE systems
- switch to 2.1

-------------------------------------------------------------------
Wed Aug 21 15:36:41 CEST 2013 - mc@suse.de

- version 1.7.4.5-1
- give CA a unique name (FATE#312371)

-------------------------------------------------------------------
Mon Jul 16 15:13:58 CEST 2012 - ug@suse.de

- version 1.7.4.4-1
- remove database start from spacewalk-service

-------------------------------------------------------------------
Tue Jun 26 11:40:52 CEST 2012 - mantel@suse.de

- remove database start from spacewalk-service

-------------------------------------------------------------------
Mon May 14 10:55:43 CEST 2012 - mc@suse.de

- version 1.7.4.3-1
- Add support for database-specific override files.

-------------------------------------------------------------------
Fri Apr 20 15:40:14 CEST 2012 - mc@suse.de

- version 1.7.4.2-1
- change service startup order so jabberd can finish before osa-
  dispatcher starts
- add man page for rhn-install-ssl-cert.pl
- add man page for rhn-deploy-ca-cert.pl
- add man page for rhn-generate-pem.pl
- sudo and restorecon is not needed any more
- using packages rather than filedesps

-------------------------------------------------------------------
Wed Mar 21 17:30:29 CET 2012 - mc@suse.de

- version 1.7.4.1-1
- Bumping package version

-------------------------------------------------------------------
Tue Nov  8 13:55:19 CET 2011 - jrenner@suse.de

- Add support for audit logging in init script (fate#312607)

-------------------------------------------------------------------
Sun Jan 30 15:31:25 CET 2011 - mc@suse.de

- backport upstrem fixes

-------------------------------------------------------------------
Wed Sep 15 08:37:43 CEST 2010 - mantel@suse.de

- Initial release of spacewalk-admin

-------------------------------------------------------------------<|MERGE_RESOLUTION|>--- conflicted
+++ resolved
@@ -1,13 +1,4 @@
-<<<<<<< HEAD
 - Generate uyuni_roster.conf with salt-secrets-config
-- check DB version on SUSE 15.4
-=======
--------------------------------------------------------------------
-Tue Jan 18 13:38:15 CET 2022 - jgonzalez@suse.com
-
-- version 4.3.4-1
-  * check the database version on SUSE Linux Enterprise 15 SP4
->>>>>>> a5732180
 
 -------------------------------------------------------------------
 Fri Nov 05 14:13:23 CET 2021 - jgonzalez@suse.com
