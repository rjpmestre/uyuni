--- conflicted
+++ resolved
@@ -54,24 +54,12 @@
         $macros{'server_pem'} = '/etc/jabberd/server.pem';
 }
 
-<<<<<<< HEAD
 my $ip6addr = `ip -f inet6 -o addr show scope global 2>/dev/null`;
 chomp($ip6addr);
 
 if (-f "/proc/net/if_inet6" && $ip6addr ne "") {
         $macros{'localhost'} = '::1';
         $macros{'ipaddress'} = '::';
-=======
-my $if_inet6 = "/proc/net/if_inet6";
-if (-f $if_inet6) {
-        local *F;
-        open F, $if_inet6 or die "Error opening $if_inet6: $!\n";
-        if (defined <F>) {
-                $macros{'localhost'} = '::1';
-                $macros{'ipaddress'} = '::';
-        }
-        close F;
->>>>>>> a165cfa9
 }
 
 my $usage = <<EOHELP;
@@ -95,46 +83,7 @@
         }
 }
 
-<<<<<<< HEAD
 foreach my $basename ('c2s', 's2s', 'sm', 'router', 'router-users') {
-	my $configfile = "/etc/jabberd/$basename.xml";
-	my $template = "/usr/share/spacewalk/setup/jabberd/$basename.xsl";
-
-	{
-		local $/ = undef;
-
-		local *F;
-		open F, $configfile or die "Error opening $configfile: $!\n";
-		my $original = <F>;
-		close F;
-
-		print "Calling /usr/bin/xsltproc $template $configfile...\n" if $verbose;
-		my $transformed = `/usr/bin/xsltproc $template $configfile`;
-		die "There was an error running xsltproc\n" if $?;
-
-		for my $key (keys %macros) {
-			$transformed =~ s/\@$key\@/$macros{$key}/mg;
-		}
-
-		if ($transformed ne $original) {
-			print "$configfile has been backed up to $configfile-swsave\n" if $verbose;
-			system('cp', '-p', '--backup=numbered', $configfile, "$configfile-swsave");
-
-			my @statistics = stat($configfile);
-
-			open F, ">$configfile";
-			print F $transformed;
-			close F;
-
-			chown $statistics[4], $statistics[5], $configfile;
-			chmod 0640, $configfile;
-		}
-		elsif ($verbose) {
-			print " No changes were made\n";
-		}
-	}
-=======
-foreach my $basename ('c2s', 's2s', 'sm', 'router') {
         my $configfile = "/etc/jabberd/$basename.xml";
         my $template = "/usr/share/spacewalk/setup/jabberd/$basename.xsl";
 
@@ -171,7 +120,6 @@
                         print " No changes were made\n";
                 }
         }
->>>>>>> a165cfa9
 
 }
 
