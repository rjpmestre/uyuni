Name:           spacewalk-setup-jabberd
Version:        2.8.1
Release:        1%{?dist}
Summary:        Tools to setup jabberd for Spacewalk
Group:          Applications/System
License:        GPLv2
URL:            https://github.com/spacewalkproject/spacewalk
Source0:        https://github.com/spacewalkproject/spacewalk/archive/%{name}-%{version}.tar.gz
BuildRoot:      %{_tmppath}/%{name}-%{version}-%{release}-root-%(%{__id_u} -n)
PreReq:         sqlite3
%if 0%{?fedora} && 0%{?fedora} > 26
BuildRequires:  perl-interpreter
%else
BuildRequires:  perl
%endif
BuildRequires:  perl(ExtUtils::MakeMaker)
BuildRequires:  jabberd
BuildRequires:	 sqlite3
BuildArch:      noarch
%if 0%{?fedora} && 0%{?fedora} > 26
Requires:       perl-interpreter
%else
Requires:       perl
%endif
%if 0%{?suse_version}
Requires:       jabberd-sqlite
%endif

%description
Script, which sets up Jabberd for Spacewalk. Used during installation of
Spacewalk server or Spacewalk proxy.

%prep
%setup -q


%build
%{__perl} Makefile.PL INSTALLDIRS=vendor
make %{?_smp_mflags}


%install
rm -rf %{buildroot}
make pure_install PERL_INSTALL_ROOT=%{buildroot}
find %{buildroot} -type f -name .packlist -exec rm -f {} ';'
find %{buildroot} -type d -depth -exec rmdir {} 2>/dev/null ';'
chmod -R u+w %{buildroot}/*
install -d -m 755 %{buildroot}/%{_datadir}/spacewalk/setup/
install -d -m 755 %{buildroot}/%{_datadir}/spacewalk/setup/jabberd
install -m 0644 share/jabberd/* %{buildroot}/%{_datadir}/spacewalk/setup/jabberd/
install -m 0744 include/* %{buildroot}/%{_datadir}/spacewalk/setup/jabberd/

# jabberd ssl cert location
install -d -m 755 %{buildroot}/%{_sysconfdir}/pki/spacewalk/jabberd

%check
make test

%clean
rm -rf %{buildroot}


%files
%defattr(-,root,root,-)
%doc LICENSE
%{_bindir}/spacewalk-setup-jabberd
%{_mandir}/man1/*
%dir %{_datadir}/spacewalk
%{_datadir}/spacewalk/*
%dir %{_sysconfdir}/pki
%{_sysconfdir}/pki/spacewalk

%post
/usr/share/spacewalk/setup/jabberd/create_sqlite3_database

%changelog
* Wed Sep 06 2017 Michael Mraka <michael.mraka@redhat.com> 2.8.1-1
- purged changelog entries for Spacewalk 2.0 and older
- Bumping package versions for 2.8.

* Wed Aug 16 2017 Eric Herget <eherget@redhat.com> 2.7.4-1
- SW 2.7 Release prep - update copyright year (3rd pass)

* Mon Aug 14 2017 Eric Herget <eherget@redhat.com> 2.7.3-1
- 1480697 - Need to initialize the jabberd sqlite database during setup

* Thu Aug 10 2017 Tomas Kasparek <tkasparek@redhat.com> 2.7.2-1
- 1479849 - Requires: perl has been renamed to perl-interpreter on Fedora 27
- 1479849 - BuildRequires: perl has been renamed to perl-interpreter on Fedora
  27

* Fri May 05 2017 Michael Mraka <michael.mraka@redhat.com> 2.7.1-1
- use sqlite as default osad database backend
- Updated links to github in spec files
- Migrating Fedorahosted to GitHub

* Thu Mar 19 2015 Grant Gainey 2.3.2-1
- Updating copyright info for 2015

* Mon Jan 12 2015 Matej Kollar <mkollar@redhat.com> 2.3.1-1
- Getting rid of trailing spaces in Perl
- Getting rid of Tabs and trailing spaces in LICENSE, COPYING, and README files
- Bumping package versions for 2.3.
- Bumping package versions for 2.2.
- Bumping package versions for 2.1.
<<<<<<< HEAD

* Wed Jul 17 2013 Tomas Kasparek <tkasparek@redhat.com> 2.0.1-1
- Bumping package versions for 2.0.
- Bumping package versions for 1.9
- Purging %%changelog entries preceding Spacewalk 1.0, in active packages.

* Fri Jan 04 2013 Jan Pazdziora 1.9.1-1
- 858689 - simplify the code
- 858689 - correct check for /proc/net/if_inet6 size

* Tue Oct 30 2012 Jan Pazdziora 1.8.7-1
- Update the copyright year.

* Thu Sep 20 2012 Jan Pazdziora 1.8.6-1
- 857284 - don't setup ipv6 if /proc/net/if_inet6 is empty

* Mon Aug 27 2012 Miroslav Suchý <msuchy@redhat.com> 1.8.5-1
- 807479 - correct description

* Wed Aug 22 2012 Michael Mraka <michael.mraka@redhat.com> 1.8.4-1
- 800297 - s2s: enable resolve-ipv6

* Mon Jun 11 2012 Michael Mraka <michael.mraka@redhat.com> 1.8.3-1
- there's no spacewalk-branding in spacewalk-proxy

* Mon May 21 2012 Miroslav Suchý <msuchy@redhat.com> 1.8.1-1
- %%defattr is not needed since rpm 4.4
- 807479 - simplify pki declaration
- 807479 - require spacewalk-branding
- Bumping package versions for 1.8.

* Wed Dec 21 2011 Milan Zazrivec <mzazrivec@redhat.com> 1.6.5-1
- update copyright info

* Wed Oct 26 2011 Milan Zazrivec <mzazrivec@redhat.com> 1.6.4-1
- s2s.xml: no need to setup /s2s/local/resolver

* Wed Oct 19 2011 Milan Zazrivec <mzazrivec@redhat.com> 1.6.3-1
- spacewalk-setup-jabberd: update router.xml configuration

* Fri Oct 07 2011 Milan Zazrivec <mzazrivec@redhat.com> 1.6.2-1
- 715299 - jabberd IPv6 configuration

* Mon Aug 01 2011 Jan Pazdziora 1.6.1-1
- 726708 - change interval & keepalive only when different from default values
  (mzazrivec@redhat.com)
- 726708 - jabberd: set keepalive and interval to 60 (mzazrivec@redhat.com)

* Tue Dec 14 2010 Jan Pazdziora 1.3.2-1
- We need to check the return value of GetOptions and die if the parameters
  were not correct.
- spacewalk-setup-jabberd should own /usr/share/spacewalk (msuchy@redhat.com)

* Thu Nov 25 2010 Milan Zazrivec <mzazrivec@redhat.com> 1.3.1-1
- sm.xsl for jabberd ver. 2.2.11

* Tue Nov 02 2010 Jan Pazdziora 1.2.2-1
- Update copyright years in the rest of the repo.

* Fri Sep 10 2010 Milan Zazrivec <mzazrivec@redhat.com> 1.2.1-1
- point c2s to server.pem contained in the rhn-org-* pkg

* Mon Apr 19 2010 Michael Mraka <michael.mraka@redhat.com> 1.1.1-1
- bumping spec files to 1.1 packages
=======
>>>>>>> 6bde52fb
<|MERGE_RESOLUTION|>--- conflicted
+++ resolved
@@ -103,70 +103,3 @@
 - Bumping package versions for 2.3.
 - Bumping package versions for 2.2.
 - Bumping package versions for 2.1.
-<<<<<<< HEAD
-
-* Wed Jul 17 2013 Tomas Kasparek <tkasparek@redhat.com> 2.0.1-1
-- Bumping package versions for 2.0.
-- Bumping package versions for 1.9
-- Purging %%changelog entries preceding Spacewalk 1.0, in active packages.
-
-* Fri Jan 04 2013 Jan Pazdziora 1.9.1-1
-- 858689 - simplify the code
-- 858689 - correct check for /proc/net/if_inet6 size
-
-* Tue Oct 30 2012 Jan Pazdziora 1.8.7-1
-- Update the copyright year.
-
-* Thu Sep 20 2012 Jan Pazdziora 1.8.6-1
-- 857284 - don't setup ipv6 if /proc/net/if_inet6 is empty
-
-* Mon Aug 27 2012 Miroslav Suchý <msuchy@redhat.com> 1.8.5-1
-- 807479 - correct description
-
-* Wed Aug 22 2012 Michael Mraka <michael.mraka@redhat.com> 1.8.4-1
-- 800297 - s2s: enable resolve-ipv6
-
-* Mon Jun 11 2012 Michael Mraka <michael.mraka@redhat.com> 1.8.3-1
-- there's no spacewalk-branding in spacewalk-proxy
-
-* Mon May 21 2012 Miroslav Suchý <msuchy@redhat.com> 1.8.1-1
-- %%defattr is not needed since rpm 4.4
-- 807479 - simplify pki declaration
-- 807479 - require spacewalk-branding
-- Bumping package versions for 1.8.
-
-* Wed Dec 21 2011 Milan Zazrivec <mzazrivec@redhat.com> 1.6.5-1
-- update copyright info
-
-* Wed Oct 26 2011 Milan Zazrivec <mzazrivec@redhat.com> 1.6.4-1
-- s2s.xml: no need to setup /s2s/local/resolver
-
-* Wed Oct 19 2011 Milan Zazrivec <mzazrivec@redhat.com> 1.6.3-1
-- spacewalk-setup-jabberd: update router.xml configuration
-
-* Fri Oct 07 2011 Milan Zazrivec <mzazrivec@redhat.com> 1.6.2-1
-- 715299 - jabberd IPv6 configuration
-
-* Mon Aug 01 2011 Jan Pazdziora 1.6.1-1
-- 726708 - change interval & keepalive only when different from default values
-  (mzazrivec@redhat.com)
-- 726708 - jabberd: set keepalive and interval to 60 (mzazrivec@redhat.com)
-
-* Tue Dec 14 2010 Jan Pazdziora 1.3.2-1
-- We need to check the return value of GetOptions and die if the parameters
-  were not correct.
-- spacewalk-setup-jabberd should own /usr/share/spacewalk (msuchy@redhat.com)
-
-* Thu Nov 25 2010 Milan Zazrivec <mzazrivec@redhat.com> 1.3.1-1
-- sm.xsl for jabberd ver. 2.2.11
-
-* Tue Nov 02 2010 Jan Pazdziora 1.2.2-1
-- Update copyright years in the rest of the repo.
-
-* Fri Sep 10 2010 Milan Zazrivec <mzazrivec@redhat.com> 1.2.1-1
-- point c2s to server.pem contained in the rhn-org-* pkg
-
-* Mon Apr 19 2010 Michael Mraka <michael.mraka@redhat.com> 1.1.1-1
-- bumping spec files to 1.1 packages
-=======
->>>>>>> 6bde52fb
