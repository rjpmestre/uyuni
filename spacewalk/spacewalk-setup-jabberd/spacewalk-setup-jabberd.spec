--- conflicted
+++ resolved
@@ -1,9 +1,5 @@
 Name:           spacewalk-setup-jabberd
-<<<<<<< HEAD
-Version:        2.5.0.2
-=======
 Version:        2.6.0
->>>>>>> 2762d21f
 Release:        1%{?dist}
 Summary:        Tools to setup jabberd for Spacewalk
 Group:          Applications/System
@@ -28,14 +24,6 @@
 %prep
 %setup -q
 
-%post
-if [ $1 = 2 ]; then
-    # in case of upgrade
-    # remove jabberd database
-    # especially required for upgrade from 1.2 to 1.7
-    # because osad dispatcher password moved from rhn.conf to DB
-    rm -f /var/lib/jabberd/db/*
-fi;
 
 %build
 %{__perl} Makefile.PL INSTALLDIRS=vendor
