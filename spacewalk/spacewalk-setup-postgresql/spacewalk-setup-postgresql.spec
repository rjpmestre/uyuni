--- conflicted
+++ resolved
@@ -1,9 +1,5 @@
 Name:           spacewalk-setup-postgresql
-<<<<<<< HEAD
-Version:        2.5.0.2
-=======
 Version:        2.6.0
->>>>>>> 2762d21f
 Release:        1%{?dist}
 Summary:        Tools to setup embedded PostgreSQL database for Spacewalk
 Group:          Applications/System
