--- conflicted
+++ resolved
@@ -8,9 +8,6 @@
 server.satellite.http_proxy_password = @@serverDOTsatelliteDOThttp_proxy_password@@
 server.satellite.ca_chain = @@serverDOTsatelliteDOTca_chain@@
 
-<<<<<<< HEAD
-# Only used for Oracle:
-=======
 # Use these options if this server is intended to be a slave.
 # Name of parent for ISS.
 # # If left blank rhn_parent is taken by default.
@@ -23,7 +20,7 @@
 # allowed_iss_slaves=slave1-satellite.redhat.com,slave2-satellite.redhat.com
 allowed_iss_slaves=
 
->>>>>>> 8fe5c938
+# Only used for Oracle:
 default_db = @@default_db@@
 
 db_backend = @@db_backend@@
