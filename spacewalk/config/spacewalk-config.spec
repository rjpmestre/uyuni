%if 0%{?suse_version}
%define apacheconfdir %{_sysconfdir}/apache2
%define apachepkg apache2
%define apache_group www
%else
%define apacheconfdir %{_sysconfdir}/httpd
%define apachepkg httpd
%define apache_group apache
%endif

%global rhnconfigdefaults %{_prefix}/share/rhn/config-defaults

Name: spacewalk-config
Summary: Spacewalk Configuration
Version: 2.8.2
Release: 1%{?dist}
URL: https://github.com/spacewalkproject/spacewalk
Source0: https://github.com/spacewalkproject/spacewalk/archive/%{name}-%{version}.tar.gz
License: GPLv2
Group: Applications/System
BuildRoot: %{_tmppath}/%{name}-%{version}-%{release}-root-%(%{__id_u} -n)
Buildarch: noarch
Requires: perl(Satcon)
Obsoletes: rhn-satellite-config < 5.3.0
Provides: rhn-satellite-config = 5.3.0
%if 0%{?fedora} > 24
BuildRequires: perl-generators
%endif
%if 0%{?rhel} || 0%{?fedora}
Requires(post): chkconfig
Requires(preun): chkconfig
# This is for /sbin/service
Requires(preun): initscripts
%endif
# We need package httpd to be able to assign group apache in files section
Requires(pre): %{apachepkg}
Requires: openssl

%global prepdir %{_var}/lib/rhn/rhn-satellite-prep

%if 0%{?suse_version}
BuildRequires: openssl
BuildRequires: cobbler
BuildRequires: sudo
Requires: apache2-mod_xsendfile
%endif

%description
Common Spacewalk configuration files and templates.

%prep
%setup -q
echo "%{name} %{version}" > version

%build

%install
rm -Rf $RPM_BUILD_ROOT

mkdir -p $RPM_BUILD_ROOT
mv etc $RPM_BUILD_ROOT/
mv var $RPM_BUILD_ROOT/
mv usr $RPM_BUILD_ROOT/

%if 0%{?suse_version}
export NO_BRP_STALE_LINK_ERROR=yes
mv $RPM_BUILD_ROOT/etc/httpd $RPM_BUILD_ROOT%{apacheconfdir}
sed -i 's|var/www/html|srv/www/htdocs|g' $RPM_BUILD_ROOT%{apacheconfdir}/conf.d/zz-spacewalk-www.conf
%endif

tar -C $RPM_BUILD_ROOT%{prepdir} -cf - etc \
     | tar -C $RPM_BUILD_ROOT -xvf -

echo "" > $RPM_BUILD_ROOT/%{_sysconfdir}/rhn/rhn.conf

mkdir -p $RPM_BUILD_ROOT/etc/pki/tls/certs/
mkdir -p $RPM_BUILD_ROOT/etc/pki/tls/private/
%if 0%{?suse_version}
ln -sf  %{apacheconfdir}/ssl.key/server.key $RPM_BUILD_ROOT/etc/pki/tls/private/spacewalk.key
ln -sf  %{apacheconfdir}/ssl.crt/server.crt $RPM_BUILD_ROOT/etc/pki/tls/certs/spacewalk.crt
%else
ln -sf  %{apacheconfdir}/conf/ssl.key/server.key $RPM_BUILD_ROOT/etc/pki/tls/private/spacewalk.key
ln -sf  %{apacheconfdir}/conf/ssl.crt/server.crt $RPM_BUILD_ROOT/etc/pki/tls/certs/spacewalk.crt
%endif

%clean
rm -rf $RPM_BUILD_ROOT

%files
%defattr(-,root,root,-)
%attr(400,root,root) %config(noreplace) %{_sysconfdir}/rhn/spacewalk-repo-sync/uln.conf
%config(noreplace) %{apacheconfdir}/conf.d/zz-spacewalk-www.conf
%config(noreplace) %{_sysconfdir}/webapp-keyring.gpg
%attr(440,root,root) %config(noreplace) %{_sysconfdir}/sudoers.d/spacewalk
%dir %{_var}/lib/cobbler/
%dir %{_var}/lib/cobbler/kickstarts/
%dir %{_var}/lib/cobbler/snippets/
%attr(0755,root,%{apache_group}) %dir %{rhnconfigdefaults}
%config(noreplace) %{_var}/lib/cobbler/kickstarts/spacewalk-sample.ks
%config(noreplace) %{_var}/lib/cobbler/snippets/spacewalk_file_preservation
%attr(0750,root,%{apache_group}) %dir %{_sysconfdir}/rhn
%attr(0640,root,%{apache_group}) %config(missingok,noreplace) %verify(not md5 size mtime) %{_sysconfdir}/rhn/rhn.conf
%attr(644,root,%{apache_group}) %{rhnconfigdefaults}/rhn_audit.conf
%attr(0750,root,%{apache_group}) %dir %{_sysconfdir}/rhn/candlepin-certs
%config %attr(644, root, root) %{_sysconfdir}/rhn/candlepin-certs/candlepin-redhat-ca.crt
# NOTE: If if you change these, you need to make a corresponding change in
# spacewalk/install/Spacewalk-Setup/bin/spacewalk-setup
%config(noreplace) %{_sysconfdir}/pki/tls/private/spacewalk.key
%config(noreplace) %{_sysconfdir}/pki/tls/certs/spacewalk.crt
%config(noreplace) %{_sysconfdir}/satname
%dir %{_var}/lib/rhn
%dir %{_var}/lib/rhn/rhn-satellite-prep
%attr(0750,root,root) %dir %{_var}/lib/rhn/rhn-satellite-prep/etc
%attr(0750,root,%{apache_group}) %dir %{_var}/lib/rhn/rhn-satellite-prep/etc/rhn
%attr(0640,root,%{apache_group}) %{_var}/lib/rhn/rhn-satellite-prep/etc/rhn/rhn.conf
%dir %{_prefix}/share/rhn
%attr(0755,root,root) %{_prefix}/share/rhn/startup.pl
%doc LICENSE
%doc %{_mandir}/man5/rhn.conf.5*
%if 0%{?suse_version}
%dir %{_sysconfdir}/pki
%dir %{_sysconfdir}/pki/tls
%dir %{_sysconfdir}/pki/tls/certs
%dir %{_sysconfdir}/pki/tls/private
%dir %{_sysconfdir}/rhn/spacewalk-repo-sync
%endif

%pre
# This section is needed here because previous versions of spacewalk-config
# (and rhn-satellite-config) "owned" the satellite-httpd service. We need
# to keep this section here indefinitely, because Satellite 5.2 could
# be upgraded directly to our version of Spacewalk.
if [ -f /etc/init.d/satellite-httpd ] ; then
    /sbin/service satellite-httpd stop >/dev/null 2>&1
    /sbin/chkconfig --del satellite-httpd
    %{__perl} -i -ne 'print unless /satellite-httpd\.pid/' /etc/logrotate.d/httpd
fi

# Set the group to allow Apache to access the conf files ...
chgrp %{apache_group} /etc/rhn /etc/rhn/rhn.conf 2> /dev/null || :
# ... once we restrict access to some files that were too open in
# the past.
chmod o-rwx /etc/rhn/rhn.conf* /etc/sysconfig/rhn/backup-* /var/lib/rhn/rhn-satellite-prep/* 2> /dev/null || :

%if 0%{?suse_version}
%post
sysconf_addword /etc/sysconfig/apache2 APACHE_MODULES version
sysconf_addword /etc/sysconfig/apache2 APACHE_MODULES access_compat
sysconf_addword /etc/sysconfig/apache2 APACHE_MODULES proxy
sysconf_addword /etc/sysconfig/apache2 APACHE_MODULES proxy_ajp
sysconf_addword /etc/sysconfig/apache2 APACHE_MODULES proxy_wstunnel
sysconf_addword /etc/sysconfig/apache2 APACHE_MODULES rewrite
sysconf_addword /etc/sysconfig/apache2 APACHE_MODULES headers
sysconf_addword /etc/sysconfig/apache2 APACHE_MODULES xsendfile
sysconf_addword /etc/sysconfig/apache2 APACHE_SERVER_FLAGS SSL
sysconf_addword /etc/sysconfig/apache2 APACHE_SERVER_FLAGS ISSUSE
%endif
if [ -e %{apacheconfdir}/ssl.key/spacewalk.key ]; then
  ln -s spacewalk.key %{apacheconfdir}/ssl.key/server.key
fi
if [ -e %{apacheconfdir}/ssl.crt/spacewalk.crt ]; then
  ln -s spacewalk.crt %{apacheconfdir}/ssl.crt/server.crt
fi
if [ -e %{apacheconfdir}/vhosts.d/vhost-ssl.conf ]; then
  if ! grep -E '^[ \t]*SSLCertificateFile[ \t]+/etc/pki/tls/certs/spacewalk.crt' %{apacheconfdir}/vhosts.d/vhost-ssl.conf >/dev/null; then
    sed -i 's|^[ \t]*SSLCertificateFile.*|SSLCertificateFile /etc/pki/tls/certs/spacewalk.crt|' %{apacheconfdir}/vhosts.d/vhost-ssl.conf
  fi
  if ! grep -E '^[ \t]*SSLCertificateKeyFile[ \t]+/etc/pki/tls/private/spacewalk.key' %{apacheconfdir}/vhosts.d/vhost-ssl.conf >/dev/null; then
    sed -i 's|^[ \t]*SSLCertificateKeyFile.*|SSLCertificateKeyFile /etc/pki/tls/private/spacewalk.key|' %{apacheconfdir}/vhosts.d/vhost-ssl.conf
  fi
fi

%changelog
* Wed Sep 06 2017 Michael Mraka <michael.mraka@redhat.com> 2.8.2-1
- purged changelog entries for Spacewalk 2.0 and older

* Tue Aug 22 2017 Tomas Kasparek <tkasparek@redhat.com> 2.8.1-1
- Corrected variables for Taskomatic memory in rhn.conf and added documentation
  for taskomatic.java.initmemory
- Bumping package versions for 2.8.

* Mon Jul 17 2017 Jan Dobes 2.7.3-1
- 1447296 - add package_import_skip_changelog option to speed reposync up

* Fri May 05 2017 Michael Mraka <michael.mraka@redhat.com> 2.7.2-1
- move sudoers configuration to /etc/sudoers.d/spacewalk
- Use HTTPS in all Github links
- Updated links to github in spec files
- Migrating Fedorahosted to GitHub

* Mon Jan 23 2017 Jan Dobes 2.7.1-1
- Mandatory Perl build-requires added
  <https://fedoraproject.org/wiki/Changes/Build_Root_Without_Perl>
- Bumping package versions for 2.7.

* Thu Nov 10 2016 Ondrej Gajdusek <ogajduse@redhat.com> 2.6.5-1
- 1373067 - Modified option for fonts directory

* Mon Nov 07 2016 Jan Dobes 2.6.4-1
- adding development key to keyring

* Tue Oct 25 2016 Ondrej Gajdusek <ogajduse@redhat.com> 2.6.3-1
- 1373067 - Prevent Apache directory listing

* Wed Oct 05 2016 Jan Dobes 2.6.2-1
- adding candlepin CA certificate to check manifest signature

* Tue Jun 14 2016 Jan Dobes 2.6.1-1
- create the symlink directly and point to correct destination on SUSE
- Bumping package versions for 2.6.

* Tue May 10 2016 Grant Gainey 2.5.3-1
- spacewalk-config: build on openSUSE

* Thu Dec 17 2015 Jan Dobes 2.5.2-1
- removing unused enable_solaris_support configuration parameter
- removing unused force_unentitlement configuration parameter

* Tue Nov 24 2015 Jan Dobes 2.5.1-1
- rhn-satellite-activate: manual references removed
- Bumping package versions for 2.5.

* Wed Aug 12 2015 Tomas Lestach <tlestach@redhat.com> 2.4.1-1
- Fixed typo on the rhn.conf man page
- Bumping package versions for 2.4.

* Thu Mar 19 2015 Grant Gainey 2.3.17-1
- remove unused dependency

* Fri Mar 13 2015 Tomas Lestach <tlestach@redhat.com> 2.3.16-1
- preparations for mod_perl removal

* Fri Mar 13 2015 Tomas Lestach <tlestach@redhat.com> 2.3.15-1
- do not reference Apache2::SizeLimit

* Thu Mar 12 2015 Tomas Lestach <tlestach@redhat.com> 2.3.14-1
- satellite-rules do not seem to be used, removing

* Thu Mar 12 2015 Tomas Lestach <tlestach@redhat.com> 2.3.13-1
- removing RHN::Cleansers
- removing RHN::Access and PXT::ACL
- remove apache PXT configuration
- no more pxt pages

* Mon Mar 09 2015 Tomas Lestach <tlestach@redhat.com> 2.3.12-1
- stop using permission.pxt error document

* Thu Mar 05 2015 Tomas Lestach <tlestach@redhat.com> 2.3.11-1
- we do not have /var/www/html/network anymore

* Wed Mar 04 2015 Tomas Lestach <tlestach@redhat.com> 2.3.10-1
- removing unused pxt error pages
- removing packages/package_map_raw as it isn't referenced
- removing packages/view_readme as it isn't referenced

* Tue Mar 03 2015 Tomas Lestach <tlestach@redhat.com> 2.3.9-1
- start using the jsp error pages

* Fri Feb 27 2015 Tomas Lestach <tlestach@redhat.com> 2.3.8-1
- removing system_list/proxy.pxt as it isn't referenced anymore
- remove unused raw_script_output.txt

* Wed Feb 25 2015 Tomas Lestach <tlestach@redhat.com> 2.3.7-1
- removing subscribers.pxt as it was ported to java

* Tue Feb 24 2015 Tomas Lestach <tlestach@redhat.com> 2.3.6-1
- removing activation.pxt as it was ported to java

* Mon Feb 16 2015 Stephen Herr <sherr@redhat.com> 2.3.5-1
- spacewalk-config etc/rhn-satellite-httpd dir no longer exists after
  monitoring removal

* Mon Feb 16 2015 Stephen Herr <sherr@redhat.com> 2.3.4-1
- remove monitoring artefacts from spacewalk-config

* Tue Jan 13 2015 Matej Kollar <mkollar@redhat.com> 2.3.3-1
- Getting rid of trailing spaces in Perl
- Getting rid of Tabs and trailing spaces in LICENSE, COPYING, and README files

* Wed Dec 17 2014 Stephen Herr <sherr@redhat.com> 2.3.2-1
- drop monitoring code and monitoring schema
- 1170064 - equality is too strict

* Thu Dec 11 2014 Matej Kollar <mkollar@redhat.com> 2.3.1-1
- 1020952 - Include SSL configuration in setup
- Bumping package versions for 2.3.

* Tue Jul 08 2014 Milan Zazrivec <mzazrivec@redhat.com> 2.2.2-1
- make JSESSIONID cookie httpOnly

* Fri May 23 2014 Milan Zazrivec <mzazrivec@redhat.com> 2.2.1-1
- spec file polish

* Mon Jan 06 2014 Tomas Lestach <tlestach@redhat.com> 2.1.5-1
- rewrite Login2.do to Login.do page

* Thu Dec 19 2013 Michael Mraka <michael.mraka@redhat.com> 2.1.4-1
- updated links to system group delete page

* Mon Dec 16 2013 Michael Mraka <michael.mraka@redhat.com> 2.1.3-1
- Remove groups/errata_list.pxt
- system group edit properties - linking + cleanup
- system group details - linking + cleanup

* Tue Sep 17 2013 Michael Mraka <michael.mraka@redhat.com> 2.1.2-1
- Updating rhn.conf man page for taskomatic.maxmemory option
- Changes to rhn.conf man page for ISS settings

* Thu Aug 22 2013 Tomas Lestach <tlestach@redhat.com> 2.1.1-1
- update webapp-keyring.gpg with pgp public key valid until 2023-02-05
- Bumping package versions for 2.1.
<<<<<<< HEAD

* Wed Jul 17 2013 Tomas Kasparek <tkasparek@redhat.com> 2.0.1-1
- Bumping package versions for 2.0.

* Tue Jul 09 2013 Tomas Lestach <tlestach@redhat.com> 1.10.6-1
- clean up managers.pxt

* Tue Jul 02 2013 Stephen Herr <sherr@redhat.com> 1.10.5-1
- 977878 - move iss parent / ca_cert configs into database

* Wed Jun 12 2013 Tomas Kasparek <tkasparek@redhat.com> 1.10.4-1
- rebrading RHN Satellite to Red Hat Satellite

* Tue May 21 2013 Tomas Kasparek <tkasparek@redhat.com> 1.10.3-1
- misc branding clean up

* Wed Apr 17 2013 Jan Pazdziora 1.10.2-1
- moving taskomatic.channel_repodata_workers config default from backend to
  java
- Added taskomatic.channel_repodata_workers to rhn.conf man page

* Wed Mar 27 2013 Michael Mraka <michael.mraka@redhat.com> 1.10.1-1
- downloading packages for kickstart via java
- Purging %%changelog entries preceding Spacewalk 1.0, in active packages.

* Thu Feb 28 2013 Jan Pazdziora 1.9.8-1
- Removing the dsn parameter from initDB, removing support for --db option.

* Fri Feb 15 2013 Tomas Lestach <tlestach@redhat.com> 1.9.7-1
- fix typo

* Tue Feb 12 2013 Michael Mraka <michael.mraka@redhat.com> 1.9.6-1
- removed unused pxt page

* Fri Feb 08 2013 Michael Mraka <michael.mraka@redhat.com> 1.9.5-1
- don't overload standard valid-user keyword
- make pxt ACL work in apache 2.4
- put requires for single file/directory to one line
- merged .htaccess to main httpd configuration

* Fri Feb 01 2013 Michael Mraka <michael.mraka@redhat.com> 1.9.4-1
- made apache 2.4 happy with our acl auth definitions

* Thu Jan 31 2013 Michael Mraka <michael.mraka@redhat.com> 1.9.3-1
- RewriteLock is no longer valid in apache 2.4
- removed no longer necessary directory definitions

* Tue Jan 22 2013 Jan Pazdziora 1.9.2-1
- We no longer ship /var/www/html/applications.

* Fri Nov 09 2012 Jan Pazdziora 1.9.1-1
- Address Permission Error on proxy details page.

* Wed Oct 31 2012 Jan Pazdziora 1.8.6-1
- Advertise the www.spacewalkproject.org.

* Mon Oct 29 2012 Jan Pazdziora 1.8.5-1
- We just assume Apache 2.2 these days, no need to check.
- All the Java requests end up at /rhn, no need to have separate .do and .jsp
  rewrites.
- 663248 - enable connection polling to tomcat.
- 663250 - set the Expires header for static content.

* Fri Oct 12 2012 Jan Pazdziora 1.8.4-1
- The /network/systems/details/kickstart/* is not used for a long time.

* Mon Aug 06 2012 Jan Pazdziora 1.8.3-1
- 844474 - add a comment about the server.satellite.http_proxy format.

* Wed Jun 27 2012 Jan Pazdziora 1.8.2-1
- The delete_confirm.pxt was replaced by DeleteConfirm.do.
- %%defattr is not needed since rpm 4.4

* Wed Mar 21 2012 Jan Pazdziora 1.8.1-1
- Reverting removal of traceback_mail.

* Tue Jan 31 2012 Jan Pazdziora 1.7.2-1
- Removing the web.debug_disable_database option -- it is not supported beyond
  RHN::DB anyway.

* Mon Jan 23 2012 Tomas Lestach <tlestach@redhat.com> 1.7.1-1
- increase ProxyTimeout because of long lasting API calls (tlestach@redhat.com)
- Bumping package versions for 1.7. (mzazrivec@redhat.com)

* Fri Nov 04 2011 Milan Zazrivec <mzazrivec@redhat.com> 1.6.4-1
- 679335 - remove osa-dispatcher login credentials from rhn.conf

* Mon Oct 03 2011 Jan Pazdziora 1.6.3-1
- 621531 - fixing rhn.conf(5) man page.

* Fri Sep 16 2011 Michael Mraka <michael.mraka@redhat.com> 1.6.2-1
- 713477 - made session cookies httponly

* Fri Aug 05 2011 Jan Pazdziora 1.6.1-1
- Make monitoring .cgi live again in the /cgi-bin/ namespace, fixing scout
  config push.

* Tue Jun 21 2011 Jan Pazdziora 1.5.5-1
- Silence chgrp/chmod, during first installation.

* Tue May 17 2011 Miroslav Suchý 1.5.4-1
- migrate .htaccess files to apache core configuration

* Tue May 03 2011 Jan Pazdziora 1.5.3-1
- We restrict access to some files that were too open in the past (some of them
  are not tracked by rpm).

* Thu Apr 21 2011 Jan Pazdziora 1.5.2-1
- Explicitly setting attributes of .../rhn-satellite-prep/etc/rhn.

* Tue Apr 12 2011 Jan Pazdziora 1.5.1-1
- CVE-2009-0788 / 491365 - no proxying is needed, just rewrite before ajp kicks in.

* Mon Apr 04 2011 Miroslav Suchý 1.4.3-1
- Added web.maximum_config_file_size option in man page for rhn.conf
  (mmello@redhat.com)

* Tue Mar 01 2011 Miroslav Suchý <msuchy@redhat.com> 1.4.2-1
- Fixed some typos in man page for rhn.conf (mmello@redhat.com)
- Added on rhn.conf man page a bunch of new options and fixed some typos.
  (mmello@redhat.com)
- use better macro (msuchy@redhat.com)

* Mon Feb 28 2011 Miroslav Suchý <msuchy@redhat.com> 1.4.1-1
- Modifing SPEC file including new man page
- Adding usr/share/man/man5/rhn.conf.5 manpage file (mmello@redhat.com)

* Sat Nov 20 2010 Miroslav Suchý <msuchy@redhat.com> 1.3.1-1
- 474591 - move web data to /usr/share/nocpulse (msuchy@redhat.com)
- Bumping package versions for 1.3. (jpazdziora@redhat.com)

* Mon Nov 15 2010 Miroslav Suchý <msuchy@redhat.com> 1.2.7-1
- 491331 - move /etc/rhn/satellite-httpd/conf/startup.pl
  to /usr/share/rhn/startup.pl

* Thu Nov 04 2010 Miroslav Suchý <msuchy@redhat.com> 1.2.6-1
- 491331 move /etc/rhn/satellite-httpd/conf/satidmap.pl to
  /usr/share/rhn/satidmap.pl
- 491331 - do not list duplicates in %%files
- 491331 - require openssl
- 491331 - we should own /var/lib/cobbler
- 491331 - _sharedstatedir expands on el5 to /usr/com instead of expected
  /var/lib/ as on fedora or EL6
- 491331 - %%description should end with a dot (and could be a little more
  elaborate)
- 491331 - use %%global instead of %%define
- 491331 - use correct buildroot

* Wed Nov 03 2010 Miroslav Suchý <msuchy@redhat.com> 1.2.5-1
- code cleanup - no one use Red Hat Enterprise Linux 2AS
- 491331 - move /etc/sysconfig/rhn-satellite-prep to /var/lib/rhn/rhn-
  satellite-prep

* Fri Oct 29 2010 Jan Pazdziora 1.2.4-1
- removed unused Spacewalk (Certificate Signing Key) <jmrodri@nc.rr.com> key
  from keyring (michael.mraka@redhat.com)

* Mon Oct 25 2010 Miroslav Suchý <msuchy@redhat.com> 1.2.3-1
- fixing changelog entry

* Mon Sep 06 2010 Michael Mraka <michael.mraka@redhat.com> 1.2.2-1
- removed unneeded oracle settings from httpd environment

* Wed Sep 01 2010 Jan Pazdziora 1.2.1-1
- As 00-spacewalk-mod_jk.conf which referenced workers.properties is gone,
  remove it now as well.
- The 00-spacewalk-mod_jk.conf is no more needed as all Spacewalks are now on
  Apache 2.2+.
- 573788 - ks handler is no longer needed
- schedule SatelliteCertificateCheck (tlestach@redhat.com)
- bumping package versions for 1.2 (mzazrivec@redhat.com)

* Fri Jul 23 2010 Michael Mraka <michael.mraka@redhat.com> 1.1.7-1
- renamed db_sid to SID db_name to be consistent with PostgreSQL

* Fri Jul 23 2010 Michael Mraka <michael.mraka@redhat.com> 1.1.6-1
- renamed db_sid to SID db_name to be consistent with PostgreSQL

* Fri Jul 23 2010 Michael Mraka <michael.mraka@redhat.com> 1.1.5-1
- default_db has been obsoleted
- hibernate.connection.url is now created dynamicaly from db_* variables
- let's use unified db_{user,password} instead of hibernate.connection.*
- 596112 - restrict /server-status to 127.0.0.1

* Wed Jul 14 2010 Michael Mraka <michael.mraka@redhat.com> 1.1.4-1
- tomcat files have been removed

* Mon Jun 21 2010 Jan Pazdziora 1.1.3-1
- The satellite-httpd service is no more.

* Mon Apr 19 2010 Michael Mraka <michael.mraka@redhat.com> 1.1.2-1
- bumping spec files to 1.1 packages
=======
>>>>>>> 6bde52fb
<|MERGE_RESOLUTION|>--- conflicted
+++ resolved
@@ -309,198 +309,3 @@
 * Thu Aug 22 2013 Tomas Lestach <tlestach@redhat.com> 2.1.1-1
 - update webapp-keyring.gpg with pgp public key valid until 2023-02-05
 - Bumping package versions for 2.1.
-<<<<<<< HEAD
-
-* Wed Jul 17 2013 Tomas Kasparek <tkasparek@redhat.com> 2.0.1-1
-- Bumping package versions for 2.0.
-
-* Tue Jul 09 2013 Tomas Lestach <tlestach@redhat.com> 1.10.6-1
-- clean up managers.pxt
-
-* Tue Jul 02 2013 Stephen Herr <sherr@redhat.com> 1.10.5-1
-- 977878 - move iss parent / ca_cert configs into database
-
-* Wed Jun 12 2013 Tomas Kasparek <tkasparek@redhat.com> 1.10.4-1
-- rebrading RHN Satellite to Red Hat Satellite
-
-* Tue May 21 2013 Tomas Kasparek <tkasparek@redhat.com> 1.10.3-1
-- misc branding clean up
-
-* Wed Apr 17 2013 Jan Pazdziora 1.10.2-1
-- moving taskomatic.channel_repodata_workers config default from backend to
-  java
-- Added taskomatic.channel_repodata_workers to rhn.conf man page
-
-* Wed Mar 27 2013 Michael Mraka <michael.mraka@redhat.com> 1.10.1-1
-- downloading packages for kickstart via java
-- Purging %%changelog entries preceding Spacewalk 1.0, in active packages.
-
-* Thu Feb 28 2013 Jan Pazdziora 1.9.8-1
-- Removing the dsn parameter from initDB, removing support for --db option.
-
-* Fri Feb 15 2013 Tomas Lestach <tlestach@redhat.com> 1.9.7-1
-- fix typo
-
-* Tue Feb 12 2013 Michael Mraka <michael.mraka@redhat.com> 1.9.6-1
-- removed unused pxt page
-
-* Fri Feb 08 2013 Michael Mraka <michael.mraka@redhat.com> 1.9.5-1
-- don't overload standard valid-user keyword
-- make pxt ACL work in apache 2.4
-- put requires for single file/directory to one line
-- merged .htaccess to main httpd configuration
-
-* Fri Feb 01 2013 Michael Mraka <michael.mraka@redhat.com> 1.9.4-1
-- made apache 2.4 happy with our acl auth definitions
-
-* Thu Jan 31 2013 Michael Mraka <michael.mraka@redhat.com> 1.9.3-1
-- RewriteLock is no longer valid in apache 2.4
-- removed no longer necessary directory definitions
-
-* Tue Jan 22 2013 Jan Pazdziora 1.9.2-1
-- We no longer ship /var/www/html/applications.
-
-* Fri Nov 09 2012 Jan Pazdziora 1.9.1-1
-- Address Permission Error on proxy details page.
-
-* Wed Oct 31 2012 Jan Pazdziora 1.8.6-1
-- Advertise the www.spacewalkproject.org.
-
-* Mon Oct 29 2012 Jan Pazdziora 1.8.5-1
-- We just assume Apache 2.2 these days, no need to check.
-- All the Java requests end up at /rhn, no need to have separate .do and .jsp
-  rewrites.
-- 663248 - enable connection polling to tomcat.
-- 663250 - set the Expires header for static content.
-
-* Fri Oct 12 2012 Jan Pazdziora 1.8.4-1
-- The /network/systems/details/kickstart/* is not used for a long time.
-
-* Mon Aug 06 2012 Jan Pazdziora 1.8.3-1
-- 844474 - add a comment about the server.satellite.http_proxy format.
-
-* Wed Jun 27 2012 Jan Pazdziora 1.8.2-1
-- The delete_confirm.pxt was replaced by DeleteConfirm.do.
-- %%defattr is not needed since rpm 4.4
-
-* Wed Mar 21 2012 Jan Pazdziora 1.8.1-1
-- Reverting removal of traceback_mail.
-
-* Tue Jan 31 2012 Jan Pazdziora 1.7.2-1
-- Removing the web.debug_disable_database option -- it is not supported beyond
-  RHN::DB anyway.
-
-* Mon Jan 23 2012 Tomas Lestach <tlestach@redhat.com> 1.7.1-1
-- increase ProxyTimeout because of long lasting API calls (tlestach@redhat.com)
-- Bumping package versions for 1.7. (mzazrivec@redhat.com)
-
-* Fri Nov 04 2011 Milan Zazrivec <mzazrivec@redhat.com> 1.6.4-1
-- 679335 - remove osa-dispatcher login credentials from rhn.conf
-
-* Mon Oct 03 2011 Jan Pazdziora 1.6.3-1
-- 621531 - fixing rhn.conf(5) man page.
-
-* Fri Sep 16 2011 Michael Mraka <michael.mraka@redhat.com> 1.6.2-1
-- 713477 - made session cookies httponly
-
-* Fri Aug 05 2011 Jan Pazdziora 1.6.1-1
-- Make monitoring .cgi live again in the /cgi-bin/ namespace, fixing scout
-  config push.
-
-* Tue Jun 21 2011 Jan Pazdziora 1.5.5-1
-- Silence chgrp/chmod, during first installation.
-
-* Tue May 17 2011 Miroslav Suchý 1.5.4-1
-- migrate .htaccess files to apache core configuration
-
-* Tue May 03 2011 Jan Pazdziora 1.5.3-1
-- We restrict access to some files that were too open in the past (some of them
-  are not tracked by rpm).
-
-* Thu Apr 21 2011 Jan Pazdziora 1.5.2-1
-- Explicitly setting attributes of .../rhn-satellite-prep/etc/rhn.
-
-* Tue Apr 12 2011 Jan Pazdziora 1.5.1-1
-- CVE-2009-0788 / 491365 - no proxying is needed, just rewrite before ajp kicks in.
-
-* Mon Apr 04 2011 Miroslav Suchý 1.4.3-1
-- Added web.maximum_config_file_size option in man page for rhn.conf
-  (mmello@redhat.com)
-
-* Tue Mar 01 2011 Miroslav Suchý <msuchy@redhat.com> 1.4.2-1
-- Fixed some typos in man page for rhn.conf (mmello@redhat.com)
-- Added on rhn.conf man page a bunch of new options and fixed some typos.
-  (mmello@redhat.com)
-- use better macro (msuchy@redhat.com)
-
-* Mon Feb 28 2011 Miroslav Suchý <msuchy@redhat.com> 1.4.1-1
-- Modifing SPEC file including new man page
-- Adding usr/share/man/man5/rhn.conf.5 manpage file (mmello@redhat.com)
-
-* Sat Nov 20 2010 Miroslav Suchý <msuchy@redhat.com> 1.3.1-1
-- 474591 - move web data to /usr/share/nocpulse (msuchy@redhat.com)
-- Bumping package versions for 1.3. (jpazdziora@redhat.com)
-
-* Mon Nov 15 2010 Miroslav Suchý <msuchy@redhat.com> 1.2.7-1
-- 491331 - move /etc/rhn/satellite-httpd/conf/startup.pl
-  to /usr/share/rhn/startup.pl
-
-* Thu Nov 04 2010 Miroslav Suchý <msuchy@redhat.com> 1.2.6-1
-- 491331 move /etc/rhn/satellite-httpd/conf/satidmap.pl to
-  /usr/share/rhn/satidmap.pl
-- 491331 - do not list duplicates in %%files
-- 491331 - require openssl
-- 491331 - we should own /var/lib/cobbler
-- 491331 - _sharedstatedir expands on el5 to /usr/com instead of expected
-  /var/lib/ as on fedora or EL6
-- 491331 - %%description should end with a dot (and could be a little more
-  elaborate)
-- 491331 - use %%global instead of %%define
-- 491331 - use correct buildroot
-
-* Wed Nov 03 2010 Miroslav Suchý <msuchy@redhat.com> 1.2.5-1
-- code cleanup - no one use Red Hat Enterprise Linux 2AS
-- 491331 - move /etc/sysconfig/rhn-satellite-prep to /var/lib/rhn/rhn-
-  satellite-prep
-
-* Fri Oct 29 2010 Jan Pazdziora 1.2.4-1
-- removed unused Spacewalk (Certificate Signing Key) <jmrodri@nc.rr.com> key
-  from keyring (michael.mraka@redhat.com)
-
-* Mon Oct 25 2010 Miroslav Suchý <msuchy@redhat.com> 1.2.3-1
-- fixing changelog entry
-
-* Mon Sep 06 2010 Michael Mraka <michael.mraka@redhat.com> 1.2.2-1
-- removed unneeded oracle settings from httpd environment
-
-* Wed Sep 01 2010 Jan Pazdziora 1.2.1-1
-- As 00-spacewalk-mod_jk.conf which referenced workers.properties is gone,
-  remove it now as well.
-- The 00-spacewalk-mod_jk.conf is no more needed as all Spacewalks are now on
-  Apache 2.2+.
-- 573788 - ks handler is no longer needed
-- schedule SatelliteCertificateCheck (tlestach@redhat.com)
-- bumping package versions for 1.2 (mzazrivec@redhat.com)
-
-* Fri Jul 23 2010 Michael Mraka <michael.mraka@redhat.com> 1.1.7-1
-- renamed db_sid to SID db_name to be consistent with PostgreSQL
-
-* Fri Jul 23 2010 Michael Mraka <michael.mraka@redhat.com> 1.1.6-1
-- renamed db_sid to SID db_name to be consistent with PostgreSQL
-
-* Fri Jul 23 2010 Michael Mraka <michael.mraka@redhat.com> 1.1.5-1
-- default_db has been obsoleted
-- hibernate.connection.url is now created dynamicaly from db_* variables
-- let's use unified db_{user,password} instead of hibernate.connection.*
-- 596112 - restrict /server-status to 127.0.0.1
-
-* Wed Jul 14 2010 Michael Mraka <michael.mraka@redhat.com> 1.1.4-1
-- tomcat files have been removed
-
-* Mon Jun 21 2010 Jan Pazdziora 1.1.3-1
-- The satellite-httpd service is no more.
-
-* Mon Apr 19 2010 Michael Mraka <michael.mraka@redhat.com> 1.1.2-1
-- bumping spec files to 1.1 packages
-=======
->>>>>>> 6bde52fb
