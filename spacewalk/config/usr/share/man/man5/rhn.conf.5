--- conflicted
+++ resolved
@@ -222,7 +222,13 @@
 1024
 
 .TP
-<<<<<<< HEAD
+.B "taskomatic.java.initmemory" (integer)
+The initial amount of memory (MB) that Taskomatic is allocated on start-up.
+.IP
+.B Default:
+256
+
+.TP
 .B "java.message_queue_thread_pool_size" (integer)
 Size of the thread pool used for the message queue.
 .IP
@@ -242,13 +248,6 @@
 .IP
 .B Default:
 1
-=======
-.B "taskomatic.java.initmemory" (integer)
-The initial amount of memory (MB) that Taskomatic is allocated on start-up.
-.IP
-.B Default:
-256
->>>>>>> b3fd914e
 
 .TP
 .B "package_import_skip_changelog" (boolean)
