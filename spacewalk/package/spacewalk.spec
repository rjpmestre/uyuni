%define release_name Smile

Name:           spacewalk
<<<<<<< HEAD
Version:        1.7.3.2
=======
Version:        1.9.0
>>>>>>> 4869bc83
Release:        1%{?dist}
Summary:        Spacewalk Systems Management Application
URL:            https://fedorahosted.org/spacewalk
Group:          Applications/Internet
License:        GPLv2
BuildRoot:      %{_tmppath}/%{name}-root-%(%{__id_u} -n)
BuildArch:      noarch

%description
Spacewalk is a systems management application that will
inventory, provision, update and control your Linux and
Solaris machines.

%package common
Summary: Spacewalk Systems Management Application with Oracle database backend
Group:   Applications/Internet
License: GPLv2
Obsoletes: spacewalk < 0.7.0

%if 0%{?suse_version}
Provides: spacewalk = %{version}-%{release}
%endif

BuildRequires:  python
Requires:       python >= 2.3
Requires:       spacewalk-setup

# Java
Requires:       spacewalk-java
Requires:       spacewalk-taskomatic
Requires:       spacewalk-search

# Perl
Requires:       spacewalk-html
Requires:       spacewalk-base
Requires:       spacewalk-grail
Requires:       spacewalk-pxt
Requires:       spacewalk-sniglets

# Python
Requires:       spacewalk-certs-tools
Requires:       spacewalk-backend
Requires:       spacewalk-backend-app
Requires:       spacewalk-backend-applet
Requires:       spacewalk-backend-config-files
Requires:       spacewalk-backend-config-files-common
Requires:       spacewalk-backend-config-files-tool
Requires:       spacewalk-backend-iss
Requires:       spacewalk-backend-iss-export
Requires:       spacewalk-backend-package-push-server
Requires:       spacewalk-backend-tools
Requires:       spacewalk-backend-server
Requires:       spacewalk-backend-sql
Requires:       spacewalk-backend-xml-export-libs
Requires:       spacewalk-backend-xmlrpc
Requires:       rhnpush


# Misc
Requires:       spacewalk-schema
Requires:       spacewalk-config
Requires:       yum-utils

# Requires:       osa-dispatcher
# Requires:       jabberpy

# Monitoring packages
Requires:       spacewalk-monitoring

# Solaris
# Requires:       rhn-solaris-bootstrap
# Requires:       rhn_solaris_bootstrap_5_1_0_3

# SELinux
%if 0%{?suse_version}
# don't use selinux
Requires:       osa-dispatcher
Requires:       susemanager-jsp_en
%else
Requires:       osa-dispatcher-selinux
Requires:       spacewalk-monitoring-selinux
Requires:       spacewalk-selinux
%endif

%if 0%{?rhel} == 5
Requires:       jabberd-selinux
%endif
%if 0%{?rhel} == 6
Requires:       selinux-policy-base >= 3.7.19-93
%endif


Requires:       editarea >= 0.8.2

Requires:       cobbler2

%description common
Spacewalk is a systems management application that will
inventory, provision, update and control your Linux and
Solaris machines.

%package oracle
Summary: Spacewalk Systems Management Application with Oracle database backend
Group:   Applications/Internet
License: GPLv2
Obsoletes: spacewalk < 0.7.0
Requires:  spacewalk-common = %{version}-%{release}
Conflicts: spacewalk-postgresql
Provides:  spacewalk-db-virtual = %{version}-%{release}

Requires: oracle-instantclient11.2-basic
Requires: oracle-instantclient11.2-sqlplus
Conflicts: oracle-instantclient-basic <= 10.2.0.4
Conflicts: oracle-instantclient-sqlplus <= 10.2.0.4
Requires: spacewalk-java-oracle
Requires: perl(DBD::Oracle)
Requires: cx_Oracle
Requires: spacewalk-backend-sql-oracle
Requires: NOCpulsePlugins-Oracle
Requires: perl-NOCpulse-Probe-Oracle
Requires: quartz-oracle
# no SELinux
%if !0%{?suse_version}
Requires: oracle-instantclient-selinux
Requires: oracle-instantclient-sqlplus-selinux
%endif

%description oracle
Spacewalk is a systems management application that will
inventory, provision, update and control your Linux and
Solaris machines.

%package postgresql
Summary: Spacewalk Systems Management Application with PostgreSQL database backend
Group:   Applications/Internet
License: GPLv2
Obsoletes: spacewalk < 0.7.0
Requires:  spacewalk-common = %{version}-%{release}
Conflicts: spacewalk-oracle
Provides:  spacewalk-db-virtual = %{version}-%{release}

Requires: spacewalk-java-postgresql
Requires: perl(DBD::Pg)
Requires: spacewalk-backend-sql-postgresql
%if 0%{?rhel} == 5
Requires: postgresql84-contrib
%else
Requires: postgresql-contrib >= 8.4
%endif
Requires: postgresql >= 8.4
<<<<<<< HEAD
Requires: pgtune
=======
>>>>>>> 4869bc83

%description postgresql
Spacewalk is a systems management application that will 
inventory, provision, update and control your Linux and 
Solaris machines.

%prep
#nothing to do here

%build
#nothing to do here

%install
rm -rf $RPM_BUILD_ROOT
install -d $RPM_BUILD_ROOT/%{_sysconfdir}
SW_REL=$(echo %{version} | awk -F. '{print $1"."$2}')
echo "Spacewalk release $SW_REL (%{release_name})" > $RPM_BUILD_ROOT/%{_sysconfdir}/spacewalk-release
install -d $RPM_BUILD_ROOT/%{_datadir}/spacewalk/setup/defaults.d
for i in oracle postgresql ; do
        cat <<EOF >$RPM_BUILD_ROOT/%{_datadir}/spacewalk/setup/defaults.d/$i-backend.conf
# database backend to be used by spacewalk
db-backend = $i
EOF
done

%clean
rm -rf %{buildroot}

%files common
<<<<<<< HEAD
%defattr(-,root,root)
%dir %{_datadir}/spacewalk
%dir %{_datadir}/spacewalk/setup
%dir %{_datadir}/spacewalk/setup/defaults.d
=======
>>>>>>> 4869bc83
%{_sysconfdir}/spacewalk-release

%files oracle
%{_datadir}/spacewalk/setup/defaults.d/oracle-backend.conf

%files postgresql
%{_datadir}/spacewalk/setup/defaults.d/postgresql-backend.conf

%changelog
* Thu Oct 25 2012 Jan Pazdziora 1.8.6-1
- Revert "Require spacewalk-setup-embedded-postgresql for spacewalk-setup to
  work."

* Thu Oct 25 2012 Jan Pazdziora 1.8.5-1
- Require spacewalk-setup-embedded-postgresql for spacewalk-setup to work.

* Fri Oct 19 2012 Jan Pazdziora 1.8.4-1
- We need one extra package in the dependency chain to prefer cobbler20 upon
  fresh installation.

* Tue Oct 16 2012 Jan Pazdziora 1.8.3-1
- Require the cobbler20 for full installation.

* Tue Oct 09 2012 Jan Pazdziora 1.8.2-1
- The spacewalk-backend-xp subpackage is not longer built.
- %%defattr is not needed since rpm 4.4

* Mon Apr 16 2012 Jan Pazdziora 1.8.1-1
- Require postgresql >= 8.4 (mzazrivec@redhat.com)

* Fri Mar 02 2012 Jan Pazdziora 1.7.3-1
- On RHEL 5, we need to explicitly name postgresql84-contrib.

* Thu Mar 01 2012 Jan Pazdziora 1.7.2-1
- The path is different on PostgreSQL 9.1/Fedora 16, luckily the postgresql-
  contrib package name is the same.

* Wed Feb 29 2012 Jan Pazdziora 1.7.1-1
- Creating the dblink function(s) upon schema population, in schema public.

* Fri Jun 17 2011 Jan Pazdziora 1.5.1-1
- No longer require jabberd-selinux-workaround now that RHEL 6.1 has been
  released.

* Mon Jan 31 2011 Milan Zazrivec <mzazrivec@redhat.com> 1.3.3-1
- Require jabberd-selinux-workaround on RHEL-6.0

* Fri Jan 07 2011 Jan Pazdziora 1.3.2-1
- Conflict with the InstantClient 10 to remind that they need to be removed
  upon upgrade.
- Switch to Oracle InstantClient 11 in spacewalk-oracle.
- add build.py.props to allow building using tito (msuchy@redhat.com)

* Wed Dec 08 2010 Tomas Lestach <tlestach@redhat.com> 1.3.1-1
- remove jabberd-selinux dependency for rhel6+ (tlestach@redhat.com)
- Bumping package versions for 1.3. (jpazdziora@redhat.com)

* Tue Oct 12 2010 Jan Pazdziora 1.2.3-1
- Move the oracle-instantclient*-selinux dependency to spacewalk-oracle, to
  make it posible to install Spacewalk without Oracle SELinux modules.

* Fri Oct 08 2010 Jan Pazdziora 1.2.2-1
- Moving the quartz-oracle Requires from spacewalk-taskomatic to spacewalk-
  oracle.

* Wed Aug 11 2010 Jan Pazdziora 1.2.1-1
- The dependency of python-psycopg2 (which replaced python-pgsql) is in
  spacewalk-backend-sql-postgresql, no need to have it in spacewalk-postgresql
  directly.
- bumping package versions for 1.2 (mzazrivec@redhat.com)

* Fri Jul 23 2010 Jan Pazdziora 1.1.6-1
- To populate the database, we need psql.

* Fri Jul 16 2010 Milan Zazrivec <mzazrivec@redhat.com> 1.1.5-1
- only spacewalk-oracle should requires newly splitted packages with Oracle
  probes

* Fri Jul 09 2010 Miroslav Suchý <msuchy@redhat.com> 1.1.4-1
- create virtual package spacewalk-backend-sql-virtual (msuchy@redhat.com)

* Mon Jun 21 2010 Jan Pazdziora 1.1.3-1
- Make bash the default for syntax highlighting (colin.coe@gmail.com)

* Thu Apr 22 2010 Miroslav Suchý <msuchy@redhat.com> 1.1.2-1
- put new ascii art to instaler 

* Mon Apr 19 2010 Michael Mraka <michael.mraka@redhat.com> 1.1.1-1
- bumping spec files to 1.1 packages

* Fri Mar 19 2010 Michael Mraka <michael.mraka@redhat.com> 0.9.1-1
- modified Spacewalk 0.9 release name

* Thu Jan 14 2010 Michael Mraka <michael.mraka@redhat.com> 0.8.1-1
- droped spacewalk-cypress from Requires
- removed spacewalk-moon (sub)package as it is not used anywhere

* Fri Nov 27 2009 Jan Pazdziora 0.7.4-1
- Disable jabberd-selinux for Fedora 11+, enable spacewalk-selinux

* Wed Nov 25 2009 Miroslav Suchý <msuchy@redhat.com> 0.7.3-1
- Make spacewalk require the editarea RPM (colin.coe@gmail.com)

* Wed Sep 02 2009 Michael Mraka <michael.mraka@redhat.com> 0.7.2-1
- added database backend to defaults

* Tue Sep 01 2009 Michael Mraka <michael.mraka@redhat.com> 0.7.1-1
- let's change codename to something new
- split spacewalk metapackage into spacewalk-oracle/postgresql
- bumping Version to 0.7.0

* Mon Jul 27 2009 Devan Goodwin <dgoodwin@redhat.com> 0.6.4-1
- Re-enable spacewalk-monitoring-selinux dependency for F11.
  (dgoodwin@redhat.com)
- osa-dispatcher-selinux is back, in osad-5.9.19-1.*. (jpazdziora@redhat.com)
- Disable jabberd-selinux for Fedora 11 permanently. (dgoodwin@redhat.com)

* Wed Jul 22 2009 Devan Goodwin <dgoodwin@redhat.com> 0.6.3-1
- Re-enable selinux for everything but Fedora 11. (dgoodwin@redhat.com)

* Mon Jul 20 2009 Devan Goodwin <dgoodwin@redhat.com> 0.6.2-1
- Disabling spacewalk selinux support temporarily. (dgoodwin@redhat.com)

* Fri Apr 17 2009 Devan Goodwin <dgoodwin@redhat.com> 0.6.1-1
- bump Versions to 0.6.0 (jesusr@redhat.com)

* Fri Feb 27 2009 Miroslav Suchy <msuchy@redhat.com> 0.5.4-1
- require ISS packages

* Tue Feb 10 2009 Jan Pazdziora 0.5.3-2
- Require jabberd-selinux, osa-dispatcher-selinux, and
  spacewalk-monitoring-selinux

* Wed Jan 21 2009 Devan Goodwin <dgoodwin@redhat.com> 0.5.3-1
- Restore dependency on taskomatic and search.

* Mon Jan 19 2009 Jan Pazdziora 0.5.1-1
- rebuilt for 0.5, after repository reorg

* Thu Jan  8 2009 Jan Pazdziora 0.4.2-3
- Require spacewalk-selinux, making it a mandatory rpm

* Mon Dec 22 2008 Mike McCune <mmccune@gmail.com> 0.4.2-2
- Removing cobbler requirement down to RPMs that actually need it 

* Tue Nov 18 2008 Miroslav Suchý <msuchy@redhat.com> 0.4.2-1
- require spacewalk-monitoring instead each individual monitoring package

* Fri Oct 24 2008 Jesus Rodriguez <jesusr@redhat.com> 0.3.2-1
- respin for 0.3

* Wed Oct 22 2008 Devan Goodwin <dgoodwin@redhat.com> 0.2.4-1
- Remove spacewalk-dobby dependency, only needed for Satellite embedded Oracle installs.

* Mon Sep 29 2008 Miroslav Suchý <msuchy@redhat.com> 0.2.3-1
- rename oracle_config to nocpulse-db-perl
- merge NPusers and NPconfig to nocpulse-common
- remove nslogs
- enable monitoring again
- fix rpmlint errors

* Tue Sep  2 2008 Jesus Rodriguez <jesusr@redhat.com> 0.2.2-1
- add spacewalk-search as a new Requires
- change version to work with the new make srpm rules

* Mon Sep  1 2008 Milan Zazrivec <mzazrivec@redhat.com> 0.2-4
- bumped minor release for new package build

* Wed Aug 13 2008 Mike 0.2-3
- Fixing requires for new package names

* Mon Aug 11 2008 Mike 0.2-2
- tag to rebuild

* Wed Aug  6 2008 Jan Pazdziora 0.1-7
- tag to rebuild

* Mon Aug  4 2008 Miroslav Suchy <msuchy@redhat.com>
- Migrate name of packages to spacewalk namespace.

* Tue Jun 3 2008 Jesus Rodriguez <mmccune at redhat dot com> 0.1
- initial rpm release<|MERGE_RESOLUTION|>--- conflicted
+++ resolved
@@ -1,11 +1,7 @@
 %define release_name Smile
 
 Name:           spacewalk
-<<<<<<< HEAD
-Version:        1.7.3.2
-=======
 Version:        1.9.0
->>>>>>> 4869bc83
 Release:        1%{?dist}
 Summary:        Spacewalk Systems Management Application
 URL:            https://fedorahosted.org/spacewalk
@@ -84,10 +80,12 @@
 # don't use selinux
 Requires:       osa-dispatcher
 Requires:       susemanager-jsp_en
+Requires:       cobbler >= 2.0
 %else
 Requires:       osa-dispatcher-selinux
 Requires:       spacewalk-monitoring-selinux
 Requires:       spacewalk-selinux
+Requires:       cobbler2
 %endif
 
 %if 0%{?rhel} == 5
@@ -100,7 +98,6 @@
 
 Requires:       editarea >= 0.8.2
 
-Requires:       cobbler2
 
 %description common
 Spacewalk is a systems management application that will
@@ -156,10 +153,7 @@
 Requires: postgresql-contrib >= 8.4
 %endif
 Requires: postgresql >= 8.4
-<<<<<<< HEAD
 Requires: pgtune
-=======
->>>>>>> 4869bc83
 
 %description postgresql
 Spacewalk is a systems management application that will 
@@ -189,19 +183,18 @@
 rm -rf %{buildroot}
 
 %files common
-<<<<<<< HEAD
 %defattr(-,root,root)
 %dir %{_datadir}/spacewalk
 %dir %{_datadir}/spacewalk/setup
 %dir %{_datadir}/spacewalk/setup/defaults.d
-=======
->>>>>>> 4869bc83
 %{_sysconfdir}/spacewalk-release
 
 %files oracle
+%defattr(-,root,root)
 %{_datadir}/spacewalk/setup/defaults.d/oracle-backend.conf
 
 %files postgresql
+%defattr(-,root,root)
 %{_datadir}/spacewalk/setup/defaults.d/postgresql-backend.conf
 
 %changelog
